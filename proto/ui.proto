syntax = "proto3";

package cline;
option java_package = "bot.cline.proto";
option java_multiple_files = true;

import "common.proto";

// Enum for webview provider types
enum WebviewProviderType {
  SIDEBAR = 0;
  TAB = 1;
}

// Define a new message type for webview provider info
message WebviewProviderTypeRequest {
  Metadata metadata = 1;
  WebviewProviderType providerType = 2;
}

// Enum for ClineMessage type
enum ClineMessageType {
  ASK = 0;
  SAY = 1;
}

// Enum for ClineAsk types
enum ClineAsk {
  FOLLOWUP = 0;
  PLAN_MODE_RESPOND = 1;
  COMMAND = 2;
  COMMAND_OUTPUT = 3;
  COMPLETION_RESULT = 4;
  TOOL = 5;
  API_REQ_FAILED = 6;
  RESUME_TASK = 7;
  RESUME_COMPLETED_TASK = 8;
  MISTAKE_LIMIT_REACHED = 9;
  AUTO_APPROVAL_MAX_REQ_REACHED = 10;
  BROWSER_ACTION_LAUNCH = 11;
  USE_MCP_SERVER = 12;
  NEW_TASK = 13;
  CONDENSE = 14;
  REPORT_BUG = 15;
}

// Enum for ClineSay types
enum ClineSay {
  TASK = 0;
  ERROR = 1;
  API_REQ_STARTED = 2;
  API_REQ_FINISHED = 3;
  TEXT = 4;
  REASONING = 5;
  COMPLETION_RESULT_SAY = 6;
  USER_FEEDBACK = 7;
  USER_FEEDBACK_DIFF = 8;
  API_REQ_RETRIED = 9;
  COMMAND_SAY = 10;
  COMMAND_OUTPUT_SAY = 11;
  TOOL_SAY = 12;
  SHELL_INTEGRATION_WARNING = 13;
  BROWSER_ACTION_LAUNCH_SAY = 14;
  BROWSER_ACTION = 15;
  BROWSER_ACTION_RESULT = 16;
  MCP_SERVER_REQUEST_STARTED = 17;
  MCP_SERVER_RESPONSE = 18;
  USE_MCP_SERVER_SAY = 19;
  DIFF_ERROR = 20;
  DELETED_API_REQS = 21;
  CLINEIGNORE_ERROR = 22;
  CHECKPOINT_CREATED = 23;
  LOAD_MCP_DOCUMENTATION = 24;
  INFO = 25;
}

// Enum for ClineSayTool tool types
enum ClineSayToolType {
  EDITED_EXISTING_FILE = 0;
  NEW_FILE_CREATED = 1;
  READ_FILE = 2;
  LIST_FILES_TOP_LEVEL = 3;
  LIST_FILES_RECURSIVE = 4;
  LIST_CODE_DEFINITION_NAMES = 5;
  SEARCH_FILES = 6;
  WEB_FETCH = 7;
}

// Enum for browser actions
enum BrowserAction {
  LAUNCH = 0;
  CLICK = 1;
  TYPE = 2;
  SCROLL_DOWN = 3;
  SCROLL_UP = 4;
  CLOSE = 5;
}

// Enum for MCP server request types
enum McpServerRequestType {
  USE_MCP_TOOL = 0;
  ACCESS_MCP_RESOURCE = 1;
}

// Enum for API request cancel reasons
enum ClineApiReqCancelReason {
  STREAMING_FAILED = 0;
  USER_CANCELLED = 1;
  RETRIES_EXHAUSTED = 2;
}

// Message for conversation history deleted range
message ConversationHistoryDeletedRange {
  int32 start_index = 1;
  int32 end_index = 2;
}

// Message for ClineSayTool
message ClineSayTool {
  ClineSayToolType tool = 1;
  string path = 2;
  string diff = 3;
  string content = 4;
  string regex = 5;
  string file_pattern = 6;
  bool operation_is_located_in_workspace = 7;
}

// Message for ClineSayBrowserAction
message ClineSayBrowserAction {
  BrowserAction action = 1;
  string coordinate = 2;
  string text = 3;
}

// Message for BrowserActionResult
message BrowserActionResult {
  string screenshot = 1;
  string logs = 2;
  string current_url = 3;
  string current_mouse_position = 4;
}

// Message for ClineAskUseMcpServer
message ClineAskUseMcpServer {
  string server_name = 1;
  McpServerRequestType type = 2;
  string tool_name = 3;
  string arguments = 4;
  string uri = 5;
}

// Message for ClinePlanModeResponse
message ClinePlanModeResponse {
  string response = 1;
  repeated string options = 2;
  string selected = 3;
}

// Message for ClineAskQuestion
message ClineAskQuestion {
  string question = 1;
  repeated string options = 2;
  string selected = 3;
}

// Message for ClineAskNewTask
message ClineAskNewTask {
  string context = 1;
}

// Message for API request retry status
message ApiReqRetryStatus {
  int32 attempt = 1;
  int32 max_attempts = 2;
  int32 delay_sec = 3;
  string error_snippet = 4;
}

// Message for ClineApiReqInfo
message ClineApiReqInfo {
  string request = 1;
  int32 tokens_in = 2;
  int32 tokens_out = 3;
  int32 cache_writes = 4;
  int32 cache_reads = 5;
  double cost = 6;
  ClineApiReqCancelReason cancel_reason = 7;
  string streaming_failed_message = 8;
  ApiReqRetryStatus retry_status = 9;
}

// Main ClineMessage type
message ClineMessage {
  int64 ts = 1;
  ClineMessageType type = 2;
  ClineAsk ask = 3;
  ClineSay say = 4;
  string text = 5;
  string reasoning = 6;
  repeated string images = 7;
  repeated string files = 8;
  bool partial = 9;
  string last_checkpoint_hash = 10;
  bool is_checkpoint_checked_out = 11;
  bool is_operation_outside_workspace = 12;
  int32 conversation_history_index = 13;
  ConversationHistoryDeletedRange conversation_history_deleted_range = 14;
  
  // Additional fields for specific ask/say types
  ClineSayTool say_tool = 15;
  ClineSayBrowserAction say_browser_action = 16;
  BrowserActionResult browser_action_result = 17;
  ClineAskUseMcpServer ask_use_mcp_server = 18;
  ClinePlanModeResponse plan_mode_response = 19;
  ClineAskQuestion ask_question = 20;
  ClineAskNewTask ask_new_task = 21;
  ClineApiReqInfo api_req_info = 22;
}

// UiService provides methods for managing UI interactions
service UiService {
  // Scrolls to a specific settings section in the settings view
  rpc scrollToSettings(StringRequest) returns (KeyValuePair);
  
  // Marks the current announcement as shown and returns whether an announcement should still be shown
  rpc onDidShowAnnouncement(EmptyRequest) returns (Boolean);
  
  // Subscribe to addToInput events (when user adds content via context menu)
  rpc subscribeToAddToInput(EmptyRequest) returns (stream String);
  
<<<<<<< HEAD
  // Subscribe to focus chat input events with client ID
  rpc subscribeToFocusChatInput(StringRequest) returns (stream Empty);
=======
  // Subscribe to MCP button clicked events
  rpc subscribeToMcpButtonClicked(WebviewProviderTypeRequest) returns (stream Empty);
  
  // Subscribe to history button click events
  rpc subscribeToHistoryButtonClicked(WebviewProviderTypeRequest) returns (stream Empty);
  
  // Subscribe to chat button clicked events (when the chat button is clicked in VSCode)
  rpc subscribeToChatButtonClicked(EmptyRequest) returns (stream Empty);
  
  // Subscribe to account button click events
  rpc subscribeToAccountButtonClicked(EmptyRequest) returns (stream Empty);
  
  // Subscribe to settings button clicked events
  rpc subscribeToSettingsButtonClicked(WebviewProviderTypeRequest) returns (stream Empty);
  
  // Subscribe to partial message updates (streaming Cline messages as they're built)
  rpc subscribeToPartialMessage(EmptyRequest) returns (stream ClineMessage);
  
  // Subscribe to theme change events
  rpc subscribeToTheme(EmptyRequest) returns (stream String);
  
  // Initialize webview when it launches
  rpc initializeWebview(EmptyRequest) returns (Empty);
  
  // Subscribe to relinquish control events
  rpc subscribeToRelinquishControl(EmptyRequest) returns (stream Empty);
>>>>>>> 336eb465
}<|MERGE_RESOLUTION|>--- conflicted
+++ resolved
@@ -229,35 +229,33 @@
   // Subscribe to addToInput events (when user adds content via context menu)
   rpc subscribeToAddToInput(EmptyRequest) returns (stream String);
   
-<<<<<<< HEAD
+  // Subscribe to MCP button clicked events
+  rpc subscribeToMcpButtonClicked(WebviewProviderTypeRequest) returns (stream Empty);
+  
+  // Subscribe to history button click events
+  rpc subscribeToHistoryButtonClicked(WebviewProviderTypeRequest) returns (stream Empty);
+  
+  // Subscribe to chat button clicked events (when the chat button is clicked in VSCode)
+  rpc subscribeToChatButtonClicked(EmptyRequest) returns (stream Empty);
+  
+  // Subscribe to account button click events
+  rpc subscribeToAccountButtonClicked(EmptyRequest) returns (stream Empty);
+  
+  // Subscribe to settings button clicked events
+  rpc subscribeToSettingsButtonClicked(WebviewProviderTypeRequest) returns (stream Empty);
+  
+  // Subscribe to partial message updates (streaming Cline messages as they're built)
+  rpc subscribeToPartialMessage(EmptyRequest) returns (stream ClineMessage);
+  
+  // Subscribe to theme change events
+  rpc subscribeToTheme(EmptyRequest) returns (stream String);
+  
+  // Initialize webview when it launches
+  rpc initializeWebview(EmptyRequest) returns (Empty);
+  
+  // Subscribe to relinquish control events
+  rpc subscribeToRelinquishControl(EmptyRequest) returns (stream Empty);
+  
   // Subscribe to focus chat input events with client ID
   rpc subscribeToFocusChatInput(StringRequest) returns (stream Empty);
-=======
-  // Subscribe to MCP button clicked events
-  rpc subscribeToMcpButtonClicked(WebviewProviderTypeRequest) returns (stream Empty);
-  
-  // Subscribe to history button click events
-  rpc subscribeToHistoryButtonClicked(WebviewProviderTypeRequest) returns (stream Empty);
-  
-  // Subscribe to chat button clicked events (when the chat button is clicked in VSCode)
-  rpc subscribeToChatButtonClicked(EmptyRequest) returns (stream Empty);
-  
-  // Subscribe to account button click events
-  rpc subscribeToAccountButtonClicked(EmptyRequest) returns (stream Empty);
-  
-  // Subscribe to settings button clicked events
-  rpc subscribeToSettingsButtonClicked(WebviewProviderTypeRequest) returns (stream Empty);
-  
-  // Subscribe to partial message updates (streaming Cline messages as they're built)
-  rpc subscribeToPartialMessage(EmptyRequest) returns (stream ClineMessage);
-  
-  // Subscribe to theme change events
-  rpc subscribeToTheme(EmptyRequest) returns (stream String);
-  
-  // Initialize webview when it launches
-  rpc initializeWebview(EmptyRequest) returns (Empty);
-  
-  // Subscribe to relinquish control events
-  rpc subscribeToRelinquishControl(EmptyRequest) returns (stream Empty);
->>>>>>> 336eb465
 }