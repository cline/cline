--- conflicted
+++ resolved
@@ -10,11 +10,8 @@
 service CheckpointsService {
   rpc checkpointDiff(Int64Request) returns (Empty);
   rpc checkpointRestore(CheckpointRestoreRequest) returns (Empty);
-<<<<<<< HEAD
   rpc subscribeToCheckpoints(CheckpointSubscriptionRequest) returns (stream CheckpointEvent);
-=======
   rpc getCwdHash(StringArrayRequest) returns (PathHashMap);
->>>>>>> 42bad198
 }
 
 message CheckpointRestoreRequest {
@@ -24,7 +21,6 @@
   optional int64 offset = 4;
 }
 
-<<<<<<< HEAD
 message CheckpointSubscriptionRequest {
   string cwd_hash = 1;
 }
@@ -41,9 +37,9 @@
   bool is_active = 3;
   google.protobuf.Timestamp timestamp = 4;
   optional string task_id = 5;
-  optional string commit_hash = 6;
-=======
+  optional string commit_hash = 6;  
+}
+
 message PathHashMap {
   map<string, string> path_hash = 1;
->>>>>>> 42bad198
 }