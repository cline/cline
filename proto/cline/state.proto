--- conflicted
+++ resolved
@@ -224,11 +224,8 @@
   optional string oca_base_url = 66;
   optional string oca_api_key = 67;
   optional string oca_refresh_token = 68;
-<<<<<<< HEAD
-  optional bool aws_use_global_inference = 69;
-=======
   optional string oca_mode = 69;
->>>>>>> 816c7ede
+  optional bool aws_use_global_inference = 70;
   
   // Plan mode configurations
   optional ApiProvider plan_mode_api_provider = 100;
