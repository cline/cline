--- conflicted
+++ resolved
@@ -110,7 +110,6 @@
   OLLAMA = 5;
   LMSTUDIO = 6;
   GEMINI = 7;
-<<<<<<< HEAD
   GEMINI_CLI = 8;
   OPENAI_NATIVE = 9;
   REQUESTY = 10;
@@ -135,32 +134,7 @@
   HUGGINGFACE = 29;
   HUAWEI_CLOUD_MAAS = 30;
   BASETEN = 31;
-=======
-  OPENAI_NATIVE = 8;
-  REQUESTY = 9;
-  TOGETHER = 10;
-  DEEPSEEK = 11;
-  QWEN = 12;
-  DOUBAO = 13;
-  MISTRAL = 14;
-  VSCODE_LM = 15;
-  CLINE = 16;
-  LITELLM = 17;
-  NEBIUS = 18;
-  FIREWORKS = 19;
-  ASKSAGE = 20;
-  XAI = 21;
-  SAMBANOVA = 22;
-  CEREBRAS = 23;
-  GROQ = 24;
-  SAPAICORE = 25;
-  CLAUDE_CODE = 26;
-  MOONSHOT = 27;
-  HUGGINGFACE = 28;
-  HUAWEI_CLOUD_MAAS = 29;
-  BASETEN = 30;
-  ZAI = 31;
->>>>>>> 1997ee3e
+  ZAI = 32;
 }
 
 // Model info for OpenAI-compatible models
@@ -265,14 +239,11 @@
   optional string huawei_cloud_maas_api_key = 62;
   optional string baseten_api_key = 63;
   optional string ollama_api_key = 64;
-<<<<<<< HEAD
-  optional string gemini_cli_oauth_path = 65;
-  optional string gemini_cli_project_id = 66;
-=======
   optional string zai_api_key = 65;
   optional string zai_api_line = 66;
   optional string lm_studio_max_tokens = 67;
->>>>>>> 1997ee3e
+  optional string gemini_cli_oauth_path = 68;
+  optional string gemini_cli_project_id = 69;
 
   // Plan mode configurations
   optional ApiProvider plan_mode_api_provider = 100;
