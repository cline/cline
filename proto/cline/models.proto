syntax = "proto3";

package cline;

import "cline/common.proto";
import "google/protobuf/field_mask.proto";

option go_package = "github.com/cline/grpc-go/cline";
option java_multiple_files = true;
option java_package = "bot.cline.proto";

// Service for model-related operations
service ModelsService {
  // Fetches available models from Ollama
  rpc getOllamaModels(StringRequest) returns (StringArray);
  // Fetches available models from LM Studio
  rpc getLmStudioModels(StringRequest) returns (StringArray);
  // Fetches available models from VS Code LM API
  rpc getVsCodeLmModels(EmptyRequest) returns (VsCodeLmModelsArray);
  // Refreshes and returns OpenRouter models
  rpc refreshOpenRouterModelsRpc(EmptyRequest) returns (OpenRouterCompatibleModelInfo);
  // Refreshes and returns Hugging Face models
  rpc refreshHuggingFaceModels(EmptyRequest) returns (OpenRouterCompatibleModelInfo);
  // Refreshes and returns OpenAI models
  rpc refreshOpenAiModels(OpenAiModelsRequest) returns (StringArray);
  // Refreshes and returns Requesty models
  rpc refreshRequestyModels(EmptyRequest) returns (OpenRouterCompatibleModelInfo);
  // Refreshes and returns Hicap models
  rpc refreshHicapModels(EmptyRequest) returns (OpenRouterCompatibleModelInfo);
<<<<<<< HEAD
  // Refreshes and returns AvalAI models
  rpc refreshAvalaiModels(EmptyRequest) returns (OpenRouterCompatibleModelInfo);
=======
  // Refreshes and returns LiteLLM models
  rpc refreshLiteLlmModelsRpc(EmptyRequest) returns (OpenRouterCompatibleModelInfo);
>>>>>>> 6baf6113
  // Subscribe to OpenRouter models updates
  rpc subscribeToOpenRouterModels(EmptyRequest) returns (stream OpenRouterCompatibleModelInfo);
  // Subscribe to LiteLLM models updates
  rpc subscribeToLiteLlmModels(EmptyRequest) returns (stream OpenRouterCompatibleModelInfo);
  // Updates API configuration (legacy - uses combined configuration)
  rpc updateApiConfigurationProto(UpdateApiConfigurationRequest) returns (Empty);
  // Updates API configuration (new - uses separate options and secrets)
  rpc updateApiConfiguration(UpdateApiConfigurationRequestNew) returns (Empty);
  // Updates API configuration with partial values (only updates fields that are explicitly set)
  rpc updateApiConfigurationPartial(UpdateApiConfigurationPartialRequest) returns (Empty);
  // Refreshes and returns Groq models
  rpc refreshGroqModelsRpc(EmptyRequest) returns (OpenRouterCompatibleModelInfo);
  // Refreshes and returns Baseten models
  rpc refreshBasetenModelsRpc(EmptyRequest) returns (OpenRouterCompatibleModelInfo);
  // Fetches available models from SAP AI Core
  rpc getSapAiCoreModels(SapAiCoreModelsRequest) returns (SapAiCoreModelsResponse);
  // Fetches available models from OCA
  rpc refreshOcaModels(StringRequest) returns (OcaCompatibleModelInfo);
  // Fetches available models from AIhubmix
  rpc getAihubmixModels(EmptyRequest) returns (OpenRouterCompatibleModelInfo);
}

// List of VS Code LM models
message VsCodeLmModelsArray {
  repeated LanguageModelChatSelector models = 1;
}

// Structure representing a language model chat selector
message LanguageModelChatSelector {
  optional string vendor = 1;
  optional string family = 2;
  optional string version = 3;
  optional string id = 4;
}

// Price tier for tiered pricing models
message PriceTier {
  int64 token_limit = 1; // Upper limit (inclusive) of input tokens for this price
  double price = 2; // Price per million tokens for this tier
}

// Thinking configuration for models that support thinking/reasoning
message ThinkingConfig {
  optional int64 max_budget = 1; // Max allowed thinking budget tokens
  optional double output_price = 2; // Output price per million tokens when budget > 0
  repeated PriceTier output_price_tiers = 3; // Optional: Tiered output price when budget > 0
}

// Model tier for tiered pricing structures
message ModelTier {
  int64 context_window = 1;
  optional double input_price = 2;
  optional double output_price = 3;
  optional double cache_writes_price = 4;
  optional double cache_reads_price = 5;
}

// For OpenRouterCompatibleModelInfo structure in OpenRouterModels
message OpenRouterModelInfo {
  optional int64 max_tokens = 1;
  optional int64 context_window = 2;
  optional bool supports_images = 3;
  bool supports_prompt_cache = 4;
  optional double input_price = 5;
  optional double output_price = 6;
  optional double cache_writes_price = 7;
  optional double cache_reads_price = 8;
  optional string description = 9;
  optional ThinkingConfig thinking_config = 10;
  optional bool supports_global_endpoint = 11;
  repeated ModelTier tiers = 12;
  optional string name = 13;
  optional double temperature = 14;
  optional bool supports_reasoning = 15;
  optional ApiFormat api_format = 16;
}

// Shared response message for model information
message OpenRouterCompatibleModelInfo {
  map<string, OpenRouterModelInfo> models = 1;
}

// Request for fetching OpenAI models
message OpenAiModelsRequest {
  Metadata metadata = 1;
  string base_url = 2;
  string api_key = 3;
}

// Request for fetching SAP AI Core models
message SapAiCoreModelsRequest {
  Metadata metadata = 1;
  string client_id = 2;
  string client_secret = 3;
  string base_url = 4;
  string token_url = 5;
  string resource_group = 6;
}

// SAP AI Core model with deployment information
message SapAiCoreModelDeployment {
  string model_name = 1;
  string deployment_id = 2;
}

// Response for SAP AI Core models with orchestration availability
message SapAiCoreModelsResponse {
  repeated SapAiCoreModelDeployment deployments = 1;
  bool orchestration_available = 2;
}

// API secrets (credentials, API keys)
message ModelsApiSecrets {
  optional string api_key = 1;
  optional string cline_api_key = 2;
  optional string lite_llm_api_key = 3;
  optional string open_router_api_key = 4;
  optional string aws_access_key = 5;
  optional string aws_secret_key = 6;
  optional string aws_session_token = 7;
  optional string aws_bedrock_api_key = 8;
  optional string open_ai_api_key = 9;
  optional string ollama_api_key = 10;
  optional string gemini_api_key = 11;
  optional string open_ai_native_api_key = 12;
  optional string deep_seek_api_key = 13;
  optional string requesty_api_key = 14;
  optional string together_api_key = 15;
  optional string fireworks_api_key = 16;
  optional string qwen_api_key = 17;
  optional string doubao_api_key = 18;
  optional string mistral_api_key = 19;
  optional string nebius_api_key = 20;
  optional string asksage_api_key = 21;
  optional string xai_api_key = 22;
  optional string sambanova_api_key = 23;
  optional string cerebras_api_key = 24;
  optional string sap_ai_core_client_id = 25;
  optional string sap_ai_core_client_secret = 26;
  optional string moonshot_api_key = 27;
  optional string cline_account_id = 28;
  optional string groq_api_key = 29;
  optional string hugging_face_api_key = 30;
  optional string huawei_cloud_maas_api_key = 31;
  optional string baseten_api_key = 32;
  optional string zai_api_key = 33;
  optional string vercel_ai_gateway_api_key = 34;
  optional string dify_api_key = 35;
  optional string oca_api_key = 36;
  optional string oca_refresh_token = 37;
  optional string minimax_api_key = 38;
  optional string aihubmix_api_key = 39;
  optional string avalai_api_key = 40;
}

// API configuration options (non-secret settings)
message ModelsApiOptions {
  // Global configuration fields (not mode-specific)
  optional string ulid = 1;
  optional string lite_llm_base_url = 2;
  optional bool lite_llm_use_prompt_cache = 3;
  map<string, string> open_ai_headers = 4;
  optional string anthropic_base_url = 5;
  optional string open_router_provider_sorting = 6;
  optional string aws_region = 7;
  optional bool aws_use_cross_region_inference = 8;
  optional bool aws_bedrock_use_prompt_cache = 9;
  optional bool aws_use_profile = 10;
  optional string aws_profile = 11;
  optional string aws_bedrock_endpoint = 12;
  optional string claude_code_path = 13;
  optional string vertex_project_id = 14;
  optional string vertex_region = 15;
  optional string open_ai_base_url = 16;
  optional string ollama_base_url = 17;
  optional string ollama_api_options_ctx_num = 18;
  optional string lm_studio_base_url = 19;
  optional string gemini_base_url = 20;
  optional string requesty_base_url = 21;
  optional int64 fireworks_model_max_completion_tokens = 22;
  optional int64 fireworks_model_max_tokens = 23;
  optional string azure_api_version = 24;
  optional string qwen_api_line = 25;
  optional string asksage_api_url = 26;
  optional int64 request_timeout_ms = 27;
  optional string sap_ai_resource_group = 28;
  optional string sap_ai_core_token_url = 29;
  optional string sap_ai_core_base_url = 30;
  optional bool sap_ai_core_use_orchestration_mode = 31;
  optional string moonshot_api_line = 32;
  optional string aws_authentication = 33;
  optional string zai_api_line = 34;
  optional string lm_studio_max_tokens = 35;
  optional string qwen_code_oauth_path = 36;
  optional string dify_base_url = 37;
  optional string oca_base_url = 38;
  optional string oca_mode = 39;
  optional bool aws_use_global_inference = 40;
  optional string minimax_api_line = 41;
  optional string aihubmix_base_url = 42;
  optional string aihubmix_app_code = 43;

  // Plan mode configurations
  optional ApiProvider plan_mode_api_provider = 100;
  optional string plan_mode_api_model_id = 101;
  optional int64 plan_mode_thinking_budget_tokens = 102;
  optional string plan_mode_reasoning_effort = 103;
  optional LanguageModelChatSelector plan_mode_vs_code_lm_model_selector = 104;
  optional bool plan_mode_aws_bedrock_custom_selected = 105;
  optional string plan_mode_aws_bedrock_custom_model_base_id = 106;
  optional string plan_mode_open_router_model_id = 107;
  optional OpenRouterModelInfo plan_mode_open_router_model_info = 108;
  optional string plan_mode_open_ai_model_id = 109;
  optional OpenAiCompatibleModelInfo plan_mode_open_ai_model_info = 110;
  optional string plan_mode_ollama_model_id = 111;
  optional string plan_mode_lm_studio_model_id = 112;
  optional string plan_mode_lite_llm_model_id = 113;
  optional LiteLLMModelInfo plan_mode_lite_llm_model_info = 114;
  optional string plan_mode_requesty_model_id = 115;
  optional OpenRouterModelInfo plan_mode_requesty_model_info = 116;
  optional string plan_mode_together_model_id = 117;
  optional string plan_mode_fireworks_model_id = 118;
  optional string plan_mode_sap_ai_core_model_id = 119;
  optional string plan_mode_sap_ai_core_deployment_id = 120;
  optional string plan_mode_groq_model_id = 121;
  optional OpenRouterModelInfo plan_mode_groq_model_info = 122;
  optional string plan_mode_hugging_face_model_id = 123;
  optional OpenRouterModelInfo plan_mode_hugging_face_model_info = 124;
  optional string plan_mode_huawei_cloud_maas_model_id = 125;
  optional OpenRouterModelInfo plan_mode_huawei_cloud_maas_model_info = 126;
  optional string plan_mode_baseten_model_id = 127;
  optional OpenRouterModelInfo plan_mode_baseten_model_info = 128;
  optional string plan_mode_vercel_ai_gateway_model_id = 129;
  optional OpenRouterModelInfo plan_mode_vercel_ai_gateway_model_info = 130;
  optional string plan_mode_oca_model_id = 131;
  optional OcaModelInfo plan_mode_oca_model_info = 132;
  optional string plan_mode_aihubmix_model_id = 133;
  optional OpenAiCompatibleModelInfo plan_mode_aihubmix_model_info = 134;
  optional string plan_mode_avalai_model_id = 135;
  optional OpenRouterModelInfo plan_mode_avalai_model_info = 136;

  // Act mode configurations
  optional ApiProvider act_mode_api_provider = 200;
  optional string act_mode_api_model_id = 201;
  optional int64 act_mode_thinking_budget_tokens = 202;
  optional string act_mode_reasoning_effort = 203;
  optional LanguageModelChatSelector act_mode_vs_code_lm_model_selector = 204;
  optional bool act_mode_aws_bedrock_custom_selected = 205;
  optional string act_mode_aws_bedrock_custom_model_base_id = 206;
  optional string act_mode_open_router_model_id = 207;
  optional OpenRouterModelInfo act_mode_open_router_model_info = 208;
  optional string act_mode_open_ai_model_id = 209;
  optional OpenAiCompatibleModelInfo act_mode_open_ai_model_info = 210;
  optional string act_mode_ollama_model_id = 211;
  optional string act_mode_lm_studio_model_id = 212;
  optional string act_mode_lite_llm_model_id = 213;
  optional LiteLLMModelInfo act_mode_lite_llm_model_info = 214;
  optional string act_mode_requesty_model_id = 215;
  optional OpenRouterModelInfo act_mode_requesty_model_info = 216;
  optional string act_mode_together_model_id = 217;
  optional string act_mode_fireworks_model_id = 218;
  optional string act_mode_sap_ai_core_model_id = 219;
  optional string act_mode_sap_ai_core_deployment_id = 220;
  optional string act_mode_groq_model_id = 221;
  optional OpenRouterModelInfo act_mode_groq_model_info = 222;
  optional string act_mode_hugging_face_model_id = 223;
  optional OpenRouterModelInfo act_mode_hugging_face_model_info = 224;
  optional string act_mode_huawei_cloud_maas_model_id = 225;
  optional OpenRouterModelInfo act_mode_huawei_cloud_maas_model_info = 226;
  optional string act_mode_baseten_model_id = 227;
  optional OpenRouterModelInfo act_mode_baseten_model_info = 228;
  optional string act_mode_vercel_ai_gateway_model_id = 229;
  optional OpenRouterModelInfo act_mode_vercel_ai_gateway_model_info = 230;
  optional string act_mode_oca_model_id = 231;
  optional OcaModelInfo act_mode_oca_model_info = 232;
  optional string act_mode_aihubmix_model_id = 233;
  optional OpenAiCompatibleModelInfo act_mode_aihubmix_model_info = 234;
  optional string act_mode_avalai_model_id = 235;
  optional OpenRouterModelInfo act_mode_avalai_model_info = 236;
}

// Request for updating API configuration (legacy - uses combined configuration)
message UpdateApiConfigurationRequest {
  Metadata metadata = 1;
  ModelsApiConfiguration api_configuration = 2;
}

// Combined API configuration containing both options and secrets
message ApiConfiguration {
  ModelsApiOptions options = 1;
  ModelsApiSecrets secrets = 2;
}

// Request for updating API configuration (new - uses separate options and secrets)
message UpdateApiConfigurationRequestNew {
  Metadata metadata = 1;
  ApiConfiguration updates = 2;

  // Required field mask specifying which fields to update.
  // Field paths use dot notation with camelCase field names:
  // - "options.ulid" (for options fields)
  // - "options.openAiHeaders" (for options fields)
  // - "secrets.apiKey" (for secrets fields)
  // - "secrets.openRouterApiKey" (for secrets fields)
  repeated string update_mask = 3;
}

// Request for partially updating API configuration using FieldMask
// Only fields specified in update_mask will be updated from api_configuration
message UpdateApiConfigurationPartialRequest {
  Metadata metadata = 1;

  // The API configuration with values to update.
  // Only fields listed in update_mask will be applied from this configuration.
  ModelsApiConfiguration api_configuration = 2;

  // Mask specifying which top-level fields from api_configuration to update.
  // Field names should use camelCase (e.g., "apiKey", "planModeApiProvider").
  // If a field is in the mask but not set in api_configuration, it will be cleared (set to undefined).
  google.protobuf.FieldMask update_mask = 3;
}

// Model info for OCA (OpenAI-compatible) models exposed by the OCA provider
message OcaModelInfo {
  // Maximum completion tokens per request supported by this model
  optional int64 max_tokens = 1;
  // Total context window in tokens (input + output)
  optional int64 context_window = 2;
  // Whether the model supports image inputs
  optional bool supports_images = 3;
  // Whether prompt caching is supported for this model
  bool supports_prompt_cache = 4;
  // Price per million input tokens (USD unless otherwise specified by provider)
  optional double input_price = 5;
  // Price per million output tokens (USD unless otherwise specified by provider)
  optional double output_price = 6;
  // Thinking/reasoning configuration if the model supports it
  optional ThinkingConfig thinking_config = 7;
  // Price per million tokens for prompt cache writes
  optional double cache_writes_price = 9;
  // Price per million tokens for prompt cache reads
  optional double cache_reads_price = 10;
  // Human-readable model description
  optional string description = 11;
  // Recommended default temperature for this model
  optional double temperature = 13;
  // Optional survey content to display in the UI
  optional string survey_content = 14;
  // Identifier for the survey associated with this model
  optional string survey_id = 15;
  // Optional banner content (e.g., deprecation or promotion notes)
  optional string banner = 16;
  // Canonical model identifier as reported by OCA
  string model_name = 17;
  // The API format used by this model
  optional ApiFormat api_format = 18;
}

// Aggregated OCA model catalog keyed by model identifier
message OcaCompatibleModelInfo {
  // key: canonical model id as reported by OCA (e.g., "openai/gpt-4o-mini")
  // value: OcaModelInfo describing that model
  map<string, OcaModelInfo> models = 1;
  optional string error = 2;
}

// API Provider enumeration
enum ApiProvider {
  ANTHROPIC = 0;
  OPENROUTER = 1;
  BEDROCK = 2;
  VERTEX = 3;
  OPENAI = 4;
  OLLAMA = 5;
  LMSTUDIO = 6;
  GEMINI = 7;
  OPENAI_NATIVE = 8;
  REQUESTY = 9;
  TOGETHER = 10;
  DEEPSEEK = 11;
  QWEN = 12;
  DOUBAO = 13;
  MISTRAL = 14;
  VSCODE_LM = 15;
  CLINE = 16;
  LITELLM = 17;
  NEBIUS = 18;
  FIREWORKS = 19;
  ASKSAGE = 20;
  XAI = 21;
  SAMBANOVA = 22;
  CEREBRAS = 23;
  GROQ = 24;
  SAPAICORE = 25;
  CLAUDE_CODE = 26;
  MOONSHOT = 27;
  HUGGINGFACE = 28;
  HUAWEI_CLOUD_MAAS = 29;
  BASETEN = 30;
  ZAI = 31;
  VERCEL_AI_GATEWAY = 32;
  QWEN_CODE = 33;
  DIFY = 34;
  OCA = 35;
  MINIMAX = 36;
  HICAP = 37;
  AIHUBMIX = 38;
  NOUSRESEARCH = 39;
  AVALAI = 40;
}

enum ApiFormat {
  ANTHROPIC_CHAT = 0;
  GEMINI_CHAT = 1;
  OPENAI_CHAT = 2;
  R1_CHAT = 3;
  OPENAI_RESPONSES = 4;
}

// Model info for OpenAI-compatible models
message OpenAiCompatibleModelInfo {
  optional int64 max_tokens = 1;
  optional int64 context_window = 2;
  optional bool supports_images = 3;
  bool supports_prompt_cache = 4;
  optional double input_price = 5;
  optional double output_price = 6;
  optional ThinkingConfig thinking_config = 7;
  optional bool supports_global_endpoint = 8;
  optional double cache_writes_price = 9;
  optional double cache_reads_price = 10;
  optional string description = 11;
  repeated ModelTier tiers = 12;
  optional double temperature = 13;
  optional bool is_r1_format_required = 14;
  optional ApiFormat api_format = 15;
}

// Model info for LiteLLM models
message LiteLLMModelInfo {
  optional int64 max_tokens = 1;
  optional int64 context_window = 2;
  optional bool supports_images = 3;
  bool supports_prompt_cache = 4;
  optional double input_price = 5;
  optional double output_price = 6;
  optional ThinkingConfig thinking_config = 7;
  optional bool supports_global_endpoint = 8;
  optional double cache_writes_price = 9;
  optional double cache_reads_price = 10;
  optional string description = 11;
  repeated ModelTier tiers = 12;
  optional double temperature = 13;
  optional ApiFormat api_format = 14;
}

// Main ApiConfiguration message
message ModelsApiConfiguration {
  // Global configuration fields (not mode-specific)
  optional string api_key = 1;
  optional string cline_api_key = 2;
  optional string ulid = 3;
  optional string lite_llm_base_url = 4;
  optional string lite_llm_api_key = 5;
  optional bool lite_llm_use_prompt_cache = 6;
  map<string, string> open_ai_headers = 7;
  optional string anthropic_base_url = 8;
  optional string open_router_api_key = 9;
  optional string open_router_provider_sorting = 10;
  optional string aws_access_key = 11;
  optional string aws_secret_key = 12;
  optional string aws_session_token = 13;
  optional string aws_region = 14;
  optional bool aws_use_cross_region_inference = 15;
  optional bool aws_bedrock_use_prompt_cache = 16;
  optional bool aws_use_profile = 17;
  optional string aws_profile = 18;
  optional string aws_bedrock_endpoint = 19;
  optional string claude_code_path = 20;
  optional string vertex_project_id = 21;
  optional string vertex_region = 22;
  optional string open_ai_base_url = 23;
  optional string open_ai_api_key = 24;
  optional string ollama_base_url = 25;
  optional string ollama_api_options_ctx_num = 26;
  optional string lm_studio_base_url = 27;
  optional string gemini_api_key = 28;
  optional string gemini_base_url = 29;
  optional string open_ai_native_api_key = 30;
  optional string deep_seek_api_key = 31;
  optional string requesty_api_key = 32;
  optional string requesty_base_url = 33;
  optional string together_api_key = 34;
  optional string fireworks_api_key = 35;
  optional int64 fireworks_model_max_completion_tokens = 36;
  optional int64 fireworks_model_max_tokens = 37;
  optional string qwen_api_key = 38;
  optional string doubao_api_key = 39;
  optional string mistral_api_key = 40;
  optional string azure_api_version = 41;
  optional string qwen_api_line = 42;
  optional string nebius_api_key = 43;
  optional string asksage_api_url = 44;
  optional string asksage_api_key = 45;
  optional string xai_api_key = 46;
  optional string sambanova_api_key = 47;
  optional string cerebras_api_key = 48;
  optional int64 request_timeout_ms = 49;
  optional string sap_ai_core_client_id = 50;
  optional string sap_ai_core_client_secret = 51;
  optional string sap_ai_resource_group = 52;
  optional string sap_ai_core_token_url = 53;
  optional string sap_ai_core_base_url = 54;
  optional bool sap_ai_core_use_orchestration_mode = 55;
  optional string moonshot_api_key = 56;
  optional string moonshot_api_line = 57;
  optional string aws_authentication = 58;
  optional string aws_bedrock_api_key = 59;
  optional string cline_account_id = 60;
  optional string groq_api_key = 61;
  optional string hugging_face_api_key = 62;
  optional string huawei_cloud_maas_api_key = 63;
  optional string baseten_api_key = 64;
  optional string ollama_api_key = 65;
  optional string zai_api_key = 66;
  optional string zai_api_line = 67;
  optional string lm_studio_max_tokens = 68;
  optional string vercel_ai_gateway_api_key = 69;
  optional string qwen_code_oauth_path = 70;
  optional string dify_api_key = 71;
  optional string dify_base_url = 72;
  optional string oca_base_url = 73;
  optional string oca_api_key = 74;
  optional string oca_refresh_token = 75;
  optional string oca_mode = 76;
  optional bool aws_use_global_inference = 77;
  optional string minimax_api_key = 78;
  optional string minimax_api_line = 79;
  optional string hicap_model_id = 80;
  optional string hicap_api_key = 81;
  optional string aihubmix_api_key = 82;
  optional string aihubmix_base_url = 83;
  optional string aihubmix_app_code = 84;
  optional string nous_research_api_key = 85;
  optional string avalai_api_key = 86;

  // Plan mode configurations
  optional ApiProvider plan_mode_api_provider = 100;
  optional string plan_mode_api_model_id = 101;
  optional int64 plan_mode_thinking_budget_tokens = 102;
  optional string plan_mode_reasoning_effort = 103;
  optional LanguageModelChatSelector plan_mode_vs_code_lm_model_selector = 104;
  optional bool plan_mode_aws_bedrock_custom_selected = 105;
  optional string plan_mode_aws_bedrock_custom_model_base_id = 106;
  optional string plan_mode_open_router_model_id = 107;
  optional OpenRouterModelInfo plan_mode_open_router_model_info = 108;
  optional string plan_mode_open_ai_model_id = 109;
  optional OpenAiCompatibleModelInfo plan_mode_open_ai_model_info = 110;
  optional string plan_mode_ollama_model_id = 111;
  optional string plan_mode_lm_studio_model_id = 112;
  optional string plan_mode_lite_llm_model_id = 113;
  optional LiteLLMModelInfo plan_mode_lite_llm_model_info = 114;
  optional string plan_mode_requesty_model_id = 115;
  optional OpenRouterModelInfo plan_mode_requesty_model_info = 116;
  optional string plan_mode_together_model_id = 117;
  optional string plan_mode_fireworks_model_id = 118;
  optional string plan_mode_sap_ai_core_model_id = 119;
  optional string plan_mode_sap_ai_core_deployment_id = 120;
  optional string plan_mode_groq_model_id = 121;
  optional OpenRouterModelInfo plan_mode_groq_model_info = 122;
  optional string plan_mode_hugging_face_model_id = 123;
  optional OpenRouterModelInfo plan_mode_hugging_face_model_info = 124;
  optional string plan_mode_huawei_cloud_maas_model_id = 125;
  optional OpenRouterModelInfo plan_mode_huawei_cloud_maas_model_info = 126;
  optional string plan_mode_baseten_model_id = 127;
  optional OpenRouterModelInfo plan_mode_baseten_model_info = 128;
  optional string plan_mode_vercel_ai_gateway_model_id = 129;
  optional OpenRouterModelInfo plan_mode_vercel_ai_gateway_model_info = 130;
  optional string plan_mode_oca_model_id = 131;
  optional OcaModelInfo plan_mode_oca_model_info = 132;
  optional string plan_mode_hicap_model_id = 133;
  optional OpenRouterModelInfo plan_mode_hicap_model_info = 134;
  optional string plan_mode_aihubmix_model_id = 135;
  optional OpenAiCompatibleModelInfo plan_mode_aihubmix_model_info = 136;
  optional string plan_mode_nous_research_model_id = 137;
<<<<<<< HEAD
  optional string plan_mode_avalai_model_id = 138;
  optional OpenRouterModelInfo plan_mode_avalai_model_info = 139;
=======
  optional string gemini_plan_mode_thinking_level = 138;
>>>>>>> 6baf6113

  // Act mode configurations
  optional ApiProvider act_mode_api_provider = 200;
  optional string act_mode_api_model_id = 201;
  optional int64 act_mode_thinking_budget_tokens = 202;
  optional string act_mode_reasoning_effort = 203;
  optional LanguageModelChatSelector act_mode_vs_code_lm_model_selector = 204;
  optional bool act_mode_aws_bedrock_custom_selected = 205;
  optional string act_mode_aws_bedrock_custom_model_base_id = 206;
  optional string act_mode_open_router_model_id = 207;
  optional OpenRouterModelInfo act_mode_open_router_model_info = 208;
  optional string act_mode_open_ai_model_id = 209;
  optional OpenAiCompatibleModelInfo act_mode_open_ai_model_info = 210;
  optional string act_mode_ollama_model_id = 211;
  optional string act_mode_lm_studio_model_id = 212;
  optional string act_mode_lite_llm_model_id = 213;
  optional LiteLLMModelInfo act_mode_lite_llm_model_info = 214;
  optional string act_mode_requesty_model_id = 215;
  optional OpenRouterModelInfo act_mode_requesty_model_info = 216;
  optional string act_mode_together_model_id = 217;
  optional string act_mode_fireworks_model_id = 218;
  optional string act_mode_sap_ai_core_model_id = 219;
  optional string act_mode_sap_ai_core_deployment_id = 220;
  optional string act_mode_groq_model_id = 221;
  optional OpenRouterModelInfo act_mode_groq_model_info = 222;
  optional string act_mode_hugging_face_model_id = 223;
  optional OpenRouterModelInfo act_mode_hugging_face_model_info = 224;
  optional string act_mode_huawei_cloud_maas_model_id = 225;
  optional OpenRouterModelInfo act_mode_huawei_cloud_maas_model_info = 226;
  optional string act_mode_baseten_model_id = 227;
  optional OpenRouterModelInfo act_mode_baseten_model_info = 228;
  optional string act_mode_vercel_ai_gateway_model_id = 229;
  optional OpenRouterModelInfo act_mode_vercel_ai_gateway_model_info = 230;
  optional string act_mode_oca_model_id = 231;
  optional OcaModelInfo act_mode_oca_model_info = 232;
  optional string act_mode_hicap_model_id = 233;
  optional OpenRouterModelInfo act_mode_hicap_model_info = 234;
  optional string act_mode_aihubmix_model_id = 235;
  optional OpenAiCompatibleModelInfo act_mode_aihubmix_model_info = 236;
  optional string act_mode_nous_research_model_id = 237;
<<<<<<< HEAD
  optional string act_mode_avalai_model_id = 238;
  optional OpenRouterModelInfo act_mode_avalai_model_info = 239;
=======
  optional string gemini_act_mode_thinking_level = 238;
>>>>>>> 6baf6113
}<|MERGE_RESOLUTION|>--- conflicted
+++ resolved
@@ -27,13 +27,10 @@
   rpc refreshRequestyModels(EmptyRequest) returns (OpenRouterCompatibleModelInfo);
   // Refreshes and returns Hicap models
   rpc refreshHicapModels(EmptyRequest) returns (OpenRouterCompatibleModelInfo);
-<<<<<<< HEAD
   // Refreshes and returns AvalAI models
   rpc refreshAvalaiModels(EmptyRequest) returns (OpenRouterCompatibleModelInfo);
-=======
   // Refreshes and returns LiteLLM models
   rpc refreshLiteLlmModelsRpc(EmptyRequest) returns (OpenRouterCompatibleModelInfo);
->>>>>>> 6baf6113
   // Subscribe to OpenRouter models updates
   rpc subscribeToOpenRouterModels(EmptyRequest) returns (stream OpenRouterCompatibleModelInfo);
   // Subscribe to LiteLLM models updates
@@ -619,12 +616,9 @@
   optional string plan_mode_aihubmix_model_id = 135;
   optional OpenAiCompatibleModelInfo plan_mode_aihubmix_model_info = 136;
   optional string plan_mode_nous_research_model_id = 137;
-<<<<<<< HEAD
-  optional string plan_mode_avalai_model_id = 138;
-  optional OpenRouterModelInfo plan_mode_avalai_model_info = 139;
-=======
   optional string gemini_plan_mode_thinking_level = 138;
->>>>>>> 6baf6113
+  optional string plan_mode_avalai_model_id = 139;
+  optional OpenRouterModelInfo plan_mode_avalai_model_info = 140;
 
   // Act mode configurations
   optional ApiProvider act_mode_api_provider = 200;
@@ -665,10 +659,7 @@
   optional string act_mode_aihubmix_model_id = 235;
   optional OpenAiCompatibleModelInfo act_mode_aihubmix_model_info = 236;
   optional string act_mode_nous_research_model_id = 237;
-<<<<<<< HEAD
-  optional string act_mode_avalai_model_id = 238;
-  optional OpenRouterModelInfo act_mode_avalai_model_info = 239;
-=======
   optional string gemini_act_mode_thinking_level = 238;
->>>>>>> 6baf6113
+  optional string act_mode_avalai_model_id = 239;
+  optional OpenRouterModelInfo act_mode_avalai_model_info = 240;
 }