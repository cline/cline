syntax = "proto3";

package cline;

import "cline/common.proto";
import "google/protobuf/field_mask.proto";

option go_package = "github.com/cline/grpc-go/cline";
option java_multiple_files = true;
option java_package = "bot.cline.proto";

// Service for model-related operations
service ModelsService {
  // Fetches available models from Ollama
  rpc getOllamaModels(StringRequest) returns (StringArray);
  // Fetches available models from LM Studio
  rpc getLmStudioModels(StringRequest) returns (StringArray);
  // Fetches available models from VS Code LM API
  rpc getVsCodeLmModels(EmptyRequest) returns (VsCodeLmModelsArray);
  // Refreshes and returns OpenRouter models
  rpc refreshOpenRouterModelsRpc(EmptyRequest) returns (OpenRouterCompatibleModelInfo);
  // Refreshes and returns Hugging Face models
  rpc refreshHuggingFaceModels(EmptyRequest) returns (OpenRouterCompatibleModelInfo);
  // Refreshes and returns OpenAI models
  rpc refreshOpenAiModels(OpenAiModelsRequest) returns (StringArray);
  // Refreshes and returns Requesty models
  rpc refreshRequestyModels(EmptyRequest) returns (OpenRouterCompatibleModelInfo);
  // Refreshes and returns Hicap models
  rpc refreshHicapModels(EmptyRequest) returns (OpenRouterCompatibleModelInfo);
  // Subscribe to OpenRouter models updates
  rpc subscribeToOpenRouterModels(EmptyRequest) returns (stream OpenRouterCompatibleModelInfo);
  // Updates API configuration (legacy - uses combined configuration)
  rpc updateApiConfigurationProto(UpdateApiConfigurationRequest) returns (Empty);
  // Updates API configuration (new - uses separate options and secrets)
  rpc updateApiConfiguration(UpdateApiConfigurationRequestNew) returns (Empty);
  // Updates API configuration with partial values (only updates fields that are explicitly set)
  rpc updateApiConfigurationPartial(UpdateApiConfigurationPartialRequest) returns (Empty);
  // Refreshes and returns Groq models
  rpc refreshGroqModelsRpc(EmptyRequest) returns (OpenRouterCompatibleModelInfo);
  // Refreshes and returns Baseten models
  rpc refreshBasetenModelsRpc(EmptyRequest) returns (OpenRouterCompatibleModelInfo);
  // Fetches available models from SAP AI Core
  rpc getSapAiCoreModels(SapAiCoreModelsRequest) returns (SapAiCoreModelsResponse);
  // Fetches available models from OCA
  rpc refreshOcaModels(StringRequest) returns (OcaCompatibleModelInfo);
  // Fetches available models from AIhubmix
  rpc getAihubmixModels(EmptyRequest) returns (OpenRouterCompatibleModelInfo);
}

// List of VS Code LM models
message VsCodeLmModelsArray {
  repeated LanguageModelChatSelector models = 1;
}

// Structure representing a language model chat selector
message LanguageModelChatSelector {
  optional string vendor = 1;
  optional string family = 2;
  optional string version = 3;
  optional string id = 4;
}

// Price tier for tiered pricing models
message PriceTier {
  int64 token_limit = 1; // Upper limit (inclusive) of input tokens for this price
  double price = 2; // Price per million tokens for this tier
}

// Thinking configuration for models that support thinking/reasoning
message ThinkingConfig {
  optional int64 max_budget = 1; // Max allowed thinking budget tokens
  optional double output_price = 2; // Output price per million tokens when budget > 0
  repeated PriceTier output_price_tiers = 3; // Optional: Tiered output price when budget > 0
}

// Model tier for tiered pricing structures
message ModelTier {
  int64 context_window = 1;
  optional double input_price = 2;
  optional double output_price = 3;
  optional double cache_writes_price = 4;
  optional double cache_reads_price = 5;
}

// For OpenRouterCompatibleModelInfo structure in OpenRouterModels
message OpenRouterModelInfo {
  optional int64 max_tokens = 1;
  optional int64 context_window = 2;
  optional bool supports_images = 3;
  bool supports_prompt_cache = 4;
  optional double input_price = 5;
  optional double output_price = 6;
  optional double cache_writes_price = 7;
  optional double cache_reads_price = 8;
  optional string description = 9;
  optional ThinkingConfig thinking_config = 10;
  optional bool supports_global_endpoint = 11;
  repeated ModelTier tiers = 12;
  optional string name = 13;
}

// Shared response message for model information
message OpenRouterCompatibleModelInfo {
  map<string, OpenRouterModelInfo> models = 1;
}

// Request for fetching OpenAI models
message OpenAiModelsRequest {
  Metadata metadata = 1;
  string base_url = 2;
  string api_key = 3;
}

// Request for fetching SAP AI Core models
message SapAiCoreModelsRequest {
  Metadata metadata = 1;
  string client_id = 2;
  string client_secret = 3;
  string base_url = 4;
  string token_url = 5;
  string resource_group = 6;
}

// SAP AI Core model with deployment information
message SapAiCoreModelDeployment {
  string model_name = 1;
  string deployment_id = 2;
}

// Response for SAP AI Core models with orchestration availability
message SapAiCoreModelsResponse {
  repeated SapAiCoreModelDeployment deployments = 1;
  bool orchestration_available = 2;
}

// API secrets (credentials, API keys)
message ModelsApiSecrets {
  optional string api_key = 1;
  optional string cline_api_key = 2;
  optional string lite_llm_api_key = 3;
  optional string open_router_api_key = 4;
  optional string aws_access_key = 5;
  optional string aws_secret_key = 6;
  optional string aws_session_token = 7;
  optional string aws_bedrock_api_key = 8;
  optional string open_ai_api_key = 9;
  optional string ollama_api_key = 10;
  optional string gemini_api_key = 11;
  optional string open_ai_native_api_key = 12;
  optional string deep_seek_api_key = 13;
  optional string requesty_api_key = 14;
  optional string together_api_key = 15;
  optional string fireworks_api_key = 16;
  optional string qwen_api_key = 17;
  optional string doubao_api_key = 18;
  optional string mistral_api_key = 19;
  optional string nebius_api_key = 20;
  optional string asksage_api_key = 21;
  optional string xai_api_key = 22;
  optional string sambanova_api_key = 23;
  optional string cerebras_api_key = 24;
  optional string sap_ai_core_client_id = 25;
  optional string sap_ai_core_client_secret = 26;
  optional string moonshot_api_key = 27;
  optional string cline_account_id = 28;
  optional string groq_api_key = 29;
  optional string hugging_face_api_key = 30;
  optional string huawei_cloud_maas_api_key = 31;
  optional string baseten_api_key = 32;
  optional string zai_api_key = 33;
  optional string vercel_ai_gateway_api_key = 34;
  optional string dify_api_key = 35;
  optional string oca_api_key = 36;
  optional string oca_refresh_token = 37;
  optional string minimax_api_key = 38;
  optional string aihubmix_api_key = 39;
}

// API configuration options (non-secret settings)
message ModelsApiOptions {
  // Global configuration fields (not mode-specific)
  optional string ulid = 1;
  optional string lite_llm_base_url = 2;
  optional bool lite_llm_use_prompt_cache = 3;
  map<string, string> open_ai_headers = 4;
  optional string anthropic_base_url = 5;
  optional string open_router_provider_sorting = 6;
  optional string aws_region = 7;
  optional bool aws_use_cross_region_inference = 8;
  optional bool aws_bedrock_use_prompt_cache = 9;
  optional bool aws_use_profile = 10;
  optional string aws_profile = 11;
  optional string aws_bedrock_endpoint = 12;
  optional string claude_code_path = 13;
  optional string vertex_project_id = 14;
  optional string vertex_region = 15;
  optional string open_ai_base_url = 16;
  optional string ollama_base_url = 17;
  optional string ollama_api_options_ctx_num = 18;
  optional string lm_studio_base_url = 19;
  optional string gemini_base_url = 20;
  optional string requesty_base_url = 21;
  optional int64 fireworks_model_max_completion_tokens = 22;
  optional int64 fireworks_model_max_tokens = 23;
  optional string azure_api_version = 24;
  optional string qwen_api_line = 25;
  optional string asksage_api_url = 26;
  optional int64 request_timeout_ms = 27;
  optional string sap_ai_resource_group = 28;
  optional string sap_ai_core_token_url = 29;
  optional string sap_ai_core_base_url = 30;
  optional bool sap_ai_core_use_orchestration_mode = 31;
  optional string moonshot_api_line = 32;
  optional string aws_authentication = 33;
  optional string zai_api_line = 34;
  optional string lm_studio_max_tokens = 35;
  optional string qwen_code_oauth_path = 36;
  optional string dify_base_url = 37;
  optional string oca_base_url = 38;
  optional string oca_mode = 39;
  optional bool aws_use_global_inference = 40;
  optional string minimax_api_line = 41;
  optional string aihubmix_base_url = 42;
  optional string aihubmix_app_code = 43;

  // Plan mode configurations
  optional ApiProvider plan_mode_api_provider = 100;
  optional string plan_mode_api_model_id = 101;
  optional int64 plan_mode_thinking_budget_tokens = 102;
  optional string plan_mode_reasoning_effort = 103;
  optional LanguageModelChatSelector plan_mode_vs_code_lm_model_selector = 104;
  optional bool plan_mode_aws_bedrock_custom_selected = 105;
  optional string plan_mode_aws_bedrock_custom_model_base_id = 106;
  optional string plan_mode_open_router_model_id = 107;
  optional OpenRouterModelInfo plan_mode_open_router_model_info = 108;
  optional string plan_mode_open_ai_model_id = 109;
  optional OpenAiCompatibleModelInfo plan_mode_open_ai_model_info = 110;
  optional string plan_mode_ollama_model_id = 111;
  optional string plan_mode_lm_studio_model_id = 112;
  optional string plan_mode_lite_llm_model_id = 113;
  optional LiteLLMModelInfo plan_mode_lite_llm_model_info = 114;
  optional string plan_mode_requesty_model_id = 115;
  optional OpenRouterModelInfo plan_mode_requesty_model_info = 116;
  optional string plan_mode_together_model_id = 117;
  optional string plan_mode_fireworks_model_id = 118;
  optional string plan_mode_sap_ai_core_model_id = 119;
  optional string plan_mode_sap_ai_core_deployment_id = 120;
  optional string plan_mode_groq_model_id = 121;
  optional OpenRouterModelInfo plan_mode_groq_model_info = 122;
  optional string plan_mode_hugging_face_model_id = 123;
  optional OpenRouterModelInfo plan_mode_hugging_face_model_info = 124;
  optional string plan_mode_huawei_cloud_maas_model_id = 125;
  optional OpenRouterModelInfo plan_mode_huawei_cloud_maas_model_info = 126;
  optional string plan_mode_baseten_model_id = 127;
  optional OpenRouterModelInfo plan_mode_baseten_model_info = 128;
  optional string plan_mode_vercel_ai_gateway_model_id = 129;
  optional OpenRouterModelInfo plan_mode_vercel_ai_gateway_model_info = 130;
  optional string plan_mode_oca_model_id = 131;
  optional OcaModelInfo plan_mode_oca_model_info = 132;
  optional string plan_mode_aihubmix_model_id = 133;
  optional OpenAiCompatibleModelInfo plan_mode_aihubmix_model_info = 134;

  // Act mode configurations
  optional ApiProvider act_mode_api_provider = 200;
  optional string act_mode_api_model_id = 201;
  optional int64 act_mode_thinking_budget_tokens = 202;
  optional string act_mode_reasoning_effort = 203;
  optional LanguageModelChatSelector act_mode_vs_code_lm_model_selector = 204;
  optional bool act_mode_aws_bedrock_custom_selected = 205;
  optional string act_mode_aws_bedrock_custom_model_base_id = 206;
  optional string act_mode_open_router_model_id = 207;
  optional OpenRouterModelInfo act_mode_open_router_model_info = 208;
  optional string act_mode_open_ai_model_id = 209;
  optional OpenAiCompatibleModelInfo act_mode_open_ai_model_info = 210;
  optional string act_mode_ollama_model_id = 211;
  optional string act_mode_lm_studio_model_id = 212;
  optional string act_mode_lite_llm_model_id = 213;
  optional LiteLLMModelInfo act_mode_lite_llm_model_info = 214;
  optional string act_mode_requesty_model_id = 215;
  optional OpenRouterModelInfo act_mode_requesty_model_info = 216;
  optional string act_mode_together_model_id = 217;
  optional string act_mode_fireworks_model_id = 218;
  optional string act_mode_sap_ai_core_model_id = 219;
  optional string act_mode_sap_ai_core_deployment_id = 220;
  optional string act_mode_groq_model_id = 221;
  optional OpenRouterModelInfo act_mode_groq_model_info = 222;
  optional string act_mode_hugging_face_model_id = 223;
  optional OpenRouterModelInfo act_mode_hugging_face_model_info = 224;
  optional string act_mode_huawei_cloud_maas_model_id = 225;
  optional OpenRouterModelInfo act_mode_huawei_cloud_maas_model_info = 226;
  optional string act_mode_baseten_model_id = 227;
  optional OpenRouterModelInfo act_mode_baseten_model_info = 228;
  optional string act_mode_vercel_ai_gateway_model_id = 229;
  optional OpenRouterModelInfo act_mode_vercel_ai_gateway_model_info = 230;
  optional string act_mode_oca_model_id = 231;
  optional OcaModelInfo act_mode_oca_model_info = 232;
  optional string act_mode_aihubmix_model_id = 233;
  optional OpenAiCompatibleModelInfo act_mode_aihubmix_model_info = 234;
}

// Request for updating API configuration (legacy - uses combined configuration)
message UpdateApiConfigurationRequest {
  Metadata metadata = 1;
  ModelsApiConfiguration api_configuration = 2;
}

// Combined API configuration containing both options and secrets
message ApiConfiguration {
  ModelsApiOptions options = 1;
  ModelsApiSecrets secrets = 2;
}

// Request for updating API configuration (new - uses separate options and secrets)
message UpdateApiConfigurationRequestNew {
  Metadata metadata = 1;
  ApiConfiguration updates = 2;
<<<<<<< HEAD
  
=======

>>>>>>> 0fb4a6c7
  // Required field mask specifying which fields to update.
  // Field paths use dot notation with camelCase field names:
  // - "options.ulid" (for options fields)
  // - "options.openAiHeaders" (for options fields)
  // - "secrets.apiKey" (for secrets fields)
  // - "secrets.openRouterApiKey" (for secrets fields)
  repeated string update_mask = 3;
}

// Request for partially updating API configuration using FieldMask
// Only fields specified in update_mask will be updated from api_configuration
message UpdateApiConfigurationPartialRequest {
  Metadata metadata = 1;

  // The API configuration with values to update.
  // Only fields listed in update_mask will be applied from this configuration.
  ModelsApiConfiguration api_configuration = 2;

  // Mask specifying which top-level fields from api_configuration to update.
  // Field names should use camelCase (e.g., "apiKey", "planModeApiProvider").
  // If a field is in the mask but not set in api_configuration, it will be cleared (set to undefined).
  google.protobuf.FieldMask update_mask = 3;
}

// Model info for OCA (OpenAI-compatible) models exposed by the OCA provider
message OcaModelInfo {
  // Maximum completion tokens per request supported by this model
  optional int64 max_tokens = 1;
  // Total context window in tokens (input + output)
  optional int64 context_window = 2;
  // Whether the model supports image inputs
  optional bool supports_images = 3;
  // Whether prompt caching is supported for this model
  bool supports_prompt_cache = 4;
  // Price per million input tokens (USD unless otherwise specified by provider)
  optional double input_price = 5;
  // Price per million output tokens (USD unless otherwise specified by provider)
  optional double output_price = 6;
  // Thinking/reasoning configuration if the model supports it
  optional ThinkingConfig thinking_config = 7;
  // Price per million tokens for prompt cache writes
  optional double cache_writes_price = 9;
  // Price per million tokens for prompt cache reads
  optional double cache_reads_price = 10;
  // Human-readable model description
  optional string description = 11;
  // Recommended default temperature for this model
  optional double temperature = 13;
  // Optional survey content to display in the UI
  optional string survey_content = 14;
  // Identifier for the survey associated with this model
  optional string survey_id = 15;
  // Optional banner content (e.g., deprecation or promotion notes)
  optional string banner = 16;
  // Canonical model identifier as reported by OCA
  string model_name = 17;
}

// Aggregated OCA model catalog keyed by model identifier
message OcaCompatibleModelInfo {
  // key: canonical model id as reported by OCA (e.g., "openai/gpt-4o-mini")
  // value: OcaModelInfo describing that model
  map<string, OcaModelInfo> models = 1;
  optional string error = 2;
}

// API Provider enumeration
enum ApiProvider {
  ANTHROPIC = 0;
  OPENROUTER = 1;
  BEDROCK = 2;
  VERTEX = 3;
  OPENAI = 4;
  OLLAMA = 5;
  LMSTUDIO = 6;
  GEMINI = 7;
  OPENAI_NATIVE = 8;
  REQUESTY = 9;
  TOGETHER = 10;
  DEEPSEEK = 11;
  QWEN = 12;
  DOUBAO = 13;
  MISTRAL = 14;
  VSCODE_LM = 15;
  CLINE = 16;
  LITELLM = 17;
  NEBIUS = 18;
  FIREWORKS = 19;
  ASKSAGE = 20;
  XAI = 21;
  SAMBANOVA = 22;
  CEREBRAS = 23;
  GROQ = 24;
  SAPAICORE = 25;
  CLAUDE_CODE = 26;
  MOONSHOT = 27;
  HUGGINGFACE = 28;
  HUAWEI_CLOUD_MAAS = 29;
  BASETEN = 30;
  ZAI = 31;
  VERCEL_AI_GATEWAY = 32;
  QWEN_CODE = 33;
  DIFY = 34;
  OCA = 35;
  MINIMAX = 36;
  HICAP = 37;
  AIHUBMIX = 38;
  NOUSRESEARCH = 39;
}

// Model info for OpenAI-compatible models
message OpenAiCompatibleModelInfo {
  optional int64 max_tokens = 1;
  optional int64 context_window = 2;
  optional bool supports_images = 3;
  bool supports_prompt_cache = 4;
  optional double input_price = 5;
  optional double output_price = 6;
  optional ThinkingConfig thinking_config = 7;
  optional bool supports_global_endpoint = 8;
  optional double cache_writes_price = 9;
  optional double cache_reads_price = 10;
  optional string description = 11;
  repeated ModelTier tiers = 12;
  optional double temperature = 13;
  optional bool is_r1_format_required = 14;
}

// Model info for LiteLLM models
message LiteLLMModelInfo {
  optional int64 max_tokens = 1;
  optional int64 context_window = 2;
  optional bool supports_images = 3;
  bool supports_prompt_cache = 4;
  optional double input_price = 5;
  optional double output_price = 6;
  optional ThinkingConfig thinking_config = 7;
  optional bool supports_global_endpoint = 8;
  optional double cache_writes_price = 9;
  optional double cache_reads_price = 10;
  optional string description = 11;
  repeated ModelTier tiers = 12;
  optional double temperature = 13;
}

// Main ApiConfiguration message
message ModelsApiConfiguration {
  // Global configuration fields (not mode-specific)
  optional string api_key = 1;
  optional string cline_api_key = 2;
  optional string ulid = 3;
  optional string lite_llm_base_url = 4;
  optional string lite_llm_api_key = 5;
  optional bool lite_llm_use_prompt_cache = 6;
  map<string, string> open_ai_headers = 7;
  optional string anthropic_base_url = 8;
  optional string open_router_api_key = 9;
  optional string open_router_provider_sorting = 10;
  optional string aws_access_key = 11;
  optional string aws_secret_key = 12;
  optional string aws_session_token = 13;
  optional string aws_region = 14;
  optional bool aws_use_cross_region_inference = 15;
  optional bool aws_bedrock_use_prompt_cache = 16;
  optional bool aws_use_profile = 17;
  optional string aws_profile = 18;
  optional string aws_bedrock_endpoint = 19;
  optional string claude_code_path = 20;
  optional string vertex_project_id = 21;
  optional string vertex_region = 22;
  optional string open_ai_base_url = 23;
  optional string open_ai_api_key = 24;
  optional string ollama_base_url = 25;
  optional string ollama_api_options_ctx_num = 26;
  optional string lm_studio_base_url = 27;
  optional string gemini_api_key = 28;
  optional string gemini_base_url = 29;
  optional string open_ai_native_api_key = 30;
  optional string deep_seek_api_key = 31;
  optional string requesty_api_key = 32;
  optional string requesty_base_url = 33;
  optional string together_api_key = 34;
  optional string fireworks_api_key = 35;
  optional int64 fireworks_model_max_completion_tokens = 36;
  optional int64 fireworks_model_max_tokens = 37;
  optional string qwen_api_key = 38;
  optional string doubao_api_key = 39;
  optional string mistral_api_key = 40;
  optional string azure_api_version = 41;
  optional string qwen_api_line = 42;
  optional string nebius_api_key = 43;
  optional string asksage_api_url = 44;
  optional string asksage_api_key = 45;
  optional string xai_api_key = 46;
  optional string sambanova_api_key = 47;
  optional string cerebras_api_key = 48;
  optional int64 request_timeout_ms = 49;
  optional string sap_ai_core_client_id = 50;
  optional string sap_ai_core_client_secret = 51;
  optional string sap_ai_resource_group = 52;
  optional string sap_ai_core_token_url = 53;
  optional string sap_ai_core_base_url = 54;
  optional bool sap_ai_core_use_orchestration_mode = 55;
  optional string moonshot_api_key = 56;
  optional string moonshot_api_line = 57;
  optional string aws_authentication = 58;
  optional string aws_bedrock_api_key = 59;
  optional string cline_account_id = 60;
  optional string groq_api_key = 61;
  optional string hugging_face_api_key = 62;
  optional string huawei_cloud_maas_api_key = 63;
  optional string baseten_api_key = 64;
  optional string ollama_api_key = 65;
  optional string zai_api_key = 66;
  optional string zai_api_line = 67;
  optional string lm_studio_max_tokens = 68;
  optional string vercel_ai_gateway_api_key = 69;
  optional string qwen_code_oauth_path = 70;
  optional string dify_api_key = 71;
  optional string dify_base_url = 72;
  optional string oca_base_url = 73;
  optional string oca_api_key = 74;
  optional string oca_refresh_token = 75;
  optional string oca_mode = 76;
  optional bool aws_use_global_inference = 77;
  optional string minimax_api_key = 78;
  optional string minimax_api_line = 79;
  optional string hicap_model_id = 80;
  optional string hicap_api_key = 81;
  optional string aihubmix_api_key = 82;
  optional string aihubmix_base_url = 83;
  optional string aihubmix_app_code = 84;
  optional string nous_research_api_key = 85;

  // Plan mode configurations
  optional ApiProvider plan_mode_api_provider = 100;
  optional string plan_mode_api_model_id = 101;
  optional int64 plan_mode_thinking_budget_tokens = 102;
  optional string plan_mode_reasoning_effort = 103;
  optional LanguageModelChatSelector plan_mode_vs_code_lm_model_selector = 104;
  optional bool plan_mode_aws_bedrock_custom_selected = 105;
  optional string plan_mode_aws_bedrock_custom_model_base_id = 106;
  optional string plan_mode_open_router_model_id = 107;
  optional OpenRouterModelInfo plan_mode_open_router_model_info = 108;
  optional string plan_mode_open_ai_model_id = 109;
  optional OpenAiCompatibleModelInfo plan_mode_open_ai_model_info = 110;
  optional string plan_mode_ollama_model_id = 111;
  optional string plan_mode_lm_studio_model_id = 112;
  optional string plan_mode_lite_llm_model_id = 113;
  optional LiteLLMModelInfo plan_mode_lite_llm_model_info = 114;
  optional string plan_mode_requesty_model_id = 115;
  optional OpenRouterModelInfo plan_mode_requesty_model_info = 116;
  optional string plan_mode_together_model_id = 117;
  optional string plan_mode_fireworks_model_id = 118;
  optional string plan_mode_sap_ai_core_model_id = 119;
  optional string plan_mode_sap_ai_core_deployment_id = 120;
  optional string plan_mode_groq_model_id = 121;
  optional OpenRouterModelInfo plan_mode_groq_model_info = 122;
  optional string plan_mode_hugging_face_model_id = 123;
  optional OpenRouterModelInfo plan_mode_hugging_face_model_info = 124;
  optional string plan_mode_huawei_cloud_maas_model_id = 125;
  optional OpenRouterModelInfo plan_mode_huawei_cloud_maas_model_info = 126;
  optional string plan_mode_baseten_model_id = 127;
  optional OpenRouterModelInfo plan_mode_baseten_model_info = 128;
  optional string plan_mode_vercel_ai_gateway_model_id = 129;
  optional OpenRouterModelInfo plan_mode_vercel_ai_gateway_model_info = 130;
  optional string plan_mode_oca_model_id = 131;
  optional OcaModelInfo plan_mode_oca_model_info = 132;
  optional string plan_mode_hicap_model_id = 133;
  optional OpenRouterModelInfo plan_mode_hicap_model_info = 134;
  optional string plan_mode_aihubmix_model_id = 135;
  optional OpenAiCompatibleModelInfo plan_mode_aihubmix_model_info = 136;
  optional string plan_mode_nous_research_model_id = 137;

  // Act mode configurations
  optional ApiProvider act_mode_api_provider = 200;
  optional string act_mode_api_model_id = 201;
  optional int64 act_mode_thinking_budget_tokens = 202;
  optional string act_mode_reasoning_effort = 203;
  optional LanguageModelChatSelector act_mode_vs_code_lm_model_selector = 204;
  optional bool act_mode_aws_bedrock_custom_selected = 205;
  optional string act_mode_aws_bedrock_custom_model_base_id = 206;
  optional string act_mode_open_router_model_id = 207;
  optional OpenRouterModelInfo act_mode_open_router_model_info = 208;
  optional string act_mode_open_ai_model_id = 209;
  optional OpenAiCompatibleModelInfo act_mode_open_ai_model_info = 210;
  optional string act_mode_ollama_model_id = 211;
  optional string act_mode_lm_studio_model_id = 212;
  optional string act_mode_lite_llm_model_id = 213;
  optional LiteLLMModelInfo act_mode_lite_llm_model_info = 214;
  optional string act_mode_requesty_model_id = 215;
  optional OpenRouterModelInfo act_mode_requesty_model_info = 216;
  optional string act_mode_together_model_id = 217;
  optional string act_mode_fireworks_model_id = 218;
  optional string act_mode_sap_ai_core_model_id = 219;
  optional string act_mode_sap_ai_core_deployment_id = 220;
  optional string act_mode_groq_model_id = 221;
  optional OpenRouterModelInfo act_mode_groq_model_info = 222;
  optional string act_mode_hugging_face_model_id = 223;
  optional OpenRouterModelInfo act_mode_hugging_face_model_info = 224;
  optional string act_mode_huawei_cloud_maas_model_id = 225;
  optional OpenRouterModelInfo act_mode_huawei_cloud_maas_model_info = 226;
  optional string act_mode_baseten_model_id = 227;
  optional OpenRouterModelInfo act_mode_baseten_model_info = 228;
  optional string act_mode_vercel_ai_gateway_model_id = 229;
  optional OpenRouterModelInfo act_mode_vercel_ai_gateway_model_info = 230;
  optional string act_mode_oca_model_id = 231;
  optional OcaModelInfo act_mode_oca_model_info = 232;
  optional string act_mode_hicap_model_id = 233;
  optional OpenRouterModelInfo act_mode_hicap_model_info = 234;
  optional string act_mode_aihubmix_model_id = 235;
  optional OpenAiCompatibleModelInfo act_mode_aihubmix_model_info = 236;
  optional string act_mode_nous_research_model_id = 237;
}<|MERGE_RESOLUTION|>--- conflicted
+++ resolved
@@ -314,11 +314,7 @@
 message UpdateApiConfigurationRequestNew {
   Metadata metadata = 1;
   ApiConfiguration updates = 2;
-<<<<<<< HEAD
-  
-=======
-
->>>>>>> 0fb4a6c7
+
   // Required field mask specifying which fields to update.
   // Field paths use dot notation with camelCase field names:
   // - "options.ulid" (for options fields)
