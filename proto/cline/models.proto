--- conflicted
+++ resolved
@@ -110,7 +110,6 @@
   OLLAMA = 5;
   LMSTUDIO = 6;
   GEMINI = 7;
-<<<<<<< HEAD
   GEMINI_CLI = 8;
   OPENAI_NATIVE = 9;
   REQUESTY = 10;
@@ -134,31 +133,7 @@
   MOONSHOT = 28;
   HUGGINGFACE = 29;
   HUAWEI_CLOUD_MAAS = 30;
-=======
-  OPENAI_NATIVE = 8;
-  REQUESTY = 9;
-  TOGETHER = 10;
-  DEEPSEEK = 11;
-  QWEN = 12;
-  DOUBAO = 13;
-  MISTRAL = 14;
-  VSCODE_LM = 15;
-  CLINE = 16;
-  LITELLM = 17;
-  NEBIUS = 18;
-  FIREWORKS = 19;
-  ASKSAGE = 20;
-  XAI = 21;
-  SAMBANOVA = 22;
-  CEREBRAS = 23;
-  GROQ = 24;
-  SAPAICORE = 25;
-  CLAUDE_CODE = 26;
-  MOONSHOT = 27;
-  HUGGINGFACE = 28;
-  HUAWEI_CLOUD_MAAS = 29;
-  BASETEN = 30;
->>>>>>> 0d067f74
+  BASETEN = 31;
 }
 
 // Model info for OpenAI-compatible models
@@ -259,14 +234,10 @@
   optional string cline_account_id = 58;
   optional string groq_api_key = 59;
   optional string hugging_face_api_key = 60;
-<<<<<<< HEAD
   optional string gemini_cli_oauth_path = 61;
   optional string gemini_cli_project_id = 62;
   optional string huawei_cloud_maas_api_key = 63;
-=======
-  optional string huawei_cloud_maas_api_key = 61;
-  optional string baseten_api_key = 62;
->>>>>>> 0d067f74
+  optional string baseten_api_key = 64;
 
   // Plan mode configurations
   optional ApiProvider plan_mode_api_provider = 100;
@@ -294,13 +265,9 @@
   optional string plan_mode_hugging_face_model_id = 122;
   optional OpenRouterModelInfo plan_mode_hugging_face_model_info = 123;
   optional string plan_mode_huawei_cloud_maas_model_id = 124;
-<<<<<<< HEAD
   optional OpenRouterModelInfo plan_mode_huawei_cloud_maas_model_info = 125;
-=======
-  optional OpenRouterModelInfo plan_mode_huawei_cloud_maas_model_info = 125; 
   optional string plan_mode_baseten_model_id = 126;
   optional OpenRouterModelInfo plan_mode_baseten_model_info = 127;
->>>>>>> 0d067f74
 
   // Act mode configurations
   optional ApiProvider act_mode_api_provider = 200;
