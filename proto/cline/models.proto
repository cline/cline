syntax = "proto3";

package cline;
import "cline/common.proto";
option java_package = "bot.cline.proto";
option java_multiple_files = true;

// Service for model-related operations
service ModelsService {
  // Fetches available models from Ollama
  rpc getOllamaModels(StringRequest) returns (StringArray);
  // Fetches available models from LM Studio
  rpc getLmStudioModels(StringRequest) returns (StringArray);
  // Fetches available models from VS Code LM API
  rpc getVsCodeLmModels(EmptyRequest) returns (VsCodeLmModelsArray);
  // Refreshes and returns OpenRouter models
  rpc refreshOpenRouterModels(EmptyRequest) returns (OpenRouterCompatibleModelInfo);
  // Refreshes and returns Hugging Face models
  rpc refreshHuggingFaceModels(EmptyRequest) returns (OpenRouterCompatibleModelInfo);
  // Refreshes and returns OpenAI models
  rpc refreshOpenAiModels(OpenAiModelsRequest) returns (StringArray);
  // Refreshes and returns Requesty models
  rpc refreshRequestyModels(EmptyRequest) returns (OpenRouterCompatibleModelInfo);
  // Subscribe to OpenRouter models updates
  rpc subscribeToOpenRouterModels(EmptyRequest) returns (stream OpenRouterCompatibleModelInfo);
  // Updates API configuration
  rpc updateApiConfigurationProto(UpdateApiConfigurationRequest) returns (Empty);
  // Refreshes and returns Groq models
  rpc refreshGroqModels(EmptyRequest) returns (OpenRouterCompatibleModelInfo);
  // Refreshes and returns Baseten models
  rpc refreshBasetenModels(EmptyRequest) returns (OpenRouterCompatibleModelInfo);
  // Fetches available models from SAP AI Core
<<<<<<< HEAD
  rpc getSapAiCoreModels(SapAiCoreModelsRequest) returns (SapAiCoreModelsResponse);
=======
  rpc getSapAiCoreModels(SapAiCoreModelsRequest) returns (StringArray);
>>>>>>> 6cca9883
}

// List of VS Code LM models
message VsCodeLmModelsArray {
  repeated LanguageModelChatSelector models = 1;
}

// Structure representing a language model chat selector
message LanguageModelChatSelector {
  optional string vendor = 1;
  optional string family = 2;
  optional string version = 3;
  optional string id = 4;
}

// Price tier for tiered pricing models
message PriceTier {
  int32 token_limit = 1;  // Upper limit (inclusive) of input tokens for this price
  double price = 2;       // Price per million tokens for this tier
}

// Thinking configuration for models that support thinking/reasoning
message ThinkingConfig {
  optional int32 max_budget = 1;                    // Max allowed thinking budget tokens
  optional double output_price = 2;                 // Output price per million tokens when budget > 0
  repeated PriceTier output_price_tiers = 3;        // Optional: Tiered output price when budget > 0
}

// Model tier for tiered pricing structures
message ModelTier {
  int32 context_window = 1;
  optional double input_price = 2;
  optional double output_price = 3;
  optional double cache_writes_price = 4;
  optional double cache_reads_price = 5;
}

// For OpenRouterCompatibleModelInfo structure in OpenRouterModels
message OpenRouterModelInfo {
  optional int32 max_tokens = 1;
  optional int32 context_window = 2;
  optional bool supports_images = 3;
  bool supports_prompt_cache = 4;
  optional double input_price = 5;
  optional double output_price = 6;
  optional double cache_writes_price = 7;
  optional double cache_reads_price = 8;
  optional string description = 9;
  optional ThinkingConfig thinking_config = 10;
  optional bool supports_global_endpoint = 11;
  repeated ModelTier tiers = 12;
}

// Shared response message for model information
message OpenRouterCompatibleModelInfo {
  map<string, OpenRouterModelInfo> models = 1;
}

// Request for fetching OpenAI models
message OpenAiModelsRequest {
  Metadata metadata = 1;
  string base_url = 2;
  string api_key = 3;
}

// Request for fetching SAP AI Core models
message SapAiCoreModelsRequest {
  Metadata metadata = 1;
  string client_id = 2;
  string client_secret = 3;
  string base_url = 4;
  string token_url = 5;
  string resource_group = 6;
}

<<<<<<< HEAD
// Response for SAP AI Core models with orchestration availability
message SapAiCoreModelsResponse {
  repeated string model_names = 1;
  bool orchestration_available = 2;
}

=======
>>>>>>> 6cca9883
// Request for updating API configuration
message UpdateApiConfigurationRequest {
  Metadata metadata = 1;
  ModelsApiConfiguration api_configuration = 2;
}

// API Provider enumeration
enum ApiProvider {
  ANTHROPIC = 0;
  OPENROUTER = 1;
  BEDROCK = 2;
  VERTEX = 3;
  OPENAI = 4;
  OLLAMA = 5;
  LMSTUDIO = 6;
  GEMINI = 7;
  OPENAI_NATIVE = 8;
  REQUESTY = 9;
  TOGETHER = 10;
  DEEPSEEK = 11;
  QWEN = 12;
  DOUBAO = 13;
  MISTRAL = 14;
  VSCODE_LM = 15;
  CLINE = 16;
  LITELLM = 17;
  NEBIUS = 18;
  FIREWORKS = 19;
  ASKSAGE = 20;
  XAI = 21;
  SAMBANOVA = 22;
  CEREBRAS = 23;
  GROQ = 24;
  SAPAICORE = 25;
  CLAUDE_CODE = 26;
  MOONSHOT = 27;
  HUGGINGFACE = 28;
  HUAWEI_CLOUD_MAAS = 29;
  BASETEN = 30;
  ZAI = 31;
}

// Model info for OpenAI-compatible models
message OpenAiCompatibleModelInfo {
  optional int32 max_tokens = 1;
  optional int32 context_window = 2;
  optional bool supports_images = 3;
  bool supports_prompt_cache = 4;
  optional double input_price = 5;
  optional double output_price = 6;
  optional ThinkingConfig thinking_config = 7;
  optional bool supports_global_endpoint = 8;
  optional double cache_writes_price = 9;
  optional double cache_reads_price = 10;
  optional string description = 11;
  repeated ModelTier tiers = 12;
  optional double temperature = 13;
  optional bool is_r1_format_required = 14;
}

// Model info for LiteLLM models
message LiteLLMModelInfo {
  optional int32 max_tokens = 1;
  optional int32 context_window = 2;
  optional bool supports_images = 3;
  bool supports_prompt_cache = 4;
  optional double input_price = 5;
  optional double output_price = 6;
  optional ThinkingConfig thinking_config = 7;
  optional bool supports_global_endpoint = 8;
  optional double cache_writes_price = 9;
  optional double cache_reads_price = 10;
  optional string description = 11;
  repeated ModelTier tiers = 12;
  optional double temperature = 13;
}

// Main ApiConfiguration message
message ModelsApiConfiguration {
  // Global configuration fields (not mode-specific)
  optional string api_key = 1;
  optional string cline_api_key = 2;
  optional string ulid = 3;
  optional string lite_llm_base_url = 4;
  optional string lite_llm_api_key = 5;
  optional bool lite_llm_use_prompt_cache = 6;
  map<string, string> open_ai_headers = 7;
  optional string anthropic_base_url = 8;
  optional string open_router_api_key = 9;
  optional string open_router_provider_sorting = 10;
  optional string aws_access_key = 11;
  optional string aws_secret_key = 12;
  optional string aws_session_token = 13;
  optional string aws_region = 14;
  optional bool aws_use_cross_region_inference = 15;
  optional bool aws_bedrock_use_prompt_cache = 16;
  optional bool aws_use_profile = 17;
  optional string aws_profile = 18;
  optional string aws_bedrock_endpoint = 19;
  optional string claude_code_path = 20;
  optional string vertex_project_id = 21;
  optional string vertex_region = 22;
  optional string open_ai_base_url = 23;
  optional string open_ai_api_key = 24;
  optional string ollama_base_url = 25;
  optional string ollama_api_options_ctx_num = 26;
  optional string lm_studio_base_url = 27;
  optional string gemini_api_key = 28;
  optional string gemini_base_url = 29;
  optional string open_ai_native_api_key = 30;
  optional string deep_seek_api_key = 31;
  optional string requesty_api_key = 32;
  optional string requesty_base_url = 33;
  optional string together_api_key = 34;
  optional string fireworks_api_key = 35;
  optional int32 fireworks_model_max_completion_tokens = 36;
  optional int32 fireworks_model_max_tokens = 37;
  optional string qwen_api_key = 38;
  optional string doubao_api_key = 39;
  optional string mistral_api_key = 40;
  optional string azure_api_version = 41;
  optional string qwen_api_line = 42;
  optional string nebius_api_key = 43;
  optional string asksage_api_url = 44;
  optional string asksage_api_key = 45;
  optional string xai_api_key = 46;
  optional string sambanova_api_key = 47;
  optional string cerebras_api_key = 48;
  optional int32 request_timeout_ms = 49;
  optional string sap_ai_core_client_id = 50;
  optional string sap_ai_core_client_secret = 51;
  optional string sap_ai_resource_group = 52;
  optional string sap_ai_core_token_url = 53;
  optional string sap_ai_core_base_url = 54;
<<<<<<< HEAD
  optional bool sap_ai_core_use_orchestration_mode = 55;
  optional string moonshot_api_key = 56;
  optional string moonshot_api_line = 57;
  optional string aws_authentication = 58;
  optional string aws_bedrock_api_key = 59;
  optional string cline_account_id = 60;
  optional string groq_api_key = 61;
  optional string hugging_face_api_key = 62;
  optional string huawei_cloud_maas_api_key = 63;
  optional string baseten_api_key = 64;
  optional string ollama_api_key = 65;
=======
  optional string moonshot_api_key = 55;
  optional string moonshot_api_line = 56;
  optional string aws_authentication = 57;
  optional string aws_bedrock_api_key = 58;
  optional string cline_account_id = 59;
  optional string groq_api_key = 60;
  optional string hugging_face_api_key = 61;
  optional string huawei_cloud_maas_api_key = 62;
  optional string baseten_api_key = 63;
  optional string ollama_api_key = 64;
  optional string zai_api_key = 65;
  optional string zai_api_line = 66;
  optional string lm_studio_max_tokens = 67;
>>>>>>> 6cca9883

  // Plan mode configurations
  optional ApiProvider plan_mode_api_provider = 100;
  optional string plan_mode_api_model_id = 101;
  optional int32 plan_mode_thinking_budget_tokens = 102;
  optional string plan_mode_reasoning_effort = 103;
  optional LanguageModelChatSelector plan_mode_vs_code_lm_model_selector = 104;
  optional bool plan_mode_aws_bedrock_custom_selected = 105;
  optional string plan_mode_aws_bedrock_custom_model_base_id = 106;
  optional string plan_mode_open_router_model_id = 107;
  optional OpenRouterModelInfo plan_mode_open_router_model_info = 108;
  optional string plan_mode_open_ai_model_id = 109;
  optional OpenAiCompatibleModelInfo plan_mode_open_ai_model_info = 110;
  optional string plan_mode_ollama_model_id = 111;
  optional string plan_mode_lm_studio_model_id = 112;
  optional string plan_mode_lite_llm_model_id = 113;
  optional LiteLLMModelInfo plan_mode_lite_llm_model_info = 114;
  optional string plan_mode_requesty_model_id = 115;
  optional OpenRouterModelInfo plan_mode_requesty_model_info = 116;
  optional string plan_mode_together_model_id = 117;
  optional string plan_mode_fireworks_model_id = 118;
  optional string plan_mode_sap_ai_core_model_id = 119;
  optional string plan_mode_groq_model_id = 120;
  optional OpenRouterModelInfo plan_mode_groq_model_info = 121;
  optional string plan_mode_hugging_face_model_id = 122;
  optional OpenRouterModelInfo plan_mode_hugging_face_model_info = 123;
  optional string plan_mode_huawei_cloud_maas_model_id = 124;
  optional OpenRouterModelInfo plan_mode_huawei_cloud_maas_model_info = 125; 
  optional string plan_mode_baseten_model_id = 126;
  optional OpenRouterModelInfo plan_mode_baseten_model_info = 127;

  // Act mode configurations
  optional ApiProvider act_mode_api_provider = 200;
  optional string act_mode_api_model_id = 201;
  optional int32 act_mode_thinking_budget_tokens = 202;
  optional string act_mode_reasoning_effort = 203;
  optional LanguageModelChatSelector act_mode_vs_code_lm_model_selector = 204;
  optional bool act_mode_aws_bedrock_custom_selected = 205;
  optional string act_mode_aws_bedrock_custom_model_base_id = 206;
  optional string act_mode_open_router_model_id = 207;
  optional OpenRouterModelInfo act_mode_open_router_model_info = 208;
  optional string act_mode_open_ai_model_id = 209;
  optional OpenAiCompatibleModelInfo act_mode_open_ai_model_info = 210;
  optional string act_mode_ollama_model_id = 211;
  optional string act_mode_lm_studio_model_id = 212;
  optional string act_mode_lite_llm_model_id = 213;
  optional LiteLLMModelInfo act_mode_lite_llm_model_info = 214;
  optional string act_mode_requesty_model_id = 215;
  optional OpenRouterModelInfo act_mode_requesty_model_info = 216;
  optional string act_mode_together_model_id = 217;
  optional string act_mode_fireworks_model_id = 218;
  optional string act_mode_sap_ai_core_model_id = 219;
  optional string act_mode_groq_model_id = 220;
  optional OpenRouterModelInfo act_mode_groq_model_info = 221;
  optional string act_mode_hugging_face_model_id = 222;
  optional OpenRouterModelInfo act_mode_hugging_face_model_info = 223;
  optional string act_mode_huawei_cloud_maas_model_id = 224;
  optional OpenRouterModelInfo act_mode_huawei_cloud_maas_model_info = 225;
  optional string act_mode_baseten_model_id = 226;
  optional OpenRouterModelInfo act_mode_baseten_model_info = 227;

  repeated string favorited_model_ids = 300;
}<|MERGE_RESOLUTION|>--- conflicted
+++ resolved
@@ -30,11 +30,7 @@
   // Refreshes and returns Baseten models
   rpc refreshBasetenModels(EmptyRequest) returns (OpenRouterCompatibleModelInfo);
   // Fetches available models from SAP AI Core
-<<<<<<< HEAD
   rpc getSapAiCoreModels(SapAiCoreModelsRequest) returns (SapAiCoreModelsResponse);
-=======
-  rpc getSapAiCoreModels(SapAiCoreModelsRequest) returns (StringArray);
->>>>>>> 6cca9883
 }
 
 // List of VS Code LM models
@@ -110,15 +106,12 @@
   string resource_group = 6;
 }
 
-<<<<<<< HEAD
 // Response for SAP AI Core models with orchestration availability
 message SapAiCoreModelsResponse {
   repeated string model_names = 1;
   bool orchestration_available = 2;
 }
 
-=======
->>>>>>> 6cca9883
 // Request for updating API configuration
 message UpdateApiConfigurationRequest {
   Metadata metadata = 1;
@@ -253,7 +246,6 @@
   optional string sap_ai_resource_group = 52;
   optional string sap_ai_core_token_url = 53;
   optional string sap_ai_core_base_url = 54;
-<<<<<<< HEAD
   optional bool sap_ai_core_use_orchestration_mode = 55;
   optional string moonshot_api_key = 56;
   optional string moonshot_api_line = 57;
@@ -265,21 +257,9 @@
   optional string huawei_cloud_maas_api_key = 63;
   optional string baseten_api_key = 64;
   optional string ollama_api_key = 65;
-=======
-  optional string moonshot_api_key = 55;
-  optional string moonshot_api_line = 56;
-  optional string aws_authentication = 57;
-  optional string aws_bedrock_api_key = 58;
-  optional string cline_account_id = 59;
-  optional string groq_api_key = 60;
-  optional string hugging_face_api_key = 61;
-  optional string huawei_cloud_maas_api_key = 62;
-  optional string baseten_api_key = 63;
-  optional string ollama_api_key = 64;
-  optional string zai_api_key = 65;
-  optional string zai_api_line = 66;
-  optional string lm_studio_max_tokens = 67;
->>>>>>> 6cca9883
+  optional string zai_api_key = 66;
+  optional string zai_api_line = 67;
+  optional string lm_studio_max_tokens = 68;
 
   // Plan mode configurations
   optional ApiProvider plan_mode_api_provider = 100;
