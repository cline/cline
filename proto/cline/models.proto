syntax = "proto3";

package cline;
import "cline/common.proto";
option java_package = "bot.cline.proto";
option java_multiple_files = true;

// Service for model-related operations
service ModelsService {
  // Fetches available models from Ollama
  rpc getOllamaModels(StringRequest) returns (StringArray);
  // Fetches available models from LM Studio
  rpc getLmStudioModels(StringRequest) returns (StringArray);
  // Fetches available models from VS Code LM API
  rpc getVsCodeLmModels(EmptyRequest) returns (VsCodeLmModelsArray);
  // Refreshes and returns OpenRouter models
  rpc refreshOpenRouterModels(EmptyRequest) returns (OpenRouterCompatibleModelInfo);
  // Refreshes and returns Hugging Face models
  rpc refreshHuggingFaceModels(EmptyRequest) returns (OpenRouterCompatibleModelInfo);
  // Refreshes and returns OpenAI models
  rpc refreshOpenAiModels(OpenAiModelsRequest) returns (StringArray);
  // Refreshes and returns Requesty models
  rpc refreshRequestyModels(EmptyRequest) returns (OpenRouterCompatibleModelInfo);
  // Subscribe to OpenRouter models updates
  rpc subscribeToOpenRouterModels(EmptyRequest) returns (stream OpenRouterCompatibleModelInfo);
  // Updates API configuration
  rpc updateApiConfigurationProto(UpdateApiConfigurationRequest) returns (Empty);
  // Refreshes and returns Groq models
  rpc refreshGroqModels(EmptyRequest) returns (OpenRouterCompatibleModelInfo);
  // Refreshes and returns Baseten models
  rpc refreshBasetenModels(EmptyRequest) returns (OpenRouterCompatibleModelInfo);
}

// List of VS Code LM models
message VsCodeLmModelsArray {
  repeated LanguageModelChatSelector models = 1;
}

// Structure representing a language model chat selector
message LanguageModelChatSelector {
  optional string vendor = 1;
  optional string family = 2;
  optional string version = 3;
  optional string id = 4;
}

// Price tier for tiered pricing models
message PriceTier {
  int32 token_limit = 1;  // Upper limit (inclusive) of input tokens for this price
  double price = 2;       // Price per million tokens for this tier
}

// Thinking configuration for models that support thinking/reasoning
message ThinkingConfig {
  optional int32 max_budget = 1;                    // Max allowed thinking budget tokens
  optional double output_price = 2;                 // Output price per million tokens when budget > 0
  repeated PriceTier output_price_tiers = 3;        // Optional: Tiered output price when budget > 0
}

// Model tier for tiered pricing structures
message ModelTier {
  int32 context_window = 1;
  optional double input_price = 2;
  optional double output_price = 3;
  optional double cache_writes_price = 4;
  optional double cache_reads_price = 5;
}

// For OpenRouterCompatibleModelInfo structure in OpenRouterModels
message OpenRouterModelInfo {
  optional int32 max_tokens = 1;
  optional int32 context_window = 2;
  optional bool supports_images = 3;
  bool supports_prompt_cache = 4;
  optional double input_price = 5;
  optional double output_price = 6;
  optional double cache_writes_price = 7;
  optional double cache_reads_price = 8;
  optional string description = 9;
  optional ThinkingConfig thinking_config = 10;
  optional bool supports_global_endpoint = 11;
  repeated ModelTier tiers = 12;
}

// Shared response message for model information
message OpenRouterCompatibleModelInfo {
  map<string, OpenRouterModelInfo> models = 1;
}

// Request for fetching OpenAI models
message OpenAiModelsRequest {
  Metadata metadata = 1;
  string base_url = 2;
  string api_key = 3;
}

// Request for updating API configuration
message UpdateApiConfigurationRequest {
  Metadata metadata = 1;
  ModelsApiConfiguration api_configuration = 2;
}

// API Provider enumeration
enum ApiProvider {
  ANTHROPIC = 0;
  OPENROUTER = 1;
  BEDROCK = 2;
  VERTEX = 3;
  OPENAI = 4;
  OLLAMA = 5;
  LMSTUDIO = 6;
  GEMINI = 7;
  OPENAI_NATIVE = 8;
  REQUESTY = 9;
  TOGETHER = 10;
  DEEPSEEK = 11;
  QWEN = 12;
  DOUBAO = 13;
  MISTRAL = 14;
  VSCODE_LM = 15;
  CLINE = 16;
  LITELLM = 17;
  NEBIUS = 18;
  FIREWORKS = 19;
  ASKSAGE = 20;
  XAI = 21;
  SAMBANOVA = 22;
  CEREBRAS = 23;
  GROQ = 24;
  SAPAICORE = 25;
  CLAUDE_CODE = 26;
  MOONSHOT = 27;
  HUGGINGFACE = 28;
  HUAWEI_CLOUD_MAAS = 29;
  BASETEN = 30;
  ZAI = 31;
}

// Model info for OpenAI-compatible models
message OpenAiCompatibleModelInfo {
  optional int32 max_tokens = 1;
  optional int32 context_window = 2;
  optional bool supports_images = 3;
  bool supports_prompt_cache = 4;
  optional double input_price = 5;
  optional double output_price = 6;
  optional ThinkingConfig thinking_config = 7;
  optional bool supports_global_endpoint = 8;
  optional double cache_writes_price = 9;
  optional double cache_reads_price = 10;
  optional string description = 11;
  repeated ModelTier tiers = 12;
  optional double temperature = 13;
  optional bool is_r1_format_required = 14;
}

// Model info for LiteLLM models
message LiteLLMModelInfo {
  optional int32 max_tokens = 1;
  optional int32 context_window = 2;
  optional bool supports_images = 3;
  bool supports_prompt_cache = 4;
  optional double input_price = 5;
  optional double output_price = 6;
  optional ThinkingConfig thinking_config = 7;
  optional bool supports_global_endpoint = 8;
  optional double cache_writes_price = 9;
  optional double cache_reads_price = 10;
  optional string description = 11;
  repeated ModelTier tiers = 12;
  optional double temperature = 13;
}

// Main ApiConfiguration message
message ModelsApiConfiguration {
  // Global configuration fields (not mode-specific)
  optional string api_key = 1;
  optional string cline_api_key = 2;
  optional string ulid = 3;
  optional string lite_llm_base_url = 4;
  optional string lite_llm_api_key = 5;
  optional bool lite_llm_use_prompt_cache = 6;
  map<string, string> open_ai_headers = 7;
  optional string anthropic_base_url = 8;
  optional string open_router_api_key = 9;
  optional string open_router_provider_sorting = 10;
  optional string aws_access_key = 11;
  optional string aws_secret_key = 12;
  optional string aws_session_token = 13;
  optional string aws_region = 14;
  optional bool aws_use_cross_region_inference = 15;
  optional bool aws_bedrock_use_prompt_cache = 16;
  optional bool aws_use_profile = 17;
  optional string aws_profile = 18;
  optional string aws_bedrock_endpoint = 19;
  optional string claude_code_path = 20;
  optional string vertex_project_id = 21;
  optional string vertex_region = 22;
  optional string open_ai_base_url = 23;
  optional string open_ai_api_key = 24;
  optional string ollama_base_url = 25;
  optional string ollama_api_options_ctx_num = 26;
  optional string lm_studio_base_url = 27;
  optional string gemini_api_key = 28;
  optional string gemini_base_url = 29;
  optional string open_ai_native_api_key = 30;
  optional string deep_seek_api_key = 31;
  optional string requesty_api_key = 32;
  optional string requesty_base_url = 33;
  optional string together_api_key = 34;
  optional string fireworks_api_key = 35;
  optional int32 fireworks_model_max_completion_tokens = 36;
  optional int32 fireworks_model_max_tokens = 37;
  optional string qwen_api_key = 38;
  optional string doubao_api_key = 39;
  optional string mistral_api_key = 40;
  optional string azure_api_version = 41;
  optional string qwen_api_line = 42;
  optional string nebius_api_key = 43;
  optional string asksage_api_url = 44;
  optional string asksage_api_key = 45;
  optional string xai_api_key = 46;
  optional string sambanova_api_key = 47;
  optional string cerebras_api_key = 48;
  optional int32 request_timeout_ms = 49;
  optional string sap_ai_core_client_id = 50;
  optional string sap_ai_core_client_secret = 51;
  optional string sap_ai_resource_group = 52;
  optional string sap_ai_core_token_url = 53;
  optional string sap_ai_core_base_url = 54;
  optional string moonshot_api_key = 55;
  optional string moonshot_api_line = 56;
  optional string aws_authentication = 57;
  optional string aws_bedrock_api_key = 58;
  optional string cline_account_id = 59;
  optional string groq_api_key = 60;
  optional string hugging_face_api_key = 61;
  optional string huawei_cloud_maas_api_key = 62;
  optional string baseten_api_key = 63;
  optional string ollama_api_key = 64;
<<<<<<< HEAD
  optional string lm_studio_max_tokens = 65;
=======
  optional string zai_api_key = 65;
  optional string zai_api_line = 66;
>>>>>>> a7eb7def

  // Plan mode configurations
  optional ApiProvider plan_mode_api_provider = 100;
  optional string plan_mode_api_model_id = 101;
  optional int32 plan_mode_thinking_budget_tokens = 102;
  optional string plan_mode_reasoning_effort = 103;
  optional LanguageModelChatSelector plan_mode_vs_code_lm_model_selector = 104;
  optional bool plan_mode_aws_bedrock_custom_selected = 105;
  optional string plan_mode_aws_bedrock_custom_model_base_id = 106;
  optional string plan_mode_open_router_model_id = 107;
  optional OpenRouterModelInfo plan_mode_open_router_model_info = 108;
  optional string plan_mode_open_ai_model_id = 109;
  optional OpenAiCompatibleModelInfo plan_mode_open_ai_model_info = 110;
  optional string plan_mode_ollama_model_id = 111;
  optional string plan_mode_lm_studio_model_id = 112;
  optional string plan_mode_lite_llm_model_id = 113;
  optional LiteLLMModelInfo plan_mode_lite_llm_model_info = 114;
  optional string plan_mode_requesty_model_id = 115;
  optional OpenRouterModelInfo plan_mode_requesty_model_info = 116;
  optional string plan_mode_together_model_id = 117;
  optional string plan_mode_fireworks_model_id = 118;
  optional string plan_mode_sap_ai_core_model_id = 119;
  optional string plan_mode_groq_model_id = 120;
  optional OpenRouterModelInfo plan_mode_groq_model_info = 121;
  optional string plan_mode_hugging_face_model_id = 122;
  optional OpenRouterModelInfo plan_mode_hugging_face_model_info = 123;
  optional string plan_mode_huawei_cloud_maas_model_id = 124;
  optional OpenRouterModelInfo plan_mode_huawei_cloud_maas_model_info = 125; 
  optional string plan_mode_baseten_model_id = 126;
  optional OpenRouterModelInfo plan_mode_baseten_model_info = 127;

  // Act mode configurations
  optional ApiProvider act_mode_api_provider = 200;
  optional string act_mode_api_model_id = 201;
  optional int32 act_mode_thinking_budget_tokens = 202;
  optional string act_mode_reasoning_effort = 203;
  optional LanguageModelChatSelector act_mode_vs_code_lm_model_selector = 204;
  optional bool act_mode_aws_bedrock_custom_selected = 205;
  optional string act_mode_aws_bedrock_custom_model_base_id = 206;
  optional string act_mode_open_router_model_id = 207;
  optional OpenRouterModelInfo act_mode_open_router_model_info = 208;
  optional string act_mode_open_ai_model_id = 209;
  optional OpenAiCompatibleModelInfo act_mode_open_ai_model_info = 210;
  optional string act_mode_ollama_model_id = 211;
  optional string act_mode_lm_studio_model_id = 212;
  optional string act_mode_lite_llm_model_id = 213;
  optional LiteLLMModelInfo act_mode_lite_llm_model_info = 214;
  optional string act_mode_requesty_model_id = 215;
  optional OpenRouterModelInfo act_mode_requesty_model_info = 216;
  optional string act_mode_together_model_id = 217;
  optional string act_mode_fireworks_model_id = 218;
  optional string act_mode_sap_ai_core_model_id = 219;
  optional string act_mode_groq_model_id = 220;
  optional OpenRouterModelInfo act_mode_groq_model_info = 221;
  optional string act_mode_hugging_face_model_id = 222;
  optional OpenRouterModelInfo act_mode_hugging_face_model_info = 223;
  optional string act_mode_huawei_cloud_maas_model_id = 224;
  optional OpenRouterModelInfo act_mode_huawei_cloud_maas_model_info = 225;
  optional string act_mode_baseten_model_id = 226;
  optional OpenRouterModelInfo act_mode_baseten_model_info = 227;

  repeated string favorited_model_ids = 300;
}<|MERGE_RESOLUTION|>--- conflicted
+++ resolved
@@ -238,12 +238,9 @@
   optional string huawei_cloud_maas_api_key = 62;
   optional string baseten_api_key = 63;
   optional string ollama_api_key = 64;
-<<<<<<< HEAD
-  optional string lm_studio_max_tokens = 65;
-=======
   optional string zai_api_key = 65;
   optional string zai_api_line = 66;
->>>>>>> a7eb7def
+  optional string lm_studio_max_tokens = 67;
 
   // Plan mode configurations
   optional ApiProvider plan_mode_api_provider = 100;
