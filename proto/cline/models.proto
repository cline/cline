syntax = "proto3";

package cline;
import "cline/common.proto";
option java_package = "bot.cline.proto";
option java_multiple_files = true;

// Service for model-related operations
service ModelsService {
  // Fetches available models from Ollama
  rpc getOllamaModels(StringRequest) returns (StringArray);
  // Fetches available models from LM Studio
  rpc getLmStudioModels(StringRequest) returns (StringArray);
  // Fetches available models from VS Code LM API
  rpc getVsCodeLmModels(EmptyRequest) returns (VsCodeLmModelsArray);
  // Refreshes and returns OpenRouter models
  rpc refreshOpenRouterModels(EmptyRequest) returns (OpenRouterCompatibleModelInfo);
  // Refreshes and returns Hugging Face models
  rpc refreshHuggingFaceModels(EmptyRequest) returns (OpenRouterCompatibleModelInfo);
  // Refreshes and returns OpenAI models
  rpc refreshOpenAiModels(OpenAiModelsRequest) returns (StringArray);
  // Refreshes and returns Requesty models
  rpc refreshRequestyModels(EmptyRequest) returns (OpenRouterCompatibleModelInfo);
  // Subscribe to OpenRouter models updates
  rpc subscribeToOpenRouterModels(EmptyRequest) returns (stream OpenRouterCompatibleModelInfo);
  // Updates API configuration
  rpc updateApiConfigurationProto(UpdateApiConfigurationRequest) returns (Empty);
   // Refreshes and returns Groq models
  rpc refreshGroqModels(EmptyRequest) returns (OpenRouterCompatibleModelInfo);
  // Refreshes and returns Baseten models
  rpc refreshBasetenModels(EmptyRequest) returns (OpenRouterCompatibleModelInfo);
}

// List of VS Code LM models
message VsCodeLmModelsArray {
  repeated LanguageModelChatSelector models = 1;
}

// Structure representing a language model chat selector
message LanguageModelChatSelector {
  optional string vendor = 1;
  optional string family = 2;
  optional string version = 3;
  optional string id = 4;
}

// Price tier for tiered pricing models
message PriceTier {
  int32 token_limit = 1;  // Upper limit (inclusive) of input tokens for this price
  double price = 2;       // Price per million tokens for this tier
}

// Thinking configuration for models that support thinking/reasoning
message ThinkingConfig {
  optional int32 max_budget = 1;                    // Max allowed thinking budget tokens
  optional double output_price = 2;                 // Output price per million tokens when budget > 0
  repeated PriceTier output_price_tiers = 3;        // Optional: Tiered output price when budget > 0
}

// Model tier for tiered pricing structures
message ModelTier {
  int32 context_window = 1;
  optional double input_price = 2;
  optional double output_price = 3;
  optional double cache_writes_price = 4;
  optional double cache_reads_price = 5;
}

// For OpenRouterCompatibleModelInfo structure in OpenRouterModels
message OpenRouterModelInfo {
  optional int32 max_tokens = 1;
  optional int32 context_window = 2;
  optional bool supports_images = 3;
  bool supports_prompt_cache = 4;
  optional double input_price = 5;
  optional double output_price = 6;
  optional double cache_writes_price = 7;
  optional double cache_reads_price = 8;
  optional string description = 9;
  optional ThinkingConfig thinking_config = 10;
  optional bool supports_global_endpoint = 11;
  repeated ModelTier tiers = 12;
}

// Shared response message for model information
message OpenRouterCompatibleModelInfo {
  map<string, OpenRouterModelInfo> models = 1;
}

// Request for fetching OpenAI models
message OpenAiModelsRequest {
  Metadata metadata = 1;
  string base_url = 2;
  string api_key = 3;
}

// Request for updating API configuration
message UpdateApiConfigurationRequest {
  Metadata metadata = 1;
  ModelsApiConfiguration api_configuration = 2;
}

// API Provider enumeration
enum ApiProvider {
  ANTHROPIC = 0;
  OPENROUTER = 1;
  BEDROCK = 2;
  VERTEX = 3;
  OPENAI = 4;
  OLLAMA = 5;
  LMSTUDIO = 6;
  GEMINI = 7;
  OPENAI_NATIVE = 8;
  REQUESTY = 9;
  TOGETHER = 10;
  DEEPSEEK = 11;
  QWEN = 12;
  DOUBAO = 13;
  MISTRAL = 14;
  VSCODE_LM = 15;
  CLINE = 16;
  LITELLM = 17;
  NEBIUS = 18;
  FIREWORKS = 19;
  ASKSAGE = 20;
  XAI = 21;
  SAMBANOVA = 22;
  CEREBRAS = 23;
  GROQ = 24;
  SAPAICORE = 25;
  CLAUDE_CODE = 26;
  MOONSHOT = 27;
  HUGGINGFACE = 28;
  HUAWEI_CLOUD_MAAS = 29;
<<<<<<< HEAD
  ZAI = 30;
=======
  BASETEN = 30;
>>>>>>> 47a2ae83
}

// Model info for OpenAI-compatible models
message OpenAiCompatibleModelInfo {
  optional int32 max_tokens = 1;
  optional int32 context_window = 2;
  optional bool supports_images = 3;
  bool supports_prompt_cache = 4;
  optional double input_price = 5;
  optional double output_price = 6;
  optional ThinkingConfig thinking_config = 7;
  optional bool supports_global_endpoint = 8;
  optional double cache_writes_price = 9;
  optional double cache_reads_price = 10;
  optional string description = 11;
  repeated ModelTier tiers = 12;
  optional double temperature = 13;
  optional bool is_r1_format_required = 14;
}

// Model info for LiteLLM models
message LiteLLMModelInfo {
  optional int32 max_tokens = 1;
  optional int32 context_window = 2;
  optional bool supports_images = 3;
  bool supports_prompt_cache = 4;
  optional double input_price = 5;
  optional double output_price = 6;
  optional ThinkingConfig thinking_config = 7;
  optional bool supports_global_endpoint = 8;
  optional double cache_writes_price = 9;
  optional double cache_reads_price = 10;
  optional string description = 11;
  repeated ModelTier tiers = 12;
  optional double temperature = 13;
}

// Main ApiConfiguration message
message ModelsApiConfiguration {
  // Global configuration fields (not mode-specific)
  optional string api_key = 1;
  optional string cline_api_key = 2;
  optional string task_id = 3;
  optional string lite_llm_base_url = 4;
  optional string lite_llm_api_key = 5;
  optional bool lite_llm_use_prompt_cache = 6;
  map<string, string> open_ai_headers = 7;
  optional string anthropic_base_url = 8;
  optional string open_router_api_key = 9;
  optional string open_router_provider_sorting = 10;
  optional string aws_access_key = 11;
  optional string aws_secret_key = 12;
  optional string aws_session_token = 13;
  optional string aws_region = 14;
  optional bool aws_use_cross_region_inference = 15;
  optional bool aws_bedrock_use_prompt_cache = 16;
  optional bool aws_use_profile = 17;
  optional string aws_profile = 18;
  optional string aws_bedrock_endpoint = 19;
  optional string claude_code_path = 20;
  optional string vertex_project_id = 21;
  optional string vertex_region = 22;
  optional string open_ai_base_url = 23;
  optional string open_ai_api_key = 24;
  optional string ollama_base_url = 25;
  optional string ollama_api_options_ctx_num = 26;
  optional string lm_studio_base_url = 27;
  optional string gemini_api_key = 28;
  optional string gemini_base_url = 29;
  optional string open_ai_native_api_key = 30;
  optional string deep_seek_api_key = 31;
  optional string requesty_api_key = 32;
  optional string together_api_key = 33;
  optional string fireworks_api_key = 34;
  optional int32 fireworks_model_max_completion_tokens = 35;
  optional int32 fireworks_model_max_tokens = 36;
  optional string qwen_api_key = 37;
  optional string doubao_api_key = 38;
  optional string mistral_api_key = 39;
  optional string azure_api_version = 40;
  optional string qwen_api_line = 41;
  optional string nebius_api_key = 42;
  optional string asksage_api_url = 43;
  optional string asksage_api_key = 44;
  optional string xai_api_key = 45;
  optional string sambanova_api_key = 46;
  optional string cerebras_api_key = 47;
  optional int32 request_timeout_ms = 48;
  optional string sap_ai_core_client_id = 49;
  optional string sap_ai_core_client_secret = 50;
  optional string sap_ai_resource_group = 51;
  optional string sap_ai_core_token_url = 52;
  optional string sap_ai_core_base_url = 53;
  optional string moonshot_api_key = 54;
  optional string moonshot_api_line = 55;
  optional string aws_authentication = 56;
  optional string aws_bedrock_api_key = 57;
  optional string cline_account_id = 58;
  optional string groq_api_key = 59;
  optional string hugging_face_api_key = 60;
  optional string huawei_cloud_maas_api_key = 61;
<<<<<<< HEAD
  optional string zai_api_key = 62;
  optional string zai_api_line = 63;
=======
  optional string baseten_api_key = 62;
  optional string ollama_api_key = 63;
>>>>>>> 47a2ae83

  // Plan mode configurations
  optional ApiProvider plan_mode_api_provider = 100;
  optional string plan_mode_api_model_id = 101;
  optional int32 plan_mode_thinking_budget_tokens = 102;
  optional string plan_mode_reasoning_effort = 103;
  optional LanguageModelChatSelector plan_mode_vs_code_lm_model_selector = 104;
  optional bool plan_mode_aws_bedrock_custom_selected = 105;
  optional string plan_mode_aws_bedrock_custom_model_base_id = 106;
  optional string plan_mode_open_router_model_id = 107;
  optional OpenRouterModelInfo plan_mode_open_router_model_info = 108;
  optional string plan_mode_open_ai_model_id = 109;
  optional OpenAiCompatibleModelInfo plan_mode_open_ai_model_info = 110;
  optional string plan_mode_ollama_model_id = 111;
  optional string plan_mode_lm_studio_model_id = 112;
  optional string plan_mode_lite_llm_model_id = 113;
  optional LiteLLMModelInfo plan_mode_lite_llm_model_info = 114;
  optional string plan_mode_requesty_model_id = 115;
  optional OpenRouterModelInfo plan_mode_requesty_model_info = 116;
  optional string plan_mode_together_model_id = 117;
  optional string plan_mode_fireworks_model_id = 118;
  optional string plan_mode_sap_ai_core_model_id = 119;
  optional string plan_mode_groq_model_id = 120;
  optional OpenRouterModelInfo plan_mode_groq_model_info = 121;
  optional string plan_mode_hugging_face_model_id = 122;
  optional OpenRouterModelInfo plan_mode_hugging_face_model_info = 123;
  optional string plan_mode_huawei_cloud_maas_model_id = 124;
  optional OpenRouterModelInfo plan_mode_huawei_cloud_maas_model_info = 125; 
  optional string plan_mode_baseten_model_id = 126;
  optional OpenRouterModelInfo plan_mode_baseten_model_info = 127;

  // Act mode configurations
  optional ApiProvider act_mode_api_provider = 200;
  optional string act_mode_api_model_id = 201;
  optional int32 act_mode_thinking_budget_tokens = 202;
  optional string act_mode_reasoning_effort = 203;
  optional LanguageModelChatSelector act_mode_vs_code_lm_model_selector = 204;
  optional bool act_mode_aws_bedrock_custom_selected = 205;
  optional string act_mode_aws_bedrock_custom_model_base_id = 206;
  optional string act_mode_open_router_model_id = 207;
  optional OpenRouterModelInfo act_mode_open_router_model_info = 208;
  optional string act_mode_open_ai_model_id = 209;
  optional OpenAiCompatibleModelInfo act_mode_open_ai_model_info = 210;
  optional string act_mode_ollama_model_id = 211;
  optional string act_mode_lm_studio_model_id = 212;
  optional string act_mode_lite_llm_model_id = 213;
  optional LiteLLMModelInfo act_mode_lite_llm_model_info = 214;
  optional string act_mode_requesty_model_id = 215;
  optional OpenRouterModelInfo act_mode_requesty_model_info = 216;
  optional string act_mode_together_model_id = 217;
  optional string act_mode_fireworks_model_id = 218;
  optional string act_mode_sap_ai_core_model_id = 219;
  optional string act_mode_groq_model_id = 220;
  optional OpenRouterModelInfo act_mode_groq_model_info = 221;
  optional string act_mode_hugging_face_model_id = 222;
  optional OpenRouterModelInfo act_mode_hugging_face_model_info = 223;
  optional string act_mode_huawei_cloud_maas_model_id = 224;
  optional OpenRouterModelInfo act_mode_huawei_cloud_maas_model_info = 225;
  optional string act_mode_baseten_model_id = 226;
  optional OpenRouterModelInfo act_mode_baseten_model_info = 227;

  repeated string favorited_model_ids = 300;
}<|MERGE_RESOLUTION|>--- conflicted
+++ resolved
@@ -132,11 +132,8 @@
   MOONSHOT = 27;
   HUGGINGFACE = 28;
   HUAWEI_CLOUD_MAAS = 29;
-<<<<<<< HEAD
-  ZAI = 30;
-=======
   BASETEN = 30;
->>>>>>> 47a2ae83
+  ZAI = 31;
 }
 
 // Model info for OpenAI-compatible models
@@ -238,13 +235,10 @@
   optional string groq_api_key = 59;
   optional string hugging_face_api_key = 60;
   optional string huawei_cloud_maas_api_key = 61;
-<<<<<<< HEAD
-  optional string zai_api_key = 62;
-  optional string zai_api_line = 63;
-=======
   optional string baseten_api_key = 62;
   optional string ollama_api_key = 63;
->>>>>>> 47a2ae83
+  optional string zai_api_key = 63;
+  optional string zai_api_line = 64;
 
   // Plan mode configurations
   optional ApiProvider plan_mode_api_provider = 100;
