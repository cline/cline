syntax = "proto3";

package cline;
import "cline/common.proto";
option java_package = "bot.cline.proto";
option java_multiple_files = true;

// Service for model-related operations
service ModelsService {
  // Fetches available models from Ollama
  rpc getOllamaModels(StringRequest) returns (StringArray);
  // Fetches available models from LM Studio
  rpc getLmStudioModels(StringRequest) returns (StringArray);
  // Fetches available models from VS Code LM API
  rpc getVsCodeLmModels(EmptyRequest) returns (VsCodeLmModelsArray);
  // Refreshes and returns OpenRouter models
  rpc refreshOpenRouterModels(EmptyRequest) returns (OpenRouterCompatibleModelInfo);
  // Refreshes and returns Hugging Face models
  rpc refreshHuggingFaceModels(EmptyRequest) returns (OpenRouterCompatibleModelInfo);
  // Refreshes and returns OpenAI models
  rpc refreshOpenAiModels(OpenAiModelsRequest) returns (StringArray);
  // Refreshes and returns Requesty models
  rpc refreshRequestyModels(EmptyRequest) returns (OpenRouterCompatibleModelInfo);
  // Subscribe to OpenRouter models updates
  rpc subscribeToOpenRouterModels(EmptyRequest) returns (stream OpenRouterCompatibleModelInfo);
  // Updates API configuration
  rpc updateApiConfigurationProto(UpdateApiConfigurationRequest) returns (Empty);
   // Refreshes and returns Groq models
  rpc refreshGroqModels(EmptyRequest) returns (OpenRouterCompatibleModelInfo);
<<<<<<< HEAD
  // Fetches available models from SAP AI Core
  rpc getSapAiCoreModels(SapAiCoreModelsRequest) returns (StringArray);
=======
  // Refreshes and returns Baseten models
  rpc refreshBasetenModels(EmptyRequest) returns (OpenRouterCompatibleModelInfo);
>>>>>>> 616800fc
}

// List of VS Code LM models
message VsCodeLmModelsArray {
  repeated LanguageModelChatSelector models = 1;
}

// Structure representing a language model chat selector
message LanguageModelChatSelector {
  optional string vendor = 1;
  optional string family = 2;
  optional string version = 3;
  optional string id = 4;
}

// Price tier for tiered pricing models
message PriceTier {
  int32 token_limit = 1;  // Upper limit (inclusive) of input tokens for this price
  double price = 2;       // Price per million tokens for this tier
}

// Thinking configuration for models that support thinking/reasoning
message ThinkingConfig {
  optional int32 max_budget = 1;                    // Max allowed thinking budget tokens
  optional double output_price = 2;                 // Output price per million tokens when budget > 0
  repeated PriceTier output_price_tiers = 3;        // Optional: Tiered output price when budget > 0
}

// Model tier for tiered pricing structures
message ModelTier {
  int32 context_window = 1;
  optional double input_price = 2;
  optional double output_price = 3;
  optional double cache_writes_price = 4;
  optional double cache_reads_price = 5;
}

// For OpenRouterCompatibleModelInfo structure in OpenRouterModels
message OpenRouterModelInfo {
  optional int32 max_tokens = 1;
  optional int32 context_window = 2;
  optional bool supports_images = 3;
  bool supports_prompt_cache = 4;
  optional double input_price = 5;
  optional double output_price = 6;
  optional double cache_writes_price = 7;
  optional double cache_reads_price = 8;
  optional string description = 9;
  optional ThinkingConfig thinking_config = 10;
  optional bool supports_global_endpoint = 11;
  repeated ModelTier tiers = 12;
}

// Shared response message for model information
message OpenRouterCompatibleModelInfo {
  map<string, OpenRouterModelInfo> models = 1;
}

// Request for fetching OpenAI models
message OpenAiModelsRequest {
  Metadata metadata = 1;
  string base_url = 2;
  string api_key = 3;
}

// Request for fetching SAP AI Core models
message SapAiCoreModelsRequest {
  Metadata metadata = 1;
  string client_id = 2;
  string client_secret = 3;
  string base_url = 4;
  string token_url = 5;
  string resource_group = 6;
}

// Request for updating API configuration
message UpdateApiConfigurationRequest {
  Metadata metadata = 1;
  ModelsApiConfiguration api_configuration = 2;
}

// API Provider enumeration
enum ApiProvider {
  ANTHROPIC = 0;
  OPENROUTER = 1;
  BEDROCK = 2;
  VERTEX = 3;
  OPENAI = 4;
  OLLAMA = 5;
  LMSTUDIO = 6;
  GEMINI = 7;
  OPENAI_NATIVE = 8;
  REQUESTY = 9;
  TOGETHER = 10;
  DEEPSEEK = 11;
  QWEN = 12;
  DOUBAO = 13;
  MISTRAL = 14;
  VSCODE_LM = 15;
  CLINE = 16;
  LITELLM = 17;
  NEBIUS = 18;
  FIREWORKS = 19;
  ASKSAGE = 20;
  XAI = 21;
  SAMBANOVA = 22;
  CEREBRAS = 23;
  GROQ = 24;
  SAPAICORE = 25;
  CLAUDE_CODE = 26;
  MOONSHOT = 27;
  HUGGINGFACE = 28;
  HUAWEI_CLOUD_MAAS = 29;
  BASETEN = 30;
}

// Model info for OpenAI-compatible models
message OpenAiCompatibleModelInfo {
  optional int32 max_tokens = 1;
  optional int32 context_window = 2;
  optional bool supports_images = 3;
  bool supports_prompt_cache = 4;
  optional double input_price = 5;
  optional double output_price = 6;
  optional ThinkingConfig thinking_config = 7;
  optional bool supports_global_endpoint = 8;
  optional double cache_writes_price = 9;
  optional double cache_reads_price = 10;
  optional string description = 11;
  repeated ModelTier tiers = 12;
  optional double temperature = 13;
  optional bool is_r1_format_required = 14;
}

// Model info for LiteLLM models
message LiteLLMModelInfo {
  optional int32 max_tokens = 1;
  optional int32 context_window = 2;
  optional bool supports_images = 3;
  bool supports_prompt_cache = 4;
  optional double input_price = 5;
  optional double output_price = 6;
  optional ThinkingConfig thinking_config = 7;
  optional bool supports_global_endpoint = 8;
  optional double cache_writes_price = 9;
  optional double cache_reads_price = 10;
  optional string description = 11;
  repeated ModelTier tiers = 12;
  optional double temperature = 13;
}

// Main ApiConfiguration message
message ModelsApiConfiguration {
  // Global configuration fields (not mode-specific)
  optional string api_key = 1;
  optional string cline_api_key = 2;
  optional string task_id = 3;
  optional string lite_llm_base_url = 4;
  optional string lite_llm_api_key = 5;
  optional bool lite_llm_use_prompt_cache = 6;
  map<string, string> open_ai_headers = 7;
  optional string anthropic_base_url = 8;
  optional string open_router_api_key = 9;
  optional string open_router_provider_sorting = 10;
  optional string aws_access_key = 11;
  optional string aws_secret_key = 12;
  optional string aws_session_token = 13;
  optional string aws_region = 14;
  optional bool aws_use_cross_region_inference = 15;
  optional bool aws_bedrock_use_prompt_cache = 16;
  optional bool aws_use_profile = 17;
  optional string aws_profile = 18;
  optional string aws_bedrock_endpoint = 19;
  optional string claude_code_path = 20;
  optional string vertex_project_id = 21;
  optional string vertex_region = 22;
  optional string open_ai_base_url = 23;
  optional string open_ai_api_key = 24;
  optional string ollama_base_url = 25;
  optional string ollama_api_options_ctx_num = 26;
  optional string lm_studio_base_url = 27;
  optional string gemini_api_key = 28;
  optional string gemini_base_url = 29;
  optional string open_ai_native_api_key = 30;
  optional string deep_seek_api_key = 31;
  optional string requesty_api_key = 32;
  optional string together_api_key = 33;
  optional string fireworks_api_key = 34;
  optional int32 fireworks_model_max_completion_tokens = 35;
  optional int32 fireworks_model_max_tokens = 36;
  optional string qwen_api_key = 37;
  optional string doubao_api_key = 38;
  optional string mistral_api_key = 39;
  optional string azure_api_version = 40;
  optional string qwen_api_line = 41;
  optional string nebius_api_key = 42;
  optional string asksage_api_url = 43;
  optional string asksage_api_key = 44;
  optional string xai_api_key = 45;
  optional string sambanova_api_key = 46;
  optional string cerebras_api_key = 47;
  optional int32 request_timeout_ms = 48;
  optional string sap_ai_core_client_id = 49;
  optional string sap_ai_core_client_secret = 50;
  optional string sap_ai_resource_group = 51;
  optional string sap_ai_core_token_url = 52;
  optional string sap_ai_core_base_url = 53;
  optional string moonshot_api_key = 54;
  optional string moonshot_api_line = 55;
  optional string aws_authentication = 56;
  optional string aws_bedrock_api_key = 57;
  optional string cline_account_id = 58;
  optional string groq_api_key = 59;
  optional string hugging_face_api_key = 60;
  optional string huawei_cloud_maas_api_key = 61;
  optional string baseten_api_key = 62;

  // Plan mode configurations
  optional ApiProvider plan_mode_api_provider = 100;
  optional string plan_mode_api_model_id = 101;
  optional int32 plan_mode_thinking_budget_tokens = 102;
  optional string plan_mode_reasoning_effort = 103;
  optional LanguageModelChatSelector plan_mode_vs_code_lm_model_selector = 104;
  optional bool plan_mode_aws_bedrock_custom_selected = 105;
  optional string plan_mode_aws_bedrock_custom_model_base_id = 106;
  optional string plan_mode_open_router_model_id = 107;
  optional OpenRouterModelInfo plan_mode_open_router_model_info = 108;
  optional string plan_mode_open_ai_model_id = 109;
  optional OpenAiCompatibleModelInfo plan_mode_open_ai_model_info = 110;
  optional string plan_mode_ollama_model_id = 111;
  optional string plan_mode_lm_studio_model_id = 112;
  optional string plan_mode_lite_llm_model_id = 113;
  optional LiteLLMModelInfo plan_mode_lite_llm_model_info = 114;
  optional string plan_mode_requesty_model_id = 115;
  optional OpenRouterModelInfo plan_mode_requesty_model_info = 116;
  optional string plan_mode_together_model_id = 117;
  optional string plan_mode_fireworks_model_id = 118;
  optional string plan_mode_sap_ai_core_model_id = 119;
  optional string plan_mode_groq_model_id = 120;
  optional OpenRouterModelInfo plan_mode_groq_model_info = 121;
  optional string plan_mode_hugging_face_model_id = 122;
  optional OpenRouterModelInfo plan_mode_hugging_face_model_info = 123;
  optional string plan_mode_huawei_cloud_maas_model_id = 124;
  optional OpenRouterModelInfo plan_mode_huawei_cloud_maas_model_info = 125; 
  optional string plan_mode_baseten_model_id = 126;
  optional OpenRouterModelInfo plan_mode_baseten_model_info = 127;

  // Act mode configurations
  optional ApiProvider act_mode_api_provider = 200;
  optional string act_mode_api_model_id = 201;
  optional int32 act_mode_thinking_budget_tokens = 202;
  optional string act_mode_reasoning_effort = 203;
  optional LanguageModelChatSelector act_mode_vs_code_lm_model_selector = 204;
  optional bool act_mode_aws_bedrock_custom_selected = 205;
  optional string act_mode_aws_bedrock_custom_model_base_id = 206;
  optional string act_mode_open_router_model_id = 207;
  optional OpenRouterModelInfo act_mode_open_router_model_info = 208;
  optional string act_mode_open_ai_model_id = 209;
  optional OpenAiCompatibleModelInfo act_mode_open_ai_model_info = 210;
  optional string act_mode_ollama_model_id = 211;
  optional string act_mode_lm_studio_model_id = 212;
  optional string act_mode_lite_llm_model_id = 213;
  optional LiteLLMModelInfo act_mode_lite_llm_model_info = 214;
  optional string act_mode_requesty_model_id = 215;
  optional OpenRouterModelInfo act_mode_requesty_model_info = 216;
  optional string act_mode_together_model_id = 217;
  optional string act_mode_fireworks_model_id = 218;
  optional string act_mode_sap_ai_core_model_id = 219;
  optional string act_mode_groq_model_id = 220;
  optional OpenRouterModelInfo act_mode_groq_model_info = 221;
  optional string act_mode_hugging_face_model_id = 222;
  optional OpenRouterModelInfo act_mode_hugging_face_model_info = 223;
  optional string act_mode_huawei_cloud_maas_model_id = 224;
  optional OpenRouterModelInfo act_mode_huawei_cloud_maas_model_info = 225;
  optional string act_mode_baseten_model_id = 226;
  optional OpenRouterModelInfo act_mode_baseten_model_info = 227;

  repeated string favorited_model_ids = 300;
}<|MERGE_RESOLUTION|>--- conflicted
+++ resolved
@@ -27,13 +27,10 @@
   rpc updateApiConfigurationProto(UpdateApiConfigurationRequest) returns (Empty);
    // Refreshes and returns Groq models
   rpc refreshGroqModels(EmptyRequest) returns (OpenRouterCompatibleModelInfo);
-<<<<<<< HEAD
+  // Refreshes and returns Baseten models
+  rpc refreshBasetenModels(EmptyRequest) returns (OpenRouterCompatibleModelInfo);
   // Fetches available models from SAP AI Core
   rpc getSapAiCoreModels(SapAiCoreModelsRequest) returns (StringArray);
-=======
-  // Refreshes and returns Baseten models
-  rpc refreshBasetenModels(EmptyRequest) returns (OpenRouterCompatibleModelInfo);
->>>>>>> 616800fc
 }
 
 // List of VS Code LM models
