--- conflicted
+++ resolved
@@ -238,7 +238,6 @@
   optional string sap_ai_resource_group = 51;
   optional string sap_ai_core_token_url = 52;
   optional string sap_ai_core_base_url = 53;
-<<<<<<< HEAD
   optional bool sap_ai_core_use_orchestration_mode = 54;
   optional string moonshot_api_key = 55;
   optional string moonshot_api_line = 56;
@@ -248,18 +247,8 @@
   optional string groq_api_key = 60;
   optional string hugging_face_api_key = 61;
   optional string huawei_cloud_maas_api_key = 62;
-=======
-  optional string moonshot_api_key = 54;
-  optional string moonshot_api_line = 55;
-  optional string aws_authentication = 56;
-  optional string aws_bedrock_api_key = 57;
-  optional string cline_account_id = 58;
-  optional string groq_api_key = 59;
-  optional string hugging_face_api_key = 60;
-  optional string huawei_cloud_maas_api_key = 61;
-  optional string baseten_api_key = 62;
-  optional string ollama_api_key = 63;
->>>>>>> 4cbb8cec
+  optional string baseten_api_key = 63;
+  optional string ollama_api_key = 64;
 
   // Plan mode configurations
   optional ApiProvider plan_mode_api_provider = 100;
