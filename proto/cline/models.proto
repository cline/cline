syntax = "proto3";

package cline;
import "cline/common.proto";
option go_package = "github.com/cline/grpc-go/cline";
option java_package = "bot.cline.proto";
option java_multiple_files = true;

// Service for model-related operations
service ModelsService {
  // Fetches available models from Ollama
  rpc getOllamaModels(StringRequest) returns (StringArray);
  // Fetches available models from LM Studio
  rpc getLmStudioModels(StringRequest) returns (StringArray);
  // Fetches available models from VS Code LM API
  rpc getVsCodeLmModels(EmptyRequest) returns (VsCodeLmModelsArray);
  // Refreshes and returns OpenRouter models
  rpc refreshOpenRouterModels(EmptyRequest) returns (OpenRouterCompatibleModelInfo);
  // Refreshes and returns Hugging Face models
  rpc refreshHuggingFaceModels(EmptyRequest) returns (OpenRouterCompatibleModelInfo);
  // Refreshes and returns OpenAI models
  rpc refreshOpenAiModels(OpenAiModelsRequest) returns (StringArray);
  // Refreshes and returns Vercel AI Gateway models
  rpc refreshVercelAiGatewayModels(EmptyRequest) returns (OpenRouterCompatibleModelInfo);
  // Refreshes and returns Requesty models
  rpc refreshRequestyModels(EmptyRequest) returns (OpenRouterCompatibleModelInfo);
  // Subscribe to OpenRouter models updates
  rpc subscribeToOpenRouterModels(EmptyRequest) returns (stream OpenRouterCompatibleModelInfo);
  // Updates API configuration
  rpc updateApiConfigurationProto(UpdateApiConfigurationRequest) returns (Empty);
  // Refreshes and returns Groq models
  rpc refreshGroqModels(EmptyRequest) returns (OpenRouterCompatibleModelInfo);
  // Refreshes and returns Baseten models
  rpc refreshBasetenModels(EmptyRequest) returns (OpenRouterCompatibleModelInfo);
  // Fetches available models from SAP AI Core
  rpc getSapAiCoreModels(SapAiCoreModelsRequest) returns (SapAiCoreModelsResponse);
  // Fetches available models from OCA
  rpc refreshOcaModels(StringRequest) returns (OcaCompatibleModelInfo);
}

// List of VS Code LM models
message VsCodeLmModelsArray {
  repeated LanguageModelChatSelector models = 1;
}

// Structure representing a language model chat selector
message LanguageModelChatSelector {
  optional string vendor = 1;
  optional string family = 2;
  optional string version = 3;
  optional string id = 4;
}

// Price tier for tiered pricing models
message PriceTier {
  int64 token_limit = 1;  // Upper limit (inclusive) of input tokens for this price
  double price = 2;       // Price per million tokens for this tier
}

// Thinking configuration for models that support thinking/reasoning
message ThinkingConfig {
  optional int64 max_budget = 1;                    // Max allowed thinking budget tokens
  optional double output_price = 2;                 // Output price per million tokens when budget > 0
  repeated PriceTier output_price_tiers = 3;        // Optional: Tiered output price when budget > 0
}

// Model tier for tiered pricing structures
message ModelTier {
  int64 context_window = 1;
  optional double input_price = 2;
  optional double output_price = 3;
  optional double cache_writes_price = 4;
  optional double cache_reads_price = 5;
}

// For OpenRouterCompatibleModelInfo structure in OpenRouterModels
message OpenRouterModelInfo {
  optional int64 max_tokens = 1;
  optional int64 context_window = 2;
  optional bool supports_images = 3;
  bool supports_prompt_cache = 4;
  optional double input_price = 5;
  optional double output_price = 6;
  optional double cache_writes_price = 7;
  optional double cache_reads_price = 8;
  optional string description = 9;
  optional ThinkingConfig thinking_config = 10;
  optional bool supports_global_endpoint = 11;
  repeated ModelTier tiers = 12;
}

// Shared response message for model information
message OpenRouterCompatibleModelInfo {
  map<string, OpenRouterModelInfo> models = 1;
}

// Request for fetching OpenAI models
message OpenAiModelsRequest {
  Metadata metadata = 1;
  string base_url = 2;
  string api_key = 3;
}

// Request for fetching SAP AI Core models
message SapAiCoreModelsRequest {
  Metadata metadata = 1;
  string client_id = 2;
  string client_secret = 3;
  string base_url = 4;
  string token_url = 5;
  string resource_group = 6;
}

// SAP AI Core model with deployment information
message SapAiCoreModelDeployment {
  string model_name = 1;
  string deployment_id = 2;
}


// Response for SAP AI Core models with orchestration availability
message SapAiCoreModelsResponse {
  repeated SapAiCoreModelDeployment deployments = 1;
  bool orchestration_available = 2;
}

// Request for updating API configuration
message UpdateApiConfigurationRequest {
  Metadata metadata = 1;
  ModelsApiConfiguration api_configuration = 2;
}

 // Model info for OCA (OpenAI-compatible) models exposed by the OCA provider
message OcaModelInfo {
  // Maximum completion tokens per request supported by this model
  optional int64 max_tokens = 1;
  // Total context window in tokens (input + output)
  optional int64 context_window = 2;
  // Whether the model supports image inputs
  optional bool supports_images = 3;
  // Whether prompt caching is supported for this model
  bool supports_prompt_cache = 4;
  // Price per million input tokens (USD unless otherwise specified by provider)
  optional double input_price = 5;
  // Price per million output tokens (USD unless otherwise specified by provider)
  optional double output_price = 6;
  // Thinking/reasoning configuration if the model supports it
  optional ThinkingConfig thinking_config = 7;
  // Price per million tokens for prompt cache writes
  optional double cache_writes_price = 9;
  // Price per million tokens for prompt cache reads
  optional double cache_reads_price = 10;
  // Human-readable model description
  optional string description = 11;
  // Recommended default temperature for this model
  optional double temperature = 13;
  // Optional survey content to display in the UI
  optional string survey_content = 14;
  // Identifier for the survey associated with this model
  optional string survey_id = 15;
  // Optional banner content (e.g., deprecation or promotion notes)
  optional string banner = 16;
  // Canonical model identifier as reported by OCA
  string model_name = 17;
}

 // Aggregated OCA model catalog keyed by model identifier
message OcaCompatibleModelInfo {
  // key: canonical model id as reported by OCA (e.g., "openai/gpt-4o-mini")
  // value: OcaModelInfo describing that model
  map<string, OcaModelInfo> models = 1;
  optional string error = 2;
}

// API Provider enumeration
enum ApiProvider {
  ANTHROPIC = 0;
  OPENROUTER = 1;
  BEDROCK = 2;
  VERTEX = 3;
  OPENAI = 4;
  OLLAMA = 5;
  LMSTUDIO = 6;
  GEMINI = 7;
  OPENAI_NATIVE = 8;
  REQUESTY = 9;
  TOGETHER = 10;
  DEEPSEEK = 11;
  QWEN = 12;
  DOUBAO = 13;
  MISTRAL = 14;
  VSCODE_LM = 15;
  CLINE = 16;
  LITELLM = 17;
  NEBIUS = 18;
  FIREWORKS = 19;
  ASKSAGE = 20;
  XAI = 21;
  SAMBANOVA = 22;
  CEREBRAS = 23;
  GROQ = 24;
  SAPAICORE = 25;
  CLAUDE_CODE = 26;
  MOONSHOT = 27;
  HUGGINGFACE = 28;
  HUAWEI_CLOUD_MAAS = 29;
  BASETEN = 30;
  ZAI = 31;
  VERCEL_AI_GATEWAY = 32;
  QWEN_CODE = 33;
  DIFY = 34;
  OCA = 35;
}

// Model info for OpenAI-compatible models
message OpenAiCompatibleModelInfo {
  optional int64 max_tokens = 1;
  optional int64 context_window = 2;
  optional bool supports_images = 3;
  bool supports_prompt_cache = 4;
  optional double input_price = 5;
  optional double output_price = 6;
  optional ThinkingConfig thinking_config = 7;
  optional bool supports_global_endpoint = 8;
  optional double cache_writes_price = 9;
  optional double cache_reads_price = 10;
  optional string description = 11;
  repeated ModelTier tiers = 12;
  optional double temperature = 13;
  optional bool is_r1_format_required = 14;
}

// Model info for LiteLLM models
message LiteLLMModelInfo {
  optional int64 max_tokens = 1;
  optional int64 context_window = 2;
  optional bool supports_images = 3;
  bool supports_prompt_cache = 4;
  optional double input_price = 5;
  optional double output_price = 6;
  optional ThinkingConfig thinking_config = 7;
  optional bool supports_global_endpoint = 8;
  optional double cache_writes_price = 9;
  optional double cache_reads_price = 10;
  optional string description = 11;
  repeated ModelTier tiers = 12;
  optional double temperature = 13;
}

// Main ApiConfiguration message
message ModelsApiConfiguration {
  // Global configuration fields (not mode-specific)
  optional string api_key = 1;
  optional string cline_api_key = 2;
  optional string ulid = 3;
  optional string lite_llm_base_url = 4;
  optional string lite_llm_api_key = 5;
  optional bool lite_llm_use_prompt_cache = 6;
  map<string, string> open_ai_headers = 7;
  optional string anthropic_base_url = 8;
  optional string open_router_api_key = 9;
  optional string open_router_provider_sorting = 10;
  optional string aws_access_key = 11;
  optional string aws_secret_key = 12;
  optional string aws_session_token = 13;
  optional string aws_region = 14;
  optional bool aws_use_cross_region_inference = 15;
  optional bool aws_bedrock_use_prompt_cache = 16;
  optional bool aws_use_profile = 17;
  optional string aws_profile = 18;
  optional string aws_bedrock_endpoint = 19;
  optional string claude_code_path = 20;
  optional string vertex_project_id = 21;
  optional string vertex_region = 22;
  optional string open_ai_base_url = 23;
  optional string open_ai_api_key = 24;
  optional string ollama_base_url = 25;
  optional string ollama_api_options_ctx_num = 26;
  optional string lm_studio_base_url = 27;
  optional string gemini_api_key = 28;
  optional string gemini_base_url = 29;
  optional string open_ai_native_api_key = 30;
  optional string deep_seek_api_key = 31;
  optional string requesty_api_key = 32;
  optional string requesty_base_url = 33;
  optional string together_api_key = 34;
  optional string fireworks_api_key = 35;
  optional int64 fireworks_model_max_completion_tokens = 36;
  optional int64 fireworks_model_max_tokens = 37;
  optional string qwen_api_key = 38;
  optional string doubao_api_key = 39;
  optional string mistral_api_key = 40;
  optional string azure_api_version = 41;
  optional string qwen_api_line = 42;
  optional string nebius_api_key = 43;
  optional string asksage_api_url = 44;
  optional string asksage_api_key = 45;
  optional string xai_api_key = 46;
  optional string sambanova_api_key = 47;
  optional string cerebras_api_key = 48;
  optional int64 request_timeout_ms = 49;
  optional string sap_ai_core_client_id = 50;
  optional string sap_ai_core_client_secret = 51;
  optional string sap_ai_resource_group = 52;
  optional string sap_ai_core_token_url = 53;
  optional string sap_ai_core_base_url = 54;
  optional bool sap_ai_core_use_orchestration_mode = 55;
  optional string moonshot_api_key = 56;
  optional string moonshot_api_line = 57;
  optional string aws_authentication = 58;
  optional string aws_bedrock_api_key = 59;
  optional string cline_account_id = 60;
  optional string groq_api_key = 61;
  optional string hugging_face_api_key = 62;
  optional string huawei_cloud_maas_api_key = 63;
  optional string baseten_api_key = 64;
  optional string ollama_api_key = 65;
  optional string zai_api_key = 66;
  optional string zai_api_line = 67;
  optional string lm_studio_max_tokens = 68;
  optional string vercel_ai_gateway_api_key = 69;
  optional string qwen_code_oauth_path = 70;
  optional string dify_api_key = 71;
  optional string dify_base_url = 72;
  optional string oca_base_url = 73;
  optional string oca_api_key = 74;
  optional string oca_refresh_token = 75;
<<<<<<< HEAD
  optional bool aws_use_global_inference = 76;
=======
  optional string oca_mode = 76;
>>>>>>> 816c7ede

  // Plan mode configurations
  optional ApiProvider plan_mode_api_provider = 100;
  optional string plan_mode_api_model_id = 101;
  optional int64 plan_mode_thinking_budget_tokens = 102;
  optional string plan_mode_reasoning_effort = 103;
  optional LanguageModelChatSelector plan_mode_vs_code_lm_model_selector = 104;
  optional bool plan_mode_aws_bedrock_custom_selected = 105;
  optional string plan_mode_aws_bedrock_custom_model_base_id = 106;
  optional string plan_mode_open_router_model_id = 107;
  optional OpenRouterModelInfo plan_mode_open_router_model_info = 108;
  optional string plan_mode_open_ai_model_id = 109;
  optional OpenAiCompatibleModelInfo plan_mode_open_ai_model_info = 110;
  optional string plan_mode_ollama_model_id = 111;
  optional string plan_mode_lm_studio_model_id = 112;
  optional string plan_mode_lite_llm_model_id = 113;
  optional LiteLLMModelInfo plan_mode_lite_llm_model_info = 114;
  optional string plan_mode_requesty_model_id = 115;
  optional OpenRouterModelInfo plan_mode_requesty_model_info = 116;
  optional string plan_mode_together_model_id = 117;
  optional string plan_mode_fireworks_model_id = 118;
  optional string plan_mode_sap_ai_core_model_id = 119;
  optional string plan_mode_sap_ai_core_deployment_id = 120;
  optional string plan_mode_groq_model_id = 121;
  optional OpenRouterModelInfo plan_mode_groq_model_info = 122;
  optional string plan_mode_hugging_face_model_id = 123;
  optional OpenRouterModelInfo plan_mode_hugging_face_model_info = 124;
  optional string plan_mode_huawei_cloud_maas_model_id = 125;
  optional OpenRouterModelInfo plan_mode_huawei_cloud_maas_model_info = 126; 
  optional string plan_mode_baseten_model_id = 127;
  optional OpenRouterModelInfo plan_mode_baseten_model_info = 128;
  optional string plan_mode_vercel_ai_gateway_model_id = 129;
  optional OpenRouterModelInfo plan_mode_vercel_ai_gateway_model_info = 130;
  optional string plan_mode_oca_model_id = 131;
  optional OcaModelInfo plan_mode_oca_model_info = 132;


  // Act mode configurations
  optional ApiProvider act_mode_api_provider = 200;
  optional string act_mode_api_model_id = 201;
  optional int64 act_mode_thinking_budget_tokens = 202;
  optional string act_mode_reasoning_effort = 203;
  optional LanguageModelChatSelector act_mode_vs_code_lm_model_selector = 204;
  optional bool act_mode_aws_bedrock_custom_selected = 205;
  optional string act_mode_aws_bedrock_custom_model_base_id = 206;
  optional string act_mode_open_router_model_id = 207;
  optional OpenRouterModelInfo act_mode_open_router_model_info = 208;
  optional string act_mode_open_ai_model_id = 209;
  optional OpenAiCompatibleModelInfo act_mode_open_ai_model_info = 210;
  optional string act_mode_ollama_model_id = 211;
  optional string act_mode_lm_studio_model_id = 212;
  optional string act_mode_lite_llm_model_id = 213;
  optional LiteLLMModelInfo act_mode_lite_llm_model_info = 214;
  optional string act_mode_requesty_model_id = 215;
  optional OpenRouterModelInfo act_mode_requesty_model_info = 216;
  optional string act_mode_together_model_id = 217;
  optional string act_mode_fireworks_model_id = 218;
  optional string act_mode_sap_ai_core_model_id = 219;
  optional string act_mode_sap_ai_core_deployment_id = 220;
  optional string act_mode_groq_model_id = 221;
  optional OpenRouterModelInfo act_mode_groq_model_info = 222;
  optional string act_mode_hugging_face_model_id = 223;
  optional OpenRouterModelInfo act_mode_hugging_face_model_info = 224;
  optional string act_mode_huawei_cloud_maas_model_id = 225;
  optional OpenRouterModelInfo act_mode_huawei_cloud_maas_model_info = 226;
  optional string act_mode_baseten_model_id = 227;
  optional OpenRouterModelInfo act_mode_baseten_model_info = 228;
  optional string act_mode_vercel_ai_gateway_model_id = 229;
  optional OpenRouterModelInfo act_mode_vercel_ai_gateway_model_info = 230;
  optional string act_mode_oca_model_id = 231;
  optional OcaModelInfo act_mode_oca_model_info = 232;
}<|MERGE_RESOLUTION|>--- conflicted
+++ resolved
@@ -325,11 +325,8 @@
   optional string oca_base_url = 73;
   optional string oca_api_key = 74;
   optional string oca_refresh_token = 75;
-<<<<<<< HEAD
-  optional bool aws_use_global_inference = 76;
-=======
   optional string oca_mode = 76;
->>>>>>> 816c7ede
+  optional bool aws_use_global_inference = 77;
 
   // Plan mode configurations
   optional ApiProvider plan_mode_api_provider = 100;
