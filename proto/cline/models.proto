syntax = "proto3";

package cline;
import "cline/common.proto";
option java_package = "bot.cline.proto";
option java_multiple_files = true;

// Service for model-related operations
service ModelsService {
  // Fetches available models from Ollama
  rpc getOllamaModels(StringRequest) returns (StringArray);
  // Fetches available models from LM Studio
  rpc getLmStudioModels(StringRequest) returns (StringArray);
  // Fetches available models from VS Code LM API
  rpc getVsCodeLmModels(EmptyRequest) returns (VsCodeLmModelsArray);
  // Refreshes and returns OpenRouter models
  rpc refreshOpenRouterModels(EmptyRequest) returns (OpenRouterCompatibleModelInfo);
  // Refreshes and returns Hugging Face models
  rpc refreshHuggingFaceModels(EmptyRequest) returns (OpenRouterCompatibleModelInfo);
  // Refreshes and returns OpenAI models
  rpc refreshOpenAiModels(OpenAiModelsRequest) returns (StringArray);
  // Refreshes and returns Vercel AI Gateway models
  rpc refreshVercelAiGatewayModels(EmptyRequest) returns (OpenRouterCompatibleModelInfo);
  // Refreshes and returns Requesty models
  rpc refreshRequestyModels(EmptyRequest) returns (OpenRouterCompatibleModelInfo);
  // Subscribe to OpenRouter models updates
  rpc subscribeToOpenRouterModels(EmptyRequest) returns (stream OpenRouterCompatibleModelInfo);
  // Updates API configuration
  rpc updateApiConfigurationProto(UpdateApiConfigurationRequest) returns (Empty);
  // Refreshes and returns Groq models
  rpc refreshGroqModels(EmptyRequest) returns (OpenRouterCompatibleModelInfo);
  // Refreshes and returns Baseten models
  rpc refreshBasetenModels(EmptyRequest) returns (OpenRouterCompatibleModelInfo);
}

// List of VS Code LM models
message VsCodeLmModelsArray {
  repeated LanguageModelChatSelector models = 1;
}

// Structure representing a language model chat selector
message LanguageModelChatSelector {
  optional string vendor = 1;
  optional string family = 2;
  optional string version = 3;
  optional string id = 4;
}

// Price tier for tiered pricing models
message PriceTier {
  int32 token_limit = 1;  // Upper limit (inclusive) of input tokens for this price
  double price = 2;       // Price per million tokens for this tier
}

// Thinking configuration for models that support thinking/reasoning
message ThinkingConfig {
  optional int32 max_budget = 1;                    // Max allowed thinking budget tokens
  optional double output_price = 2;                 // Output price per million tokens when budget > 0
  repeated PriceTier output_price_tiers = 3;        // Optional: Tiered output price when budget > 0
}

// Model tier for tiered pricing structures
message ModelTier {
  int32 context_window = 1;
  optional double input_price = 2;
  optional double output_price = 3;
  optional double cache_writes_price = 4;
  optional double cache_reads_price = 5;
}

// For OpenRouterCompatibleModelInfo structure in OpenRouterModels
message OpenRouterModelInfo {
  optional int32 max_tokens = 1;
  optional int32 context_window = 2;
  optional bool supports_images = 3;
  bool supports_prompt_cache = 4;
  optional double input_price = 5;
  optional double output_price = 6;
  optional double cache_writes_price = 7;
  optional double cache_reads_price = 8;
  optional string description = 9;
  optional ThinkingConfig thinking_config = 10;
  optional bool supports_global_endpoint = 11;
  repeated ModelTier tiers = 12;
}

// Shared response message for model information
message OpenRouterCompatibleModelInfo {
  map<string, OpenRouterModelInfo> models = 1;
}

// Request for fetching OpenAI models
message OpenAiModelsRequest {
  Metadata metadata = 1;
  string base_url = 2;
  string api_key = 3;
}

// Request for updating API configuration
message UpdateApiConfigurationRequest {
  Metadata metadata = 1;
  ModelsApiConfiguration api_configuration = 2;
}

// API Provider enumeration
enum ApiProvider {
  ANTHROPIC = 0;
  OPENROUTER = 1;
  BEDROCK = 2;
  VERTEX = 3;
  OPENAI = 4;
  OLLAMA = 5;
  LMSTUDIO = 6;
  GEMINI = 7;
  OPENAI_NATIVE = 8;
  REQUESTY = 9;
  TOGETHER = 10;
  DEEPSEEK = 11;
  QWEN = 12;
  DOUBAO = 13;
  MISTRAL = 14;
  VSCODE_LM = 15;
  CLINE = 16;
  LITELLM = 17;
  NEBIUS = 18;
  FIREWORKS = 19;
  ASKSAGE = 20;
  XAI = 21;
  SAMBANOVA = 22;
  CEREBRAS = 23;
  GROQ = 24;
  SAPAICORE = 25;
  CLAUDE_CODE = 26;
  MOONSHOT = 27;
  HUGGINGFACE = 28;
  HUAWEI_CLOUD_MAAS = 29;
  BASETEN = 30;
<<<<<<< HEAD
  VERCEL_AI_GATEWAY = 31;
=======
  ZAI = 31;
>>>>>>> 5709f344
}

// Model info for OpenAI-compatible models
message OpenAiCompatibleModelInfo {
  optional int32 max_tokens = 1;
  optional int32 context_window = 2;
  optional bool supports_images = 3;
  bool supports_prompt_cache = 4;
  optional double input_price = 5;
  optional double output_price = 6;
  optional ThinkingConfig thinking_config = 7;
  optional bool supports_global_endpoint = 8;
  optional double cache_writes_price = 9;
  optional double cache_reads_price = 10;
  optional string description = 11;
  repeated ModelTier tiers = 12;
  optional double temperature = 13;
  optional bool is_r1_format_required = 14;
}

// Model info for LiteLLM models
message LiteLLMModelInfo {
  optional int32 max_tokens = 1;
  optional int32 context_window = 2;
  optional bool supports_images = 3;
  bool supports_prompt_cache = 4;
  optional double input_price = 5;
  optional double output_price = 6;
  optional ThinkingConfig thinking_config = 7;
  optional bool supports_global_endpoint = 8;
  optional double cache_writes_price = 9;
  optional double cache_reads_price = 10;
  optional string description = 11;
  repeated ModelTier tiers = 12;
  optional double temperature = 13;
}

// Main ApiConfiguration message
message ModelsApiConfiguration {
  // Global configuration fields (not mode-specific)
  optional string api_key = 1;
  optional string cline_api_key = 2;
  optional string ulid = 3;
  optional string lite_llm_base_url = 4;
  optional string lite_llm_api_key = 5;
  optional bool lite_llm_use_prompt_cache = 6;
  map<string, string> open_ai_headers = 7;
  optional string anthropic_base_url = 8;
  optional string open_router_api_key = 9;
  optional string open_router_provider_sorting = 10;
  optional string aws_access_key = 11;
  optional string aws_secret_key = 12;
  optional string aws_session_token = 13;
  optional string aws_region = 14;
  optional bool aws_use_cross_region_inference = 15;
  optional bool aws_bedrock_use_prompt_cache = 16;
  optional bool aws_use_profile = 17;
  optional string aws_profile = 18;
  optional string aws_bedrock_endpoint = 19;
  optional string claude_code_path = 20;
  optional string vertex_project_id = 21;
  optional string vertex_region = 22;
  optional string open_ai_base_url = 23;
  optional string open_ai_api_key = 24;
  optional string ollama_base_url = 25;
  optional string ollama_api_options_ctx_num = 26;
  optional string lm_studio_base_url = 27;
  optional string gemini_api_key = 28;
  optional string gemini_base_url = 29;
  optional string open_ai_native_api_key = 30;
  optional string deep_seek_api_key = 31;
  optional string requesty_api_key = 32;
  optional string requesty_base_url = 33;
  optional string together_api_key = 34;
  optional string fireworks_api_key = 35;
  optional int32 fireworks_model_max_completion_tokens = 36;
  optional int32 fireworks_model_max_tokens = 37;
  optional string qwen_api_key = 38;
  optional string doubao_api_key = 39;
  optional string mistral_api_key = 40;
  optional string azure_api_version = 41;
  optional string qwen_api_line = 42;
  optional string nebius_api_key = 43;
  optional string asksage_api_url = 44;
  optional string asksage_api_key = 45;
  optional string xai_api_key = 46;
  optional string sambanova_api_key = 47;
  optional string cerebras_api_key = 48;
  optional int32 request_timeout_ms = 49;
  optional string sap_ai_core_client_id = 50;
  optional string sap_ai_core_client_secret = 51;
  optional string sap_ai_resource_group = 52;
  optional string sap_ai_core_token_url = 53;
  optional string sap_ai_core_base_url = 54;
  optional string moonshot_api_key = 55;
  optional string moonshot_api_line = 56;
  optional string aws_authentication = 57;
  optional string aws_bedrock_api_key = 58;
  optional string cline_account_id = 59;
  optional string groq_api_key = 60;
  optional string hugging_face_api_key = 61;
  optional string huawei_cloud_maas_api_key = 62;
  optional string baseten_api_key = 63;
  optional string ollama_api_key = 64;
<<<<<<< HEAD
  optional string vercel_ai_gateway_api_key = 65;
=======
  optional string zai_api_key = 65;
  optional string zai_api_line = 66;
  optional string lm_studio_max_tokens = 67;
>>>>>>> 5709f344

  // Plan mode configurations
  optional ApiProvider plan_mode_api_provider = 100;
  optional string plan_mode_api_model_id = 101;
  optional int32 plan_mode_thinking_budget_tokens = 102;
  optional string plan_mode_reasoning_effort = 103;
  optional LanguageModelChatSelector plan_mode_vs_code_lm_model_selector = 104;
  optional bool plan_mode_aws_bedrock_custom_selected = 105;
  optional string plan_mode_aws_bedrock_custom_model_base_id = 106;
  optional string plan_mode_open_router_model_id = 107;
  optional OpenRouterModelInfo plan_mode_open_router_model_info = 108;
  optional string plan_mode_open_ai_model_id = 109;
  optional OpenAiCompatibleModelInfo plan_mode_open_ai_model_info = 110;
  optional string plan_mode_ollama_model_id = 111;
  optional string plan_mode_lm_studio_model_id = 112;
  optional string plan_mode_lite_llm_model_id = 113;
  optional LiteLLMModelInfo plan_mode_lite_llm_model_info = 114;
  optional string plan_mode_requesty_model_id = 115;
  optional OpenRouterModelInfo plan_mode_requesty_model_info = 116;
  optional string plan_mode_together_model_id = 117;
  optional string plan_mode_fireworks_model_id = 118;
  optional string plan_mode_sap_ai_core_model_id = 119;
  optional string plan_mode_groq_model_id = 120;
  optional OpenRouterModelInfo plan_mode_groq_model_info = 121;
  optional string plan_mode_hugging_face_model_id = 122;
  optional OpenRouterModelInfo plan_mode_hugging_face_model_info = 123;
  optional string plan_mode_huawei_cloud_maas_model_id = 124;
  optional OpenRouterModelInfo plan_mode_huawei_cloud_maas_model_info = 125; 
  optional string plan_mode_baseten_model_id = 126;
  optional OpenRouterModelInfo plan_mode_baseten_model_info = 127;
  optional string plan_mode_vercel_ai_gateway_model_id = 128;
  optional OpenRouterModelInfo plan_mode_vercel_ai_gateway_model_info = 129;

  // Act mode configurations
  optional ApiProvider act_mode_api_provider = 200;
  optional string act_mode_api_model_id = 201;
  optional int32 act_mode_thinking_budget_tokens = 202;
  optional string act_mode_reasoning_effort = 203;
  optional LanguageModelChatSelector act_mode_vs_code_lm_model_selector = 204;
  optional bool act_mode_aws_bedrock_custom_selected = 205;
  optional string act_mode_aws_bedrock_custom_model_base_id = 206;
  optional string act_mode_open_router_model_id = 207;
  optional OpenRouterModelInfo act_mode_open_router_model_info = 208;
  optional string act_mode_open_ai_model_id = 209;
  optional OpenAiCompatibleModelInfo act_mode_open_ai_model_info = 210;
  optional string act_mode_ollama_model_id = 211;
  optional string act_mode_lm_studio_model_id = 212;
  optional string act_mode_lite_llm_model_id = 213;
  optional LiteLLMModelInfo act_mode_lite_llm_model_info = 214;
  optional string act_mode_requesty_model_id = 215;
  optional OpenRouterModelInfo act_mode_requesty_model_info = 216;
  optional string act_mode_together_model_id = 217;
  optional string act_mode_fireworks_model_id = 218;
  optional string act_mode_sap_ai_core_model_id = 219;
  optional string act_mode_groq_model_id = 220;
  optional OpenRouterModelInfo act_mode_groq_model_info = 221;
  optional string act_mode_hugging_face_model_id = 222;
  optional OpenRouterModelInfo act_mode_hugging_face_model_info = 223;
  optional string act_mode_huawei_cloud_maas_model_id = 224;
  optional OpenRouterModelInfo act_mode_huawei_cloud_maas_model_info = 225;
  optional string act_mode_baseten_model_id = 226;
  optional OpenRouterModelInfo act_mode_baseten_model_info = 227;
  optional string act_mode_vercel_ai_gateway_model_id = 228;
  optional OpenRouterModelInfo act_mode_vercel_ai_gateway_model_info = 229;

  repeated string favorited_model_ids = 300;
}<|MERGE_RESOLUTION|>--- conflicted
+++ resolved
@@ -135,11 +135,8 @@
   HUGGINGFACE = 28;
   HUAWEI_CLOUD_MAAS = 29;
   BASETEN = 30;
-<<<<<<< HEAD
-  VERCEL_AI_GATEWAY = 31;
-=======
   ZAI = 31;
->>>>>>> 5709f344
+  VERCEL_AI_GATEWAY = 32;
 }
 
 // Model info for OpenAI-compatible models
@@ -244,13 +241,10 @@
   optional string huawei_cloud_maas_api_key = 62;
   optional string baseten_api_key = 63;
   optional string ollama_api_key = 64;
-<<<<<<< HEAD
-  optional string vercel_ai_gateway_api_key = 65;
-=======
   optional string zai_api_key = 65;
   optional string zai_api_line = 66;
   optional string lm_studio_max_tokens = 67;
->>>>>>> 5709f344
+  optional string vercel_ai_gateway_api_key = 68;
 
   // Plan mode configurations
   optional ApiProvider plan_mode_api_provider = 100;
