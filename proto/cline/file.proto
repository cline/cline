--- conflicted
+++ resolved
@@ -54,18 +54,12 @@
   
   // Toggles a workflow on or off
   rpc toggleWorkflow(ToggleWorkflowRequest) returns (ClineRulesToggles);
-<<<<<<< HEAD
-=======
-
-  // Subscribe to workspace file updates
-  rpc subscribeToWorkspaceUpdates(EmptyRequest) returns (stream StringArray);
 
   // Check if file exists in the project
   rpc ifFileExistsRelativePath(StringRequest) returns (BooleanResponse);
 
   // Open a file in editor by a relative path
   rpc openFileRelativePath(StringRequest) returns (Empty);
->>>>>>> 489dfbc9
 }
 
 // Response for refreshRules operation
