--- conflicted
+++ resolved
@@ -16,7 +16,9 @@
     // Handles the user clicking the logout button in the UI.
     // Clears API keys and user state.
     rpc accountLogoutClicked(EmptyRequest) returns (Empty);
-<<<<<<< HEAD
+
+    // Subscribe to auth callback events (when authentication tokens are received)
+    rpc subscribeToAuthCallback(EmptyRequest) returns (stream String);
     
     // Fetches all user credits data (balance, usage transactions, payment transactions)
     rpc fetchUserCreditsData(EmptyRequest) returns (UserCreditsData);
@@ -52,9 +54,4 @@
     string creatorId = 2;
     int32 amountCents = 3;
     double credits = 4;
-=======
-
-    // Subscribe to auth callback events (when authentication tokens are received)
-    rpc subscribeToAuthCallback(EmptyRequest) returns (stream String);
->>>>>>> 0d769b43
 }