syntax = "proto3";

package cline;
option java_package = "bot.cline.proto";
option java_multiple_files = true;

import "common.proto";

service TaskService {
  // Cancels the currently running task
  rpc cancelTask(EmptyRequest) returns (Empty);
  // Clears the current task
  rpc clearTask(EmptyRequest) returns (Empty);
  // Deletes multiple tasks with the given IDs
  rpc deleteTasksWithIds(StringArrayRequest) returns (Empty);
  // Creates a new task with the given text and optional images
  rpc newTask(NewTaskRequest) returns (Empty);
<<<<<<< HEAD
  // Shows a task with the specified ID
  rpc showTaskWithId(StringRequest) returns (Empty);
=======
  // Exports a task with the given ID to markdown
  rpc exportTaskWithId(StringRequest) returns (Empty);
>>>>>>> 94fc6191
}

// Request message for creating a new task
message NewTaskRequest {
  Metadata metadata = 1;
  string text = 2;
  repeated string images = 3;
}
<|MERGE_RESOLUTION|>--- conflicted
+++ resolved
@@ -15,13 +15,10 @@
   rpc deleteTasksWithIds(StringArrayRequest) returns (Empty);
   // Creates a new task with the given text and optional images
   rpc newTask(NewTaskRequest) returns (Empty);
-<<<<<<< HEAD
   // Shows a task with the specified ID
   rpc showTaskWithId(StringRequest) returns (Empty);
-=======
   // Exports a task with the given ID to markdown
   rpc exportTaskWithId(StringRequest) returns (Empty);
->>>>>>> 94fc6191
 }
 
 // Request message for creating a new task
