--- conflicted
+++ resolved
@@ -211,11 +211,6 @@
   // Favorited model IDs
   repeated string favorited_model_ids = 71;
 
-<<<<<<< HEAD
-  // OpenAI configs (stored as JSON string)
-  optional string open_ai_configs = 72;
-  optional int32 open_ai_selected_config_index = 73;
-=======
   // SAP AI Core specific
   optional string sap_ai_core_client_id = 72;
   optional string sap_ai_core_client_secret = 73;
@@ -225,5 +220,8 @@
 
   // Claude Code specific
   optional string claude_code_path = 77;
->>>>>>> 3f914f50
+
+  // OpenAI configs (stored as JSON string)
+  optional string open_ai_configs = 78;
+  optional int32 open_ai_selected_config_index = 79;
 }