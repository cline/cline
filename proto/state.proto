--- conflicted
+++ resolved
@@ -69,18 +69,6 @@
 message UpdateSettingsRequest {
   Metadata metadata = 1;
   optional ApiConfiguration api_configuration = 2;
-<<<<<<< HEAD
-  optional string custom_instructions_setting = 3;
-  optional string telemetry_setting = 4;
-  optional bool plan_act_separate_models_setting = 5;
-  optional bool enable_checkpoints_setting = 6;
-  optional bool mcp_marketplace_enabled = 7;
-  optional ChatSettings chat_settings = 8;
-  optional int64 shell_integration_timeout = 9;
-  optional bool terminal_reuse_enabled = 10;
-  optional bool mcp_responses_collapsed = 11;
-  optional bool mcp_rich_display_enabled = 12;
-=======
   optional string telemetry_setting = 3;
   optional bool plan_act_separate_models_setting = 4;
   optional bool enable_checkpoints_setting = 5;
@@ -89,7 +77,7 @@
   optional int64 shell_integration_timeout = 8;
   optional bool terminal_reuse_enabled = 9;
   optional bool mcp_responses_collapsed = 10;
->>>>>>> a9238b42
+  optional bool mcp_rich_display_enabled = 11;
 }
 
 // Complete API Configuration message
