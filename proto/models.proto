syntax = "proto3";

package cline;
import "common.proto";
option java_package = "bot.cline.proto";
option java_multiple_files = true;

// Service for model-related operations
service ModelsService {
  // Fetches available models from Ollama
  rpc getOllamaModels(StringRequest) returns (StringArray);
  // Fetches available models from LM Studio
  rpc getLmStudioModels(StringRequest) returns (StringArray);
  // Fetches available models from VS Code LM API
  rpc getVsCodeLmModels(EmptyRequest) returns (VsCodeLmModelsArray);
  // Refreshes and returns OpenRouter models
  rpc refreshOpenRouterModels(EmptyRequest) returns (OpenRouterCompatibleModelInfo);
  // Refreshes and returns OpenAI models
  rpc refreshOpenAiModels(OpenAiModelsRequest) returns (StringArray);
  // Refreshes and returns Requesty models
  rpc refreshRequestyModels(EmptyRequest) returns (OpenRouterCompatibleModelInfo);
  // Subscribe to OpenRouter models updates
  rpc subscribeToOpenRouterModels(EmptyRequest) returns (stream OpenRouterCompatibleModelInfo);
  // Updates API configuration
  rpc updateApiConfigurationProto(UpdateApiConfigurationRequest) returns (Empty);
}

// List of VS Code LM models
message VsCodeLmModelsArray {
  repeated LanguageModelChatSelector models = 1;
}

// Structure representing a language model chat selector
message LanguageModelChatSelector {
  optional string vendor = 1;
  optional string family = 2;
  optional string version = 3;
  optional string id = 4;
}

// Price tier for tiered pricing models
message PriceTier {
  int32 token_limit = 1;  // Upper limit (inclusive) of input tokens for this price
  double price = 2;       // Price per million tokens for this tier
}

// Thinking configuration for models that support thinking/reasoning
message ThinkingConfig {
  optional int32 max_budget = 1;                    // Max allowed thinking budget tokens
  optional double output_price = 2;                 // Output price per million tokens when budget > 0
  repeated PriceTier output_price_tiers = 3;        // Optional: Tiered output price when budget > 0
}

// Model tier for tiered pricing structures
message ModelTier {
  int32 context_window = 1;
  optional double input_price = 2;
  optional double output_price = 3;
  optional double cache_writes_price = 4;
  optional double cache_reads_price = 5;
}

// For OpenRouterCompatibleModelInfo structure in OpenRouterModels
message OpenRouterModelInfo {
  optional int32 max_tokens = 1;
  optional int32 context_window = 2;
  optional bool supports_images = 3;
  bool supports_prompt_cache = 4;
  optional double input_price = 5;
  optional double output_price = 6;
  optional double cache_writes_price = 7;
  optional double cache_reads_price = 8;
  optional string description = 9;
  optional ThinkingConfig thinking_config = 10;
  optional bool supports_global_endpoint = 11;
  repeated ModelTier tiers = 12;
}

// Shared response message for model information
message OpenRouterCompatibleModelInfo {
  map<string, OpenRouterModelInfo> models = 1;
}

// Request for fetching OpenAI models
message OpenAiModelsRequest {
  Metadata metadata = 1;
  string base_url = 2;
  string api_key = 3;
}

// Request for updating API configuration
message UpdateApiConfigurationRequest {
  Metadata metadata = 1;
  ModelsApiConfiguration api_configuration = 2;
}

// API Provider enumeration
enum ApiProvider {
  ANTHROPIC = 0;
  OPENROUTER = 1;
  BEDROCK = 2;
  VERTEX = 3;
  OPENAI = 4;
  OLLAMA = 5;
  LMSTUDIO = 6;
  GEMINI = 7;
  OPENAI_NATIVE = 8;
  REQUESTY = 9;
  TOGETHER = 10;
  DEEPSEEK = 11;
  QWEN = 12;
  DOUBAO = 13;
  MISTRAL = 14;
  VSCODE_LM = 15;
  CLINE = 16;
  LITELLM = 17;
  NEBIUS = 18;
  FIREWORKS = 19;
  ASKSAGE = 20;
  XAI = 21;
  SAMBANOVA = 22;
  CEREBRAS = 23;
  SAPAICORE = 24;
  CLAUDE_CODE = 25;
}

// Model info for OpenAI-compatible models
message OpenAiCompatibleModelInfo {
  optional int32 max_tokens = 1;
  optional int32 context_window = 2;
  optional bool supports_images = 3;
  bool supports_prompt_cache = 4;
  optional double input_price = 5;
  optional double output_price = 6;
  optional ThinkingConfig thinking_config = 7;
  optional bool supports_global_endpoint = 8;
  optional double cache_writes_price = 9;
  optional double cache_reads_price = 10;
  optional string description = 11;
  repeated ModelTier tiers = 12;
  optional double temperature = 13;
  optional bool is_r1_format_required = 14;
}

// Model info for LiteLLM models
message LiteLLMModelInfo {
  optional int32 max_tokens = 1;
  optional int32 context_window = 2;
  optional bool supports_images = 3;
  bool supports_prompt_cache = 4;
  optional double input_price = 5;
  optional double output_price = 6;
  optional ThinkingConfig thinking_config = 7;
  optional bool supports_global_endpoint = 8;
  optional double cache_writes_price = 9;
  optional double cache_reads_price = 10;
  optional string description = 11;
  repeated ModelTier tiers = 12;
  optional double temperature = 13;
}

// Main ApiConfiguration message
message ModelsApiConfiguration {
<<<<<<< HEAD
  // Global configuration fields (not mode-specific)
  optional string api_key = 1;
  optional string cline_api_key = 2;
  optional string task_id = 3;
  optional string lite_llm_base_url = 4;
  optional string lite_llm_api_key = 5;
  optional bool lite_llm_use_prompt_cache = 6;
  map<string, string> open_ai_headers = 7;
  optional string anthropic_base_url = 8;
  optional string open_router_api_key = 9;
  optional string open_router_provider_sorting = 10;
  optional string aws_access_key = 11;
  optional string aws_secret_key = 12;
  optional string aws_session_token = 13;
  optional string aws_region = 14;
  optional bool aws_use_cross_region_inference = 15;
  optional bool aws_bedrock_use_prompt_cache = 16;
  optional bool aws_use_profile = 17;
  optional string aws_profile = 18;
  optional string aws_bedrock_endpoint = 19;
  optional string claude_code_path = 20;
  optional string vertex_project_id = 21;
  optional string vertex_region = 22;
  optional string open_ai_base_url = 23;
  optional string open_ai_api_key = 24;
  optional string ollama_base_url = 25;
  optional string ollama_api_options_ctx_num = 26;
  optional string lm_studio_base_url = 27;
  optional string gemini_api_key = 28;
  optional string gemini_base_url = 29;
  optional string open_ai_native_api_key = 30;
  optional string deep_seek_api_key = 31;
  optional string requesty_api_key = 32;
  optional string together_api_key = 33;
  optional string fireworks_api_key = 34;
  optional int32 fireworks_model_max_completion_tokens = 35;
  optional int32 fireworks_model_max_tokens = 36;
  optional string qwen_api_key = 37;
  optional string doubao_api_key = 38;
  optional string mistral_api_key = 39;
  optional string azure_api_version = 40;
  optional string qwen_api_line = 41;
  optional string nebius_api_key = 42;
  optional string asksage_api_url = 43;
  optional string asksage_api_key = 44;
  optional string xai_api_key = 45;
  optional string sambanova_api_key = 46;
  optional string cerebras_api_key = 47;
  optional int32 request_timeout_ms = 48;
  optional string sap_ai_core_client_id = 49;
  optional string sap_ai_core_client_secret = 50;
  optional string sap_ai_resource_group = 51;
  optional string sap_ai_core_token_url = 52;
  optional string sap_ai_core_base_url = 53;

  // Plan mode configurations
  optional ApiProvider plan_mode_api_provider = 100;
  optional string plan_mode_api_model_id = 101;
  optional int32 plan_mode_thinking_budget_tokens = 102;
  optional string plan_mode_reasoning_effort = 103;
  optional LanguageModelChatSelector plan_mode_vs_code_lm_model_selector = 104;
  optional bool plan_mode_aws_bedrock_custom_selected = 105;
  optional string plan_mode_aws_bedrock_custom_model_base_id = 106;
  optional string plan_mode_open_router_model_id = 107;
  optional OpenRouterModelInfo plan_mode_open_router_model_info = 108;
  optional string plan_mode_open_ai_model_id = 109;
  optional OpenAiCompatibleModelInfo plan_mode_open_ai_model_info = 110;
  optional string plan_mode_ollama_model_id = 111;
  optional string plan_mode_lm_studio_model_id = 112;
  optional string plan_mode_lite_llm_model_id = 113;
  optional LiteLLMModelInfo plan_mode_lite_llm_model_info = 114;
  optional string plan_mode_requesty_model_id = 115;
  optional OpenRouterModelInfo plan_mode_requesty_model_info = 116;
  optional string plan_mode_together_model_id = 117;
  optional string plan_mode_fireworks_model_id = 118;
  optional string plan_mode_sap_ai_core_model_id = 119;

  // Act mode configurations
  optional ApiProvider act_mode_api_provider = 200;
  optional string act_mode_api_model_id = 201;
  optional int32 act_mode_thinking_budget_tokens = 202;
  optional string act_mode_reasoning_effort = 203;
  optional LanguageModelChatSelector act_mode_vs_code_lm_model_selector = 204;
  optional bool act_mode_aws_bedrock_custom_selected = 205;
  optional string act_mode_aws_bedrock_custom_model_base_id = 206;
  optional string act_mode_open_router_model_id = 207;
  optional OpenRouterModelInfo act_mode_open_router_model_info = 208;
  optional string act_mode_open_ai_model_id = 209;
  optional OpenAiCompatibleModelInfo act_mode_open_ai_model_info = 210;
  optional string act_mode_ollama_model_id = 211;
  optional string act_mode_lm_studio_model_id = 212;
  optional string act_mode_lite_llm_model_id = 213;
  optional LiteLLMModelInfo act_mode_lite_llm_model_info = 214;
  optional string act_mode_requesty_model_id = 215;
  optional OpenRouterModelInfo act_mode_requesty_model_info = 216;
  optional string act_mode_together_model_id = 217;
  optional string act_mode_fireworks_model_id = 218;
  optional string act_mode_sap_ai_core_model_id = 219;

  // Favorited model IDs
  repeated string favorited_model_ids = 300;
=======
  // From ApiHandlerOptions (excluding onRetryAttempt function)
  optional string api_model_id = 1;
  optional string api_key = 2;
  optional string cline_account_id = 3;
  optional string task_id = 4;
  optional string lite_llm_base_url = 5;
  optional string lite_llm_model_id = 6;
  optional string lite_llm_api_key = 7;
  optional bool lite_llm_use_prompt_cache = 8;
  map<string, string> open_ai_headers = 9;
  optional LiteLLMModelInfo lite_llm_model_info = 10;
  optional string anthropic_base_url = 11;
  optional string open_router_api_key = 12;
  optional string open_router_model_id = 13;
  optional OpenRouterModelInfo open_router_model_info = 14;
  optional string open_router_provider_sorting = 15;
  optional string aws_access_key = 16;
  optional string aws_secret_key = 17;
  optional string aws_session_token = 18;
  optional string aws_region = 19;
  optional bool aws_use_cross_region_inference = 20;
  optional bool aws_bedrock_use_prompt_cache = 21;
  optional bool aws_use_profile = 22;
  optional string aws_profile = 23;
  optional string aws_bedrock_endpoint = 24;
  optional bool aws_bedrock_custom_selected = 25;
  optional string aws_bedrock_custom_model_base_id = 26;
  optional string vertex_project_id = 27;
  optional string vertex_region = 28;
  optional string open_ai_base_url = 29;
  optional string open_ai_api_key = 30;
  optional string open_ai_model_id = 31;
  optional OpenAiCompatibleModelInfo open_ai_model_info = 32;
  optional string ollama_model_id = 33;
  optional string ollama_base_url = 34;
  optional string ollama_api_options_ctx_num = 35;
  optional string lm_studio_model_id = 36;
  optional string lm_studio_base_url = 37;
  optional string gemini_api_key = 38;
  optional string gemini_base_url = 39;
  optional string open_ai_native_api_key = 40;
  optional string deep_seek_api_key = 41;
  optional string requesty_api_key = 42;
  optional string requesty_model_id = 43;
  optional OpenRouterModelInfo requesty_model_info = 44;
  optional string together_api_key = 45;
  optional string together_model_id = 46;
  optional string fireworks_api_key = 47;
  optional string fireworks_model_id = 48;
  optional int32 fireworks_model_max_completion_tokens = 49;
  optional int32 fireworks_model_max_tokens = 50;
  optional string qwen_api_key = 51;
  optional string doubao_api_key = 52;
  optional string mistral_api_key = 53;
  optional string azure_api_version = 54;
  optional LanguageModelChatSelector vs_code_lm_model_selector = 55;
  optional string qwen_api_line = 56;
  optional string nebius_api_key = 57;
  optional string asksage_api_url = 58;
  optional string asksage_api_key = 59;
  optional string xai_api_key = 60;
  optional int32 thinking_budget_tokens = 61;
  optional string reasoning_effort = 62;
  optional string sambanova_api_key = 63;
  optional string cerebras_api_key = 64;
  optional int32 request_timeout_ms = 65;
  optional ApiProvider api_provider = 66;
  repeated string favorited_model_ids = 67;
  optional string sap_ai_core_client_id = 68;
  optional string sap_ai_core_client_secret = 69;
  optional string sap_ai_resource_group = 70;
  optional string sap_ai_core_token_url = 71;
  optional string sap_ai_core_base_url = 72;
  optional string claude_code_path = 73;
  optional string aws_authentication = 74;
  optional string aws_bedrock_api_key = 75;
>>>>>>> c0140602
}<|MERGE_RESOLUTION|>--- conflicted
+++ resolved
@@ -161,7 +161,6 @@
 
 // Main ApiConfiguration message
 message ModelsApiConfiguration {
-<<<<<<< HEAD
   // Global configuration fields (not mode-specific)
   optional string api_key = 1;
   optional string cline_api_key = 2;
@@ -261,84 +260,8 @@
   optional string act_mode_fireworks_model_id = 218;
   optional string act_mode_sap_ai_core_model_id = 219;
 
-  // Favorited model IDs
   repeated string favorited_model_ids = 300;
-=======
-  // From ApiHandlerOptions (excluding onRetryAttempt function)
-  optional string api_model_id = 1;
-  optional string api_key = 2;
-  optional string cline_account_id = 3;
-  optional string task_id = 4;
-  optional string lite_llm_base_url = 5;
-  optional string lite_llm_model_id = 6;
-  optional string lite_llm_api_key = 7;
-  optional bool lite_llm_use_prompt_cache = 8;
-  map<string, string> open_ai_headers = 9;
-  optional LiteLLMModelInfo lite_llm_model_info = 10;
-  optional string anthropic_base_url = 11;
-  optional string open_router_api_key = 12;
-  optional string open_router_model_id = 13;
-  optional OpenRouterModelInfo open_router_model_info = 14;
-  optional string open_router_provider_sorting = 15;
-  optional string aws_access_key = 16;
-  optional string aws_secret_key = 17;
-  optional string aws_session_token = 18;
-  optional string aws_region = 19;
-  optional bool aws_use_cross_region_inference = 20;
-  optional bool aws_bedrock_use_prompt_cache = 21;
-  optional bool aws_use_profile = 22;
-  optional string aws_profile = 23;
-  optional string aws_bedrock_endpoint = 24;
-  optional bool aws_bedrock_custom_selected = 25;
-  optional string aws_bedrock_custom_model_base_id = 26;
-  optional string vertex_project_id = 27;
-  optional string vertex_region = 28;
-  optional string open_ai_base_url = 29;
-  optional string open_ai_api_key = 30;
-  optional string open_ai_model_id = 31;
-  optional OpenAiCompatibleModelInfo open_ai_model_info = 32;
-  optional string ollama_model_id = 33;
-  optional string ollama_base_url = 34;
-  optional string ollama_api_options_ctx_num = 35;
-  optional string lm_studio_model_id = 36;
-  optional string lm_studio_base_url = 37;
-  optional string gemini_api_key = 38;
-  optional string gemini_base_url = 39;
-  optional string open_ai_native_api_key = 40;
-  optional string deep_seek_api_key = 41;
-  optional string requesty_api_key = 42;
-  optional string requesty_model_id = 43;
-  optional OpenRouterModelInfo requesty_model_info = 44;
-  optional string together_api_key = 45;
-  optional string together_model_id = 46;
-  optional string fireworks_api_key = 47;
-  optional string fireworks_model_id = 48;
-  optional int32 fireworks_model_max_completion_tokens = 49;
-  optional int32 fireworks_model_max_tokens = 50;
-  optional string qwen_api_key = 51;
-  optional string doubao_api_key = 52;
-  optional string mistral_api_key = 53;
-  optional string azure_api_version = 54;
-  optional LanguageModelChatSelector vs_code_lm_model_selector = 55;
-  optional string qwen_api_line = 56;
-  optional string nebius_api_key = 57;
-  optional string asksage_api_url = 58;
-  optional string asksage_api_key = 59;
-  optional string xai_api_key = 60;
-  optional int32 thinking_budget_tokens = 61;
-  optional string reasoning_effort = 62;
-  optional string sambanova_api_key = 63;
-  optional string cerebras_api_key = 64;
-  optional int32 request_timeout_ms = 65;
-  optional ApiProvider api_provider = 66;
-  repeated string favorited_model_ids = 67;
-  optional string sap_ai_core_client_id = 68;
-  optional string sap_ai_core_client_secret = 69;
-  optional string sap_ai_resource_group = 70;
-  optional string sap_ai_core_token_url = 71;
-  optional string sap_ai_core_base_url = 72;
-  optional string claude_code_path = 73;
-  optional string aws_authentication = 74;
-  optional string aws_bedrock_api_key = 75;
->>>>>>> c0140602
+  optional string cline_account_id = 301;
+  optional string aws_authentication = 302;
+  optional string aws_bedrock_api_key = 303;
 }