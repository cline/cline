syntax = "proto3";

package host;
option java_package = "bot.cline.host.proto";
option java_multiple_files = true;

import "cline/common.proto";

// Provides methods for working with workspaces/projects.
service WorkspaceService {
  // Returns a list of the top level directories of the workspace.
  rpc getWorkspacePaths(GetWorkspacePathsRequest) returns (GetWorkspacePathsResponse);

  // Saves an open document if it's open in the editor and has unsaved changes. 
  // Returns true if the document was saved, returns false if the document was not found, or did not
  // need to be saved.
  rpc saveOpenDocumentIfDirty(SaveOpenDocumentIfDirtyRequest) returns (SaveOpenDocumentIfDirtyResponse);

  // Get diagnostics from the workspace.
  rpc getDiagnostics(GetDiagnosticsRequest) returns (GetDiagnosticsResponse);
<<<<<<< HEAD
  // Returns workspace items (files/folders) matching a query for mention autocomplete
  rpc searchWorkspaceItems(SearchWorkspaceItemsRequest) returns (SearchWorkspaceItemsResponse);
=======

  // Makes the problems panel/pane visible in the IDE and focuses it.
  rpc openProblemsPanel(OpenProblemsPanelRequest) returns (OpenProblemsPanelResponse);

  // Opens the IDE file explorer panel and selects a file or directory.
  rpc openInFileExplorerPanel(OpenInFileExplorerPanelRequest) returns (OpenInFileExplorerPanelResponse); 
>>>>>>> 9f3628ae
}

message GetWorkspacePathsRequest {
  // The unique ID for the workspace/project.
  // This is currently optional in vscode. It is required in other environments where cline is running at
  // the application level, and the user can open multiple projects.
  optional string id = 1;
}

message GetWorkspacePathsResponse {
  // The unique ID for the workspace/project.
  optional string id = 1;
  repeated string paths = 2;
}

message SaveOpenDocumentIfDirtyRequest {
  optional string file_path = 2;
}
message SaveOpenDocumentIfDirtyResponse {
  // Returns true if the document was saved. 
  optional bool was_saved = 1;
}

message GetDiagnosticsRequest {
  optional cline.Metadata metadata = 1;
}

message GetDiagnosticsResponse {
  repeated cline.FileDiagnostics file_diagnostics = 1;
}

<<<<<<< HEAD
// Request for host-side workspace search (files/folders) used by mentions autocomplete
message SearchWorkspaceItemsRequest {
  string query = 1;                    // Search query string
  optional int32 limit = 2;            // Optional limit for results (default decided by host)
  // Optional selected type filter
  enum SearchItemType {
    FILE = 0;
    FOLDER = 1;
  }
  optional SearchItemType selected_type = 3;
}

// Response for host-side workspace search
message SearchWorkspaceItemsResponse {
  message SearchItem {
    string path = 1;                    // Workspace-relative path using platform separators
    SearchWorkspaceItemsRequest.SearchItemType type = 2;
    optional string label = 3;          // Optional display label (e.g., basename)
  }
  repeated SearchItem items = 1;
}
=======
message OpenProblemsPanelRequest {}
message OpenProblemsPanelResponse {}

message OpenInFileExplorerPanelRequest {
  string path = 1;
}
message OpenInFileExplorerPanelResponse {}
>>>>>>> 9f3628ae
<|MERGE_RESOLUTION|>--- conflicted
+++ resolved
@@ -18,17 +18,14 @@
 
   // Get diagnostics from the workspace.
   rpc getDiagnostics(GetDiagnosticsRequest) returns (GetDiagnosticsResponse);
-<<<<<<< HEAD
   // Returns workspace items (files/folders) matching a query for mention autocomplete
   rpc searchWorkspaceItems(SearchWorkspaceItemsRequest) returns (SearchWorkspaceItemsResponse);
-=======
 
   // Makes the problems panel/pane visible in the IDE and focuses it.
   rpc openProblemsPanel(OpenProblemsPanelRequest) returns (OpenProblemsPanelResponse);
 
   // Opens the IDE file explorer panel and selects a file or directory.
   rpc openInFileExplorerPanel(OpenInFileExplorerPanelRequest) returns (OpenInFileExplorerPanelResponse); 
->>>>>>> 9f3628ae
 }
 
 message GetWorkspacePathsRequest {
@@ -60,7 +57,6 @@
   repeated cline.FileDiagnostics file_diagnostics = 1;
 }
 
-<<<<<<< HEAD
 // Request for host-side workspace search (files/folders) used by mentions autocomplete
 message SearchWorkspaceItemsRequest {
   string query = 1;                    // Search query string
@@ -82,12 +78,11 @@
   }
   repeated SearchItem items = 1;
 }
-=======
+
 message OpenProblemsPanelRequest {}
 message OpenProblemsPanelResponse {}
 
 message OpenInFileExplorerPanelRequest {
   string path = 1;
 }
-message OpenInFileExplorerPanelResponse {}
->>>>>>> 9f3628ae
+message OpenInFileExplorerPanelResponse {}