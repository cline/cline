--- conflicted
+++ resolved
@@ -113,7 +113,6 @@
 		process.exit(1)
 	}
 
-<<<<<<< HEAD
 	const covDir = path.join(projectRoot, `coverage/coverage-core-${PROTOBUS_PORT}`)
 
 	const baseArgs = ["--enable-source-maps", path.join(distDir, "cline-core.js")]
@@ -124,11 +123,6 @@
 
 	const coreService: ChildProcess = spawn("npx", spawnArgs, {
 		cwd: projectRoot,
-=======
-	console.log("Starting Cline Core Service...")
-	const coreService: ChildProcess = spawn("node", [clineCoreFile], {
-		cwd: distDir,
->>>>>>> 58b0ea9a
 		env: {
 			...process.env,
 			NODE_PATH: "./node_modules",
@@ -147,14 +141,9 @@
 	const shutdown = async () => {
 		console.log("\nShutting down services...")
 
-<<<<<<< HEAD
-		for (const child of childProcesses) {
-			if (!child.killed) child.kill("SIGINT")
-=======
 		while (childProcesses.length > 0) {
 			const child = childProcesses.pop()
 			if (child && !child.killed) child.kill("SIGINT")
->>>>>>> 58b0ea9a
 		}
 
 		await ClineApiServerMock.stopGlobalServer()
