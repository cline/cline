#!/usr/bin/env node

/**
 * CLI Provider Definition Generator
 * ==================================
 *
 * This script generates Go code for the CLI version of Cline by extracting provider
 * metadata from the TypeScript source (src/shared/api.ts) and converting it to Go
 * structs. It serves as the bridge between the VSCode extension's TypeScript API
 * definitions and the CLI's Go-based setup wizard.
 *
 * Purpose:
 * --------
 * - Extract provider configurations, API key requirements, and model definitions
 * - Filter to only include whitelisted providers (ENABLED_PROVIDERS constant)
 * - Generate type-safe Go code with embedded JSON data
 * - Keep the CLI binary lean by excluding unused providers
 *
 * What it generates:
 * ------------------
 * - cli/pkg/generated/providers.go - Go structs and constants for provider metadata
 * - Includes: Provider constants, config fields, model definitions, helper functions
 *
 * How it works:
 * -------------
 * 1. Parses TypeScript API definitions from src/shared/api.ts
 * 2. Extracts provider IDs, configuration fields, and model information
 * 3. Filters config fields and models to only include ENABLED_PROVIDERS
 * 4. Generates Go code with JSON-embedded data for runtime access
 * 5. Includes comprehensive documentation in the generated file
 *
 * Data Filtering:
 * ---------------
 * - Provider list: Filtered to ENABLED_PROVIDERS (currently 9 of 36 providers)
 * - Config fields: Only includes fields where category matches a whitelisted provider
 * - Model definitions: Only includes model maps for whitelisted providers
 * - Result: Non-whitelisted provider data never makes it into the CLI binary
 *
 * Usage:
 * ------
 * npm run cli-providers
 *
 * To modify which providers are included:
 * 1. Edit the ENABLED_PROVIDERS array below
 * 2. Run: npm run cli-providers
 * 3. Verify the output in cli/pkg/generated/providers.go
 *
 * Dependencies:
 * -------------
 * - api-secrets-parser.mjs - Helper module for parsing API key fields
 * - src/shared/api.ts - Source of truth for provider definitions
 *
 * Output:
 * -------
 * The generated Go file includes:
 * - Type definitions (ConfigField, ModelInfo, ProviderDefinition)
 * - Provider constants and AllProviders array
 * - Embedded JSON data for config fields and model definitions
 * - Helper functions for querying provider metadata
 * - Comprehensive documentation for developers
 */

import chalk from "chalk"
import * as fs from "fs/promises"
import * as path from "path"
import { fileURLToPath } from "url"

const SCRIPT_DIR = path.dirname(fileURLToPath(import.meta.url))
const ROOT_DIR = path.resolve(SCRIPT_DIR, "..")
const API_DEFINITIONS_FILE = path.resolve(ROOT_DIR, "src", "shared", "api.ts")
const GO_OUTPUT_FILE = path.resolve(ROOT_DIR, "cli", "pkg", "generated", "providers.go")

/**
 * ENABLED_PROVIDERS - Controls which providers are included in the CLI build
 *
 * This list determines which providers from src/shared/api.ts will be included
 * in the generated Go code for the CLI version. This allows us to keep the CLI
 * lean by only including the most commonly used providers.
 *
 * To add or remove providers:
 * 1. Add/remove the provider ID from this array (must match ApiProvider values)
 * 2. Run: npm run cli-providers (or node scripts/cli-providers.mjs)
 * 3. Verify the output in cli/pkg/generated/providers.go
 *
 * Provider IDs must match exactly as defined in the ApiProvider type in api.ts
 */
const ENABLED_PROVIDERS = [
	"anthropic", // Anthropic Claude models
	"openai", // OpenAI-compatible providers
	"openai-native", // OpenAI official API
	"openrouter", // OpenRouter meta-provider
	"xai", // X AI (Grok)
	"bedrock", // AWS Bedrock
	"gemini", // Google Gemini
	"ollama", // Ollama local models
	"cerebras", // Cerebras models
	"oca", // Oracle Code Assist
<<<<<<< HEAD
	"hicap", // Hicap
=======
	"nousResearch", // NousResearch provider
>>>>>>> c151d719
]

/**
 * Extract default model IDs from TypeScript source
 * Uses multiple regex patterns to catch different variable declaration styles
 */
function extractDefaultModelIds(content) {
	const defaultIds = {}

	// Multiple regex patterns to handle different TypeScript patterns
	const patterns = [
		// Pattern 1: With type annotation - export const anthropicDefaultModelId: AnthropicModelId = "model-id"
		/export const (\w+)DefaultModelId\s*:\s*\w+\s*=\s*"([^"]+)"/g,
		// Pattern 2: Without type annotation - export const anthropicDefaultModelId = "model-id"
		/export const (\w+)DefaultModelId\s*=\s*"([^"]+)"/g,
		// Pattern 3: Without export - const anthropicDefaultModelId = "model-id"
		/const (\w+)DefaultModelId\s*=\s*"([^"]+)"/g,
	]

	for (const regex of patterns) {
		// Reset regex state for each pattern
		regex.lastIndex = 0
		let match

		while ((match = regex.exec(content)) !== null) {
			const [, providerPrefix, modelId] = match
			// Map prefix to provider ID (e.g., "anthropic" -> "anthropic", "openAiNative" -> "openai-native")
			const providerId = providerPrefix
				.replace(/([A-Z])/g, "-$1")
				.toLowerCase()
				.replace(/^-/, "")

			// Don't overwrite if already found (first match wins)
			if (!defaultIds[providerId]) {
				// Clean up model ID - remove any suffix like ":1m"
				const cleanModelId = modelId.split(":")[0]
				defaultIds[providerId] = cleanModelId
			}
		}
	}

	return defaultIds
}

/**
 * Parse TypeScript API definitions and extract provider information
 */
async function parseApiDefinitions() {
	console.log(chalk.cyan("Reading TypeScript API definitions..."))

	const content = await fs.readFile(API_DEFINITIONS_FILE, "utf-8")

	// Extract ApiProvider type definition
	const providerTypeMatch = content.match(/export type ApiProvider =\s*([\s\S]*?)(?=\n\nexport|\n\ninterface|\ninterface)/m)
	if (!providerTypeMatch) {
		throw new Error("Could not find ApiProvider type definition")
	}

	// Parse provider IDs from the union type
	const providerTypeContent = providerTypeMatch[1]
	const providerIds = []
	const providerMatches = providerTypeContent.matchAll(/\|\s*"([^"]+)"/g)
	for (const match of providerMatches) {
		providerIds.push(match[1])
	}

	// Also get the first provider (without |)
	const firstProviderMatch = providerTypeContent.match(/"([^"]+)"/)
	if (firstProviderMatch && !providerIds.includes(firstProviderMatch[1])) {
		providerIds.unshift(firstProviderMatch[1])
	}

	console.log(
		chalk.green(
			`Found ${providerIds.length} total providers: ${providerIds.slice(0, 5).join(", ")}${providerIds.length > 5 ? "..." : ""}`,
		),
	)

	// Filter to only enabled providers
	const totalProvidersFound = providerIds.length
	const filteredProviderIds = providerIds.filter((id) => ENABLED_PROVIDERS.includes(id))
	const disabledCount = totalProvidersFound - filteredProviderIds.length

	console.log(chalk.cyan(`Filtering to ${filteredProviderIds.length} enabled providers (${disabledCount} disabled)`))
	console.log(chalk.green(`   Enabled: ${filteredProviderIds.join(", ")}`))

	// Validate that all enabled providers exist in the source
	const missingProviders = ENABLED_PROVIDERS.filter((id) => !providerIds.includes(id))
	if (missingProviders.length > 0) {
		console.log(
			chalk.yellow(
				`   WARNING: ${missingProviders.length} enabled provider(s) not found in api.ts: ${missingProviders.join(", ")}`,
			),
		)
	}

	// Parse ApiHandlerSecrets to auto-discover API key fields
	const { parseApiHandlerSecrets, mapProviderToApiKeys, validateApiKeyMappings } = await import("./api-secrets-parser.mjs")
	const apiSecretsFields = parseApiHandlerSecrets(content)
	const providerApiKeyMap = mapProviderToApiKeys(providerIds, apiSecretsFields)

	// Validate the mapping
	const validation = validateApiKeyMappings(providerIds, providerApiKeyMap)
	console.log(chalk.green(`   Mapped API keys for ${validation.mappedProviders}/${validation.totalProviders} providers`))
	if (validation.warnings.length > 0) {
		validation.warnings.forEach((warning) => console.log(chalk.yellow(`   ${warning}`)))
	}

	// Extract ApiHandlerOptions interface to understand configuration fields
	const optionsMatch = content.match(/export interface ApiHandlerOptions \{([\s\S]*?)\}/m)
	if (!optionsMatch) {
		throw new Error("Could not find ApiHandlerOptions interface")
	}

	const optionsContent = optionsMatch[1]
	const configFields = parseConfigurationFields(optionsContent, providerApiKeyMap, apiSecretsFields)

	// Extract model definitions for each provider
	const modelDefinitions = extractModelDefinitions(content)

	// Extract default model IDs from TypeScript constants
	const defaultModelIds = extractDefaultModelIds(content)

	console.log(chalk.green(`   Extracted ${Object.keys(defaultModelIds).length} default model IDs`))

	// Filter config fields to only include whitelisted providers
	const filteredConfigFields = configFields.filter(
		(field) =>
			// Include fields for whitelisted providers
			filteredProviderIds.includes(field.category) ||
			// Include general fields that apply to all providers
			field.category === "general",
	)

	// Filter model definitions to only include whitelisted providers
	const filteredModelDefinitions = Object.fromEntries(
		Object.entries(modelDefinitions).filter(([providerId]) => filteredProviderIds.includes(providerId)),
	)

	console.log(
		chalk.cyan(
			`   Filtered config fields: ${configFields.length} -> ${filteredConfigFields.length} (${configFields.length - filteredConfigFields.length} excluded)`,
		),
	)
	console.log(
		chalk.cyan(
			`   Filtered model definitions: ${Object.keys(modelDefinitions).length} -> ${Object.keys(filteredModelDefinitions).length} (${Object.keys(modelDefinitions).length - Object.keys(filteredModelDefinitions).length} excluded)`,
		),
	)

	return {
		providers: filteredProviderIds,
		configFields: filteredConfigFields,
		modelDefinitions: filteredModelDefinitions,
		defaultModelIds,
		providerApiKeyMap,
	}
}

/**
 * Parse configuration fields from ApiHandlerOptions and ApiHandlerSecrets
 */
function parseConfigurationFields(optionsContent, providerApiKeyMap, apiSecretsFields) {
	const fields = []

	// FIRST: Add API key fields from ApiHandlerSecrets
	// These are the actual authentication fields that need to be collected
	for (const fieldName of apiSecretsFields.fieldNames) {
		const fieldInfo = apiSecretsFields.fields[fieldName]
		const lowerName = fieldName.toLowerCase()

		// Determine which provider this field belongs to
		let category = "general"
		for (const [providerId, apiKeys] of Object.entries(providerApiKeyMap)) {
			if (apiKeys.includes(fieldName)) {
				category = providerId
				break
			}
		}

		// All API key fields are required for their respective provider
		const required = true
		const fieldType = "password"
		const placeholder = "Enter your API key"

		fields.push({
			name: fieldName,
			type: fieldInfo.type,
			comment: fieldInfo.comment || "",
			category,
			required,
			fieldType,
			placeholder,
		})
	}

	// SECOND: Add configuration fields from ApiHandlerOptions
	// Match field definitions like: fieldName?: type // comment
	const fieldMatches = optionsContent.matchAll(/^\s*([a-zA-Z][a-zA-Z0-9_]*)\?\s*:\s*([^/\n]+)(?:\/\/\s*(.*))?$/gm)

	for (const match of fieldMatches) {
		const [, name, type, comment] = match

		// Skip mode-specific fields (we'll handle those separately)
		if (name.includes("planMode") || name.includes("actMode")) {
			continue
		}

		const lowerName = name.toLowerCase()

		// Determine field category based on provider-specific prefixes FIRST
		let category = "general"
		let required = false
		let fieldType = "string"
		let placeholder = ""

		// Check for provider-specific prefixes to categorize appropriately
		const providerPrefixes = [
			"anthropic",
			"openrouter",
			"aws",
			"bedrock",
			"vertex",
			"openai",
			"ollama",
			"lmstudio",
			"gemini",
			"deepseek",
			"qwen",
			"doubao",
			"mistral",
			"litellm",
			"moonshot",
			"nebius",
			"fireworks",
			"asksage",
			"xai",
			"sambanova",
			"cerebras",
			"sapaicore",
			"groq",
			"huggingface",
			"huawei",
			"dify",
			"baseten",
			"vercel",
			"zai",
			"requesty",
			"together",
			"claudecode",
			"cline",
			"hicap",
		]

		// If field name starts with or contains a provider prefix, categorize it as provider-specific
		for (const prefix of providerPrefixes) {
			if (lowerName.startsWith(prefix) || lowerName.includes(prefix)) {
				category = prefix
				break
			}
		}

		// Set field type metadata for UI rendering
		if (lowerName.includes("apikey")) {
			fieldType = "password"
			placeholder = "Enter your API key"
		} else if (lowerName.includes("key") && !lowerName.includes("apikey")) {
			fieldType = "password"
			placeholder = "Enter your key"
		} else if (lowerName.includes("url") || lowerName.includes("endpoint")) {
			fieldType = "url"
			placeholder = "https://api.example.com"
		} else if (lowerName.includes("region")) {
			fieldType = "select"
		} else if (lowerName.includes("model")) {
			// model fields stay with their provider category
		}

		// Check if this field is required for any provider using the auto-discovered API key map
		// A field is marked as required if it appears in any provider's required fields list
		for (const [providerId, requiredFields] of Object.entries(providerApiKeyMap)) {
			if (requiredFields.includes(name)) {
				required = true
				break
			}
		}

		fields.push({
			name,
			type: type.trim(),
			comment: comment?.trim() || "",
			category,
			required,
			fieldType,
			placeholder,
		})
	}

	return fields
}

/**
 * Extract model definitions for each provider
 */
function extractModelDefinitions(content) {
	const modelDefinitions = {}

	// Find all model constant definitions like: export const anthropicModels = {
	const modelMatches = content.matchAll(/export const (\w+)Models = \{([\s\S]*?)\} as const/g)

	for (const match of modelMatches) {
		const [, providerPrefix, modelsContent] = match

		// Parse individual model entries
		const models = {}
		const modelEntryMatches = modelsContent.matchAll(/"([^"]+)":\s*\{([\s\S]*?)\},?/g)

		for (const modelMatch of modelEntryMatches) {
			const [, modelId, modelContent] = modelMatch

			// Parse model properties
			const modelInfo = parseModelInfo(modelContent)
			models[modelId] = modelInfo
		}

		// Map provider prefix to actual provider ID
		const providerMapping = {
			anthropic: "anthropic",
			claudeCode: "claude-code",
			bedrock: "bedrock",
			vertex: "vertex",
			openAiNative: "openai-native",
			gemini: "gemini",
			deepSeek: "deepseek",
			huggingFace: "huggingface",
			qwen: "qwen",
			doubao: "doubao",
			mistral: "mistral",
			xai: "xai",
			sambanova: "sambanova",
			cerebras: "cerebras",
			sapAiCore: "sapaicore",
			moonshot: "moonshot",
			huaweiCloudMaas: "huawei-cloud-maas",
			baseten: "baseten",
			fireworks: "fireworks",
			groq: "groq",
			nebius: "nebius",
			askSage: "asksage",
			qwenCode: "qwen-code",
			hicap: "hicap",
		}

		const providerId = providerMapping[providerPrefix] || providerPrefix.toLowerCase()
		if (Object.keys(models).length > 0) {
			modelDefinitions[providerId] = models
		}
	}

	return modelDefinitions
}

/**
 * Parse model information from model definition content
 */
function parseModelInfo(modelContent) {
	const info = {}

	// Parse numeric properties
	const numericProps = ["maxTokens", "contextWindow", "inputPrice", "outputPrice", "cacheWritesPrice", "cacheReadsPrice"]
	for (const prop of numericProps) {
		const match = modelContent.match(new RegExp(`${prop}:\\s*([0-9_,]+)`))
		if (match) {
			info[prop] = parseInt(match[1].replace(/[_,]/g, ""), 10)
		}
	}

	// Parse boolean properties
	const booleanProps = ["supportsImages", "supportsPromptCache"]
	for (const prop of booleanProps) {
		const match = modelContent.match(new RegExp(`${prop}:\\s*(true|false)`))
		if (match) {
			info[prop] = match[1] === "true"
		}
	}

	// Parse description
	const descMatch = modelContent.match(/description:\s*"([^"]*)"/)
	if (descMatch) {
		info.description = descMatch[1]
	}

	return info
}

/**
 * Generate Go structs from parsed data
 */
function generateGoCode(data) {
	console.log(chalk.cyan("Generating Go code..."))

	const { providers, configFields, modelDefinitions } = data

	// Generate provider constants
	const providerConstants = providers.map((p) => `\t${p.toUpperCase().replace(/-/g, "_")} = "${p}"`).join("\n")

	// Generate configuration field definitions
	const configFieldsJson = JSON.stringify(configFields, null, 2)
		.split("\n")
		.map((line) => `\t${line}`)
		.join("\n")

	// Generate model definitions
	const modelDefinitionsJson = JSON.stringify(modelDefinitions, null, 2)
		.split("\n")
		.map((line) => `\t${line}`)
		.join("\n")

	// Generate provider metadata
	const providerMetadata = generateProviderMetadata(providers, configFields, modelDefinitions, data.defaultModelIds)

	return `// AUTO-GENERATED FILE - DO NOT MODIFY DIRECTLY
// Generated by scripts/generate-provider-definitions.mjs
// Source: src/shared/api.ts
//
// ============================================================================
// DATA CONTRACT & DOCUMENTATION
// ============================================================================
//
// This file provides structured provider metadata extracted from TypeScript source.
// It serves as the bridge between the VSCode extension's TypeScript API definitions
// and the CLI's Go-based setup wizard.
//
// CORE STRUCTURES
// ===============
//
// ConfigField: Individual configuration fields with type, category, and validation metadata
//   - Name:        Field name as it appears in ApiHandlerOptions (e.g., "cerebrasApiKey")
//   - Type:        TypeScript type (e.g., "string", "number")
//   - Comment:     Inline comment from TypeScript source
//   - Category:    Provider categorization (e.g., "cerebras", "general")
//   - Required:    Whether this field MUST be collected for any provider
//   - FieldType:   UI field type hint ("password", "url", "string", "select")
//   - Placeholder: Suggested placeholder text for UI input
//
// ModelInfo: Model capabilities, pricing, and limits
//   - MaxTokens:         Maximum output tokens
//   - ContextWindow:     Total context window size
//   - SupportsImages:    Whether model accepts image inputs
//   - SupportsPromptCache: Whether model supports prompt caching
//   - InputPrice:        Cost per 1M input tokens (USD)
//   - OutputPrice:       Cost per 1M output tokens (USD)
//   - CacheWritesPrice:  Cost per 1M cached tokens written (USD)
//   - CacheReadsPrice:   Cost per 1M cached tokens read (USD)
//   - Description:       Human-readable model description
//
// ProviderDefinition: Complete provider metadata including required/optional fields
//   - ID:                Provider identifier (e.g., "cerebras", "anthropic")
//   - Name:              Human-readable display name (e.g., "Cerebras", "Anthropic (Claude)")
//   - RequiredFields:    Fields that MUST be collected (filtered by category + overrides)
//   - OptionalFields:    Fields that MAY be collected (filtered by category + overrides)
//   - Models:            Map of model IDs to ModelInfo
//   - DefaultModelID:    Recommended default model from TypeScript source
//   - HasDynamicModels:  Whether provider supports runtime model discovery
//   - SetupInstructions: User-facing setup guidance
//
// FIELD FILTERING LOGIC
// =====================
//
// Fields are categorized during parsing based on provider-specific prefixes in field names:
//   - "cerebrasApiKey" → category="cerebras"
//   - "awsAccessKey" → category="aws" (used by bedrock)
//   - "requestTimeoutMs" → category="general" (applies to all providers)
//
// The getFieldsByProvider() function filters fields using this priority:
//   1. Check field_overrides.go via GetFieldOverride() for manual corrections
//   2. Match field.Category against provider ID (primary filtering)
//   3. Apply hardcoded switch cases for complex provider relationships
//   4. Include universal fields (requestTimeoutMs, ulid, clineAccountId) for all providers
//
// Required vs Optional:
//   - Fields are marked as required if they appear in the providerRequiredFields map
//     in the generator script (scripts/generate-provider-definitions.mjs)
//   - getFieldsByProvider() respects the required parameter to separate required/optional
//
// MODEL SELECTION
// ===============
//
// DefaultModelID extraction priority:
//   1. Exact match from TypeScript constant (e.g., cerebrasDefaultModelId = "llama-3.3-70b")
//   2. Pattern matching on model IDs ("latest", "default", "sonnet", "gpt-4", etc.)
//   3. First model in the models map
//
// Models map contains full capability and pricing data extracted from TypeScript model
// definitions (e.g., cerebrasModels, anthropicModels).
//
// HasDynamicModels indicates providers that support runtime model discovery via API
// (e.g., OpenRouter, Ollama, LM Studio). For these providers, the models map may be
// incomplete or a representative sample.
//
// USAGE EXAMPLE
// =============
//
//   def, err := GetProviderDefinition("cerebras")
//   if err != nil {
//       return err
//   }
//
//   // Collect required fields from user
//   for _, field := range def.RequiredFields {
//       value := promptUser(field.Name, field.Placeholder, field.FieldType == "password")
//       config[field.Name] = value
//   }
//
//   // Use default model or let user choose
//   if def.DefaultModelID != "" {
//       config["modelId"] = def.DefaultModelID
//   }
//
// EXTENDING & OVERRIDING
// ======================
//
// DO NOT modify this generated file directly. Changes will be lost on regeneration.
//
// To fix incorrect field categorization:
//   - Edit cli/pkg/generated/field_overrides.go
//   - Add entries to GetFieldOverride() function
//   - Example: Force "awsSessionToken" to be relevant for "bedrock"
//
// To change required fields:
//   - Edit providerRequiredFields map in scripts/generate-provider-definitions.mjs
//   - Rerun: npm run generate-provider-definitions
//
// To add new providers:
//   - Add to ApiProvider type in src/shared/api.ts
//   - Add fields to ApiHandlerOptions with provider-specific prefixes
//   - Optionally add model definitions (e.g., export const newProviderModels = {...})
//   - Rerun generator
//
// To fix default model extraction:
//   - Ensure TypeScript source has: export const <provider>DefaultModelId = "model-id"
//   - Or update extractDefaultModelIds() patterns in generator script
//
// For upstream changes:
//   - Submit pull request to src/shared/api.ts in the main repository
//
// ============================================================================

package generated

import (
	"encoding/json"
	"fmt"
	"strings"
)

// Provider constants
const (
${providerConstants}
)

// AllProviders returns a slice of enabled provider IDs for the CLI build.
// This is a filtered subset of all providers available in the VSCode extension.
// To modify which providers are included, edit ENABLED_PROVIDERS in scripts/cli-providers.mjs
var AllProviders = []string{
${providers.map((p) => `\t"${p}",`).join("\n")}
}

// ConfigField represents a configuration field requirement
type ConfigField struct {
	Name        string \`json:"name"\`
	Type        string \`json:"type"\`
	Comment     string \`json:"comment"\`
	Category    string \`json:"category"\`
	Required    bool   \`json:"required"\`
	FieldType   string \`json:"fieldType"\`
	Placeholder string \`json:"placeholder"\`
}

// ModelInfo represents model capabilities and pricing
type ModelInfo struct {
	MaxTokens        int     \`json:"maxTokens,omitempty"\`
	ContextWindow    int     \`json:"contextWindow,omitempty"\`
	SupportsImages   bool    \`json:"supportsImages"\`
	SupportsPromptCache bool \`json:"supportsPromptCache"\`
	InputPrice       float64 \`json:"inputPrice,omitempty"\`
	OutputPrice      float64 \`json:"outputPrice,omitempty"\`
	CacheWritesPrice float64 \`json:"cacheWritesPrice,omitempty"\`
	CacheReadsPrice  float64 \`json:"cacheReadsPrice,omitempty"\`
	Description      string  \`json:"description,omitempty"\`
}

// ProviderDefinition represents a provider's metadata and requirements
type ProviderDefinition struct {
	ID              string                 \`json:"id"\`
	Name            string                 \`json:"name"\`
	RequiredFields  []ConfigField          \`json:"requiredFields"\`
	OptionalFields  []ConfigField          \`json:"optionalFields"\`
	Models          map[string]ModelInfo   \`json:"models"\`
	DefaultModelID  string                 \`json:"defaultModelId"\`
	HasDynamicModels bool                  \`json:"hasDynamicModels"\`
	SetupInstructions string               \`json:"setupInstructions"\`
}

// Raw configuration fields data (parsed from TypeScript)
var rawConfigFields = \`${configFieldsJson.replace(/`/g, '` + "`" + `')}\`

// Raw model definitions data (parsed from TypeScript)
var rawModelDefinitions = \`${modelDefinitionsJson.replace(/`/g, '` + "`" + `')}\`

// GetConfigFields returns all configuration fields
func GetConfigFields() ([]ConfigField, error) {
	var fields []ConfigField
	if err := json.Unmarshal([]byte(rawConfigFields), &fields); err != nil {
		return nil, fmt.Errorf("failed to parse config fields: %w", err)
	}
	return fields, nil
}

// GetModelDefinitions returns all model definitions
func GetModelDefinitions() (map[string]map[string]ModelInfo, error) {
	var models map[string]map[string]ModelInfo
	if err := json.Unmarshal([]byte(rawModelDefinitions), &models); err != nil {
		return nil, fmt.Errorf("failed to parse model definitions: %w", err)
	}
	return models, nil
}

// GetProviderDefinition returns the definition for a specific provider
func GetProviderDefinition(providerID string) (*ProviderDefinition, error) {
	definitions, err := GetProviderDefinitions()
	if err != nil {
		return nil, err
	}
	
	def, exists := definitions[providerID]
	if !exists {
		return nil, fmt.Errorf("provider %s not found", providerID)
	}
	
	return &def, nil
}

// GetProviderDefinitions returns all provider definitions
func GetProviderDefinitions() (map[string]ProviderDefinition, error) {
	configFields, err := GetConfigFields()
	if err != nil {
		return nil, err
	}
	
	modelDefinitions, err := GetModelDefinitions()
	if err != nil {
		return nil, err
	}
	
	definitions := make(map[string]ProviderDefinition)
	
${providerMetadata}
	
	return definitions, nil
}

// IsValidProvider checks if a provider ID is valid
func IsValidProvider(providerID string) bool {
	for _, p := range AllProviders {
		if p == providerID {
			return true
		}
	}
	return false
}

// GetProviderDisplayName returns a human-readable name for a provider
func GetProviderDisplayName(providerID string) string {
	displayNames := map[string]string{
${providers.map((p) => `\t\t"${p}": "${getProviderDisplayName(p)}",`).join("\n")}
	}
	
	if name, exists := displayNames[providerID]; exists {
		return name
	}
	return providerID
}

// getFieldsByProvider filters configuration fields by provider and requirement
// Uses category field as primary filter with override support
func getFieldsByProvider(providerID string, allFields []ConfigField, required bool) []ConfigField {
	var fields []ConfigField
	
	for _, field := range allFields {
		fieldName := strings.ToLower(field.Name)
		fieldCategory := strings.ToLower(field.Category)
		providerName := strings.ToLower(providerID)
		
		isRelevant := false
		
		// Priority 1: Check manual overrides FIRST (from GetFieldOverride in this package)
		if override, hasOverride := GetFieldOverride(providerID, field.Name); hasOverride {
			isRelevant = override
		} else if fieldCategory == providerName {
			// Priority 2: Direct category match (primary filtering mechanism)
			isRelevant = true
		} else if fieldCategory == "aws" && providerID == "bedrock" {
			// Priority 3: Handle provider-specific category relationships
			// AWS fields are used by Bedrock provider
			isRelevant = true
		} else if fieldCategory == "openai" && providerID == "openai-native" {
			// OpenAI fields used by openai-native
			isRelevant = true
		} else if fieldCategory == "general" {
			// Priority 4: Universal fields that apply to all providers
			// Note: ulid is excluded as it's auto-generated and users should not set it
			universalFields := []string{"requesttimeoutms", "clineaccountid"}
			for _, universal := range universalFields {
				if fieldName == universal {
					isRelevant = true
					break
				}
			}
		}
		
		if isRelevant && field.Required == required {
			fields = append(fields, field)
		}
	}
	
	return fields
}
`
}

/**
 * Generate provider metadata for each provider
 */
function generateProviderMetadata(providers, configFields, modelDefinitions, defaultModelIds) {
	return providers
		.map((providerId) => {
			const displayName = getProviderDisplayName(providerId)
			const models = modelDefinitions[providerId] || {}
			const defaultModelId = getDefaultModelId(providerId, models, defaultModelIds)
			const hasDynamicModels = hasDynamicModelsSupport(providerId)
			const setupInstructions = getSetupInstructions(providerId)

			return `\t// ${displayName}
	definitions["${providerId}"] = ProviderDefinition{
		ID:              "${providerId}",
		Name:            "${displayName}",
		RequiredFields:  getFieldsByProvider("${providerId}", configFields, true),
		OptionalFields:  getFieldsByProvider("${providerId}", configFields, false),
		Models:          modelDefinitions["${providerId}"],
		DefaultModelID:  "${defaultModelId}",
		HasDynamicModels: ${hasDynamicModels},
		SetupInstructions: \`${setupInstructions}\`,
	}`
		})
		.join("\n\n")
}

/**
 * Get human-readable display name for a provider
 */
function getProviderDisplayName(providerId) {
	const displayNames = {
		anthropic: "Anthropic (Claude)",
		"claude-code": "Claude Code",
		openrouter: "OpenRouter",
		bedrock: "AWS Bedrock",
		vertex: "Google Vertex AI",
		openai: "OpenAI Compatible",
		ollama: "Ollama",
		lmstudio: "LM Studio",
		gemini: "Google Gemini",
		"openai-native": "OpenAI",
		requesty: "Requesty",
		together: "Together AI",
		deepseek: "DeepSeek",
		qwen: "Qwen",
		"qwen-code": "Qwen Code",
		doubao: "Doubao",
		mistral: "Mistral AI",
		"vscode-lm": "VSCode Language Models",
		cline: "Cline",
		litellm: "LiteLLM",
		moonshot: "Moonshot AI",
		nebius: "Nebius AI",
		fireworks: "Fireworks AI",
		asksage: "AskSage",
		xai: "X AI (Grok)",
		sambanova: "SambaNova",
		cerebras: "Cerebras",
		sapaicore: "SAP AI Core",
		groq: "Groq",
		huggingface: "Hugging Face",
		"huawei-cloud-maas": "Huawei Cloud MaaS",
		dify: "Dify",
		baseten: "Baseten",
		"vercel-ai-gateway": "Vercel AI Gateway",
		zai: "Z AI",
		hicap: "Hicap",
	}

	return displayNames[providerId] || providerId.charAt(0).toUpperCase() + providerId.slice(1)
}

/**
 * Get default model ID for a provider
 */
function getDefaultModelId(providerId, models, defaultModelIds) {
	// First, check if we have an extracted default from TypeScript source
	if (defaultModelIds && defaultModelIds[providerId]) {
		return defaultModelIds[providerId]
	}

	// Fallback to pattern matching if no explicit default was found
	const modelIds = Object.keys(models)
	if (modelIds.length === 0) return ""

	// Look for common default patterns
	const defaultPatterns = ["latest", "default", "sonnet", "gpt-4", "claude-3", "gemini-pro"]

	for (const pattern of defaultPatterns) {
		const match = modelIds.find((id) => id.toLowerCase().includes(pattern))
		if (match) return match
	}

	// Return first model if no pattern matches
	return modelIds[0]
}

/**
 * Check if provider supports dynamic model fetching
 */
function hasDynamicModelsSupport(providerId) {
	// Providers that support dynamic model fetching
	const dynamicProviders = [
		"openrouter",
		"openai",
		"openai-native",
		"ollama",
		"lmstudio",
		"litellm",
		"together",
		"fireworks",
		"groq",
		"hicap",
	]

	return dynamicProviders.includes(providerId)
}

/**
 * Get setup instructions for a provider
 */
function getSetupInstructions(providerId) {
	const instructions = {
		anthropic: "Get your API key from https://console.anthropic.com/",
		openrouter: "Get your API key from https://openrouter.ai/keys",
		bedrock: "Configure AWS credentials with Bedrock access permissions",
		vertex: "Set up Google Cloud project with Vertex AI API enabled",
		openai: "Get your API key from https://platform.openai.com/api-keys",
		"openai-native": "Get your API key from your API provider",
		ollama: "Install Ollama locally and ensure it's running on the specified port",
		lmstudio: "Install LM Studio and start the local server",
		gemini: "Get your API key from https://makersuite.google.com/app/apikey",
		deepseek: "Get your API key from https://platform.deepseek.com/",
		qwen: "Get your API key from Alibaba Cloud DashScope",
		doubao: "Get your API key from ByteDance Volcano Engine",
		mistral: "Get your API key from https://console.mistral.ai/",
		xai: "Get your API key from https://console.x.ai/",
		groq: "Get your API key from https://console.groq.com/keys",
		cerebras: "Get your API key from https://cloud.cerebras.ai/",
		fireworks: "Get your API key from https://fireworks.ai/",
	}

	return instructions[providerId] || `Configure ${getProviderDisplayName(providerId)} API credentials`
}

/**
 * Main function to generate provider definitions
 */
async function main() {
	try {
		console.log(chalk.cyan("Starting provider definitions generation..."))

		// Parse TypeScript API definitions
		const data = await parseApiDefinitions()

		// Generate Go code
		const goCode = generateGoCode(data)

		// Ensure output directory exists
		const outputDir = path.dirname(GO_OUTPUT_FILE)
		await fs.mkdir(outputDir, { recursive: true })

		// Write Go file
		await fs.writeFile(GO_OUTPUT_FILE, goCode)

		console.log(chalk.green(`Successfully generated provider definitions:`))
		console.log(chalk.green(`   Output: ${GO_OUTPUT_FILE}`))
		console.log(chalk.green(`   Providers: ${data.providers.length}`))
		console.log(chalk.green(`   Config fields: ${data.configFields.length}`))
		console.log(chalk.green(`   Model definitions: ${Object.keys(data.modelDefinitions).length} providers`))
	} catch (error) {
		console.error(chalk.red("ERROR generating provider definitions:"), error.message)
		if (error.stack) {
			console.error(chalk.gray(error.stack))
		}
		process.exit(1)
	}
}

// Add helper function to the generated Go code
const helperFunction = `
// getFieldsByProvider filters configuration fields by provider and requirement
func getFieldsByProvider(providerID string, allFields []ConfigField, required bool) []ConfigField {
	var fields []ConfigField
	
	for _, field := range allFields {
		// Check if field is relevant to this provider
		fieldName := strings.ToLower(field.Name)
		providerName := strings.ToLower(providerID)
		
		isRelevant := false
		
		// Direct provider name match
		if strings.Contains(fieldName, providerName) {
			isRelevant = true
		}
		
		// Provider-specific field mappings
		switch providerID {
		case "anthropic":
			isRelevant = strings.Contains(fieldName, "apikey") || strings.Contains(fieldName, "anthropic")
		case "openrouter":
			isRelevant = strings.Contains(fieldName, "openrouter")
		case "bedrock":
			isRelevant = strings.Contains(fieldName, "aws") || strings.Contains(fieldName, "bedrock")
		case "vertex":
			isRelevant = strings.Contains(fieldName, "vertex")
		case "openai", "openai-native":
			isRelevant = strings.Contains(fieldName, "openai")
		case "ollama":
			isRelevant = strings.Contains(fieldName, "ollama")
		case "lmstudio":
			isRelevant = strings.Contains(fieldName, "lmstudio")
		case "gemini":
			isRelevant = strings.Contains(fieldName, "gemini")
		}
		
		// General fields that apply to all providers
		if field.Category == "general" {
			isRelevant = true
		}
		
		if isRelevant && field.Required == required {
			fields = append(fields, field)
		}
	}
	
	return fields
}`

// Run if this script is executed directly
if (import.meta.url === `file://${process.argv[1]}`) {
	main()
}<|MERGE_RESOLUTION|>--- conflicted
+++ resolved
@@ -95,11 +95,8 @@
 	"ollama", // Ollama local models
 	"cerebras", // Cerebras models
 	"oca", // Oracle Code Assist
-<<<<<<< HEAD
 	"hicap", // Hicap
-=======
 	"nousResearch", // NousResearch provider
->>>>>>> c151d719
 ]
 
 /**
