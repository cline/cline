--- conflicted
+++ resolved
@@ -1,30 +1,5 @@
 # Changelog
 
-<<<<<<< HEAD
-## [3.2.12]
-
-- Fix command chaining for Windows users
-- Fix reasoning_content error for OpenAI providers
-
-## [3.2.11]
-
-- Add OpenAI o3-mini model
-
-## [3.2.10]
-
-- Improve support for DeepSeek-R1 (deepseek-reasoner) model for OpenRouter, OpenAI-compatible, and DeepSeek direct
-- Show Reasoning tokens for models that support it
-- Fix issues with switching models between Plan/Act modes
-
-## [3.2.6]
-
-- Save last used API/model when switching between Plan and Act, for users that like to use different models for each mode
-- New Context Window progress bar in the task header to understand increased cost/generation degradation as the context increases
-- Localize READMEs and add language selector for English, Spanish, German, Chinese, and Japanese
-- Add Advanced Settings to remove MCP prompts from requests to save tokens, enable/disable checkpoints for users that don't use git (more coming soon!)
-- Add Gemini 2.0 Flash Thinking experimental model
-- Allow new users to subscribe to mailing list to get notified when new Accounts option is available
-=======
 ## [3.3.2]
 
 -   Fix bug where OpenRouter requests would periodically not return cost/token stats, leading to context window limit errors
@@ -71,7 +46,6 @@
 -   Add Advanced Settings to remove MCP prompts from requests to save tokens, enable/disable checkpoints for users that don't use git (more coming soon!)
 -   Add Gemini 2.0 Flash Thinking experimental model
 -   Allow new users to subscribe to mailing list to get notified when new Accounts option is available
->>>>>>> 8e12bdb0
 
 ## [3.2.5]
 
