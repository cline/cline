--- conflicted
+++ resolved
@@ -2,10 +2,6 @@
 
 ## [3.14.0]
 
-<<<<<<< HEAD
--   Add UI to show openrouter balance next to provider
-=======
->>>>>>> fc5adcf8
 -   Add support for custom model ID in AWS Bedrock provider, enabling use of Application Inference Profile (Thanks @clicube!)
 -   Add more robust caching & cache tracking for gemini & vertex providers
 -   Add support for LaTeX rendering
