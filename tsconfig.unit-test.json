{
	"extends": "./tsconfig.json",
	"compilerOptions": {
		"module": "commonjs",
		"moduleResolution": "node"
	},
	"ts-node": {
		"require": [
			"tsconfig-paths/register"
		]
	},
<<<<<<< HEAD
	"include": ["src/**/*.ts", "test/**/*.ts"],
	"exclude": ["node_modules"]
=======
	"include": [
		"test/**/*.ts"
	],
	"exclude": [
		"node_modules"
	]
>>>>>>> 8f0352ee
}<|MERGE_RESOLUTION|>--- conflicted
+++ resolved
@@ -9,15 +9,11 @@
 			"tsconfig-paths/register"
 		]
 	},
-<<<<<<< HEAD
-	"include": ["src/**/*.ts", "test/**/*.ts"],
-	"exclude": ["node_modules"]
-=======
 	"include": [
+		"src/**/*.ts",
 		"test/**/*.ts"
 	],
 	"exclude": [
 		"node_modules"
 	]
->>>>>>> 8f0352ee
 }