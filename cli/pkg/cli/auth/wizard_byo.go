--- conflicted
+++ resolved
@@ -107,18 +107,13 @@
 		return pw.handleAddBedrockProvider()
 	}
 
-<<<<<<< HEAD
 	// Step 2.5: Special handling for SAP AI Core provider
 	if provider == cline.ApiProvider_SAPAICORE {
 		return pw.handleAddSapAiCoreProvider()
 	}
 
-	// Step 3: Get API key first (for non-Bedrock providers)
-	apiKey, err := PromptForAPIKey(provider)
-=======
 	// Step 3: Get API key and optional baseURL (for non-Bedrock providers)
 	apiKey, baseURL, err := PromptForAPIKey(provider)
->>>>>>> 6f69ffb1
 	if err != nil {
 		return fmt.Errorf("failed to get API key: %w", err)
 	}
