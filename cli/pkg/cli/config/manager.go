--- conflicted
+++ resolved
@@ -41,16 +41,12 @@
 	}, nil
 }
 
-<<<<<<< HEAD
 // GetCurrentInstance returns the address of the current instance
 func (m *Manager) GetCurrentInstance() string {
 	return m.clientAddress
 }
 
-func (m *Manager) UpdateSettings(ctx context.Context, settings *cline.Settings) error {
-=======
 func (m *Manager) UpdateSettings(ctx context.Context, settings *cline.Settings, secrets *cline.Secrets) error {
->>>>>>> e65590c9
 	request := &cline.UpdateSettingsRequestCli{
 		Metadata: &cline.Metadata{},
 		Settings: settings,
