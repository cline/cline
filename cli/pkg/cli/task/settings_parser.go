--- conflicted
+++ resolved
@@ -421,17 +421,7 @@
 			if err != nil {
 				return err
 			}
-<<<<<<< HEAD
-			settings.Enabled = val
-=======
 			settings.Enabled = boolPtr(val)
-		case "max_requests":
-			val, err := parseInt32(value)
-			if err != nil {
-				return err
-			}
-			settings.MaxRequests = int32Ptr(val)
->>>>>>> d95d86f3
 		case "enable_notifications":
 			val, err := parseBool(value)
 			if err != nil {
