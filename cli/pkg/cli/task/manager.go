--- conflicted
+++ resolved
@@ -14,7 +14,6 @@
 	"github.com/cline/cli/pkg/cli/display"
 	"github.com/cline/cli/pkg/cli/global"
 	"github.com/cline/cli/pkg/cli/handlers"
-	"github.com/cline/cli/pkg/cli/output"
 	"github.com/cline/cli/pkg/cli/types"
 	"github.com/cline/grpc-go/client"
 	"github.com/cline/grpc-go/cline"
@@ -213,19 +212,7 @@
 					m.renderer.RenderDebug("Cancel task returned error: %v", err)
 				}
 			} else {
-				// Output cancellation message in appropriate format
-				if global.Config.JsonFormat() {
-					// Output as JSON status message
-					statusMsg := map[string]interface{}{
-						"type":    "status",
-						"message": "Cancelled existing task to start new one",
-					}
-					if jsonBytes, err := json.MarshalIndent(statusMsg, "", "  "); err == nil {
-						fmt.Println(string(jsonBytes))
-					}
-				} else {
-					fmt.Println("Cancelled existing task to start new one")
-				}
+				fmt.Println("Cancelled existing task to start new one")
 			}
 		}
 	}
@@ -553,13 +540,14 @@
 }
 
 // ReinitExistingTaskFromId reinitializes an existing task from the given task ID
-// This is a helper function that does not output anything - callers handle all output.
 func (m *Manager) ReinitExistingTaskFromId(ctx context.Context, taskId string) error {
 	req := &cline.StringRequest{Value: taskId}
-	_, err := m.client.Task.ShowTaskWithId(ctx, req)
+	resp, err := m.client.Task.ShowTaskWithId(ctx, req)
 	if err != nil {
 		return fmt.Errorf("Failed to reinitialize task %s: %w", taskId, err)
 	}
+
+	fmt.Printf("Successfully reinitialized task: %s (ID: %s)\n", taskId, resp.Id)
 
 	return nil
 }
@@ -573,9 +561,12 @@
 		m.renderer.RenderDebug("Resuming task: %s", taskID)
 	}
 
+	// This call handles cancellation of any active task
 	if err := m.ReinitExistingTaskFromId(ctx, taskID); err != nil {
 		return fmt.Errorf("failed to resume task %s: %w", taskID, err)
 	}
+
+	fmt.Printf("Task %s resumed successfully\n", taskID)
 
 	return nil
 }
@@ -621,13 +612,7 @@
 	if err != nil {
 		// Handle specific error cases
 		if errors.Is(err, ErrNoActiveTask) {
-			if global.Config.JsonFormat() {
-				output.OutputStatusMessage("status", "No active task found", map[string]interface{}{
-					"suggestion": "Use 'cline task new' to create a task first",
-				})
-			} else {
-				fmt.Println("No active task found. Use 'cline task new' to create a task first.")
-			}
+			fmt.Println("No active task found. Use 'cline task new' to create a task first.")
 			return nil
 		}
 		// For other errors (like task busy), we can still show the conversation
@@ -675,29 +660,16 @@
 	m.isInteractive = interactive
 	m.mu.Unlock()
 
-	// Output headers in appropriate format
-	if global.Config.JsonFormat() {
-		statusMsg := map[string]interface{}{
-			"type":        "status",
-			"message":     "Following task conversation",
-			"instance":    instanceAddress,
-			"interactive": interactive,
-		}
-		if jsonBytes, err := json.MarshalIndent(statusMsg, "", "  "); err == nil {
-			fmt.Println(string(jsonBytes))
-		}
+	if global.Config.OutputFormat != "plain" {
+		markdown := fmt.Sprintf("*Using instance: %s*\n*Press Ctrl+C to exit*", instanceAddress)
+		rendered := m.renderer.RenderMarkdown(markdown)
+		fmt.Printf("%s", rendered)
 	} else {
-		if !global.Config.PlainFormat() {
-			markdown := fmt.Sprintf("*Using instance: %s*\n*Press Ctrl+C to exit*", instanceAddress)
-			rendered := m.renderer.RenderMarkdown(markdown)
-			fmt.Printf("%s", rendered)
+		fmt.Printf("Using instance: %s\n", instanceAddress)
+		if interactive {
+			fmt.Println("Following task conversation in interactive mode... (Press Ctrl+C to exit)")
 		} else {
-			fmt.Printf("Using instance: %s\n", instanceAddress)
-			if interactive {
-				fmt.Println("Following task conversation in interactive mode... (Press Ctrl+C to exit)")
-			} else {
-				fmt.Println("Following task conversation... (Press Ctrl+C to exit)")
-			}
+			fmt.Println("Following task conversation... (Press Ctrl+C to exit)")
 		}
 	}
 
@@ -718,7 +690,7 @@
 	// Start both streams concurrently
 	errChan := make(chan error, 3)
 
-	if global.Config.JsonFormat() {
+	if global.Config.OutputFormat == "json" {
 		go m.handleStateStream(ctx, coordinator, errChan, nil)
 	} else {
 		go m.handleStateStream(ctx, coordinator, errChan, nil)
@@ -787,18 +759,7 @@
 	m.isStreamingMode = true
 	m.mu.Unlock()
 
-	// Output header in appropriate format
-	if global.Config.JsonFormat() {
-		statusMsg := map[string]interface{}{
-			"type":    "status",
-			"message": "Following task conversation until completion",
-		}
-		if jsonBytes, err := json.MarshalIndent(statusMsg, "", "  "); err == nil {
-			fmt.Println(string(jsonBytes))
-		}
-	} else {
-		fmt.Println("Following task conversation until completion... (Press Ctrl+C to exit)")
-	}
+	fmt.Println("Following task conversation until completion... (Press Ctrl+C to exit)")
 
 	ctx, cancel := context.WithCancel(ctx)
 	defer cancel()
@@ -818,7 +779,7 @@
 	errChan := make(chan error, 2)
 	completionChan := make(chan bool, 1)
 
-	if global.Config.JsonFormat() {
+	if global.Config.OutputFormat == "json" {
 		go m.handleStateStream(ctx, coordinator, errChan, completionChan)
 	} else {
 		go m.handleStateStream(ctx, coordinator, errChan, completionChan)
@@ -860,7 +821,7 @@
 
 			var pErr error
 
-			if global.Config.JsonFormat() {
+			if global.Config.OutputFormat == "json" {
 				pErr = m.processStateUpdateJsonMode(stateUpdate, coordinator, completionChan)
 			} else {
 				pErr = m.processStateUpdate(stateUpdate, coordinator, completionChan)
@@ -1132,7 +1093,7 @@
 
 // displayMessage displays a single message using the handler system
 func (m *Manager) displayMessage(msg *types.ClineMessage, isLast, isPartial bool, messageIndex int) error {
-	if global.Config.JsonFormat() {
+	if global.Config.OutputFormat == "json" {
 		return m.outputMessageAsJSON(msg)
 	} else {
 		m.mu.RLock()
@@ -1156,9 +1117,9 @@
 	}
 }
 
-// outputMessageAsJSON prints a single cline message as json (compact JSONL format)
+// outputMessageAsJSON prints a single cline message as json
 func (m *Manager) outputMessageAsJSON(msg *types.ClineMessage) error {
-	jsonBytes, err := json.Marshal(msg)
+	jsonBytes, err := json.MarshalIndent(msg, "", "  ")
 	if err != nil {
 		return fmt.Errorf("failed to marshal message as JSON: %w", err)
 	}
@@ -1182,18 +1143,7 @@
 	}
 
 	if len(messages) == 0 {
-		// Output "no history" message in appropriate format
-		if global.Config.JsonFormat() {
-			statusMsg := map[string]interface{}{
-				"type":    "status",
-				"message": "No conversation history found",
-			}
-			if jsonBytes, err := json.MarshalIndent(statusMsg, "", "  "); err == nil {
-				fmt.Println(string(jsonBytes))
-			}
-		} else {
-			fmt.Println("No conversation history found.")
-		}
+		fmt.Println("No conversation history found.")
 		return 0, nil
 	}
 
@@ -1202,41 +1152,22 @@
 	totalMessages := len(messages)
 	startIndex := 0
 
-	// Output history headers in appropriate format
-	if global.Config.JsonFormat() {
-		// In JSON mode, output structured status with counts
-		statusMsg := map[string]interface{}{
-			"type":              "status",
-			"message":           "Conversation history",
-			"totalMessages":     totalMessages,
-			"displayedMessages": maxHistoryMessages,
-		}
-		if totalMessages <= maxHistoryMessages {
-			statusMsg["displayedMessages"] = totalMessages
+	if totalMessages > maxHistoryMessages {
+		startIndex = totalMessages - maxHistoryMessages
+		if global.Config.OutputFormat != "plain" {
+			markdown := fmt.Sprintf("*Conversation history (%d of %d messages)*", maxHistoryMessages, totalMessages)
+			rendered := m.renderer.RenderMarkdown(markdown)
+			fmt.Printf("\n%s\n\n", rendered)
 		} else {
-			startIndex = totalMessages - maxHistoryMessages
-		}
-		if jsonBytes, err := json.MarshalIndent(statusMsg, "", "  "); err == nil {
-			fmt.Println(string(jsonBytes))
+			fmt.Printf("--- Conversation history (%d of %d messages) ---\n", maxHistoryMessages, totalMessages)
 		}
 	} else {
-		if totalMessages > maxHistoryMessages {
-			startIndex = totalMessages - maxHistoryMessages
-			if !global.Config.PlainFormat() {
-				markdown := fmt.Sprintf("*Conversation history (%d of %d messages)*", maxHistoryMessages, totalMessages)
-				rendered := m.renderer.RenderMarkdown(markdown)
-				fmt.Printf("\n%s\n\n", rendered)
-			} else {
-				fmt.Printf("--- Conversation history (%d of %d messages) ---\n", maxHistoryMessages, totalMessages)
-			}
+		if global.Config.OutputFormat != "plain" {
+			markdown := fmt.Sprintf("*Conversation history (%d messages)*", totalMessages)
+			rendered := m.renderer.RenderMarkdown(markdown)
+			fmt.Printf("\n%s\n\n", rendered)
 		} else {
-			if !global.Config.PlainFormat() {
-				markdown := fmt.Sprintf("*Conversation history (%d messages)*", totalMessages)
-				rendered := m.renderer.RenderMarkdown(markdown)
-				fmt.Printf("\n%s\n\n", rendered)
-			} else {
-				fmt.Printf("--- Conversation history (%d messages) ---\n", totalMessages)
-			}
+			fmt.Printf("--- Conversation history (%d messages) ---\n", totalMessages)
 		}
 	}
 
@@ -1316,13 +1247,8 @@
 	}
 
 	// Set the specific action to true based on actionKey
-<<<<<<< HEAD
-	truePtr := func() *bool { b := true; return &b }()
-
-=======
 	truePtr := boolPtr(true)
 	
->>>>>>> 41ebe7c9
 	switch actionKey {
 	case "read_files":
 		settings.AutoApprovalSettings.Actions.ReadFiles = truePtr
