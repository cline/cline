package task

import (
	"context"
	"encoding/json"
	"fmt"
	"sync"
	"time"

	"github.com/cline/cli/pkg/cli/display"
	"github.com/cline/cli/pkg/cli/global"
	"github.com/cline/cli/pkg/cli/handlers"
	"github.com/cline/cli/pkg/cli/types"
	"github.com/cline/grpc-go/client"
	"github.com/cline/grpc-go/cline"
)

// Manager handles task execution and message display
type Manager struct {
	mu               sync.RWMutex
	client           *client.ClineClient
	clientAddress    string
	state            *types.ConversationState
	renderer         *display.Renderer
	streamingDisplay *display.StreamingDisplay
	handlerRegistry  *handlers.HandlerRegistry
}

// NewManager creates a new task manager
func NewManager(client *client.ClineClient) *Manager {
	state := types.NewConversationState()
	renderer := display.NewRenderer()
	streamingDisplay := display.NewStreamingDisplay(state, renderer)

	// Create handler registry and register handlers
	registry := handlers.NewHandlerRegistry()
	registry.Register(handlers.NewAskHandler())
	registry.Register(handlers.NewSayHandler())

	return &Manager{
		client:           client,
		clientAddress:    "", // Will be set when client is provided
		state:            state,
		renderer:         renderer,
		streamingDisplay: streamingDisplay,
		handlerRegistry:  registry,
	}
}

// NewManagerForAddress creates a new task manager for a specific instance address
func NewManagerForAddress(ctx context.Context, address string) (*Manager, error) {
	client, err := global.GetClientForAddress(ctx, address)
	if err != nil {
		return nil, fmt.Errorf("failed to get client for address %s: %w", address, err)
	}

	manager := NewManager(client)
	manager.clientAddress = address
	return manager, nil
}

// NewManagerForDefault creates a new task manager using the default instance
func NewManagerForDefault(ctx context.Context) (*Manager, error) {
	client, err := global.GetDefaultClient(ctx)
	if err != nil {
		return nil, fmt.Errorf("failed to get default client: %w", err)
	}

	manager := NewManager(client)

	// Get the default instance address
	if global.Clients != nil {
		manager.clientAddress = global.Clients.GetRegistry().GetDefaultInstance()
	}

	return manager, nil
}

// SwitchToInstance switches the manager to use a different Cline instance
func (m *Manager) SwitchToInstance(ctx context.Context, address string) error {
	m.mu.Lock()
	defer m.mu.Unlock()

	// Get client for the new address
	newClient, err := global.GetClientForAddress(ctx, address)
	if err != nil {
		return fmt.Errorf("failed to get client for address %s: %w", address, err)
	}

	// Update the client and address
	m.client = newClient
	m.clientAddress = address

	if global.Config.Verbose {
		m.renderer.RenderDebug("Switched to instance: %s", address)
	}

	return nil
}

// GetCurrentInstance returns the address of the current instance
func (m *Manager) GetCurrentInstance() string {
	m.mu.RLock()
	defer m.mu.RUnlock()
	return m.clientAddress
}

// CreateTask creates a new task
func (m *Manager) CreateTask(ctx context.Context, prompt string, images, files []string, workspacePaths []string, settingsFlags []string) (string, error) {
	m.mu.Lock()
	defer m.mu.Unlock()

	if global.Config.Verbose {
		m.renderer.RenderDebug("Creating task: %s", prompt)
		if len(files) > 0 {
			m.renderer.RenderDebug("Files: %v", files)
		}
		if len(images) > 0 {
			m.renderer.RenderDebug("Images: %v", images)
		}
		if len(workspacePaths) > 0 {
			m.renderer.RenderDebug("Workspaces: %v", workspacePaths)
		}
		if len(settingsFlags) > 0 {
			m.renderer.RenderDebug("Settings: %v", settingsFlags)
		}
	}

	// Check if there's an active task and cancel it first
	if err := m.cancelExistingTaskIfNeeded(ctx); err != nil {
		return "", fmt.Errorf("failed to cancel existing task: %w", err)
	}

	// Parse task settings if provided
	var taskSettings *cline.TaskSettings
	if len(settingsFlags) > 0 {
		var err error
		taskSettings, err = ParseTaskSettings(settingsFlags)
		if err != nil {
			return "", fmt.Errorf("failed to parse task settings: %w", err)
		}
	}

	// Create task request
	req := &cline.NewTaskRequest{
<<<<<<< HEAD
		Text:         prompt,
		Images:       images,
		Files:        files,
		TaskSettings: taskSettings,
=======
		Text:   prompt,
		Images: images,
		Files:  files,
>>>>>>> a85acf88
	}

	resp, err := m.client.Task.NewTask(ctx, req)
	if err != nil {
		return "", fmt.Errorf("failed to create task: %w", err)
	}

	taskID := resp.Value

	return taskID, nil
}

// cancelExistingTaskIfNeeded checks if there's an active task and cancels it
func (m *Manager) cancelExistingTaskIfNeeded(ctx context.Context) error {
	// Try to get the current state to check if there's an active task
	state, err := m.client.State.GetLatestState(ctx, &cline.EmptyRequest{})
	if err != nil {
		// If we can't get state, assume no active task and continue
		if global.Config.Verbose {
			m.renderer.RenderDebug("Could not get state to check for active task: %v", err)
		}
		return nil
	}

	// Properly parse the state to check if there's actually an active task
	if state.StateJson != "" {
		var stateData types.ExtensionState
		if err := json.Unmarshal([]byte(state.StateJson), &stateData); err != nil {
			// If we can't parse state, assume no active task
			if global.Config.Verbose {
				m.renderer.RenderDebug("Could not parse state JSON: %v", err)
			}
			return nil
		}

		// Check if there's actually an active task
		if stateData.CurrentTaskItem != nil && stateData.CurrentTaskItem.Id != "" {
			if global.Config.Verbose {
				m.renderer.RenderDebug("Found active task %s, cancelling...", stateData.CurrentTaskItem.Id)
			}

			// Cancel the existing task
			_, err := m.client.Task.CancelTask(ctx, &cline.EmptyRequest{})
			if err != nil {
				if global.Config.Verbose {
					m.renderer.RenderDebug("Cancel task returned error: %v", err)
				}
			} else {
				fmt.Println("Cancelled existing task to start new one")
			}
		}
	}

	return nil
}

// ValidateCheckpointExists checks if a checkpoint ID is valid
func (m *Manager) ValidateCheckpointExists(ctx context.Context, checkpointID int64) error {
	// Get current state
	state, err := m.client.State.GetLatestState(ctx, &cline.EmptyRequest{})
	if err != nil {
		return fmt.Errorf("failed to get state: %w", err)
	}

	// Extract messages
	messages, err := m.extractMessagesFromState(state.StateJson)
	if err != nil {
		return fmt.Errorf("failed to extract messages: %w", err)
	}

	// Find and validate the checkpoint message
	for _, msg := range messages {
		if msg.Timestamp == checkpointID {
			if msg.Say != string(types.SayTypeCheckpointCreated) {
				return fmt.Errorf("timestamp %d is not a checkpoint (type: %s)", checkpointID, msg.Type)
			}
			return nil // Valid checkpoint
		}
	}

	return fmt.Errorf("checkpoint ID %d not found in task history", checkpointID)
}

// CheckSendDisabled determines if we can send a message to the current task
// We duplicate the logic from buttonConfig::getButtonConfig
func (m *Manager) CheckSendDisabled(ctx context.Context) (bool, error) {
	state, err := m.client.State.GetLatestState(ctx, &cline.EmptyRequest{})
	if err != nil {
		return false, fmt.Errorf("failed to get latest state: %w", err)
	}

	messages, err := m.extractMessagesFromState(state.StateJson)
	if err != nil {
		return false, fmt.Errorf("failed to extract messages: %w", err)
	}

	if len(messages) == 0 {
		return false, nil
	}

	// Use final message to perform validation
	lastMessage := messages[len(messages)-1]

	// Error types which we allow sending on
	errorTypes := []string{
		string(types.AskTypeAPIReqFailed),           // "api_req_failed"
		string(types.AskTypeMistakeLimitReached),    // "mistake_limit_reached"
		string(types.AskTypeAutoApprovalMaxReached), // "auto_approval_max_req_reached"
	}

	isError := false

	// Check if message is an error type
	if lastMessage.Type == types.MessageTypeAsk {
		for _, errType := range errorTypes {
			if lastMessage.Ask == errType {
				isError = true
				break
			}
		}
	}

	// Streaming and error check
	if lastMessage.Partial && !isError {
		if global.Config.Verbose {
			m.renderer.RenderDebug("Send disabled: task is streaming and non-error")
		}
		return true, nil
	}

	// All ask messages allow sending
	if lastMessage.Type == types.MessageTypeAsk {
		if global.Config.Verbose {
			m.renderer.RenderDebug("Send enabled: ask message")
		}
		return false, nil
	}

	// Technically unnecessary but implements getButtonConfig 1-1
	if lastMessage.Type == types.MessageTypeSay && lastMessage.Say == string(types.SayTypeAPIReqStarted) {
		if global.Config.Verbose {
			m.renderer.RenderDebug("Send disabled: API request is active")
		}
		return true, nil
	}

	if global.Config.Verbose {
		m.renderer.RenderDebug("Send disabled: default fallback")
	}

	return true, nil
}

// SendMessage sends a followup message to the current task
func (m *Manager) SendMessage(ctx context.Context, message string, images, files []string, approve string) error {
	responseType := "messageResponse"

	if approve == "true" {
		responseType = "yesButtonClicked"
	}

	if approve == "false" {
		responseType = "noButtonClicked"
	}

	if global.Config.Verbose {
		m.renderer.RenderDebug("Sending message: %s", message)
		if len(files) > 0 {
			m.renderer.RenderDebug("Files: %v", files)
		}
		if len(images) > 0 {
			m.renderer.RenderDebug("Images: %v", images)
		}
	}

	// Send the followup message using AskResponse
	req := &cline.AskResponseRequest{
		ResponseType: responseType,
		Text:         message,
		Images:       images,
		Files:        files,
	}

	_, err := m.client.Task.AskResponse(ctx, req)
	if err != nil {
		return fmt.Errorf("failed to send message: %w", err)
	}

	return nil
}

// SetMode sets the Plan/Act mode for the current Cline instance and optionally sends message
func (m *Manager) SetMode(ctx context.Context, mode string, message *string, images, files []string) error {
	if mode != "act" && mode != "plan" {
		return fmt.Errorf("invalid mode '%s': must be 'act' or 'plan'", mode)
	}

	var protoMode cline.PlanActMode
	if mode == "plan" {
		protoMode = cline.PlanActMode_PLAN
	} else {
		protoMode = cline.PlanActMode_ACT
	}

	req := &cline.TogglePlanActModeRequest{
		Metadata: &cline.Metadata{},
		Mode:     protoMode,
	}

	if message != nil {
		req.ChatContent = &cline.ChatContent{
			Message: message,
			Images:  images,
			Files:   files,
		}
	}

	_, err := m.client.State.TogglePlanActModeProto(ctx, req)
	if err != nil {
		return fmt.Errorf("failed to set mode to '%s': %w", mode, err)
	}

	return nil
}

// SetModeAndSendMessage sets the mode and sends a message in one operation
// Handles task restoration internally if the mode switch cancels the current task
func (m *Manager) SetModeAndSendMessage(ctx context.Context, mode, message string, images, files []string) error {
	if mode != "act" && mode != "plan" {
		return fmt.Errorf("invalid mode '%s': must be 'act' or 'plan'", mode)
	}

	taskId, err := m.getCurrentTaskId(ctx)
	if err != nil {
		return fmt.Errorf("failed to get current task ID: %w", err)
	}
	fmt.Printf("Current task ID: %s\n", taskId)

	var protoMode cline.PlanActMode
	if mode == "plan" {
		protoMode = cline.PlanActMode_PLAN
	} else {
		protoMode = cline.PlanActMode_ACT
	}

	req := &cline.TogglePlanActModeRequest{
		Metadata: &cline.Metadata{},
		Mode:     protoMode,
		ChatContent: &cline.ChatContent{
			Message: &message,
			Images:  images,
			Files:   files,
		},
	}

	result, err := m.client.State.TogglePlanActModeProto(ctx, req)
	if err != nil {
		return fmt.Errorf("failed to set mode to '%s': %w", mode, err)
	}

	taskPreserved := result.Value

	if taskPreserved {
		fmt.Printf("Message sent as part of mode change\n")
		return nil
	} else {
		if message != "" || len(images) > 0 || len(files) > 0 {
			fmt.Printf("Task was cancelled, restoring task ID: %s\n", taskId)

			err = m.ReinitExistingTaskFromId(ctx, taskId)
			if err != nil {
				return fmt.Errorf("Failed to restore task: %w", err)
			}
			fmt.Printf("Task restored successfully\n")

			// Hardcoded sleep should be replaced with a way to fetch whether task is ready algorithmically
			time.Sleep(1 * time.Second)

			err = m.SendMessage(ctx, message, images, files, "")
			if err != nil {
				return fmt.Errorf("Failed to send message: %w", err)
			}
			fmt.Printf("Message sent to restored task\n")
		}
	}

	return nil
}

// getCurrentTaskId extracts the current task ID from the server state
func (m *Manager) getCurrentTaskId(ctx context.Context) (string, error) {
	// Get the latest state
	state, err := m.client.State.GetLatestState(ctx, &cline.EmptyRequest{})
	if err != nil {
		return "", fmt.Errorf("failed to get state: %w", err)
	}

	// Parse the server state JSON
	var stateData types.ExtensionState
	if err := json.Unmarshal([]byte(state.StateJson), &stateData); err != nil {
		return "", fmt.Errorf("failed to parse state JSON: %w", err)
	}

	// Extract current task ID
	if stateData.CurrentTaskItem != nil && stateData.CurrentTaskItem.Id != "" {
		return stateData.CurrentTaskItem.Id, nil
	}

	return "", fmt.Errorf("no current task found in state")
}

// ReinitExistingTaskFromId reinitializes an existing task from the given task ID
func (m *Manager) ReinitExistingTaskFromId(ctx context.Context, taskId string) error {
	req := &cline.StringRequest{Value: taskId}
	resp, err := m.client.Task.ShowTaskWithId(ctx, req)
	if err != nil {
		return fmt.Errorf("Failed to reinitialize task %s: %w", taskId, err)
	}

	fmt.Printf("Successfully reinitialized task: %s (ID: %s)\n", taskId, resp.Id)

	return nil
}

// ResumeTask resumes an existing task by ID
func (m *Manager) ResumeTask(ctx context.Context, taskID string) error {
	m.mu.Lock()
	defer m.mu.Unlock()

	if global.Config.Verbose {
		m.renderer.RenderDebug("Resuming task: %s", taskID)
	}

	// This call handles cancellation of any active task
	if err := m.ReinitExistingTaskFromId(ctx, taskID); err != nil {
		return fmt.Errorf("failed to resume task %s: %w", taskID, err)
	}

	fmt.Printf("Task %s resumed successfully\n", taskID)

	return nil
}

// RestoreCheckpoint restores the task to a specific checkpoint
func (m *Manager) RestoreCheckpoint(ctx context.Context, checkpointID int64, restoreType string) error {
	if global.Config.Verbose {
		m.renderer.RenderDebug("Restoring checkpoint: %d (type: %s)", checkpointID, restoreType)
	}

	// Create the checkpoint restore request
	req := &cline.CheckpointRestoreRequest{
		Metadata:    &cline.Metadata{},
		Number:      checkpointID,
		RestoreType: restoreType,
	}

	_, err := m.client.Checkpoints.CheckpointRestore(ctx, req)
	if err != nil {
		return fmt.Errorf("failed to restore checkpoint %d: %w", checkpointID, err)
	}

	return nil
}

// CancelTask cancels the current task
func (m *Manager) CancelTask(ctx context.Context) error {
	m.mu.Lock()
	defer m.mu.Unlock()

	_, err := m.client.Task.CancelTask(ctx, &cline.EmptyRequest{})
	if err != nil {
		return fmt.Errorf("failed to cancel task: %w", err)
	}

	return nil
}

// ListTasks retrieves and displays task history
func (m *Manager) ListTasks(ctx context.Context) error {
	m.mu.RLock()
	defer m.mu.RUnlock()

	req := &cline.GetTaskHistoryRequest{
		FavoritesOnly:        false,
		SearchQuery:          "",
		SortBy:               "oldest",
		CurrentWorkspaceOnly: false,
	}

	resp, err := m.client.Task.GetTaskHistory(ctx, req)
	if err != nil {
		return fmt.Errorf("failed to get task history: %w", err)
	}

	if len(resp.Tasks) == 0 {
		fmt.Println("No task history found.")
		return nil
	}

	return m.renderer.RenderTaskList(resp.Tasks)
}

// GatherFinalSummary attempts to gather the latest completion_result output and display it
func (m *Manager) GatherFinalSummary(ctx context.Context) error {
	m.mu.RLock()
	defer m.mu.RUnlock()

	state, err := m.client.State.GetLatestState(ctx, &cline.EmptyRequest{})
	if err != nil {
		return fmt.Errorf("failed to get state: %w", err)
	}

	messages, err := m.extractMessagesFromState(state.StateJson)
	if err != nil {
		return fmt.Errorf("failed to extract messages: %w", err)
	}

	for i := len(messages) - 1; i >= 0; i-- {
		msg := messages[i]

		// Check if this is a completion result SAY message
		if msg.IsSay() && msg.Say == string(types.SayTypeCompletionResult) {
			return m.displayMessage(msg, false, false, i)
		}
	}

	return nil
}

// ShowConversation displays the current conversation
func (m *Manager) ShowConversation(ctx context.Context) error {
	m.mu.RLock()
	defer m.mu.RUnlock()

	// Get the latest state which contains messages
	state, err := m.client.State.GetLatestState(ctx, &cline.EmptyRequest{})
	if err != nil {
		return fmt.Errorf("failed to get state: %w", err)
	}

	// Parse the state JSON to extract messages
	messages, err := m.extractMessagesFromState(state.StateJson)
	if err != nil {
		return fmt.Errorf("failed to extract messages: %w", err)
	}

	if len(messages) == 0 {
		fmt.Println("No conversation history found.")
		return nil
	}

	// Display messages
	for i, msg := range messages {
		m.displayMessage(msg, false, false, i)
	}

	return nil
}

func (m *Manager) FollowConversation(ctx context.Context) error {
	fmt.Println("Following task conversation... (Press Ctrl+C to exit)")

	ctx, cancel := context.WithCancel(ctx)
	defer cancel()

	// Create stream coordinator
	coordinator := NewStreamCoordinator()

	// Load history first
	totalMessageCount, err := m.loadAndDisplayRecentHistory(ctx)
	if err != nil {
		m.renderer.RenderDebug("Warning: Failed to load conversation history: %v", err)
		totalMessageCount = 0
	}
	coordinator.SetConversationTurnStartIndex(totalMessageCount)

	fmt.Println("\n--- Live updates ---")

	// Start both streams concurrently
	errChan := make(chan error, 2)

	if global.Config.OutputFormat == "json" {
		go m.handleStateStream(ctx, coordinator, errChan, nil)
	} else {
		go m.handleStateStream(ctx, coordinator, errChan, nil)
		go m.handlePartialMessageStream(ctx, coordinator, errChan)
	}

	// Wait for either stream to error or context cancellation
	select {
	case <-ctx.Done():
		return ctx.Err()
	case err := <-errChan:
		cancel()
		return err
	}
}

// FollowConversationUntilCompletion streams conversation updates until task completion
func (m *Manager) FollowConversationUntilCompletion(ctx context.Context) error {
	fmt.Println("Streaming conversation until completion... (Press Ctrl+C to exit)")

	ctx, cancel := context.WithCancel(ctx)
	defer cancel()

	// Create stream coordinator
	coordinator := NewStreamCoordinator()

	// Get current message count without displaying history
	totalMessageCount, err := m.getCurrentMessageCount(ctx)
	if err != nil {
		m.renderer.RenderDebug("Warning: Failed to get current message count: %v", err)
		totalMessageCount = 0
	}
	coordinator.SetConversationTurnStartIndex(totalMessageCount)

	// Start both streams concurrently
	errChan := make(chan error, 2)
	completionChan := make(chan bool, 1)

	if global.Config.OutputFormat == "json" {
		go m.handleStateStream(ctx, coordinator, errChan, completionChan)
	} else {
		go m.handleStateStream(ctx, coordinator, errChan, completionChan)
		go m.handlePartialMessageStream(ctx, coordinator, errChan)
	}

	// Wait for completion, error, or context cancellation
	select {
	case <-ctx.Done():
		return ctx.Err()
	case <-completionChan:
		cancel()
		return nil
	case err := <-errChan:
		cancel()
		return err
	}
}

// handleStateStream handles the SubscribeToState stream
func (m *Manager) handleStateStream(ctx context.Context, coordinator *StreamCoordinator, errChan chan error, completionChan chan bool) {
	stateStream, err := m.client.State.SubscribeToState(ctx, &cline.EmptyRequest{})
	if err != nil {
		errChan <- fmt.Errorf("failed to subscribe to state: %w", err)
		return
	}

	for {
		select {
		case <-ctx.Done():
			return
		default:
			stateUpdate, err := stateStream.Recv()
			if err != nil {
				m.renderer.RenderDebug("State stream receive error: %v", err)
				errChan <- fmt.Errorf("failed to receive state update: %w", err)
				return
			}

			var pErr error

			if global.Config.OutputFormat == "json" {
				pErr = m.processStateUpdateJsonMode(stateUpdate, coordinator, completionChan)
			} else {
				pErr = m.processStateUpdate(stateUpdate, coordinator, completionChan)
			}

			if pErr != nil {
				m.renderer.RenderDebug("State processing error: %v", pErr)
			}
		}
	}
}

func (m *Manager) processStateUpdateJsonMode(stateUpdate *cline.State, coordinator *StreamCoordinator, completionChan chan bool) error {
	messages, err := m.extractMessagesFromState(stateUpdate.StateJson)
	if err != nil {
		return err
	}

	// Process messages from current conversation turn onwards
	startIndex := coordinator.GetConversationTurnStartIndex()

	var foundCompletion bool
	var displayedUsage bool

	for i := startIndex; i < len(messages); i++ {
		msg := messages[i]

		if global.Config.Verbose {
			m.renderer.RenderDebug("State message %d: type=%s, say=%s", i, msg.Type, msg.Say)
		}

		// Exit after we've seen a task completion & printed out the usage info
		if msg.Say == string(types.SayTypeCompletionResult) {
			foundCompletion = true
		}

		// Determine if message is ready to be displayed now
		shouldDisplay := true

		switch {
		case msg.Say == string(types.SayTypeAPIReqStarted):
			shouldDisplay = false
			apiInfo := types.APIRequestInfo{Cost: -1}
			if err := json.Unmarshal([]byte(msg.Text), &apiInfo); err == nil && apiInfo.Cost >= 0 {
				shouldDisplay = true
				displayedUsage = true
			}
		}

		// Skip if message is partial, except for a specific edge case
		if msg.Partial {
			// Exception: display if type=say, text="", say="text"
			if msg.IsSay() && msg.Text == "" && msg.Say == string(types.SayTypeText) {
				shouldDisplay = true
			} else {
				shouldDisplay = false
			}
		}

		// Display valid messages, exit as soon as we hit a non-valid message
		if shouldDisplay {
			coordinator.CompleteTurn(i + 1) // Mark the message as complete as soon as we print it
			m.displayMessage(msg, false, false, i)
		} else {
			break
		}
	}

	// We only want to exit after we've displayed the usage, for the case of seeing completion result
	if completionChan != nil && foundCompletion && displayedUsage {
		completionChan <- true
	}

	return nil
}

// processStateUpdate processes state updates and supports logic for handling task competion markers
func (m *Manager) processStateUpdate(stateUpdate *cline.State, coordinator *StreamCoordinator, completionChan chan bool) error {
	messages, err := m.extractMessagesFromState(stateUpdate.StateJson)
	if err != nil {
		return err
	}

	// Process messages from current conversation turn onwards
	startIndex := coordinator.GetConversationTurnStartIndex()

	var foundCompletion bool
	var displayedUsage bool

	for i := startIndex; i < len(messages); i++ {
		msg := messages[i]

		if global.Config.Verbose {
			m.renderer.RenderDebug("State message %d: type=%s, say=%s", i, msg.Type, msg.Say)
		}

		// Exit after we've seen a task completion & printed out the usage info
		if msg.Say == string(types.SayTypeCompletionResult) {
			foundCompletion = true
		}

		// Currently handling a subset of message types for displaying
		switch {
		case msg.Say == string(types.SayTypeUserFeedback):
			if !coordinator.IsProcessedInCurrentTurn("user_msg") {
				m.displayMessage(msg, false, false, i)
				coordinator.MarkProcessedInCurrentTurn("user_msg")
			}

		case msg.Say == string(types.SayTypeCheckpointCreated):
			if !coordinator.IsProcessedInCurrentTurn("checkpoint") {
				m.displayMessage(msg, false, false, i)
				coordinator.MarkProcessedInCurrentTurn("checkpoint")
			}

		case msg.Say == string(types.SayTypeAPIReqStarted):
			apiInfo := types.APIRequestInfo{Cost: -1}
			if err := json.Unmarshal([]byte(msg.Text), &apiInfo); err == nil && apiInfo.Cost >= 0 {
				fmt.Println() // adds a separator between cline message and usage message
				m.displayMessage(msg, false, false, i)
				coordinator.CompleteTurn(len(messages))
				displayedUsage = true
			}
		}
	}

	// We only want to exit after we've displayed the usage, for the case of seeing completion result
	if completionChan != nil && foundCompletion && displayedUsage {
		completionChan <- true
	}

	return nil
}

// handlePartialMessageStream handles the SubscribeToPartialMessage stream for streaming assistant text
func (m *Manager) handlePartialMessageStream(ctx context.Context, coordinator *StreamCoordinator, errChan chan error) {
	partialStream, err := m.client.Ui.SubscribeToPartialMessage(ctx, &cline.EmptyRequest{})
	if err != nil {
		errChan <- fmt.Errorf("failed to subscribe to partial messages: %w", err)
		return
	}

	for {
		select {
		case <-ctx.Done():
			return
		default:
			protoMsg, err := partialStream.Recv()
			if err != nil {
				m.renderer.RenderDebug("Partial stream receive error: %v", err)
				errChan <- fmt.Errorf("failed to receive partial message: %w", err)
				return
			}

			// Convert proto message to our Message struct
			msg := types.ConvertProtoToMessage(protoMsg)

			// Debug: Log received message (always show for debugging)
			m.renderer.RenderDebug("Received streaming message: type=%s, partial=%v, text_len=%d",
				msg.Type, msg.Partial, len(msg.Text))

			// Handle the message with streaming support for de-dupping
			if err := m.handleStreamingMessage(msg); err != nil {
				m.renderer.RenderDebug("Error handling streaming message: %v", err)
			}
		}
	}
}

// handleStreamingMessage handles a streaming message
func (m *Manager) handleStreamingMessage(msg *types.ClineMessage) error {
	// Debug: Always log what we're processing
	m.renderer.RenderDebug("Processing message: timestamp=%d, partial=%v, type=%s, text_preview=%s",
		msg.Timestamp, msg.Partial, msg.Type, m.truncateText(msg.Text, 50))

	// Use streaming display which handles deduplication internally
	if err := m.streamingDisplay.HandlePartialMessage(msg); err != nil {
		m.renderer.RenderDebug("Streaming display failed, using fallback: %v", err)
		// Fallback to regular display
		return m.displayMessage(msg, true, false, -1)
	}

	return nil
}

// truncateText truncates text for debug display
func (m *Manager) truncateText(text string, maxLen int) string {
	if len(text) <= maxLen {
		return text
	}
	return text[:maxLen] + "..."
}

// displayMessage displays a single message using the handler system
func (m *Manager) displayMessage(msg *types.ClineMessage, isLast, isPartial bool, messageIndex int) error {
	if global.Config.OutputFormat == "json" {
		return m.outputMessageAsJSON(msg)
	} else {
		dc := &handlers.DisplayContext{
			State:        m.state,
			Renderer:     m.renderer,
			IsLast:       isLast,
			IsPartial:    isPartial,
			MessageIndex: messageIndex,
		}

		return m.handlerRegistry.Handle(msg, dc)
	}
}

// outputMessageAsJSON prints a single cline message as json
func (m *Manager) outputMessageAsJSON(msg *types.ClineMessage) error {
	jsonBytes, err := json.MarshalIndent(msg, "", "  ")
	if err != nil {
		return fmt.Errorf("failed to marshal message as JSON: %w", err)
	}

	fmt.Println(string(jsonBytes))
	return nil
}

// getCurrentMessageCount gets the current message count without displaying messages
func (m *Manager) getCurrentMessageCount(ctx context.Context) (int, error) {
	state, err := m.client.State.GetLatestState(ctx, &cline.EmptyRequest{})
	if err != nil {
		return 0, fmt.Errorf("failed to get state: %w", err)
	}

	messages, err := m.extractMessagesFromState(state.StateJson)
	if err != nil {
		return 0, fmt.Errorf("failed to extract messages: %w", err)
	}

	return len(messages), nil
}

// loadAndDisplayRecentHistory loads and displays recent conversation history and returns the total number of existing messages
func (m *Manager) loadAndDisplayRecentHistory(ctx context.Context) (int, error) {
	// Get the latest state which contains messages
	state, err := m.client.State.GetLatestState(ctx, &cline.EmptyRequest{})
	if err != nil {
		return 0, fmt.Errorf("failed to get state: %w", err)
	}

	// Parse the state JSON to extract messages
	messages, err := m.extractMessagesFromState(state.StateJson)
	if err != nil {
		return 0, fmt.Errorf("failed to extract messages: %w", err)
	}

	if len(messages) == 0 {
		fmt.Println("No conversation history found.")
		return 0, nil
	}

	// Show only the last 100 messages by default
	const maxHistoryMessages = 100
	totalMessages := len(messages)
	startIndex := 0

	if totalMessages > maxHistoryMessages {
		startIndex = totalMessages - maxHistoryMessages
		fmt.Printf("--- Conversation history (%d of %d messages) ---\n", maxHistoryMessages, totalMessages)
	} else {
		fmt.Printf("--- Conversation history (%d messages) ---\n", totalMessages)
	}

	// Display recent messages
	for i := startIndex; i < len(messages); i++ {
		msg := messages[i]

		// Display the message
		m.displayMessage(msg, false, false, i)
	}

	// Return the total number of messages in the conversation
	return totalMessages, nil
}

// extractMessagesFromState parses the state JSON and extracts messages
func (m *Manager) extractMessagesFromState(stateJson string) ([]*types.ClineMessage, error) {
	return types.ExtractMessagesFromStateJSON(stateJson)
}

// GetState returns the current conversation state
func (m *Manager) GetState() *types.ConversationState {
	return m.state
}

// Cleanup cleans up resources
func (m *Manager) Cleanup() {
	// Clean up streaming display resources if needed
	if m.streamingDisplay != nil {
		m.streamingDisplay.Cleanup()
	}
}<|MERGE_RESOLUTION|>--- conflicted
+++ resolved
@@ -143,16 +143,10 @@
 
 	// Create task request
 	req := &cline.NewTaskRequest{
-<<<<<<< HEAD
 		Text:         prompt,
 		Images:       images,
 		Files:        files,
 		TaskSettings: taskSettings,
-=======
-		Text:   prompt,
-		Images: images,
-		Files:  files,
->>>>>>> a85acf88
 	}
 
 	resp, err := m.client.Task.NewTask(ctx, req)
