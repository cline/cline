package main

import (
	"context"
	"encoding/json"
	"fmt"
	"io"
	"os"
	"strings"

	"github.com/charmbracelet/huh"
	"github.com/charmbracelet/lipgloss"
	"github.com/cline/cli/pkg/cli"
	"github.com/cline/cli/pkg/cli/auth"
	"github.com/cline/cli/pkg/cli/display"
	"github.com/cline/cli/pkg/cli/global"
	"github.com/cline/cli/pkg/common"
	"github.com/cline/grpc-go/cline"
	"github.com/spf13/cobra"
)

var (
	coreAddress  string
	verbose      bool
	outputFormat string

	// Task creation flags (for root command)
	images   []string
	files    []string
	mode     string
	settings []string
	yolo     bool
	oneshot  bool
)

func main() {
	rootCmd := &cobra.Command{
		Use:   "cline [prompt]",
		Short: "Cline CLI - AI-powered coding assistant",
		Long: `A command-line interface for interacting with Cline AI coding assistant.

Start a new task by providing a prompt:
  cline "Create a new Python script that prints hello world"

Or pipe a prompt via stdin:
  echo "Create a todo app" | cline
  cat prompt.txt | cline --yolo

Or run with no arguments to enter interactive mode:
  cline

This CLI also provides task management, configuration, and monitoring capabilities.

For detailed documentation including all commands, options, and examples,
see the manual page: man cline`,
		Args: cobra.ArbitraryArgs,
		PersistentPreRunE: func(cmd *cobra.Command, args []string) error {
			if outputFormat != "rich" && outputFormat != "json" && outputFormat != "plain" {
				return fmt.Errorf("invalid output format '%s': must be one of 'rich', 'json', or 'plain'", outputFormat)
			}

			return global.InitializeGlobalConfig(&global.GlobalConfig{
				Verbose:      verbose,
				OutputFormat: outputFormat,
				CoreAddress:  coreAddress,
			})
		},
		RunE: func(cmd *cobra.Command, args []string) error {
			ctx := cmd.Context()

			var instanceAddress string

			// If --address flag not provided, start instance BEFORE getting prompt
			if !cmd.Flags().Changed("address") {
				if global.Config.Verbose {
					fmt.Println("Starting new Cline instance...")
				}
				instance, err := global.Clients.StartNewInstance(ctx)
				if err != nil {
					return fmt.Errorf("failed to start new instance: %w", err)
				}
				instanceAddress = instance.Address
				if global.Config.Verbose {
					fmt.Printf("Started instance at %s\n\n", instanceAddress)
				}

				// Set up cleanup on exit
				defer func() {
					if global.Config.Verbose {
						fmt.Println("\nCleaning up instance...")
					}
					registry := global.Clients.GetRegistry()
					if err := global.KillInstanceByAddress(context.Background(), registry, instanceAddress); err != nil {
						if global.Config.Verbose {
							fmt.Printf("Warning: Failed to clean up instance: %v\n", err)
						}
					}
				}()

				// Check if user has credentials configured
				if !isUserReadyToUse(ctx, instanceAddress) {
<<<<<<< HEAD
					// Create renderer for welcome messages
				renderer := display.NewRenderer(global.Config.OutputFormat)
				fmt.Printf("\n%s\n\n", renderer.Dim("Hey there! Looks like you're new here. Let's get you set up"))
=======
					fmt.Printf("\n\033[90mHey there! Looks like you're new here. Let's get you set up\033[0m\n\n")
>>>>>>> f116a632

					if err := auth.HandleAuthMenuNoArgs(ctx); err != nil {
						// Check if user cancelled - exit cleanly
						if err == huh.ErrUserAborted {
							return nil
						}
						return fmt.Errorf("auth setup failed: %w", err)
					}

					// Re-check after auth wizard
					if !isUserReadyToUse(ctx, instanceAddress) {
						return fmt.Errorf("credentials still not configured - please run 'cline auth' to complete setup")
					}

<<<<<<< HEAD
					fmt.Printf("\n%s\n\n", renderer.Dim("✓ Setup complete, you can now use the Cline CLI"))
=======
					fmt.Printf("\n\033[90m✓ Setup complete, you can now use the Cline CLI\033[0m\n\n")
>>>>>>> f116a632
				}
			} else {
				// User specified --address flag, use that
				instanceAddress = coreAddress
			}

			// Get content from both args and stdin
			prompt, err := getContentFromStdinAndArgs(args)
			if err != nil {
				return fmt.Errorf("failed to read prompt: %w", err)
			}

			// If no prompt from args or stdin, show interactive input
			if prompt == "" {
				// Pass the mode flag to banner so it shows correct mode
				prompt, err = promptForInitialTask(ctx, instanceAddress, mode)
				if err != nil {
					// Check if user cancelled - exit cleanly without error
					if err == huh.ErrUserAborted {
						return nil
					}
					return err
				}
				if prompt == "" {
					return fmt.Errorf("prompt required")
				}
			}

			// If oneshot mode, force plan mode and yolo
			if oneshot {
				mode = "plan"
				yolo = true
			}

			return cli.CreateAndFollowTask(ctx, prompt, cli.TaskOptions{
				Images:   images,
				Files:    files,
				Mode:     mode,
				Settings: settings,
				Yolo:     yolo,
				Address:  instanceAddress,
				Verbose:  verbose,
			})
		},
	}

	rootCmd.PersistentFlags().StringVar(&coreAddress, "address", fmt.Sprintf("localhost:%d", common.DEFAULT_CLINE_CORE_PORT), "Cline Core gRPC address")
	rootCmd.PersistentFlags().BoolVarP(&verbose, "verbose", "v", false, "verbose output")
	rootCmd.PersistentFlags().StringVarP(&outputFormat, "output-format", "F", "rich", "output format (rich|json|plain)")

	// Task creation flags (only apply when using root command with prompt)
	rootCmd.Flags().StringSliceVarP(&images, "image", "i", nil, "attach image files")
	rootCmd.Flags().StringSliceVarP(&files, "file", "f", nil, "attach files")
	rootCmd.Flags().StringVarP(&mode, "mode", "m", "plan", "mode (act|plan) - defaults to plan")
	rootCmd.Flags().StringSliceVarP(&settings, "setting", "s", nil, "task settings (key=value format)")
	rootCmd.Flags().BoolVarP(&yolo, "yolo", "y", false, "enable yolo mode (non-interactive)")
	rootCmd.Flags().BoolVar(&yolo, "no-interactive", false, "enable yolo mode (non-interactive)")
	rootCmd.Flags().BoolVarP(&oneshot, "oneshot", "o", false, "full autonomous mode")

	rootCmd.AddCommand(cli.NewTaskCommand())
	rootCmd.AddCommand(cli.NewInstanceCommand())
	rootCmd.AddCommand(cli.NewConfigCommand())
	rootCmd.AddCommand(cli.NewVersionCommand())
	rootCmd.AddCommand(cli.NewAuthCommand())
	rootCmd.AddCommand(cli.NewLogsCommand())
	rootCmd.AddCommand(cli.NewDoctorCommand())

	if err := rootCmd.ExecuteContext(context.Background()); err != nil {
		os.Exit(1)
	}
}

func promptForInitialTask(ctx context.Context, instanceAddress, modeFlag string) (string, error) {
	// Show session banner before the initial input
	showSessionBanner(ctx, instanceAddress, modeFlag)

	var prompt string

	// Create custom theme with mode-colored cursor and title
	theme := huh.ThemeCharm()

	// Set cursor and title color based on mode
	modeColor := lipgloss.Color("3") // Yellow for plan
	if modeFlag == "act" {
		modeColor = lipgloss.Color("39") // Blue for act
	}

	theme.Focused.TextInput.Cursor = theme.Focused.TextInput.Cursor.Foreground(modeColor)
	theme.Focused.Title = theme.Focused.Title.Foreground(modeColor)

	form := huh.NewForm(
		huh.NewGroup(
			huh.NewText().
				Title("Start a new Cline task").
				Description("What would you like Cline to help you with?").
				Placeholder("e.g., Create a REST API with authentication...").
				Lines(5).
				Value(&prompt),
		),
	).WithWidth(48).WithTheme(theme)

	err := form.Run()
	if err != nil {
		// Check if user cancelled with Control-C
		if err == huh.ErrUserAborted {
			// Return a special error that indicates clean cancellation
			// This allows deferred cleanup to run
			return "", huh.ErrUserAborted
		}
		return "", err
	}

	return strings.TrimSpace(prompt), nil
}

// showSessionBanner displays session info before initial prompt
func showSessionBanner(ctx context.Context, instanceAddress, modeFlag string) {
	bannerInfo := display.BannerInfo{
		Version: global.CliVersion,
		Mode:    modeFlag, // Use the mode from command flag, not state
	}

	// If mode is empty, default to "plan"
	if bannerInfo.Mode == "" {
		bannerInfo.Mode = "plan"
	}

	// Get current working directory (this is what Cline will use)
	if cwd, err := os.Getwd(); err == nil {
		bannerInfo.Workdir = cwd
	}

	// Get provider/model using auth functions (same logic as auth menu)
	manager, err := cli.NewTaskManagerForAddress(ctx, instanceAddress)
	if err == nil {
		if providerList, err := auth.GetProviderConfigurations(ctx, manager); err == nil {
			// Show provider/model for the mode we'll be using
			var providerDisplay *auth.ProviderDisplay
			if bannerInfo.Mode == "plan" && providerList.PlanProvider != nil {
				providerDisplay = providerList.PlanProvider
			} else if bannerInfo.Mode == "act" && providerList.ActProvider != nil {
				providerDisplay = providerList.ActProvider
			}

			if providerDisplay != nil {
				bannerInfo.Provider = auth.GetProviderIDForEnum(providerDisplay.Provider)
				bannerInfo.ModelID = providerDisplay.ModelID
			}
		}
	}

	// Render and display banner
	banner := display.RenderSessionBanner(bannerInfo)
	fmt.Println(banner)
	fmt.Println() // Extra spacing before form
}

// isUserReadyToUse checks if the user has completed initial setup
// Returns true if welcomeViewCompleted flag is set OR user is authenticated
// Matches extension logic: welcomeViewCompleted = Boolean(globalState.welcomeViewCompleted || user?.uid)
func isUserReadyToUse(ctx context.Context, instanceAddress string) bool {
	manager, err := cli.NewTaskManagerForAddress(ctx, instanceAddress)
	if err != nil {
		return false
	}

	// Get state
	state, err := manager.GetClient().State.GetLatestState(ctx, &cline.EmptyRequest{})
	if err != nil {
		return false
	}

	// Parse state JSON
	stateMap := make(map[string]interface{})
	if err := json.Unmarshal([]byte(state.StateJson), &stateMap); err != nil {
		return false
	}

	// Check 1: welcomeViewCompleted flag
	if welcomeCompleted, ok := stateMap["welcomeViewCompleted"].(bool); ok && welcomeCompleted {
		return true
	}

	// Check 2: Is user authenticated? (matches extension's || user?.uid check)
	if userInfo, ok := stateMap["userInfo"].(map[string]interface{}); ok {
		if uid, ok := userInfo["uid"].(string); ok && uid != "" {
			return true
		}
	}

	return false
}

// getContentFromStdinAndArgs reads content from both command line args and stdin, and combines them
func getContentFromStdinAndArgs(args []string) (string, error) {
	var content strings.Builder

	// Add command line args first (if any)
	if len(args) > 0 {
		content.WriteString(strings.Join(args, " "))
	}

	// Check if stdin has data
	stat, err := os.Stdin.Stat()
	if err != nil {
		return "", fmt.Errorf("failed to stat stdin: %w", err)
	}

	// Check if data is being piped to stdin
	if (stat.Mode() & os.ModeCharDevice) == 0 {
		// Only try to read if there's actually data available
		if stat.Size() > 0 {
			stdinBytes, err := io.ReadAll(os.Stdin)
			if err != nil {
				return "", fmt.Errorf("failed to read from stdin: %w", err)
			}

			stdinContent := strings.TrimSpace(string(stdinBytes))
			if stdinContent != "" {
				if content.Len() > 0 {
					content.WriteString(" ")
				}
				content.WriteString(stdinContent)
			}
		}
	}

	return content.String(), nil
}<|MERGE_RESOLUTION|>--- conflicted
+++ resolved
@@ -99,13 +99,9 @@
 
 				// Check if user has credentials configured
 				if !isUserReadyToUse(ctx, instanceAddress) {
-<<<<<<< HEAD
 					// Create renderer for welcome messages
-				renderer := display.NewRenderer(global.Config.OutputFormat)
-				fmt.Printf("\n%s\n\n", renderer.Dim("Hey there! Looks like you're new here. Let's get you set up"))
-=======
-					fmt.Printf("\n\033[90mHey there! Looks like you're new here. Let's get you set up\033[0m\n\n")
->>>>>>> f116a632
+					renderer := display.NewRenderer(global.Config.OutputFormat)
+					fmt.Printf("\n%s\n\n", renderer.Dim("Hey there! Looks like you're new here. Let's get you set up"))
 
 					if err := auth.HandleAuthMenuNoArgs(ctx); err != nil {
 						// Check if user cancelled - exit cleanly
@@ -120,11 +116,7 @@
 						return fmt.Errorf("credentials still not configured - please run 'cline auth' to complete setup")
 					}
 
-<<<<<<< HEAD
 					fmt.Printf("\n%s\n\n", renderer.Dim("✓ Setup complete, you can now use the Cline CLI"))
-=======
-					fmt.Printf("\n\033[90m✓ Setup complete, you can now use the Cline CLI\033[0m\n\n")
->>>>>>> f116a632
 				}
 			} else {
 				// User specified --address flag, use that
