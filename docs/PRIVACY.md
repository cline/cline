# Cline Privacy Policy

Cline Bot Inc. ("Cline," "we," "our," and/or "us") values the privacy of individuals who use our VS Code extension and related services (collectively, our "Services"). This privacy policy explains how we collect, use, and disclose information from users of our Services.

## Key Points

-   Cline operates entirely client-side as a VS Code extension
-   No code or data is collected, stored, or transmitted to Cline's servers
-   Your data is only sent to your chosen AI provider (e.g., Anthropic, OpenAI) when you explicitly request assistance
-   All processing happens locally on your machine
-   API keys are stored securely in VS Code's built-in settings storage
-   Telemetry is collected anonymously via PostHog if the user opts in

## Information We Process

### A. Information You Provide

-   **API Keys**: When you choose to use certain AI model providers (OpenRouter, Anthropic, OpenAI, etc.), you provide API keys. These are stored securely and locally in your VS Code settings.
-   **Communications**: If you contact us directly (e.g., via Discord or email), we may receive information like your name, email address, and message contents.

### B. Information Processing

Cline functions solely as a client-side VS Code extension that facilitates communication between your editor and your chosen AI model provider:

1. **File Contents**:

    - Only sent to your chosen AI provider when you explicitly request assistance
    - Never stored or transmitted to Cline's servers
    - Only the specific files/content you select are included

2. **Terminal Commands**:

    - Processed entirely locally on your machine
    - Require explicit user confirmation before execution
    - No command history is transmitted to Cline

3. **Browser Integration**:
    - Screenshots and console logs are processed locally
    - Temporary data is cleared after task completion

## Data Security

1. **Local-Only Processing**:

    - All operations happen on your local machine
<<<<<<< HEAD
    - No central servers or data collection by default
    - Anonymous telemetry and usage statistics are only collected if you explicitly opt in
=======
    - No central servers or data collection
    - No telemetry or usage statistics gathered unless the user opts in
>>>>>>> 93856ab3
    - No account creation required

2. **API Key Security**:

    - Stored using VS Code's secure settings storage system
    - Never transmitted to Cline's servers
    - You can remove/modify keys at any time

3. **User Control**:
    - Explicit approval required for file changes
    - Terminal commands require confirmation
    - Browser actions need explicit permission
    - You control which AI provider to use

## Communication with AI Providers

When you request assistance:

1. Selected content is sent directly to your chosen AI provider
2. No data passes through Cline's servers
3. Provider's own privacy policy applies to this communication:
    - [Anthropic Privacy Policy](https://www.anthropic.com/privacy)
    - [OpenAI Privacy Policy](https://openai.com/privacy)
    - [OpenRouter Privacy Policy](https://openrouter.ai/privacy)

## Error Handling & Debugging

-   Error logs are processed locally
-   No automatic error reporting to Cline
    - Optional anonymous telemetry and error reporting via PostHog if you opt in
-   You control what information to include when manually reporting issues

## Children's Privacy

We do not knowingly collect, maintain, or use personal information from children under 18 years of age, and no part of our Service(s) is directed to children. If you learn that a child has provided us with personal information in violation of this Privacy Policy, then you may alert us at support@cline.bot.

## Changes to Privacy Policy

We will post any changes to this policy on our GitHub repository. Significant changes will be announced in our Discord community.

## Security Concerns & Auditing

-   Cline is open source and available for security audit
-   Our client-side architecture ensures no central point of data collection
-   You can inspect exactly what data is being sent to AI providers
-   Enterprise users can implement additional access controls through VS Code

## Telemetry & Usage Statistics

If you choose to opt in to anonymous telemetry:

-   Basic usage statistics and error reports are collected via PostHog
-   A stable, anonymous identifier (VS Code's `machineId`) is used to understand unique usage patterns
    - This identifier is not linked to any personal information
    - It helps us understand how features are used across sessions
    - It cannot be used to identify you personally
-   All data is anonymized and cannot be linked to individual users
-   No code content or sensitive information is ever included
-   You can opt out at any time through:
    - VS Code Settings > Cline > Enable Telemetry
    - VS Code Settings > Telemetry > Telemetry Level (setting this to anything other than "all" will disable Cline's telemetry)
-   Collected data helps us improve the extension's functionality and stability

## Contact Us

For privacy-related questions or concerns:

-   Open an issue on our [GitHub repository](https://github.com/cline/cline)
-   Join our [Discord community](https://discord.gg/cline)
-   Email: support@cline.bot<|MERGE_RESOLUTION|>--- conflicted
+++ resolved
@@ -43,13 +43,9 @@
 1. **Local-Only Processing**:
 
     - All operations happen on your local machine
-<<<<<<< HEAD
-    - No central servers or data collection by default
-    - Anonymous telemetry and usage statistics are only collected if you explicitly opt in
-=======
+
     - No central servers or data collection
     - No telemetry or usage statistics gathered unless the user opts in
->>>>>>> 93856ab3
     - No account creation required
 
 2. **API Key Security**:
