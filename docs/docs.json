{
	"$schema": "https://mintlify.com/docs.json",
	"theme": "linden",
	"name": "Cline",
	"description": "AI-powered coding assistant for VSCode",
	"colors": {
		"primary": "#9D4EDD",
		"light": "#F0E6FF",
		"dark": "#000000"
	},
	"logo": {
		"light": "/assets/robot_panel_light.png",
		"dark": "/assets/robot_panel_dark.png"
	},
	"favicon": {
		"light": "/assets/robot_panel_light.png",
		"dark": "/assets/robot_panel_dark.png"
	},
	"background": {
		"color": {
			"light": "#F0E6FF",
			"dark": "#000000"
		},
		"decoration": "gradient"
	},
	"styling": {
		"eyebrows": "breadcrumbs",
		"codeblocks": "system"
	},
	"appearance": {
		"default": "system",
		"strict": false
	},
	"fonts": {
		"family": "Roboto",
		"weight": 400
	},
	"navbar": {
		"links": [
			{
				"label": "GitHub",
				"href": "https://github.com/cline/cline"
			},
			{
				"label": "Discord",
				"href": "https://discord.gg/cline"
			}
		],
		"primary": {
			"type": "button",
			"label": "Install Cline",
			"href": "https://cline.bot/install?utm_source=website&utm_medium=header"
		}
	},
	"navigation": {
		"groups": [
			{
				"group": "Getting Started",
				"pages": [
					"getting-started/what-is-cline",
					"getting-started/model-selection-guide",
					"getting-started/installing-cline",
					"getting-started/task-management",
					"getting-started/understanding-context-management",
					{
						"group": "For New Coders",
						"pages": [
							"getting-started/for-new-coders",
							"getting-started/installing-dev-essentials"
						]
					}
				]
			},
			{
				"group": "Improving Your Prompting Skills",
				"pages": [
					"prompting/prompt-engineering-guide",
					"prompting/cline-memory-bank"
				]
			},
			{
				"group": "Features",
				"pages": [
					"features/auto-approve",
					"features/checkpoints",
					"features/cline-rules",
					"features/drag-and-drop",
					"features/plan-and-act",
					"features/slash-commands/workflows",
					"features/focus-chain",
					"features/auto-compact",
					"features/editing-messages",
					{
						"group": "@ Mentions",
						"pages": [
							"features/at-mentions/overview",
							"features/at-mentions/file-mentions",
							"features/at-mentions/terminal-mentions",
							"features/at-mentions/problem-mentions",
							"features/at-mentions/git-mentions",
							"features/at-mentions/url-mentions"
						]
					},
					{
						"group": "Slash Commands",
						"pages": [
							"features/slash-commands/new-task",
							"features/slash-commands/new-rule",
							"features/slash-commands/smol",
							"features/slash-commands/report-bug",
							"features/slash-commands/deep-planning"
						]
					},
					{
						"group": "Commands & Shortcuts",
						"pages": [
							"features/commands-and-shortcuts/overview",
							"features/commands-and-shortcuts/code-commands",
							"features/commands-and-shortcuts/terminal-integration",
							"features/commands-and-shortcuts/git-integration",
							"features/commands-and-shortcuts/keyboard-shortcuts"
						]
					}
				]
			},
			{
				"group": "Exploring Cline's Tools",
				"pages": [
					"exploring-clines-tools/cline-tools-guide",
					"exploring-clines-tools/new-task-tool",
					"exploring-clines-tools/remote-browser-support"
				]
			},
			{
				"group": "Enterprise Solutions",
				"pages": [
					"enterprise-solutions/cloud-provider-integration",
					"enterprise-solutions/custom-instructions",
					"enterprise-solutions/mcp-servers",
					"enterprise-solutions/security-concerns"
				]
			},
			{
				"group": "MCP Servers",
				"pages": [
					"mcp/mcp-overview",
					"mcp/adding-mcp-servers-from-github",
					"mcp/configuring-mcp-servers",
					"mcp/connecting-to-a-remote-server",
					"mcp/mcp-marketplace",
					"mcp/mcp-server-development-protocol",
					"mcp/mcp-transport-mechanisms"
				]
			},
			{
				"group": "Provider Configuration",
				"pages": [
					"provider-config/anthropic",
					"provider-config/claude-code",
					{
						"group": "AWS Bedrock",
						"pages": [
							"provider-config/aws-bedrock/api-key",
							"provider-config/aws-bedrock/iam-credentials",
							"provider-config/aws-bedrock/cli-profile"
						]
					},
					"provider-config/gcp-vertex-ai",
					"provider-config/litellm-and-cline-using-codestral",
					"provider-config/vscode-language-model-api",
					"provider-config/xai-grok",
					"provider-config/mistral-ai",
					"provider-config/deepseek",
<<<<<<< HEAD
					"provider-config/groq",
					"provider-config/cerebras",
					"provider-config/doubao",
					"provider-config/fireworks",
					"provider-config/zai",
=======
					"provider-config/fireworks-ai",
>>>>>>> 58ce2366
					"provider-config/ollama",
					"provider-config/openai",
					"provider-config/openai-compatible",
					"provider-config/openrouter",
					"provider-config/sap-aicore",
					"provider-config/vercel-ai-gateway",
					"provider-config/requesty"
				]
			},
			{
				"group": "Running Models Locally",
				"pages": [
					"running-models-locally/read-me-first",
					"running-models-locally/lm-studio",
					"running-models-locally/ollama"
				]
			},
			{
				"group": "Troubleshooting",
				"pages": [
					"troubleshooting/terminal-quick-fixes",
					"troubleshooting/terminal-integration-guide"
				]
			},
			{
				"group": "More Info",
				"pages": [
					"more-info/telemetry"
				]
			}
		]
	},
	"footer": {
		"socials": {
			"x": "https://x.com/cline",
			"github": "https://github.com/cline/cline",
			"discord": "https://discord.gg/cline"
		}
	},
	"anchors": [
		{
			"name": "What is Cline",
			"icon": "house",
			"url": "getting-started/what-is-cline"
		}
	],
	"search": {
		"prompt": "Search Cline documentation..."
	},
	"contextual": {
		"options": [
			"copy"
		]
	}
}<|MERGE_RESOLUTION|>--- conflicted
+++ resolved
@@ -171,15 +171,11 @@
 					"provider-config/xai-grok",
 					"provider-config/mistral-ai",
 					"provider-config/deepseek",
-<<<<<<< HEAD
 					"provider-config/groq",
 					"provider-config/cerebras",
 					"provider-config/doubao",
 					"provider-config/fireworks",
 					"provider-config/zai",
-=======
-					"provider-config/fireworks-ai",
->>>>>>> 58ce2366
 					"provider-config/ollama",
 					"provider-config/openai",
 					"provider-config/openai-compatible",
