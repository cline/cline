# 🚀 MCP Quickstart Guide

## ❓ What's an MCP Server?

Think of MCP servers as special helpers that give Cline extra powers! They let Cline do cool things like fetch web pages or work with your files.

## ⚠️ IMPORTANT: System Requirements

STOP! Before proceeding, you MUST verify these requirements:

### Required Software

-   ✅ Latest Node.js (v18 or newer)

    -   Check by running: `node --version`
    -   Install from: <https://nodejs.org/>

-   ✅ Latest Python (v3.8 or newer)

    -   Check by running: `python --version`
    -   Install from: <https://python.org/>

-   ✅ UV Package Manager
    -   After installing Python, run: `pip install uv`
    -   Verify with: `uv --version`

❗ If any of these commands fail or show older versions, please install/update before continuing!

⚠️ If you run into other errors, see the "Troubleshooting" section below.

## 🎯 Quick Steps (Only After Requirements Are Met!)

### 1. 🛠️ Install Your First MCP Server

1. From the Cline extension, click the `MCP Server` tab
1. Click the `Edit MCP Settings` button

<<<<<<< HEAD
 <img src="https://github.com/user-attachments/assets/abf908b1-be98-4894-8dc7-ef3d27943a47" alt="MCP Server Panel" width="400" />
=======
    <img src="https://github.com/user-attachments/assets/abf908b1-be98-4894-8dc7-ef3d27943a47" alt="MCP Server Panel" width="400" />
>>>>>>> 52bb98fd

1. The MCP settings files should be display in a tab in VS Code.
1. Replce the file's contents with this code:

For Windows:

```json
{
	"mcpServers": {
		"mcp-installer": {
			"command": "cmd.exe",
			"args": ["/c", "npx", "-y", "@anaisbetts/mcp-installer"]
		}
	}
}
```

For Mac and Linux:

```json
{
	"mcpServers": {
		"mcp-installer": {
			"command": "npx",
			"args": ["@anaisbetts/mcp-installer"]
		}
	}
}
```

After saving the file:

1. Cline will detect the change automatically
2. The MCP installer will be downloaded and installed
3. Cline will start the MCP installer
4. You'll see the server status in Cline's MCP settings UI:

<img src="https://github.com/user-attachments/assets/2abbb3de-e902-4ec2-a5e5-9418ed34684e" alt="MCP Server Panel with Installer" width="400" />

## 🤔 What Next?

Now that you have the MCP installer, you can ask Cline to add more servers from:

1. NPM Registry: <https://www.npmjs.com/search?q=%40modelcontextprotocol>
2. Python Package Index: <https://pypi.org/search/?q=mcp+server-&o=>

For example, you can ask Cline to install the `mcp-server-fetch` package found on the Python Package Index:

```bash
"install the MCP server named `mcp-server-fetch`
- ensure the mcp settings are updated.
- use uvx or python to run the server."
```

You should witness Cline:

1. Install the `mcp-server-fetch` python package
1. Update the mcp setting json file
1. Start the server and start the server

The mcp seetings file should now look like this:

_For a Windows machine:_

```json
{
	"mcpServers": {
		"mcp-installer": {
			"command": "cmd.exe",
			"args": ["/c", "npx", "-y", "@anaisbetts/mcp-installer"]
		},
		"mcp-server-fetch": {
			"command": "uvx",
			"args": ["mcp-server-fetch"]
		}
	}
}
```

You you can always check the status of your server by going to clients MCP server tab. See the image above

That's it! 🎉 You've just given Cline some awesome new abilities!

## 📝 Troubleshooting

### 1. I'm Using `asdf` and Get "unknown command: npx"

There is some slightly bad news. You should still be able to get things to work, but will have to do a bit more manual work unless MCP server packaging evolves a bit. One option is to uninstall `asdf` , but we will assume you do not want to do that.

Instead, you will need to follow the instructions above to "Edit MCP Settings". Then, as [this post](https://dev.to/cojiroooo/mcp-using-node-on-asdf-382n) describes, you need to add and "env" entry to each server's configs.

```json
"env": {
        "PATH": "/Users/<user_name>/.asdf/shims:/usr/bin:/bin",
        "ASDF_DIR": "<path_to_asdf_bin_dir>",
        "ASDF_DATA_DIR": "/Users/<user_name>/.asdf",
        "ASDF_NODEJS_VERSION": "<your_node_version>"
      }
```

The `path_to_asdf_bin_dir` can often be found in your shell config (e.g. `.zshrc`). If you are using Homebrew, you can use `echo ${HOMEBREW_PREFIX}` to find the start of the directory and then append `/opt/asdf/libexec`.

Now for some good news. While not perfect, you can get Cline to do this for you fairly reliably for subsequent server install. Add the following to your "Custom Instructions" in the Cline settings (top-right toolbar button):

> When installing MCP servers and editing the cline_mcp_settings.json, if the server requires use of `npx` as the command, you must copy the "env" entry from the "mcp-installer" entry and add it to the new entry. This is vital to getting the server to work properly when in use.

### 2. I'm Still Getting an Error When I Run the MCP Installer

If you're getting an error when you run the MCP installer, you can try the following:

-   Check the MCP settings file for errors
-   Read the MCP server's documentation to ensure the MCP setting file is using the correct command and arguments. 👈
-   Use a terminal and run the command with its arguments directly. This will allow you to see the same errors that Cline is seeing.<|MERGE_RESOLUTION|>--- conflicted
+++ resolved
@@ -35,11 +35,9 @@
 1. From the Cline extension, click the `MCP Server` tab
 1. Click the `Edit MCP Settings` button
 
-<<<<<<< HEAD
- <img src="https://github.com/user-attachments/assets/abf908b1-be98-4894-8dc7-ef3d27943a47" alt="MCP Server Panel" width="400" />
-=======
+
     <img src="https://github.com/user-attachments/assets/abf908b1-be98-4894-8dc7-ef3d27943a47" alt="MCP Server Panel" width="400" />
->>>>>>> 52bb98fd
+
 
 1. The MCP settings files should be display in a tab in VS Code.
 1. Replce the file's contents with this code:
