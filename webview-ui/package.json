{
	"name": "webview-ui",
	"version": "0.3.0",
	"private": true,
	"type": "module",
	"scripts": {
		"dev": "vite",
		"build": "tsc -b && vite build",
		"build:test": "tsc -b && vite build",
		"preview": "vite preview",
		"lint": "eslint .",
		"test": "vitest run",
		"test:watch": "vitest dev",
		"test:coverage": "vitest run --coverage"
	},
	"dependencies": {
		"@floating-ui/react": "^0.27.4",
		"@heroui/react": "^2.8.0-beta.2",
		"@vscode/webview-ui-toolkit": "^1.4.0",
		"debounce": "^2.1.1",
		"dompurify": "^3.2.4",
		"fast-deep-equal": "^3.1.3",
		"firebase": "^11.3.0",
		"framer-motion": "^12.7.4",
		"fuse.js": "^7.0.0",
		"fzf": "^0.5.2",
		"katex": "^0.16.22",
		"mermaid": "^11.4.1",
		"posthog-js": "^1.224.0",
		"pretty-bytes": "^6.1.1",
		"react": "^18.3.1",
		"react-countup": "^6.5.3",
		"react-dom": "^18.3.1",
		"react-remark": "^2.1.0",
		"react-textarea-autosize": "^8.5.7",
		"react-use": "^17.6.0",
		"react-virtuoso": "^4.12.3",
		"rehype-highlight": "^7.0.1",
<<<<<<< HEAD
		"rehype-katex": "^7.0.1",
		"remark-math": "^6.0.0",
		"styled-components": "^6.1.15"
=======
		"rehype-parse": "^9.0.1",
		"rehype-remark": "^10.0.1",
		"remark-stringify": "^11.0.0",
		"styled-components": "^6.1.15",
		"unified": "^11.0.5",
		"uuid": "^9.0.1"
>>>>>>> 4a768702
	},
	"devDependencies": {
		"@eslint/js": "^9.17.0",
		"@tailwindcss/vite": "^4.1.4",
		"@testing-library/jest-dom": "^6.6.3",
		"@testing-library/react": "^16.2.0",
		"@testing-library/user-event": "^14.6.1",
		"@types/dompurify": "^3.0.5",
		"@types/jest": "^29.5.14",
		"@types/katex": "^0.16.7",
		"@types/node": "^22.13.4",
		"@types/react": "^18.3.18",
		"@types/react-dom": "^18.3.5",
		"@types/uuid": "^9.0.8",
		"@types/vscode-webview": "^1.57.5",
		"@vitejs/plugin-react-swc": "^3.5.0",
		"@vitest/coverage-v8": "^3.0.9",
		"eslint": "^9.17.0",
		"eslint-plugin-react-hooks": "^5.0.0",
		"eslint-plugin-react-refresh": "^0.4.16",
		"globals": "^15.14.0",
		"jsdom": "^26.0.0",
		"tailwindcss": "^4.1.4",
		"typescript": "^5.7.3",
		"typescript-eslint": "^8.18.2",
		"vite": "^6.3.4",
		"vitest": "^3.0.5"
	}
}<|MERGE_RESOLUTION|>--- conflicted
+++ resolved
@@ -36,18 +36,14 @@
 		"react-use": "^17.6.0",
 		"react-virtuoso": "^4.12.3",
 		"rehype-highlight": "^7.0.1",
-<<<<<<< HEAD
 		"rehype-katex": "^7.0.1",
-		"remark-math": "^6.0.0",
-		"styled-components": "^6.1.15"
-=======
 		"rehype-parse": "^9.0.1",
 		"rehype-remark": "^10.0.1",
+		"remark-math": "^6.0.0",
 		"remark-stringify": "^11.0.0",
 		"styled-components": "^6.1.15",
 		"unified": "^11.0.5",
 		"uuid": "^9.0.1"
->>>>>>> 4a768702
 	},
 	"devDependencies": {
 		"@eslint/js": "^9.17.0",
