{
	"name": "webview-ui",
	"version": "0.1.0",
	"private": true,
	"dependencies": {
<<<<<<< HEAD
=======
		"@floating-ui/react": "^0.27.4",
>>>>>>> 8e12bdb0
		"@vscode/webview-ui-toolkit": "^1.4.0",
		"debounce": "^2.1.1",
		"fast-deep-equal": "^3.1.3",
		"fuse.js": "^7.0.0",
		"pretty-bytes": "^6.1.1",
		"react": "^18.3.1",
		"react-dom": "^18.3.1",
		"react-remark": "^2.1.0",
		"react-scripts": "^5.0.1",
		"react-textarea-autosize": "^8.5.3",
		"react-use": "^17.5.1",
		"react-virtuoso": "^4.7.13",
		"rehype-highlight": "^7.0.0",
		"rewire": "^7.0.0",
		"styled-components": "^6.1.13",
		"typescript": "^5.7.3",
		"web-vitals": "^2.1.4"
	},
	"overrides": {
		"typescript": "^5.7.3"
	},
	"scripts": {
		"start": "react-scripts start",
		"build": "node ./scripts/build-react-no-split.js",
		"test": "vitest run",
		"test:watch": "vitest dev",
		"eject": "react-scripts eject"
	},
	"eslintConfig": {
		"extends": [
			"react-app",
			"react-app/jest"
		]
	},
	"browserslist": {
		"production": [
			">0.2%",
			"not dead",
			"not op_mini all"
		],
		"development": [
			"last 1 chrome version",
			"last 1 firefox version",
			"last 1 safari version"
		]
	},
	"devDependencies": {
		"@testing-library/jest-dom": "^5.17.0",
		"@testing-library/react": "^15.0.6",
		"@testing-library/user-event": "^13.5.0",
<<<<<<< HEAD
		"@types/vscode-webview": "^1.57.5",
=======
>>>>>>> 8e12bdb0
		"@types/jest": "^27.5.2",
		"@types/node": "^20.x",
		"@types/react": "^18.3.3",
		"@types/react-dom": "^18.3.0",
<<<<<<< HEAD
		"jsdom": "^25.0.1",
		"vitest": "^2.1.8"
=======
		"@types/vscode-webview": "^1.57.5",
		"jsdom": "^25.0.1",
		"vitest": "^2.1.9"
>>>>>>> 8e12bdb0
	}
}<|MERGE_RESOLUTION|>--- conflicted
+++ resolved
@@ -3,10 +3,7 @@
 	"version": "0.1.0",
 	"private": true,
 	"dependencies": {
-<<<<<<< HEAD
-=======
 		"@floating-ui/react": "^0.27.4",
->>>>>>> 8e12bdb0
 		"@vscode/webview-ui-toolkit": "^1.4.0",
 		"debounce": "^2.1.1",
 		"fast-deep-equal": "^3.1.3",
@@ -57,21 +54,12 @@
 		"@testing-library/jest-dom": "^5.17.0",
 		"@testing-library/react": "^15.0.6",
 		"@testing-library/user-event": "^13.5.0",
-<<<<<<< HEAD
-		"@types/vscode-webview": "^1.57.5",
-=======
->>>>>>> 8e12bdb0
 		"@types/jest": "^27.5.2",
 		"@types/node": "^20.x",
 		"@types/react": "^18.3.3",
 		"@types/react-dom": "^18.3.0",
-<<<<<<< HEAD
-		"jsdom": "^25.0.1",
-		"vitest": "^2.1.8"
-=======
 		"@types/vscode-webview": "^1.57.5",
 		"jsdom": "^25.0.1",
 		"vitest": "^2.1.9"
->>>>>>> 8e12bdb0
 	}
 }