--- conflicted
+++ resolved
@@ -1,19 +1,11 @@
-<<<<<<< HEAD
-import { VSCodeButton } from "@vscode/webview-ui-toolkit/react"
-import { useEffect, useRef, useState } from "react"
-import { useExtensionState } from "../../context/ExtensionStateContext"
-import { vscode } from "../../utils/vscode"
-import styled from "styled-components"
-=======
 import { VSCodeButton, VSCodeCheckbox, VSCodeDropdown, VSCodeOption } from "@vscode/webview-ui-toolkit/react"
-import React, { useRef, useState } from "react"
+import React, { useEffect, useRef, useState } from "react"
 import { useClickAway } from "react-use"
 import styled from "styled-components"
 import { BROWSER_VIEWPORT_PRESETS } from "@shared/BrowserSettings"
 import { useExtensionState } from "@/context/ExtensionStateContext"
 import { vscode } from "@/utils/vscode"
 import { CODE_BLOCK_BG_COLOR } from "../common/CodeBlock"
->>>>>>> 807a4b36
 
 interface ConnectionInfo {
 	isConnected: boolean
