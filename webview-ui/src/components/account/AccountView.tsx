--- conflicted
+++ resolved
@@ -49,13 +49,9 @@
 	return (
 		<div className="fixed inset-0 flex flex-col overflow-hidden pt-[10px] pl-[20px]">
 			<div className="flex justify-between items-center mb-[17px] pr-[17px]">
-<<<<<<< HEAD
-				<h3 className={cn("text-(--vscode-foreground) m-0", titleColor)}>Account</h3>
-=======
-				<h3 className="m-0" style={{ color: titleColor }}>
+				<h3 className={cn("text-(--vscode-foreground) m-0", titleColor)}>
 					Account {environment !== "production" ? ` - ${environment} environment` : ""}
 				</h3>
->>>>>>> 89bf81f7
 				<VSCodeButton onClick={onDone}>Done</VSCodeButton>
 			</div>
 			<div className="grow overflow-hidden pr-[8px] flex flex-col">
@@ -322,25 +318,15 @@
 						{/* {user.photoUrl ? (
 								<img src={user.photoUrl} alt="Profile" className="size-16 rounded-full mr-4" />
 							) : ( */}
-<<<<<<< HEAD
-						<div className="size-16 rounded-full bg-(--vscode-button-background) flex items-center justify-center text-2xl text-(--vscode-button-foreground) mr-4">
-=======
-						<div className="size-16 rounded-full bg-button-background flex items-center justify-center text-2xl text-[var(--vscode-button-foreground)] mr-4">
->>>>>>> 89bf81f7
+						<div className="size-16 rounded-full bg-button-background flex items-center justify-center text-2xl text-button-foreground mr-4">
 							{displayName?.[0] || email?.[0] || "?"}
 						</div>
 						{/* )} */}
 
 						<div className="flex flex-col">
-<<<<<<< HEAD
-							{displayName && <h2 className="text-(--vscode-foreground) m-0 text-lg font-medium">{displayName}</h2>}
-=======
-							{displayName && (
-								<h2 className="text-foreground m-0 text-lg font-medium flex items-center">{displayName}</h2>
-							)}
->>>>>>> 89bf81f7
-
-							{email && <div className="text-sm text-(--vscode-descriptionForeground)">{email}</div>}
+							{displayName && <h2 className="text-foreground m-0 text-lg font-medium">{displayName}</h2>}
+
+							{email && <div className="text-sm text-description">{email}</div>}
 
 							<div className="flex gap-2 items-center mt-1">
 								<Tooltip>
