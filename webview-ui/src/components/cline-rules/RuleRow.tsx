--- conflicted
+++ resolved
@@ -1,14 +1,10 @@
 import { StringRequest } from "@shared/proto/cline/common"
 import { RuleFileRequest } from "@shared/proto/index.cline"
-<<<<<<< HEAD
-import { PenIcon, Trash2Icon } from "lucide-react"
+import { InfoIcon, PenIcon, Trash2Icon } from "lucide-react"
 import { Button } from "@/components/ui/button"
 import { Switch } from "@/components/ui/switch"
+import { Tooltip, TooltipContent, TooltipTrigger } from "@/components/ui/tooltip"
 import { cn } from "@/lib/utils"
-=======
-import { VSCodeButton } from "@vscode/webview-ui-toolkit/react"
-import { Tooltip, TooltipContent, TooltipTrigger } from "@/components/ui/tooltip"
->>>>>>> 0fb4a6c7
 import { FileServiceClient } from "@/services/grpc-client"
 
 const RuleRow: React.FC<{
@@ -111,10 +107,8 @@
 					<span className="ph-no-capture">{finalDisplayName}</span>
 					{ruleType === "agents" && (
 						<Tooltip>
-							<TooltipTrigger asChild>
-								<span className="mt-1 ml-1.5 cursor-help">
-									<i className="codicon codicon-info" style={{ fontSize: "12px", opacity: 0.7 }} />
-								</span>
+							<TooltipTrigger asChild className="items-center cursor-help">
+								<InfoIcon className="ml-1.5 opacity-70 size-2" />
 							</TooltipTrigger>
 							<TooltipContent>
 								Searches recursively for all AGENTS.md files in the workspace when a top-level AGENTS.md exists
@@ -124,36 +118,33 @@
 				</span>
 
 				{/* Toggle Switch */}
-				<div className="flex items-center space-x-2">
+				<div className="flex items-center space-x-2 gap-2">
 					<Switch
 						checked={enabled}
-						disabled={isDisabled}
+						className="mx-1"
+						disabled={isRemote}
 						key={rulePath}
 						onClick={() => toggleRule(rulePath, !enabled)}
 						title={isDisabled ? "This rule is required and cannot be disabled" : undefined}
 					/>
-					{!isRemote && (
-						<div>
-							<Button
-								aria-label="Edit rule file"
-								disabled={isDisabled}
-								onClick={handleEditClick}
-								size="xs"
-								title="Edit rule file"
-								variant="icon">
-								<PenIcon />
-							</Button>
-							<Button
-								aria-label="Delete rule file"
-								disabled={isDisabled}
-								onClick={handleDeleteClick}
-								size="xs"
-								title="Delete rule file"
-								variant="icon">
-								<Trash2Icon />
-							</Button>
-						</div>
-					)}
+					<Button
+						aria-label="Edit rule file"
+						disabled={isRemote}
+						onClick={handleEditClick}
+						size="xs"
+						title="Edit rule file"
+						variant="icon">
+						<PenIcon />
+					</Button>
+					<Button
+						aria-label="Delete rule file"
+						disabled={isRemote}
+						onClick={handleDeleteClick}
+						size="xs"
+						title="Delete rule file"
+						variant="icon">
+						<Trash2Icon />
+					</Button>
 				</div>
 			</div>
 		</div>
