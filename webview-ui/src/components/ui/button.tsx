--- conflicted
+++ resolved
@@ -14,16 +14,10 @@
 				danger: "bg-error text-background hover:bg-error/90",
 				outline: "hover:bg-accent/10 border border-accent/20",
 				ghost: "hover:bg-accent/10",
-<<<<<<< HEAD
 				link: "text-link underline-offset-4 hover:underline p-0 m-0 cursor-text select-text",
 				text: "text-foreground cursor-text select-text p-0 m-0",
 				icon: "hover:opacity-80 p-0 m-0 border-0 cursor-pointer hover:shadow-none focus:ring-0 focus:ring-offset-0",
 				cline: "bg-cline border-foreground/20 text-cline-foreground",
-=======
-				link: "text-link underline-offset-4 hover:underline p-0 m-0",
-				text: "text-foreground",
-				icon: "p-0 m-0 border-0 cursor-pointer hover:shadow-none focus:ring-0 focus:ring-offset-0",
->>>>>>> 4e3fe004
 			},
 			size: {
 				default: "py-1.5 px-4 [&_svg]:size-3",
