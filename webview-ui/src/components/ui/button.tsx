--- conflicted
+++ resolved
@@ -20,17 +20,10 @@
 				icon: "hover:opacity-80 p-0 m-0 border-0 cursor-pointer hover:shadow-none focus:ring-0 focus:ring-offset-0",
 			},
 			size: {
-<<<<<<< HEAD
-				default: "h-5 p-4 [&_svg]:size-3",
-				sm: "h-3 rounded-md px-3 text-sm [&_svg]:size-2",
-				xs: "rounded-xs px-2 text-xs [&_svg]:size-2",
-				lg: "h-8 rounded-md px-8 [&_svg]:size-3",
-=======
 				default: "py-1.5 px-4 [&_svg]:size-3",
 				sm: "py-1 px-3 text-sm [&_svg]:size-2",
 				xs: "p-1 text-xs [&_svg]:size-2",
 				lg: "py-4 px-8 [&_svg]:size-4 font-medium",
->>>>>>> f1bf9b3f
 				icon: "px-0.5 m-0 [&_svg]:size-2",
 			},
 		},
