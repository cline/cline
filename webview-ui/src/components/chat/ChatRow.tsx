import { COMMAND_OUTPUT_STRING, COMMAND_REQ_APP_STRING } from "@shared/combineCommandSequences"
import {
	ClineApiReqInfo,
	ClineAskQuestion,
	ClineAskUseMcpServer,
	ClineMessage,
	ClinePlanModeResponse,
	ClineSayTool,
	COMPLETION_RESULT_CHANGES_FLAG,
} from "@shared/ExtensionMessage"
import { BooleanRequest, Int64Request, StringRequest } from "@shared/proto/cline/common"
import { VSCodeBadge, VSCodeProgressRing } from "@vscode/webview-ui-toolkit/react"
import deepEqual from "fast-deep-equal"
import React, { MouseEvent, memo, useCallback, useEffect, useMemo, useRef, useState } from "react"
import { useSize } from "react-use"
import styled from "styled-components"
import { OptionsButtons } from "@/components/chat/OptionsButtons"
import TaskFeedbackButtons from "@/components/chat/TaskFeedbackButtons"
import { CheckmarkControl } from "@/components/common/CheckmarkControl"
import { CheckpointControls } from "@/components/common/CheckpointControls"
import CodeBlock, {
	CHAT_ROW_EXPANDED_BG_COLOR,
	CODE_BLOCK_BG_COLOR,
	TERMINAL_CODE_BLOCK_BG_COLOR,
} from "@/components/common/CodeBlock"
import { WithCopyButton } from "@/components/common/CopyButton"
import MarkdownBlock from "@/components/common/MarkdownBlock"
import SuccessButton from "@/components/common/SuccessButton"
import McpResponseDisplay from "@/components/mcp/chat-display/McpResponseDisplay"
import McpResourceRow from "@/components/mcp/configuration/tabs/installed/server-row/McpResourceRow"
import McpToolRow from "@/components/mcp/configuration/tabs/installed/server-row/McpToolRow"
import { PLATFORM_CONFIG, PlatformType } from "@/config/platform.config"
import { useExtensionState } from "@/context/ExtensionStateContext"
import { cn } from "@/lib/utils"
import { FileServiceClient, TaskServiceClient, UiServiceClient } from "@/services/grpc-client"
import { findMatchingResourceOrTemplate, getMcpServerDisplayName } from "@/utils/mcp"
import CodeAccordian, { cleanPathPrefix } from "../common/CodeAccordian"
import { ErrorBlockTitle } from "./ErrorBlockTitle"
import ErrorRow from "./ErrorRow"
import HookMessage from "./HookMessage"
import NewTaskPreview from "./NewTaskPreview"
import QuoteButton from "./QuoteButton"
import ReportBugPreview from "./ReportBugPreview"
import SearchResultsDisplay from "./SearchResultsDisplay"
import UserMessage from "./UserMessage"

const normalColor = "var(--vscode-foreground)"
const errorColor = "var(--vscode-errorForeground)"
const successColor = "var(--vscode-charts-green)"
const _cancelledColor = "var(--vscode-descriptionForeground)"

const ChatRowContainer = styled.div`
	padding: 10px 6px 10px 15px;
	position: relative;

	&:hover ${CheckpointControls} {
		opacity: 1;
	}

	/* Fade-in animation for hook messages being inserted */
	&.hook-message-animate {
		animation: hookFadeSlideIn 0.6s cubic-bezier(0.16, 1, 0.3, 1);
	}

	@keyframes hookFadeSlideIn {
		from {
			opacity: 0;
			transform: translateY(-12px);
		}
		to {
			opacity: 1;
			transform: translateY(0);
		}
	}
`

interface ChatRowProps {
	message: ClineMessage
	isExpanded: boolean
	onToggleExpand: (ts: number) => void
	lastModifiedMessage?: ClineMessage
	isLast: boolean
	onHeightChange: (isTaller: boolean) => void
	inputValue?: string
	sendMessageFromChatRow?: (text: string, images: string[], files: string[]) => void
	onSetQuote: (text: string) => void
	onCancelCommand?: () => void
}

interface QuoteButtonState {
	visible: boolean
	top: number
	left: number
	selectedText: string
}

interface ChatRowContentProps extends Omit<ChatRowProps, "onHeightChange"> {}

export const ProgressIndicator = () => (
	<div
		style={{
			width: "16px",
			height: "16px",
			display: "flex",
			alignItems: "center",
			justifyContent: "center",
		}}>
		<div style={{ transform: "scale(0.55)", transformOrigin: "center" }}>
			<VSCodeProgressRing />
		</div>
	</div>
)

const Markdown = memo(({ markdown }: { markdown?: string }) => {
	return (
		<div
			style={{
				wordBreak: "break-word",
				overflowWrap: "anywhere",
				marginBottom: -15,
				marginTop: -15,
				overflow: "hidden", // contain child margins so that parent diff matches height of children
			}}>
			<MarkdownBlock markdown={markdown} />
		</div>
	)
})

const CommandOutput = memo(
	({
		output,
		isOutputFullyExpanded,
		onToggle,
		isContainerExpanded,
	}: {
		output: string
		isOutputFullyExpanded: boolean
		onToggle: () => void
		isContainerExpanded: boolean
	}) => {
		const outputLines = output.split("\n")
		const lineCount = outputLines.length
		const shouldAutoShow = lineCount <= 5
		const outputRef = useRef<HTMLDivElement>(null)

		// Auto-scroll to bottom when output changes (only when showing limited output)
		useEffect(() => {
			if (!isOutputFullyExpanded && outputRef.current) {
				// Direct scrollTop manipulation
				outputRef.current.scrollTop = outputRef.current.scrollHeight

				// Another attempt with more delay (for slower renders) to ensure scrolling works
				setTimeout(() => {
					if (outputRef.current) {
						outputRef.current.scrollTop = outputRef.current.scrollHeight
					}
				}, 50)
			}
		}, [output, isOutputFullyExpanded])

		// Don't render anything if container is collapsed
		if (!isContainerExpanded) {
			return null
		}

		return (
			<div
				style={{
					width: "100%",
					position: "relative",
					paddingBottom: lineCount > 5 ? "16px" : "0",
					overflow: "visible",
					borderTop: "1px solid rgba(255,255,255,.07)",
					backgroundColor: TERMINAL_CODE_BLOCK_BG_COLOR,
					borderBottomLeftRadius: "6px",
					borderBottomRightRadius: "6px",
				}}>
				<div
					ref={outputRef}
					style={{
						color: "#FFFFFF",
						maxHeight: shouldAutoShow ? "none" : isOutputFullyExpanded ? "200px" : "75px",
						overflowY: shouldAutoShow ? "visible" : "auto",
						scrollBehavior: "smooth",
						backgroundColor: TERMINAL_CODE_BLOCK_BG_COLOR,
					}}>
					<div style={{ backgroundColor: TERMINAL_CODE_BLOCK_BG_COLOR }}>
						<CodeBlock forceWrap={true} source={`${"```"}shell\n${output}\n${"```"}`} />
					</div>
				</div>
				{/* Show notch only if there's more than 5 lines */}
				{lineCount > 5 && (
					<div
						onClick={onToggle}
						onMouseEnter={(e) => {
							e.currentTarget.style.opacity = "0.8"
						}}
						onMouseLeave={(e) => {
							e.currentTarget.style.opacity = "1"
						}}
						style={{
							position: "absolute",
							bottom: "-10px",
							left: "50%",
							transform: "translateX(-50%)",
							display: "flex",
							justifyContent: "center",
							alignItems: "center",
							padding: "1px 14px",
							cursor: "pointer",
							backgroundColor: "var(--vscode-descriptionForeground)",
							borderRadius: "3px 3px 6px 6px",
							transition: "opacity 0.1s ease",
							border: "1px solid rgba(0, 0, 0, 0.1)",
						}}>
						<span
							className={`codicon codicon-triangle-${isOutputFullyExpanded ? "up" : "down"}`}
							style={{
								fontSize: "11px",
								color: "var(--vscode-editor-background)",
							}}
						/>
					</div>
				)}
			</div>
		)
	},
)

const ChatRow = memo(
	(props: ChatRowProps) => {
		const { isLast, onHeightChange, message } = props
		// Store the previous height to compare with the current height
		// This allows us to detect changes without causing re-renders
		const prevHeightRef = useRef(0)

		const [chatrow, { height }] = useSize(
			<ChatRowContainer>
				<ChatRowContent {...props} />
			</ChatRowContainer>,
		)

		useEffect(() => {
			// used for partials command output etc.
			// NOTE: it's important we don't distinguish between partial or complete here since our scroll effects in chatview need to handle height change during partial -> complete
			const isInitialRender = prevHeightRef.current === 0 // prevents scrolling when new element is added since we already scroll for that
			// height starts off at Infinity
			if (isLast && height !== 0 && height !== Infinity && height !== prevHeightRef.current) {
				if (!isInitialRender) {
					onHeightChange(height > prevHeightRef.current)
				}
				prevHeightRef.current = height
			}
		}, [height, isLast, onHeightChange, message])

		// we cannot return null as virtuoso does not support it so we use a separate visibleMessages array to filter out messages that should not be rendered
		return chatrow
	},
	// memo does shallow comparison of props, so we need to do deep comparison of arrays/objects whose properties might change
	deepEqual,
)

export default ChatRow

export const ChatRowContent = memo(
	({
		message,
		isExpanded,
		onToggleExpand,
		lastModifiedMessage,
		isLast,
		inputValue,
		sendMessageFromChatRow,
		onSetQuote,
		onCancelCommand,
	}: ChatRowContentProps) => {
		const { mcpServers, mcpMarketplaceCatalog, onRelinquishControl, vscodeTerminalExecutionMode } = useExtensionState()
		const [seeNewChangesDisabled, setSeeNewChangesDisabled] = useState(false)
		const [quoteButtonState, setQuoteButtonState] = useState<QuoteButtonState>({
			visible: false,
			top: 0,
			left: 0,
			selectedText: "",
		})
		const contentRef = useRef<HTMLDivElement>(null)

		// Command output expansion state (for all messages, but only used by command messages)
		const [isOutputFullyExpanded, setIsOutputFullyExpanded] = useState(false)
		const prevCommandExecutingRef = useRef<boolean>(false)
		const [cost, apiReqCancelReason, apiReqStreamingFailedMessage, retryStatus] = useMemo(() => {
			if (message.text != null && message.say === "api_req_started") {
				const info: ClineApiReqInfo = JSON.parse(message.text)
				return [info.cost, info.cancelReason, info.streamingFailedMessage, info.retryStatus]
			}
			return [undefined, undefined, undefined, undefined, undefined]
		}, [message.text, message.say])

		// when resuming task last won't be api_req_failed but a resume_task message so api_req_started will show loading spinner. that's why we just remove the last api_req_started that failed without streaming anything
		const apiRequestFailedMessage =
			isLast && lastModifiedMessage?.ask === "api_req_failed" // if request is retried then the latest message is a api_req_retried
				? lastModifiedMessage?.text
				: undefined

		const isCommandMessage = message.ask === "command" || message.say === "command"
		// Check if command has output to determine if it's actually executing
		const commandHasOutput = message.text?.includes(COMMAND_OUTPUT_STRING) ?? false
		// A command is executing if it has output but hasn't completed yet
		const isCommandExecuting = isCommandMessage && !message.commandCompleted && commandHasOutput
		// A command is pending if it hasn't started (no output) and hasn't completed
		const isCommandPending = isCommandMessage && isLast && !message.commandCompleted && !commandHasOutput
		const isCommandCompleted = isCommandMessage && message.commandCompleted === true

		const isMcpServerResponding = isLast && lastModifiedMessage?.say === "mcp_server_request_started"

		const type = message.type === "ask" ? message.ask : message.say

		const handleToggle = useCallback(() => {
			onToggleExpand(message.ts)
		}, [onToggleExpand, message.ts])

		// Use the onRelinquishControl hook instead of message event
		useEffect(() => {
			return onRelinquishControl(() => {
				setSeeNewChangesDisabled(false)
			})
		}, [onRelinquishControl])

		// --- Quote Button Logic ---
		// MOVE handleQuoteClick INSIDE ChatRowContent
		const handleQuoteClick = useCallback(() => {
			onSetQuote(quoteButtonState.selectedText)
			window.getSelection()?.removeAllRanges() // Clear the browser selection
			setQuoteButtonState({ visible: false, top: 0, left: 0, selectedText: "" })
		}, [onSetQuote, quoteButtonState.selectedText]) // <-- Use onSetQuote from props

		const handleMouseUp = useCallback((event: MouseEvent<HTMLDivElement>) => {
			// Get the target element immediately, before the timeout
			const targetElement = event.target as Element
			const isClickOnButton = !!targetElement.closest(".quote-button-class")

			// Delay the selection check slightly
			setTimeout(() => {
				// Now, check the selection state *after* the browser has likely updated it
				const selection = window.getSelection()
				const selectedText = selection?.toString().trim() ?? ""

				let shouldShowButton = false
				let buttonTop = 0
				let buttonLeft = 0
				let textToQuote = ""

				// Condition 1: Check if there's a valid, non-collapsed selection within bounds
				// Ensure contentRef.current still exists in case component unmounted during timeout
				if (selectedText && contentRef.current && selection && selection.rangeCount > 0 && !selection.isCollapsed) {
					const range = selection.getRangeAt(0)
					const rangeRect = range.getBoundingClientRect()
					// Re-check ref inside timeout and ensure containerRect is valid
					const containerRect = contentRef.current?.getBoundingClientRect()

					if (containerRect) {
						// Check if containerRect was successfully obtained
						const tolerance = 5 // Allow for a small pixel overflow (e.g., for margins)
						const isSelectionWithin =
							rangeRect.top >= containerRect.top &&
							rangeRect.left >= containerRect.left &&
							rangeRect.bottom <= containerRect.bottom + tolerance && // Added tolerance
							rangeRect.right <= containerRect.right

						if (isSelectionWithin) {
							shouldShowButton = true // Mark that we should show the button
							const buttonHeight = 30
							// Calculate the raw top position relative to the container, placing it above the selection
							const calculatedTop = rangeRect.top - containerRect.top - buttonHeight - 5 // Subtract button height and a small margin
							// Allow the button to potentially have a negative top value
							buttonTop = calculatedTop
							buttonLeft = Math.max(0, rangeRect.left - containerRect.left) // Still prevent going left of container
							textToQuote = selectedText
						}
					}
				}

				// Decision: Set the state based on whether we should show or hide
				if (shouldShowButton) {
					// Scenario A: Valid selection exists -> Show button
					setQuoteButtonState({
						visible: true,
						top: buttonTop,
						left: buttonLeft,
						selectedText: textToQuote,
					})
				} else if (!isClickOnButton) {
					// Scenario B: No valid selection AND click was NOT on button -> Hide button
					setQuoteButtonState({ visible: false, top: 0, left: 0, selectedText: "" })
				}
				// Scenario C (Click WAS on button): Do nothing here, handleQuoteClick takes over.
			}, 0) // Delay of 0ms pushes execution after current event cycle
		}, []) // Dependencies remain empty

		const [icon, title] = useMemo(() => {
			switch (type) {
				case "error":
					return [
						<span
							className="codicon codicon-error"
							style={{
								color: errorColor,
								marginBottom: "-1.5px",
							}}></span>,
						<span style={{ color: errorColor, fontWeight: "bold" }}>Error</span>,
					]
				case "mistake_limit_reached":
					return [
						<span
							className="codicon codicon-error"
							style={{
								color: errorColor,
								marginBottom: "-1.5px",
							}}></span>,
						<span style={{ color: errorColor, fontWeight: "bold" }}>Cline is having trouble...</span>,
					]
				case "command":
					return [
						<span
							className="codicon codicon-terminal"
							style={{
								color: normalColor,
								marginBottom: "-1.5px",
							}}></span>,
						<span style={{ color: normalColor, fontWeight: "bold" }}>Cline wants to execute this command:</span>,
					]
				case "use_mcp_server":
					const mcpServerUse = JSON.parse(message.text || "{}") as ClineAskUseMcpServer
					return [
						isMcpServerResponding ? (
							<ProgressIndicator />
						) : (
							<span
								className="codicon codicon-server"
								style={{
									color: normalColor,
									marginBottom: "-1.5px",
								}}></span>
						),
						<span
							className="ph-no-capture"
							style={{ color: normalColor, fontWeight: "bold", wordBreak: "break-word" }}>
							Cline wants to {mcpServerUse.type === "use_mcp_tool" ? "use a tool" : "access a resource"} on the{" "}
							<code style={{ wordBreak: "break-all" }}>
								{getMcpServerDisplayName(mcpServerUse.serverName, mcpMarketplaceCatalog)}
							</code>{" "}
							MCP server:
						</span>,
					]
				case "completion_result":
					return [
						<span
							className="codicon codicon-check"
							style={{
								color: successColor,
								marginBottom: "-1.5px",
							}}></span>,
						<span style={{ color: successColor, fontWeight: "bold" }}>Task Completed</span>,
					]
				case "api_req_started":
					return ErrorBlockTitle({
						cost,
						apiReqCancelReason,
						apiRequestFailedMessage,
						retryStatus,
					})
				case "followup":
					return [
						<span
							className="codicon codicon-question"
							style={{
								color: normalColor,
								marginBottom: "-1.5px",
							}}></span>,
						<span style={{ color: normalColor, fontWeight: "bold" }}>Cline has a question:</span>,
					]
				default:
					return [null, null]
			}
		}, [
			type,
			cost,
			apiRequestFailedMessage,
			isCommandExecuting,
			isCommandPending,
			apiReqCancelReason,
			isMcpServerResponding,
			message.text,
		])

		const headerStyle: React.CSSProperties = {
			display: "flex",
			alignItems: "center",
			gap: "10px",
			marginBottom: "12px",
		}

		const _pStyle: React.CSSProperties = {
			margin: 0,
			whiteSpace: "pre-wrap",
			wordBreak: "break-word",
			overflowWrap: "anywhere",
		}

		const tool = useMemo(() => {
			if (message.ask === "tool" || message.say === "tool") {
				return JSON.parse(message.text || "{}") as ClineSayTool
			}
			return null
		}, [message.ask, message.say, message.text])

		// Helper function to check if file is an image
		const isImageFile = (filePath: string): boolean => {
			const imageExtensions = [".png", ".jpg", ".jpeg", ".webp"]
			const extension = filePath.toLowerCase().split(".").pop()
			return extension ? imageExtensions.includes(`.${extension}`) : false
		}

		if (tool) {
			const colorMap = {
				red: "var(--vscode-errorForeground)",
				yellow: "var(--vscode-editorWarning-foreground)",
				green: "var(--vscode-charts-green)",
			}
			const toolIcon = (name: string, color?: string, rotation?: number, title?: string) => (
				<span
					className={`codicon codicon-${name} ph-no-capture`}
					style={{
						color: color ? colorMap[color as keyof typeof colorMap] || color : "var(--vscode-foreground)",
						marginBottom: "-1.5px",
						transform: rotation ? `rotate(${rotation}deg)` : undefined,
					}}
					title={title}></span>
			)

			switch (tool.tool) {
				case "editedExistingFile":
					return (
						<>
							<div style={headerStyle}>
								{toolIcon("edit")}
								{tool.operationIsLocatedInWorkspace === false &&
									toolIcon("sign-out", "yellow", -90, "This file is outside of your workspace")}
								<span style={{ fontWeight: "bold" }}>Cline wants to edit this file:</span>
							</div>
							<CodeAccordian
								// isLoading={message.partial}
								code={tool.content}
								isExpanded={isExpanded}
								onToggleExpand={handleToggle}
								path={tool.path!}
							/>
						</>
					)
				case "newFileCreated":
					return (
						<>
							<div style={headerStyle}>
								{toolIcon("new-file")}
								{tool.operationIsLocatedInWorkspace === false &&
									toolIcon("sign-out", "yellow", -90, "This file is outside of your workspace")}
								<span style={{ fontWeight: "bold" }}>Cline wants to create a new file:</span>
							</div>
							<CodeAccordian
								code={tool.content!}
								isExpanded={isExpanded}
								isLoading={message.partial}
								onToggleExpand={handleToggle}
								path={tool.path!}
							/>
						</>
					)
				case "readFile":
					const isImage = isImageFile(tool.path || "")
					return (
						<>
							<div style={headerStyle}>
								{toolIcon(isImage ? "file-media" : "file-code")}
								{tool.operationIsLocatedInWorkspace === false &&
									toolIcon("sign-out", "yellow", -90, "This file is outside of your workspace")}
								<span style={{ fontWeight: "bold" }}>
									{/* {message.type === "ask" ? "" : "Cline read this file:"} */}
									Cline wants to read this file:
								</span>
							</div>
							<div
								style={{
									borderRadius: 3,
									backgroundColor: CODE_BLOCK_BG_COLOR,
									overflow: "hidden",
									border: "1px solid var(--vscode-editorGroup-border)",
								}}>
								<div
									onClick={
										isImage
											? undefined
											: () => {
													FileServiceClient.openFile(
														StringRequest.create({ value: tool.content }),
													).catch((err) => console.error("Failed to open file:", err))
												}
									}
									style={{
										color: "var(--vscode-descriptionForeground)",
										display: "flex",
										alignItems: "center",
										padding: "9px 10px",
										cursor: isImage ? "default" : "pointer",
										userSelect: isImage ? "text" : "none",
										WebkitUserSelect: isImage ? "text" : "none",
										MozUserSelect: isImage ? "text" : "none",
										msUserSelect: isImage ? "text" : "none",
									}}>
									{tool.path?.startsWith(".") && <span>.</span>}
									{tool.path && !tool.path.startsWith(".") && <span>/</span>}
									<span
										className="ph-no-capture"
										style={{
											whiteSpace: "nowrap",
											overflow: "hidden",
											textOverflow: "ellipsis",
											marginRight: "8px",
											direction: "rtl",
											textAlign: "left",
										}}>
										{cleanPathPrefix(tool.path ?? "") + "\u200E"}
									</span>
									<div style={{ flexGrow: 1 }}></div>
									{!isImage && (
										<span
											className={`codicon codicon-link-external`}
											style={{
												fontSize: 13.5,
												margin: "1px 0",
											}}></span>
									)}
								</div>
							</div>
						</>
					)
				case "listFilesTopLevel":
					return (
						<>
							<div style={headerStyle}>
								{toolIcon("folder-opened")}
								{tool.operationIsLocatedInWorkspace === false &&
									toolIcon("sign-out", "yellow", -90, "This is outside of your workspace")}
								<span style={{ fontWeight: "bold" }}>
									{message.type === "ask"
										? "Cline wants to view the top level files in this directory:"
										: "Cline viewed the top level files in this directory:"}
								</span>
							</div>
							<CodeAccordian
								code={tool.content!}
								isExpanded={isExpanded}
								language="shell-session"
								onToggleExpand={handleToggle}
								path={tool.path!}
							/>
						</>
					)
				case "listFilesRecursive":
					return (
						<>
							<div style={headerStyle}>
								{toolIcon("folder-opened")}
								{tool.operationIsLocatedInWorkspace === false &&
									toolIcon("sign-out", "yellow", -90, "This is outside of your workspace")}
								<span style={{ fontWeight: "bold" }}>
									{message.type === "ask"
										? "Cline wants to recursively view all files in this directory:"
										: "Cline recursively viewed all files in this directory:"}
								</span>
							</div>
							<CodeAccordian
								code={tool.content!}
								isExpanded={isExpanded}
								language="shell-session"
								onToggleExpand={handleToggle}
								path={tool.path!}
							/>
						</>
					)
				case "listCodeDefinitionNames":
					return (
						<>
							<div style={headerStyle}>
								{toolIcon("file-code")}
								{tool.operationIsLocatedInWorkspace === false &&
									toolIcon("sign-out", "yellow", -90, "This file is outside of your workspace")}
								<span style={{ fontWeight: "bold" }}>
									{message.type === "ask"
										? "Cline wants to view source code definition names used in this directory:"
										: "Cline viewed source code definition names used in this directory:"}
								</span>
							</div>
							<CodeAccordian
								code={tool.content!}
								isExpanded={isExpanded}
								onToggleExpand={handleToggle}
								path={tool.path!}
							/>
						</>
					)
				case "searchFiles":
					return (
						<>
							<div style={headerStyle}>
								{toolIcon("search")}
								{tool.operationIsLocatedInWorkspace === false &&
									toolIcon("sign-out", "yellow", -90, "This is outside of your workspace")}
								<span style={{ fontWeight: "bold" }}>
									Cline wants to search this directory for{" "}
									<code style={{ wordBreak: "break-all" }}>{tool.regex}</code>:
								</span>
							</div>
							<SearchResultsDisplay
								content={tool.content!}
								filePattern={tool.filePattern}
								isExpanded={isExpanded}
								onToggleExpand={handleToggle}
								path={tool.path!}
							/>
						</>
					)
				case "summarizeTask":
					return (
						<>
							<div style={headerStyle}>
								{toolIcon("book")}
								<span style={{ fontWeight: "bold" }}>Cline is condensing the conversation:</span>
							</div>
							<div
								style={{
									borderRadius: 3,
									backgroundColor: CODE_BLOCK_BG_COLOR,
									overflow: "hidden",
									border: "1px solid var(--vscode-editorGroup-border)",
								}}>
								<div
									onClick={handleToggle}
									style={{
										color: "var(--vscode-descriptionForeground)",
										padding: "9px 10px",
										cursor: "pointer",
										userSelect: "none",
										WebkitUserSelect: "none",
										MozUserSelect: "none",
										msUserSelect: "none",
									}}>
									{isExpanded ? (
										<div>
											<div style={{ display: "flex", alignItems: "center", marginBottom: "8px" }}>
												<span style={{ fontWeight: "bold", marginRight: "4px" }}>Summary:</span>
												<div style={{ flexGrow: 1 }}></div>
												<span
													className="codicon codicon-chevron-up"
													style={{
														fontSize: 13.5,
														margin: "1px 0",
													}}></span>
											</div>
											<span
												className="ph-no-capture"
												style={{
													whiteSpace: "pre-wrap",
													wordBreak: "break-word",
													overflowWrap: "anywhere",
												}}>
												{tool.content}
											</span>
										</div>
									) : (
										<div style={{ display: "flex", alignItems: "center" }}>
											<span
												className="ph-no-capture"
												style={{
													whiteSpace: "nowrap",
													overflow: "hidden",
													textOverflow: "ellipsis",
													marginRight: "8px",
													direction: "rtl",
													textAlign: "left",
													flex: 1,
												}}>
												{tool.content + "\u200E"}
											</span>
											<span
												className="codicon codicon-chevron-down"
												style={{
													fontSize: 13.5,
													margin: "1px 0",
													flexShrink: 0,
												}}></span>
										</div>
									)}
								</div>
							</div>
						</>
					)
				case "webFetch":
					return (
						<>
							<div style={headerStyle}>
								<span
									className="codicon codicon-link"
									style={{ color: normalColor, marginBottom: "-1.5px" }}></span>
								{tool.operationIsLocatedInWorkspace === false &&
									toolIcon("sign-out", "yellow", -90, "This URL is external")}
								<span style={{ fontWeight: "bold" }}>
									{message.type === "ask"
										? "Cline wants to fetch content from this URL:"
										: "Cline fetched content from this URL:"}
								</span>
							</div>
							<div
								onClick={() => {
									// Open the URL in the default browser using gRPC
									if (tool.path) {
										UiServiceClient.openUrl(StringRequest.create({ value: tool.path })).catch((err) => {
											console.error("Failed to open URL:", err)
										})
									}
								}}
								style={{
									borderRadius: 3,
									backgroundColor: CODE_BLOCK_BG_COLOR,
									overflow: "hidden",
									border: "1px solid var(--vscode-editorGroup-border)",
									padding: "9px 10px",
									cursor: "pointer",
									userSelect: "none",
									WebkitUserSelect: "none",
									MozUserSelect: "none",
									msUserSelect: "none",
								}}>
								<span
									className="ph-no-capture"
									style={{
										whiteSpace: "nowrap",
										overflow: "hidden",
										textOverflow: "ellipsis",
										marginRight: "8px",
										direction: "rtl",
										textAlign: "left",
										color: "var(--vscode-textLink-foreground)",
										textDecoration: "underline",
									}}>
									{tool.path + "\u200E"}
								</span>
							</div>
							{/* Displaying the 'content' which now holds "Fetching URL: [URL]" */}
							{/* <div style={{ paddingTop: 5, fontSize: '0.9em', opacity: 0.8 }}>{tool.content}</div> */}
						</>
					)
				default:
					return null
			}
		}

		// Reset output expansion state when command stops (completes or is cancelled)
		useEffect(() => {
			// If command was executing and now isn't, clean up
			if (isCommandMessage && prevCommandExecutingRef.current && !isCommandExecuting) {
				setIsOutputFullyExpanded(false)
			}

			// Update ref for next render
			prevCommandExecutingRef.current = isCommandExecuting
		}, [isCommandMessage, isCommandExecuting])

		// Auto-expand when command starts executing (only if running > 500ms)
		useEffect(() => {
			if (isCommandMessage && isCommandExecuting && !isExpanded) {
				// Wait 500ms before auto-expanding to avoid animating fast commands
				const timer = setTimeout(() => {
					// Expand after 500ms
					onToggleExpand(message.ts)
				}, 500)

				return () => clearTimeout(timer)
			}
		}, [isCommandMessage, isCommandExecuting, isExpanded, onToggleExpand, message.ts])

		if (message.ask === "command" || message.say === "command") {
			const splitMessage = (text: string) => {
				const outputIndex = text.indexOf(COMMAND_OUTPUT_STRING)
				if (outputIndex === -1) {
					return { command: text, output: "" }
				}
				return {
					command: text.slice(0, outputIndex).trim(),
					output: text
						.slice(outputIndex + COMMAND_OUTPUT_STRING.length)
						.trim()
						.split("")
						.map((char) => {
							switch (char) {
								case "\t":
									return "→   "
								case "\b":
									return "⌫"
								case "\f":
									return "⏏"
								case "\v":
									return "⇳"
								default:
									return char
							}
						})
						.join(""),
				}
			}

			const { command: rawCommand, output } = splitMessage(message.text || "")

			const requestsApproval = rawCommand.endsWith(COMMAND_REQ_APP_STRING)
			const command = requestsApproval ? rawCommand.slice(0, -COMMAND_REQ_APP_STRING.length) : rawCommand
			const showCancelButton =
				(isCommandExecuting || isCommandPending) &&
				typeof onCancelCommand === "function" &&
				vscodeTerminalExecutionMode === "backgroundExec"

			// Check if this is a Cline subagent command (only on VSCode platform, not JetBrains/standalone)
			const isSubagentCommand = PLATFORM_CONFIG.type === PlatformType.VSCODE && command.trim().startsWith("cline ")
			let subagentPrompt: string | undefined

			if (isSubagentCommand) {
				// Parse the cline command to extract prompt
				// Format: cline "prompt"
				const clineCommandRegex = /^cline\s+"([^"]+)"(?:\s+--no-interactive)?/
				const match = command.match(clineCommandRegex)

				if (match) {
					subagentPrompt = match[1]
				}
			}

			// Compact Cline SVG icon component
			const ClineIcon = () => (
				<svg height="16" style={{ marginBottom: "-1.5px" }} viewBox="0 0 92 96" width="16">
					<g fill="currentColor">
						<path d="M65.4492701,16.3 C76.3374701,16.3 85.1635558,25.16479 85.1635558,36.1 L85.1635558,42.7 L90.9027661,54.1647464 C91.4694141,55.2966923 91.4668177,56.6300535 90.8957658,57.7597839 L85.1635558,69.1 L85.1635558,75.7 C85.1635558,86.63554 76.3374701,95.5 65.4492701,95.5 L26.0206986,95.5 C15.1328272,95.5 6.30641291,86.63554 6.30641291,75.7 L6.30641291,69.1 L0.448507752,57.7954874 C-0.14693501,56.6464093 -0.149634367,55.2802504 0.441262896,54.1288283 L6.30641291,42.7 L6.30641291,36.1 C6.30641291,25.16479 15.1328272,16.3 26.0206986,16.3 L65.4492701,16.3 Z M62.9301895,22 L29.189529,22 C19.8723267,22 12.3191987,29.5552188 12.3191987,38.875 L12.3191987,44.5 L7.44288578,53.9634655 C6.84794449,55.1180686 6.85066096,56.4896598 7.45017099,57.6418974 L12.3191987,67 L12.3191987,72.625 C12.3191987,81.9450625 19.8723267,89.5 29.189529,89.5 L62.9301895,89.5 C72.2476729,89.5 79.8005198,81.9450625 79.8005198,72.625 L79.8005198,67 L84.5682187,57.6061395 C85.1432011,56.473244 85.1458141,55.1345713 84.5752587,53.9994398 L79.8005198,44.5 L79.8005198,38.875 C79.8005198,29.5552188 72.2476729,22 62.9301895,22 Z" />
						<ellipse cx="45.7349843" cy="11" rx="12" ry="14" />
						<ellipse cx="33.5" cy="55.5" rx="8" ry="9" />
						<ellipse cx="57.5" cy="55.5" rx="8" ry="9" />
					</g>
				</svg>
			)

			// Customize icon and title for subagent commands
			const displayIcon = isSubagentCommand ? (
				<span style={{ color: normalColor }}>
					<ClineIcon />
				</span>
			) : (
				icon
			)

			const displayTitle = isSubagentCommand ? (
				<span style={{ color: normalColor, fontWeight: "bold" }}>Cline wants to use a subagent:</span>
			) : (
				title
			)

			const commandHeader = (
				<div style={headerStyle}>
					{displayIcon}
					{displayTitle}
				</div>
			)

			return (
				<>
					{commandHeader}
					<div
						style={{
							borderRadius: 6,
							border: "1px solid var(--vscode-editorGroup-border)",
							overflow: "visible",
							backgroundColor: CHAT_ROW_EXPANDED_BG_COLOR,
							transition: "all 0.3s ease-in-out",
						}}>
						{command && (
							<div
								style={{
									display: "flex",
									alignItems: "center",
									justifyContent: "space-between",
									padding: "8px 10px",
									backgroundColor: CHAT_ROW_EXPANDED_BG_COLOR,
									borderBottom: "1px solid var(--vscode-editorGroup-border)",
									borderTopLeftRadius: "6px",
									borderTopRightRadius: "6px",
									borderBottomLeftRadius: 0,
									borderBottomRightRadius: 0,
								}}>
								<div
									style={{
										display: "flex",
										alignItems: "center",
										gap: "8px",
										flex: 1,
										minWidth: 0,
									}}>
									<div
										style={{
											width: "8px",
											height: "8px",
											borderRadius: "50%",
											backgroundColor: isCommandExecuting
												? successColor
												: isCommandPending
													? "var(--vscode-editorWarning-foreground)"
													: "var(--vscode-descriptionForeground)",
											animation: isCommandExecuting ? "pulse 2s ease-in-out infinite" : "none",
											flexShrink: 0,
										}}
									/>
									<span
										style={{
											color: isCommandExecuting
												? successColor
												: isCommandPending
													? "var(--vscode-editorWarning-foreground)"
													: "var(--vscode-descriptionForeground)",
											fontWeight: 500,
											fontSize: "13px",
											flexShrink: 0,
										}}>
										{isCommandExecuting
											? "Running"
											: isCommandPending
												? "Pending"
												: isCommandCompleted
													? "Completed"
													: "Not Executed"}
									</span>
								</div>
								<div style={{ display: "flex", alignItems: "center", gap: "8px", flexShrink: 0 }}>
									{showCancelButton && (
										<button
											onClick={(e) => {
												e.stopPropagation()
												if (vscodeTerminalExecutionMode === "backgroundExec") {
													onCancelCommand?.()
												} else {
													// For regular terminal mode, show a message
													alert(
														"This command is running in the VSCode terminal. You can manually stop it using Ctrl+C in the terminal, or switch to Background Execution mode in settings for cancellable commands.",
													)
												}
											}}
											onMouseEnter={(e) => {
												e.currentTarget.style.background = "var(--vscode-button-secondaryHoverBackground)"
											}}
											onMouseLeave={(e) => {
												e.currentTarget.style.background = "var(--vscode-button-secondaryBackground)"
											}}
											style={{
												background: "var(--vscode-button-secondaryBackground)",
												color: "var(--vscode-button-secondaryForeground)",
												border: "none",
												borderRadius: "2px",
												padding: "4px 10px",
												fontSize: "12px",
												cursor: "pointer",
												fontFamily: "inherit",
											}}>
											{vscodeTerminalExecutionMode === "backgroundExec" ? "cancel" : "stop"}
										</button>
									)}
								</div>
							</div>
						)}
						{isSubagentCommand && subagentPrompt && (
							<div style={{ padding: "10px", borderBottom: "1px solid var(--vscode-editorGroup-border)" }}>
								<div style={{ marginBottom: 0 }}>
									<strong>Prompt:</strong>{" "}
									<span className="ph-no-capture" style={{ fontFamily: "var(--vscode-editor-font-family)" }}>
										{subagentPrompt}
									</span>
								</div>
							</div>
						)}
						{/* {output.length > 0 && (
							<div style={{ width: "100%" }}>
								<div
									onClick={handleToggle}
									style={{
										display: "flex",
										alignItems: "center",
										gap: "4px",
										width: "100%",
										justifyContent: "flex-start",
										cursor: "pointer",
										padding: `2px 8px ${isExpanded ? 0 : 8}px 8px`,
									}}>
									<span className={`codicon codicon-chevron-${isExpanded ? "down" : "right"}`}></span>
									<span style={{ fontSize: "0.8em" }}>
										{isSubagentCommand ? "Subagent Output" : "Command Output"}
									</span>
								</div>
							</div>
						)} */}
						{!isSubagentCommand && (
							<div style={{ opacity: 0.6, backgroundColor: CHAT_ROW_EXPANDED_BG_COLOR }}>
								<div style={{ backgroundColor: CHAT_ROW_EXPANDED_BG_COLOR }}>
									<CodeBlock forceWrap={true} source={`${"```"}shell\n${command}\n${"```"}`} />
								</div>
							</div>
						)}
						{output.length > 0 && (
							<CommandOutput
								isContainerExpanded={true}
								isOutputFullyExpanded={isOutputFullyExpanded}
								onToggle={() => setIsOutputFullyExpanded(!isOutputFullyExpanded)}
								output={output}
							/>
						)}
					</div>
					{requestsApproval && (
						<div
							style={{
								display: "flex",
								alignItems: "center",
								gap: 10,
								padding: 8,
								fontSize: "12px",
								color: "var(--vscode-editorWarning-foreground)",
							}}>
							<i className="codicon codicon-warning"></i>
							<span>The model has determined this command requires explicit approval.</span>
						</div>
					)}
				</>
			)
		}

		if (message.ask === "use_mcp_server" || message.say === "use_mcp_server") {
			const useMcpServer = JSON.parse(message.text || "{}") as ClineAskUseMcpServer
			const server = mcpServers.find((server) => server.name === useMcpServer.serverName)
			return (
				<>
					<div style={headerStyle}>
						{icon}
						{title}
					</div>

					<div
						style={{
							background: "var(--vscode-textCodeBlock-background)",
							borderRadius: "3px",
							padding: "8px 10px",
							marginTop: "8px",
						}}>
						{useMcpServer.type === "access_mcp_resource" && (
							<McpResourceRow
								item={{
									...(findMatchingResourceOrTemplate(
										useMcpServer.uri || "",
										server?.resources,
										server?.resourceTemplates,
									) || {
										name: "",
										mimeType: "",
										description: "",
									}),
									uri: useMcpServer.uri || "",
								}}
							/>
						)}

						{useMcpServer.type === "use_mcp_tool" && (
							<>
								<div onClick={(e) => e.stopPropagation()}>
									<McpToolRow
										serverName={useMcpServer.serverName}
										tool={{
											name: useMcpServer.toolName || "",
											description:
												server?.tools?.find((tool) => tool.name === useMcpServer.toolName)?.description ||
												"",
											autoApprove:
												server?.tools?.find((tool) => tool.name === useMcpServer.toolName)?.autoApprove ||
												false,
										}}
									/>
								</div>
								{useMcpServer.arguments && useMcpServer.arguments !== "{}" && (
									<div style={{ marginTop: "8px" }}>
										<div
											style={{
												marginBottom: "4px",
												opacity: 0.8,
												fontSize: "12px",
												textTransform: "uppercase",
											}}>
											Arguments
										</div>
										<CodeAccordian
											code={useMcpServer.arguments}
											isExpanded={true}
											language="json"
											onToggleExpand={handleToggle}
										/>
									</div>
								)}
							</>
						)}
					</div>
				</>
			)
		}

		switch (message.type) {
			case "say":
				switch (message.say) {
					case "api_req_started":
						return (
							<>
								<div
									onClick={handleToggle}
									style={{
										...headerStyle,
										marginBottom:
											(cost == null && apiRequestFailedMessage) || apiReqStreamingFailedMessage ? 10 : 0,
										justifyContent: "space-between",
										cursor: "pointer",
										userSelect: "none",
										WebkitUserSelect: "none",
										MozUserSelect: "none",
										msUserSelect: "none",
									}}>
									<div
										style={{
											display: "flex",
											alignItems: "center",
											gap: "10px",
										}}>
										{icon}
										{title}
										{/* Need to render this every time since it affects height of row by 2px */}
										<VSCodeBadge
											className={cn("text-sm", {
												"opacity-100": cost != null && cost > 0,
												"opacity-0": cost == null || cost <= 0,
											})}
											style={{
												opacity: cost != null && cost > 0 ? 1 : 0,
											}}>
											${Number(cost || 0)?.toFixed(4)}
										</VSCodeBadge>
									</div>
									<span className={`codicon codicon-chevron-${isExpanded ? "up" : "down"}`}></span>
								</div>
								{((cost == null && apiRequestFailedMessage) || apiReqStreamingFailedMessage) && (
									<ErrorRow
										apiReqStreamingFailedMessage={apiReqStreamingFailedMessage}
										apiRequestFailedMessage={apiRequestFailedMessage}
										errorType="error"
										message={message}
									/>
								)}

								{isExpanded && (
									<div style={{ marginTop: "10px" }}>
										<CodeAccordian
											code={JSON.parse(message.text || "{}").request}
											isExpanded={true}
											language="markdown"
											onToggleExpand={handleToggle}
										/>
									</div>
								)}
							</>
						)
					case "api_req_finished":
						return null // we should never see this message type
					case "mcp_server_response":
						return <McpResponseDisplay responseText={message.text || ""} />
					case "mcp_notification":
						return (
							<div
								style={{
									display: "flex",
									alignItems: "flex-start",
									gap: "8px",
									padding: "8px 12px",
									backgroundColor: "var(--vscode-textBlockQuote-background)",
									borderRadius: "4px",
									fontSize: "13px",
									color: "var(--vscode-foreground)",
									opacity: 0.9,
									marginBottom: "8px",
								}}>
								<i
									className="codicon codicon-bell"
									style={{
										marginTop: "2px",
										fontSize: "14px",
										color: "var(--vscode-notificationsInfoIcon-foreground)",
										flexShrink: 0,
									}}
								/>
								<div style={{ flex: 1, wordBreak: "break-word" }}>
									<span style={{ fontWeight: 500 }}>MCP Notification: </span>
									<span className="ph-no-capture">{message.text}</span>
								</div>
							</div>
						)
					case "text":
						return (
							<WithCopyButton
								onMouseUp={handleMouseUp}
								position="bottom-right"
								ref={contentRef}
								textToCopy={message.text}>
								<Markdown markdown={message.text} />
								{quoteButtonState.visible && (
									<QuoteButton
										left={quoteButtonState.left}
										onClick={() => {
											handleQuoteClick()
										}}
										top={quoteButtonState.top}
									/>
								)}
							</WithCopyButton>
						)
					case "reasoning":
						return (
							<>
								{message.text && (
									<div
										onClick={handleToggle}
										style={{
											// marginBottom: 15,
											cursor: "pointer",
											color: "var(--vscode-descriptionForeground)",

											fontStyle: "italic",
											overflow: "hidden",
										}}>
										{isExpanded ? (
											<div style={{ marginTop: -3 }}>
												<span style={{ fontWeight: "bold", display: "block", marginBottom: "4px" }}>
													Thinking
													<span
														className="codicon codicon-chevron-down"
														style={{
															display: "inline-block",
															transform: "translateY(3px)",
															marginLeft: "1.5px",
														}}
													/>
												</span>
												<span className="ph-no-capture">{message.text}</span>
											</div>
										) : (
											<div style={{ display: "flex", alignItems: "center" }}>
												<span style={{ fontWeight: "bold", marginRight: "4px" }}>Thinking:</span>
												<span
													className="ph-no-capture"
													style={{
														whiteSpace: "nowrap",
														overflow: "hidden",
														textOverflow: "ellipsis",
														direction: "rtl",
														textAlign: "left",
														flex: 1,
													}}>
													{message.text + "\u200E"}
												</span>
												<span
													className="codicon codicon-chevron-right"
													style={{
														marginLeft: "4px",
														flexShrink: 0,
													}}
												/>
											</div>
										)}
									</div>
								)}
							</>
						)
					case "user_feedback":
						return (
							<UserMessage
								files={message.files}
								images={message.images}
								messageTs={message.ts}
								sendMessageFromChatRow={sendMessageFromChatRow}
								text={message.text}
							/>
						)
					case "user_feedback_diff":
						const tool = JSON.parse(message.text || "{}") as ClineSayTool
						return (
							<div
								style={{
									marginTop: -10,
									width: "100%",
								}}>
								<CodeAccordian
									diff={tool.diff!}
									isExpanded={isExpanded}
									isFeedback={true}
									onToggleExpand={handleToggle}
								/>
							</div>
						)
					case "error":
						return <ErrorRow errorType="error" message={message} />
					case "diff_error":
						return <ErrorRow errorType="diff_error" message={message} />
					case "clineignore_error":
						return <ErrorRow errorType="clineignore_error" message={message} />
					case "checkpoint_created":
						return <CheckmarkControl isCheckpointCheckedOut={message.isCheckpointCheckedOut} messageTs={message.ts} />
					case "load_mcp_documentation":
						return (
							<div
								style={{
									display: "flex",
									alignItems: "center",
									color: "var(--vscode-foreground)",
									opacity: 0.7,
									fontSize: 12,
									padding: "4px 0",
								}}>
								<i className="codicon codicon-book" style={{ marginRight: 6 }} />
								Loading MCP documentation
							</div>
						)
					case "completion_result":
						const hasChanges = message.text?.endsWith(COMPLETION_RESULT_CHANGES_FLAG) ?? false
						const text = hasChanges ? message.text?.slice(0, -COMPLETION_RESULT_CHANGES_FLAG.length) : message.text
						return (
							<>
								<div
									style={{
										...headerStyle,
										marginBottom: "10px",
									}}>
									{icon}
									{title}
									{/* <TaskFeedbackButtons
										isFromHistory={
											!isLast ||
											lastModifiedMessage?.ask === "resume_completed_task" ||
											lastModifiedMessage?.ask === "resume_task"
										}
										messageTs={message.ts}
										style={{
											marginLeft: "auto",
										}}
									/> */}
								</div>
								<WithCopyButton
									onMouseUp={handleMouseUp}
									position="bottom-right"
									ref={contentRef}
									style={{
										color: "var(--vscode-charts-green)",
										paddingTop: 10,
									}}
									textToCopy={text}>
									<Markdown markdown={text} />
									{quoteButtonState.visible && (
										<QuoteButton
											left={quoteButtonState.left}
											onClick={handleQuoteClick}
											top={quoteButtonState.top}
										/>
									)}
								</WithCopyButton>
								{message.partial !== true && hasChanges && (
									<div style={{ paddingTop: 17 }}>
										<SuccessButton
											disabled={seeNewChangesDisabled}
											onClick={() => {
												setSeeNewChangesDisabled(true)
												TaskServiceClient.taskCompletionViewChanges(
													Int64Request.create({
														value: message.ts,
													}),
												).catch((err) =>
													console.error("Failed to show task completion view changes:", err),
												)
											}}
											style={{
												cursor: seeNewChangesDisabled ? "wait" : "pointer",
												width: "100%",
											}}>
											<i className="codicon codicon-new-file" style={{ marginRight: 6 }} />
											See new changes
										</SuccessButton>
									</div>
								)}
							</>
						)
					case "shell_integration_warning":
						return (
							<div
								style={{
									display: "flex",
									flexDirection: "column",
									backgroundColor: "var(--vscode-textBlockQuote-background)",
									padding: 8,
									borderRadius: 3,
									fontSize: 12,
								}}>
								<div
									style={{
										display: "flex",
										alignItems: "center",
										marginBottom: 4,
									}}>
									<i
										className="codicon codicon-warning"
										style={{
											marginRight: 8,
											fontSize: 14,
											color: "var(--vscode-descriptionForeground)",
										}}></i>
									<span
										style={{
											fontWeight: 500,
											color: "var(--vscode-foreground)",
										}}>
										Shell Integration Unavailable
									</span>
								</div>
								<div style={{ color: "var(--vscode-foreground)", opacity: 0.8 }}>
									Cline may have trouble viewing the command's output. Please update VSCode (
									<code>CMD/CTRL + Shift + P</code> → "Update") and make sure you're using a supported shell:
									zsh, bash, fish, or PowerShell (<code>CMD/CTRL + Shift + P</code> → "Terminal: Select Default
									Profile").{" "}
									<a
										href="https://github.com/cline/cline/wiki/Troubleshooting-%E2%80%90-Shell-Integration-Unavailable"
										style={{
											color: "inherit",
											textDecoration: "underline",
										}}>
										Still having trouble?
									</a>
								</div>
							</div>
						)
					case "error_retry":
						try {
							const retryInfo = JSON.parse(message.text || "{}")
							const { attempt, maxAttempts, delaySeconds, failed } = retryInfo
							const isFailed = failed === true

							return (
								<div
									style={{
										display: "flex",
										flexDirection: "column",
										backgroundColor: "var(--vscode-textBlockQuote-background)",
										padding: 8,
										borderRadius: 3,
										fontSize: 12,
									}}>
									<div
										style={{
											display: "flex",
											alignItems: "center",
											marginBottom: 4,
										}}>
										<i
											className={isFailed ? "codicon codicon-warning" : "codicon codicon-sync"}
											style={{
												marginRight: 8,
												fontSize: 14,
												color: "var(--vscode-descriptionForeground)",
											}}></i>
										<span
											style={{
												fontWeight: 500,
												color: "var(--vscode-foreground)",
											}}>
											{isFailed ? "Auto-Retry Failed" : "Auto-Retry in Progress"}
										</span>
									</div>
									<div style={{ color: "var(--vscode-foreground)", opacity: 0.8 }}>
										{isFailed ? (
											<>
												Auto-retry failed after <strong>{maxAttempts}</strong> attempts. Manual
												intervention required.
											</>
										) : (
											<>
												Attempt <strong>{attempt}</strong> of <strong>{maxAttempts}</strong> - Retrying in{" "}
												{delaySeconds} seconds...
											</>
										)}
									</div>
								</div>
							)
<<<<<<< HEAD
						} catch (_) {
=======
						} catch (_e) {
>>>>>>> 8b80c337
							// Fallback if JSON parsing fails
							return (
								<div style={{ color: "var(--vscode-foreground)" }}>
									<Markdown markdown={message.text} />
								</div>
							)
						}
					case "hook":
						return <HookMessage CommandOutput={CommandOutput} message={message} />
					case "hook_output":
						// hook_output messages are combined with hook messages, so we don't render them separately
						return null
					case "shell_integration_warning_with_suggestion":
						const isBackgroundModeEnabled = vscodeTerminalExecutionMode === "backgroundExec"
						return (
							<div
								style={{
									padding: 8,
									backgroundColor: "rgba(0, 122, 204, 0.1)",
									borderRadius: 3,
									border: "1px solid rgba(0, 122, 204, 0.3)",
								}}>
								<div
									style={{
										display: "flex",
										alignItems: "center",
										marginBottom: 4,
									}}>
									<i
										className="codicon codicon-lightbulb"
										style={{
											marginRight: 6,
											fontSize: 14,
											color: "var(--vscode-textLink-foreground)",
										}}></i>
									<span
										style={{
											fontWeight: 500,
											color: "var(--vscode-foreground)",
										}}>
										Shell integration issues
									</span>
								</div>
								<div style={{ color: "var(--vscode-foreground)", opacity: 0.9, marginBottom: 8 }}>
									Since you're experiencing repeated shell integration issues, we recommend switching to
									Background Terminal mode for better reliability.
								</div>
								<button
									disabled={isBackgroundModeEnabled}
									onClick={async () => {
										try {
											// Enable background terminal execution mode
											await UiServiceClient.setTerminalExecutionMode(BooleanRequest.create({ value: true }))
										} catch (error) {
											console.error("Failed to enable background terminal:", error)
										}
									}}
									onMouseEnter={(e) => {
										if (!isBackgroundModeEnabled) {
											e.currentTarget.style.background = "var(--vscode-button-hoverBackground)"
										}
									}}
									onMouseLeave={(e) => {
										if (!isBackgroundModeEnabled) {
											e.currentTarget.style.background = isBackgroundModeEnabled
												? "var(--vscode-charts-green)"
												: "var(--vscode-button-background)"
										}
									}}
									style={{
										background: isBackgroundModeEnabled
											? "var(--vscode-charts-green)"
											: "var(--vscode-button-background)",
										color: "var(--vscode-button-foreground)",
										border: "none",
										borderRadius: 2,
										padding: "6px 12px",
										fontSize: 12,
										cursor: isBackgroundModeEnabled ? "default" : "pointer",
										fontFamily: "inherit",
										display: "flex",
										alignItems: "center",
										gap: 6,
										opacity: isBackgroundModeEnabled ? 0.8 : 1,
									}}>
									<i className="codicon codicon-settings-gear"></i>
									{isBackgroundModeEnabled
										? "Background Terminal Enabled"
										: "Enable Background Terminal (Recommended)"}
								</button>
							</div>
						)
					case "task_progress":
						return null // task_progress messages should be displayed in TaskHeader only, not in chat
					default:
						return (
							<>
								{title && (
									<div style={headerStyle}>
										{icon}
										{title}
									</div>
								)}
								<div style={{ paddingTop: 10 }}>
									<Markdown markdown={message.text} />
								</div>
							</>
						)
				}
			case "ask":
				switch (message.ask) {
					case "mistake_limit_reached":
						return <ErrorRow errorType="mistake_limit_reached" message={message} />
					case "completion_result":
						if (message.text) {
							const hasChanges = message.text.endsWith(COMPLETION_RESULT_CHANGES_FLAG) ?? false
							const text = hasChanges ? message.text.slice(0, -COMPLETION_RESULT_CHANGES_FLAG.length) : message.text
							return (
								<div>
									<div
										style={{
											...headerStyle,
											marginBottom: "10px",
										}}>
										{icon}
										{title}
										<TaskFeedbackButtons
											isFromHistory={
												!isLast ||
												lastModifiedMessage?.ask === "resume_completed_task" ||
												lastModifiedMessage?.ask === "resume_task"
											}
											messageTs={message.ts}
											style={{
												marginLeft: "auto",
											}}
										/>
									</div>
									<WithCopyButton
										onMouseUp={handleMouseUp}
										position="bottom-right"
										ref={contentRef}
										style={{
											color: "var(--vscode-charts-green)",
											paddingTop: 10,
										}}
										textToCopy={text}>
										<Markdown markdown={text} />
										{quoteButtonState.visible && (
											<QuoteButton
												left={quoteButtonState.left}
												onClick={handleQuoteClick}
												top={quoteButtonState.top}
											/>
										)}
									</WithCopyButton>
									{message.partial !== true && hasChanges && (
										<div style={{ marginTop: 15 }}>
											<SuccessButton
												appearance="secondary"
												disabled={seeNewChangesDisabled}
												onClick={() => {
													setSeeNewChangesDisabled(true)
													TaskServiceClient.taskCompletionViewChanges(
														Int64Request.create({
															value: message.ts,
														}),
													).catch((err) =>
														console.error("Failed to show task completion view changes:", err),
													)
												}}>
												<i
													className="codicon codicon-new-file"
													style={{
														marginRight: 6,
														cursor: seeNewChangesDisabled ? "wait" : "pointer",
													}}
												/>
												See new changes
											</SuccessButton>
										</div>
									)}
								</div>
							)
						} else {
							return null // Don't render anything when we get a completion_result ask without text
						}
					case "followup":
						let question: string | undefined
						let options: string[] | undefined
						let selected: string | undefined
						try {
							const parsedMessage = JSON.parse(message.text || "{}") as ClineAskQuestion
							question = parsedMessage.question
							options = parsedMessage.options
							selected = parsedMessage.selected
						} catch (_e) {
							// legacy messages would pass question directly
							question = message.text
						}

						return (
							<div>
								{title && (
									<div style={headerStyle}>
										{icon}
										{title}
									</div>
								)}
								<WithCopyButton
									className="pt-2.5"
									onMouseUp={handleMouseUp}
									position="bottom-right"
									ref={contentRef}
									textToCopy={question}>
									<Markdown markdown={question} />
									<OptionsButtons
										inputValue={inputValue}
										isActive={
											(isLast && lastModifiedMessage?.ask === "followup") ||
											(!selected && options && options.length > 0)
										}
										options={options}
										selected={selected}
									/>
									{quoteButtonState.visible && (
										<QuoteButton
											left={quoteButtonState.left}
											onClick={() => {
												handleQuoteClick()
											}}
											top={quoteButtonState.top}
										/>
									)}
								</WithCopyButton>
							</div>
						)
					case "new_task":
						return (
							<>
								<div style={headerStyle}>
									<span
										className="codicon codicon-new-file"
										style={{
											color: normalColor,
											marginBottom: "-1.5px",
										}}></span>
									<span style={{ color: normalColor, fontWeight: "bold" }}>
										Cline wants to start a new task:
									</span>
								</div>
								<NewTaskPreview context={message.text || ""} />
							</>
						)
					case "condense":
						return (
							<>
								<div style={headerStyle}>
									<span
										className="codicon codicon-new-file"
										style={{
											color: normalColor,
											marginBottom: "-1.5px",
										}}></span>
									<span style={{ color: normalColor, fontWeight: "bold" }}>
										Cline wants to condense your conversation:
									</span>
								</div>
								<NewTaskPreview context={message.text || ""} />
							</>
						)
					case "report_bug":
						return (
							<>
								<div style={headerStyle}>
									<span
										className="codicon codicon-new-file"
										style={{
											color: normalColor,
											marginBottom: "-1.5px",
										}}></span>
									<span style={{ color: normalColor, fontWeight: "bold" }}>
										Cline wants to create a Github issue:
									</span>
								</div>
								<ReportBugPreview data={message.text || ""} />
							</>
						)
					case "plan_mode_respond": {
						let response: string | undefined
						let options: string[] | undefined
						let selected: string | undefined
						try {
							const parsedMessage = JSON.parse(message.text || "{}") as ClinePlanModeResponse
							response = parsedMessage.response
							options = parsedMessage.options
							selected = parsedMessage.selected
						} catch (_e) {
							// legacy messages would pass response directly
							response = message.text
						}
						return (
							<WithCopyButton
								onMouseUp={handleMouseUp}
								position="bottom-right"
								ref={contentRef}
								textToCopy={response}>
								<Markdown markdown={response} />
								<OptionsButtons
									inputValue={inputValue}
									isActive={
										(isLast && lastModifiedMessage?.ask === "plan_mode_respond") ||
										(!selected && options && options.length > 0)
									}
									options={options}
									selected={selected}
								/>
								{quoteButtonState.visible && (
									<QuoteButton
										left={quoteButtonState.left}
										onClick={() => {
											handleQuoteClick()
										}}
										top={quoteButtonState.top}
									/>
								)}
							</WithCopyButton>
						)
					}
					default:
						return null
				}
		}
	},
)<|MERGE_RESOLUTION|>--- conflicted
+++ resolved
@@ -1606,11 +1606,7 @@
 									</div>
 								</div>
 							)
-<<<<<<< HEAD
-						} catch (_) {
-=======
 						} catch (_e) {
->>>>>>> 8b80c337
 							// Fallback if JSON parsing fails
 							return (
 								<div style={{ color: "var(--vscode-foreground)" }}>
