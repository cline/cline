import { COMMAND_OUTPUT_STRING, COMMAND_REQ_APP_STRING } from "@shared/combineCommandSequences"
import {
	ClineApiReqInfo,
	ClineAskQuestion,
	ClineAskUseMcpServer,
	ClineMessage,
	ClinePlanModeResponse,
	ClineSayGenerateExplanation,
	ClineSayTool,
	COMPLETION_RESULT_CHANGES_FLAG,
} from "@shared/ExtensionMessage"
import { BooleanRequest, Int64Request, StringRequest } from "@shared/proto/cline/common"
import { Mode } from "@shared/storage/types"
import { VSCodeProgressRing } from "@vscode/webview-ui-toolkit/react"
import deepEqual from "fast-deep-equal"
import { Brain, FoldVerticalIcon } from "lucide-react"
import React, { MouseEvent, memo, useCallback, useEffect, useMemo, useRef, useState } from "react"
import { useSize } from "react-use"
import styled from "styled-components"
import { OptionsButtons } from "@/components/chat/OptionsButtons"
import TaskFeedbackButtons from "@/components/chat/TaskFeedbackButtons"
import "./ChatRow.css"
import { CheckmarkControl } from "@/components/common/CheckmarkControl"
import { CheckpointControls } from "@/components/common/CheckpointControls"
import CodeBlock, {
	CHAT_ROW_EXPANDED_BG_COLOR,
	CODE_BLOCK_BG_COLOR,
	TERMINAL_CODE_BLOCK_BG_COLOR,
} from "@/components/common/CodeBlock"
import { CopyButton, WithCopyButton } from "@/components/common/CopyButton"
import MarkdownBlock from "@/components/common/MarkdownBlock"
import McpResponseDisplay from "@/components/mcp/chat-display/McpResponseDisplay"
import McpResourceRow from "@/components/mcp/configuration/tabs/installed/server-row/McpResourceRow"
import McpToolRow from "@/components/mcp/configuration/tabs/installed/server-row/McpToolRow"
import { PLATFORM_CONFIG, PlatformType } from "@/config/platform.config"
import { useExtensionState } from "@/context/ExtensionStateContext"
import { FileServiceClient, TaskServiceClient, UiServiceClient } from "@/services/grpc-client"
import { findMatchingResourceOrTemplate, getMcpServerDisplayName } from "@/utils/mcp"
import CodeAccordian, { cleanPathPrefix } from "../common/CodeAccordian"
import { findApiReqInfoForCheckpoint, findNextSegmentCost } from "./chat-view/utils/messageUtils"
import ErrorRow from "./ErrorRow"
import HookMessage from "./HookMessage"
import NewTaskPreview from "./NewTaskPreview"
import QuoteButton from "./QuoteButton"
import ReportBugPreview from "./ReportBugPreview"
import SearchResultsDisplay from "./SearchResultsDisplay"
import UserMessage from "./UserMessage"

const normalColor = "var(--vscode-foreground)"
const errorColor = "var(--vscode-errorForeground)"
const successColor = "var(--vscode-charts-green)"
const _cancelledColor = "var(--vscode-descriptionForeground)"

// Shared keyframes for cursor blink animation
const cursorBlinkKeyframes = `
	@keyframes cursorBlink {
		0%, 100% { opacity: 1; }
		50% { opacity: 0; }
	}
`

const ChatRowContainer = styled.div`
	${cursorBlinkKeyframes}
	padding: 10px 6px 10px 15px;
	position: relative;

	&:hover ${CheckpointControls} {
		opacity: 1;
	}

	/* Fade-in animation for hook messages being inserted */
	&.hook-message-animate {
		animation: hookFadeSlideIn 0.6s cubic-bezier(0.16, 1, 0.3, 1);
	}

	@keyframes hookFadeSlideIn {
		from {
			opacity: 0;
			transform: translateY(-12px);
		}
		to {
			opacity: 1;
			transform: translateY(0);
		}
	}
`

interface ChatRowProps {
	message: ClineMessage
	isExpanded: boolean
	onToggleExpand: (ts: number) => void
	lastModifiedMessage?: ClineMessage
	isLast: boolean
	onHeightChange: (isTaller: boolean) => void
	inputValue?: string
	sendMessageFromChatRow?: (text: string, images: string[], files: string[]) => void
	onSetQuote: (text: string) => void
	onCancelCommand?: () => void
	mode?: Mode
	reasoningContent?: string
	responseStarted?: boolean
	isRequestInProgress?: boolean
}

interface QuoteButtonState {
	visible: boolean
	top: number
	left: number
	selectedText: string
}

interface ChatRowContentProps extends Omit<ChatRowProps, "onHeightChange"> {}

export const ProgressIndicator = () => (
	<div
		style={{
			width: "16px",
			height: "16px",
			display: "flex",
			alignItems: "center",
			justifyContent: "center",
		}}>
		<div style={{ transform: "scale(0.55)", transformOrigin: "center" }}>
			<VSCodeProgressRing />
		</div>
	</div>
)

const BlinkingCursorSpan = styled.span`
	display: inline-block;
	width: 2px;
	height: 1em;
	background-color: currentColor;
	margin-left: 2px;
	vertical-align: text-bottom;
	animation: cursorBlink 1s ease-in-out infinite;
`

const BlinkingCursor = () => <BlinkingCursorSpan />

const TypewriterText = memo(({ text }: { text: string }) => {
	const [displayedLength, setDisplayedLength] = useState(0)

	useEffect(() => {
		setDisplayedLength(0)
		const interval = setInterval(() => {
			setDisplayedLength((prev) => {
				if (prev >= text.length) {
					clearInterval(interval)
					return prev
				}
				return prev + 1
			})
		}, 30)

		return () => clearInterval(interval)
	}, [text])

	return (
		<>
			{text.slice(0, displayedLength)}
			<BlinkingCursor />
		</>
	)
})

const ThinkingBlockContainer = styled.div<{ $isVisible: boolean; $instant?: boolean }>`
	display: flex;
	align-items: flex-start;
	gap: 8px;
	max-height: ${(props) => (props.$isVisible ? "150px" : "0")};
	opacity: ${(props) => (props.$isVisible ? 1 : 0)};
	overflow: hidden;
	transition: ${(props) => (props.$instant ? "none" : "max-height 250ms cubic-bezier(0.4, 0, 0.2, 1), opacity 150ms ease-out")};
	width: 100%;
	min-width: 0;
`

const ThinkingBlockScroll = styled.div`
	max-height: 150px;
	overflow-y: auto;
	color: var(--vscode-descriptionForeground);
	line-height: 1.5;
	white-space: pre-wrap;
	word-break: break-word;
	flex: 1;
	scrollbar-width: none;
	-ms-overflow-style: none;
	&::-webkit-scrollbar {
		display: none;
	}
`

// State type for api_req_started rendering
type ApiReqState = "pre" | "thinking" | "error" | "final"

const ThinkingBlock = memo(
	({
		reasoningContent,
		isVisible,
		showCursor = true,
		showIcon = true,
		instant = false,
	}: {
		reasoningContent?: string
		isVisible: boolean
		showCursor?: boolean
		showIcon?: boolean
		instant?: boolean
	}) => {
		const scrollRef = useRef<HTMLDivElement>(null)
		const [shouldRender, setShouldRender] = useState(isVisible)

		// Only auto-scroll to bottom during streaming (showCursor=true)
		// For expanded collapsed thinking, start at top
		useEffect(() => {
			if (scrollRef.current && isVisible && showCursor) {
				scrollRef.current.scrollTop = scrollRef.current.scrollHeight
			}
		}, [reasoningContent, isVisible, showCursor])

		useEffect(() => {
			if (isVisible) {
				setShouldRender(true)
			} else if (instant) {
				// Instant unmount for streaming thinking - no delay
				setShouldRender(false)
			} else {
				// Delayed unmount for user-toggled expanded thinking (animation)
				const timer = setTimeout(() => setShouldRender(false), 250)
				return () => clearTimeout(timer)
			}
		}, [isVisible, instant])

		if (!shouldRender) return null

		return (
			<ThinkingBlockContainer $instant={instant} $isVisible={isVisible}>
				{showIcon && (
					<Brain
						size={14}
						style={{
							color: "var(--vscode-descriptionForeground)",
							opacity: 0.7,
							flexShrink: 0,
							marginTop: 2,
						}}
					/>
				)}
				<ThinkingBlockScroll ref={scrollRef}>
					{reasoningContent}
					{isVisible && showCursor && <BlinkingCursor />}
				</ThinkingBlockScroll>
			</ThinkingBlockContainer>
		)
	},
)

const Markdown = memo(({ markdown, showCursor }: { markdown?: string; showCursor?: boolean }) => {
	return (
		<div
			style={{
				wordBreak: "break-word",
				overflowWrap: "anywhere",
				marginBottom: -15,
				marginTop: -15,
				overflow: "hidden", // contain child margins so that parent diff matches height of children
			}}>
			<MarkdownBlock markdown={markdown} showCursor={showCursor} />
		</div>
	)
})

const CommandOutput = memo(
	({
		output,
		isOutputFullyExpanded,
		onToggle,
		isContainerExpanded,
		borderColor = "var(--vscode-editorGroup-border)",
	}: {
		output: string
		isOutputFullyExpanded: boolean
		onToggle: () => void
		isContainerExpanded: boolean
		borderColor?: string
	}) => {
		const outputLines = output.split("\n")
		const lineCount = outputLines.length
		const shouldAutoShow = lineCount <= 5
		const outputRef = useRef<HTMLDivElement>(null)

		// Auto-scroll to bottom when output changes (only when showing limited output)
		useEffect(() => {
			if (!isOutputFullyExpanded && outputRef.current) {
				// Direct scrollTop manipulation
				outputRef.current.scrollTop = outputRef.current.scrollHeight

				// Another attempt with more delay (for slower renders) to ensure scrolling works
				setTimeout(() => {
					if (outputRef.current) {
						outputRef.current.scrollTop = outputRef.current.scrollHeight
					}
				}, 50)
			}
		}, [output, isOutputFullyExpanded])

		// Don't render anything if container is collapsed
		if (!isContainerExpanded) {
			return null
		}

		return (
			<div
				style={{
					width: "100%",
					position: "relative",
					paddingBottom: lineCount > 5 ? "16px" : "0",
					overflow: "visible",
					borderTop: "1px solid rgba(255,255,255,.07)",
					borderBottomLeftRadius: "6px",
					borderBottomRightRadius: "6px",
					backgroundColor: CHAT_ROW_EXPANDED_BG_COLOR,
				}}>
				<div
					ref={outputRef}
					style={{
						color: "#FFFFFF",
						maxHeight: shouldAutoShow ? "none" : isOutputFullyExpanded ? "200px" : "75px",
						overflowY: shouldAutoShow ? "visible" : "auto",
						scrollBehavior: "smooth",
						backgroundColor: TERMINAL_CODE_BLOCK_BG_COLOR,
					}}>
					<div style={{ backgroundColor: TERMINAL_CODE_BLOCK_BG_COLOR }}>
						<CodeBlock forceWrap={true} source={`${"```"}shell\n${output}\n${"```"}`} />
					</div>
				</div>
				{/* Show notch only if there's more than 5 lines */}
				{lineCount > 5 && (
					<div
						onClick={onToggle}
						style={{
							position: "absolute",
							bottom: "-8px",
							left: "50%",
							transform: "translateX(-50%)",
							display: "flex",
							justifyContent: "center",
							alignItems: "center",
							padding: "1px 14px",
							cursor: "pointer",
							backgroundColor: borderColor,
							borderRadius: "2px",
							border: "none",
						}}>
						<span
							className={`codicon codicon-triangle-${isOutputFullyExpanded ? "up" : "down"}`}
							style={{
								fontSize: "11px",
								color: "#000000",
							}}
						/>
					</div>
				)}
			</div>
		)
	},
)

const CompletionOutput = memo(
	({
		text,
		isOutputFullyExpanded,
		onToggle,
		borderColor = successColor,
	}: {
		text: string
		isOutputFullyExpanded: boolean
		onToggle: () => void
		borderColor?: string
	}) => {
		const outputLines = text.split("\n")
		const lineCount = outputLines.length
		const shouldAutoShow = lineCount <= 5

		return (
			<div
				style={{
					width: "100%",
					position: "relative",
					paddingBottom: lineCount > 5 ? "8px" : "0",
					overflow: "visible",
					borderTop: "1px solid rgba(255,255,255,.07)",
					borderBottomLeftRadius: "6px",
					borderBottomRightRadius: "6px",
					backgroundColor: CHAT_ROW_EXPANDED_BG_COLOR,
				}}>
				<div
					className="completion-output-content"
					style={{
						maxHeight: shouldAutoShow ? "none" : isOutputFullyExpanded ? "400px" : "150px",
						overflowY: shouldAutoShow ? "visible" : "auto",
						scrollBehavior: "smooth",
						padding: "12px",
					}}>
					<Markdown markdown={text} />
				</div>
				{/* Show notch only if there's more than 5 lines */}
				{lineCount > 5 && (
					<div
						onClick={onToggle}
						style={{
							position: "absolute",
							bottom: "-8px",
							left: "50%",
							transform: "translateX(-50%)",
							display: "flex",
							justifyContent: "center",
							alignItems: "center",
							padding: "1px 14px",
							cursor: "pointer",
							backgroundColor: borderColor,
							borderRadius: "2px",
							border: "none",
						}}>
						<span
							className={`codicon codicon-triangle-${isOutputFullyExpanded ? "up" : "down"}`}
							style={{
								fontSize: "11px",
								color: "#000000",
							}}
						/>
					</div>
				)}
			</div>
		)
	},
)

const ChatRow = memo(
	(props: ChatRowProps) => {
		const { isLast, onHeightChange, message } = props
		// Store the previous height to compare with the current height
		// This allows us to detect changes without causing re-renders
		const prevHeightRef = useRef(0)

		const [chatrow, { height }] = useSize(
			<ChatRowContainer>
				<ChatRowContent {...props} />
			</ChatRowContainer>,
		)

		useEffect(() => {
			// used for partials command output etc.
			// NOTE: it's important we don't distinguish between partial or complete here since our scroll effects in chatview need to handle height change during partial -> complete
			const isInitialRender = prevHeightRef.current === 0 // prevents scrolling when new element is added since we already scroll for that
			// height starts off at Infinity
			if (isLast && height !== 0 && height !== Infinity && height !== prevHeightRef.current) {
				if (!isInitialRender) {
					onHeightChange(height > prevHeightRef.current)
				}
				prevHeightRef.current = height
			}
		}, [height, isLast, onHeightChange, message])

		// we cannot return null as virtuoso does not support it so we use a separate visibleMessages array to filter out messages that should not be rendered
		return chatrow
	},
	// memo does shallow comparison of props, so we need to do deep comparison of arrays/objects whose properties might change
	deepEqual,
)

export default ChatRow

export const ChatRowContent = memo(
	({
		message,
		isExpanded,
		onToggleExpand,
		lastModifiedMessage,
		isLast,
		inputValue,
		sendMessageFromChatRow,
		onSetQuote,
		onCancelCommand,
		mode,
		reasoningContent,
		responseStarted,
		isRequestInProgress,
	}: ChatRowContentProps) => {
		const { mcpServers, mcpMarketplaceCatalog, onRelinquishControl, vscodeTerminalExecutionMode, clineMessages } =
			useExtensionState()
		const [seeNewChangesDisabled, setSeeNewChangesDisabled] = useState(false)
		const [explainChangesDisabled, setExplainChangesDisabled] = useState(false)
		const [viewChangesHovered, setViewChangesHovered] = useState(false)
		const [explainChangesHovered, setExplainChangesHovered] = useState(false)
		const [completionContainerHovered, setCompletionContainerHovered] = useState(false)
		const [quoteButtonState, setQuoteButtonState] = useState<QuoteButtonState>({
			visible: false,
			top: 0,
			left: 0,
			selectedText: "",
		})
		const contentRef = useRef<HTMLDivElement>(null)

		// Command output expansion state (for all messages, but only used by command messages)
		const [isOutputFullyExpanded, setIsOutputFullyExpanded] = useState(false)
		const prevCommandExecutingRef = useRef<boolean>(false)
<<<<<<< HEAD
		const [cost, apiReqStreamingFailedMessage] = useMemo(() => {
=======
		// Completion output expansion state
		const [isCompletionOutputExpanded, setIsCompletionOutputExpanded] = useState(false)
		const hasAutoExpandedRef = useRef(false)
		const hasAutoCollapsedRef = useRef(false)
		const prevIsLastRef = useRef(isLast)

		// Auto-expand completion output when it's the last message (runs once per message)
		useEffect(() => {
			const isCompletionResult = message.ask === "completion_result" || message.say === "completion_result"

			// Auto-expand if it's last and we haven't already auto-expanded
			if (isLast && isCompletionResult && !hasAutoExpandedRef.current) {
				setIsCompletionOutputExpanded(true)
				hasAutoExpandedRef.current = true
				hasAutoCollapsedRef.current = false // Reset the auto-collapse flag when expanding
			}
		}, [isLast, message.ask, message.say])

		// Auto-collapse completion output ONCE when transitioning from last to not-last
		useEffect(() => {
			const isCompletionResult = message.ask === "completion_result" || message.say === "completion_result"
			const wasLast = prevIsLastRef.current

			// Only auto-collapse if transitioning from last to not-last, and we haven't already auto-collapsed
			if (wasLast && !isLast && isCompletionResult && !hasAutoCollapsedRef.current) {
				setIsCompletionOutputExpanded(false)
				hasAutoCollapsedRef.current = true
				hasAutoExpandedRef.current = false // Reset the auto-expand flag when collapsing
			}

			prevIsLastRef.current = isLast
		}, [isLast, message.ask, message.say])

		const [cost, apiReqCancelReason, apiReqStreamingFailedMessage, retryStatus] = useMemo(() => {
>>>>>>> ce0ebb1a
			if (message.text != null && message.say === "api_req_started") {
				const info: ClineApiReqInfo = JSON.parse(message.text)
				return [info.cost, info.streamingFailedMessage]
			}
			return [undefined, undefined]
		}, [message.text, message.say])

		// when resuming task last won't be api_req_failed but a resume_task message so api_req_started will show loading spinner. that's why we just remove the last api_req_started that failed without streaming anything
		const apiRequestFailedMessage =
			isLast && lastModifiedMessage?.ask === "api_req_failed" // if request is retried then the latest message is a api_req_retried
				? lastModifiedMessage?.text
				: undefined

		const isCommandMessage = message.ask === "command" || message.say === "command"
		// Check if command has output to determine if it's actually executing
		const commandHasOutput = message.text?.includes(COMMAND_OUTPUT_STRING) ?? false
		// A command is executing if it has output but hasn't completed yet
		const isCommandExecuting = isCommandMessage && !message.commandCompleted && commandHasOutput
		// A command is pending if it hasn't started (no output) and hasn't completed
		const isCommandPending = isCommandMessage && isLast && !message.commandCompleted && !commandHasOutput
		const isCommandCompleted = isCommandMessage && message.commandCompleted === true

		const isMcpServerResponding = isLast && lastModifiedMessage?.say === "mcp_server_request_started"

		const type = message.type === "ask" ? message.ask : message.say

		const handleToggle = useCallback(() => {
			onToggleExpand(message.ts)
		}, [onToggleExpand, message.ts])

		// Use the onRelinquishControl hook instead of message event
		useEffect(() => {
			return onRelinquishControl(() => {
				setSeeNewChangesDisabled(false)
				setExplainChangesDisabled(false)
			})
		}, [onRelinquishControl])

		// --- Quote Button Logic ---
		// MOVE handleQuoteClick INSIDE ChatRowContent
		const handleQuoteClick = useCallback(() => {
			onSetQuote(quoteButtonState.selectedText)
			window.getSelection()?.removeAllRanges() // Clear the browser selection
			setQuoteButtonState({ visible: false, top: 0, left: 0, selectedText: "" })
		}, [onSetQuote, quoteButtonState.selectedText]) // <-- Use onSetQuote from props

		const handleMouseUp = useCallback((event: MouseEvent<HTMLDivElement>) => {
			// Get the target element immediately, before the timeout
			const targetElement = event.target as Element
			const isClickOnButton = !!targetElement.closest(".quote-button-class")

			// Delay the selection check slightly
			setTimeout(() => {
				// Now, check the selection state *after* the browser has likely updated it
				const selection = window.getSelection()
				const selectedText = selection?.toString().trim() ?? ""

				let shouldShowButton = false
				let buttonTop = 0
				let buttonLeft = 0
				let textToQuote = ""

				// Condition 1: Check if there's a valid, non-collapsed selection within bounds
				// Ensure contentRef.current still exists in case component unmounted during timeout
				if (selectedText && contentRef.current && selection && selection.rangeCount > 0 && !selection.isCollapsed) {
					const range = selection.getRangeAt(0)
					const rangeRect = range.getBoundingClientRect()
					// Re-check ref inside timeout and ensure containerRect is valid
					const containerRect = contentRef.current?.getBoundingClientRect()

					if (containerRect) {
						// Check if containerRect was successfully obtained
						const tolerance = 5 // Allow for a small pixel overflow (e.g., for margins)
						const isSelectionWithin =
							rangeRect.top >= containerRect.top &&
							rangeRect.left >= containerRect.left &&
							rangeRect.bottom <= containerRect.bottom + tolerance && // Added tolerance
							rangeRect.right <= containerRect.right

						if (isSelectionWithin) {
							shouldShowButton = true // Mark that we should show the button
							const buttonHeight = 30
							// Calculate the raw top position relative to the container, placing it above the selection
							const calculatedTop = rangeRect.top - containerRect.top - buttonHeight - 5 // Subtract button height and a small margin
							// Allow the button to potentially have a negative top value
							buttonTop = calculatedTop
							buttonLeft = Math.max(0, rangeRect.left - containerRect.left) // Still prevent going left of container
							textToQuote = selectedText
						}
					}
				}

				// Decision: Set the state based on whether we should show or hide
				if (shouldShowButton) {
					// Scenario A: Valid selection exists -> Show button
					setQuoteButtonState({
						visible: true,
						top: buttonTop,
						left: buttonLeft,
						selectedText: textToQuote,
					})
				} else if (!isClickOnButton) {
					// Scenario B: No valid selection AND click was NOT on button -> Hide button
					setQuoteButtonState({ visible: false, top: 0, left: 0, selectedText: "" })
				}
				// Scenario C (Click WAS on button): Do nothing here, handleQuoteClick takes over.
			}, 0) // Delay of 0ms pushes execution after current event cycle
		}, []) // Dependencies remain empty

		const [icon, title] = useMemo(() => {
			switch (type) {
				case "error":
					return [
						<span
							className="codicon codicon-error"
							style={{
								color: errorColor,
								marginBottom: "-1.5px",
							}}></span>,
						<span style={{ color: errorColor, fontWeight: "bold" }}>Error</span>,
					]
				case "mistake_limit_reached":
					return [
						<span
							className="codicon codicon-error"
							style={{
								color: errorColor,
								marginBottom: "-1.5px",
							}}></span>,
						<span style={{ color: errorColor, fontWeight: "bold" }}>Cline is having trouble...</span>,
					]
				case "command":
					return [
						<span
							className="codicon codicon-terminal"
							style={{
								color: normalColor,
								marginBottom: "-1.5px",
							}}></span>,
						<span style={{ color: normalColor, fontWeight: "bold" }}>Cline wants to execute this command:</span>,
					]
				case "use_mcp_server":
					const mcpServerUse = JSON.parse(message.text || "{}") as ClineAskUseMcpServer
					return [
						isMcpServerResponding ? (
							<ProgressIndicator />
						) : (
							<span
								className="codicon codicon-server"
								style={{
									color: normalColor,
									marginBottom: "-1.5px",
								}}></span>
						),
						<span
							className="ph-no-capture"
							style={{ color: normalColor, fontWeight: "bold", wordBreak: "break-word" }}>
							Cline wants to {mcpServerUse.type === "use_mcp_tool" ? "use a tool" : "access a resource"} on the{" "}
							<code style={{ wordBreak: "break-all" }}>
								{getMcpServerDisplayName(mcpServerUse.serverName, mcpMarketplaceCatalog)}
							</code>{" "}
							MCP server:
						</span>,
					]
				case "completion_result":
					return [
						<span
							className="codicon codicon-check"
							style={{
								color: successColor,
								marginBottom: "-1.5px",
							}}></span>,
						<span style={{ color: successColor, fontWeight: "bold" }}>Task Completed</span>,
					]
				case "api_req_started":
					// API request rows no longer render the request payload/cost accordion.
					// Thinking/reasoning is handled directly in the api_req_started renderer below.
					return [null, null]
				case "followup":
					return [
						<span
							className="codicon codicon-question"
							style={{
								color: normalColor,
								marginBottom: "-1.5px",
							}}></span>,
						<span style={{ color: normalColor, fontWeight: "bold" }}>Cline has a question:</span>,
					]
				default:
					return [null, null]
			}
		}, [type, cost, apiRequestFailedMessage, isCommandExecuting, isCommandPending, isMcpServerResponding, message.text])

		const headerStyle: React.CSSProperties = {
			display: "flex",
			alignItems: "center",
			gap: "10px",
			marginBottom: "12px",
		}

		const _pStyle: React.CSSProperties = {
			margin: 0,
			whiteSpace: "pre-wrap",
			wordBreak: "break-word",
			overflowWrap: "anywhere",
		}

		const tool = useMemo(() => {
			if (message.ask === "tool" || message.say === "tool") {
				return JSON.parse(message.text || "{}") as ClineSayTool
			}
			return null
		}, [message.ask, message.say, message.text])

		// Helper function to check if file is an image
		const isImageFile = (filePath: string): boolean => {
			const imageExtensions = [".png", ".jpg", ".jpeg", ".webp"]
			const extension = filePath.toLowerCase().split(".").pop()
			return extension ? imageExtensions.includes(`.${extension}`) : false
		}

		if (tool) {
			const colorMap = {
				red: "var(--vscode-errorForeground)",
				yellow: "var(--vscode-editorWarning-foreground)",
				green: "var(--vscode-charts-green)",
			}
			const toolIcon = (name: string, color?: string, rotation?: number, title?: string) => (
				<span
					className={`codicon codicon-${name} ph-no-capture`}
					style={{
						color: color ? colorMap[color as keyof typeof colorMap] || color : "var(--vscode-foreground)",
						marginBottom: "-1.5px",
						transform: rotation ? `rotate(${rotation}deg)` : undefined,
					}}
					title={title}></span>
			)

			switch (tool.tool) {
				case "editedExistingFile":
					const content = tool?.content || ""
					const isApplyingPatch = content?.startsWith("%%bash") && !content.endsWith("*** End Patch\nEOF")
					const editToolTitle = isApplyingPatch
						? "Cline is creating patches to edit this file:"
						: "Cline wants to edit this file:"
					return (
						<>
							<div style={headerStyle}>
								{toolIcon("edit")}
								{tool.operationIsLocatedInWorkspace === false &&
									toolIcon("sign-out", "yellow", -90, "This file is outside of your workspace")}
								<span style={{ fontWeight: "bold" }}>{editToolTitle}</span>
							</div>
							<CodeAccordian
								// isLoading={message.partial}
								code={tool.content}
								isExpanded={isExpanded}
								onToggleExpand={handleToggle}
								path={tool.path!}
							/>
						</>
					)
				case "fileDeleted":
					return (
						<>
							<div style={headerStyle}>
								{toolIcon("diff-removed")}
								{tool.operationIsLocatedInWorkspace === false &&
									toolIcon("sign-out", "yellow", -90, "This file is outside of your workspace")}
								<span style={{ fontWeight: "bold" }}>Cline wants to delete this file:</span>
							</div>
							<CodeAccordian
								// isLoading={message.partial}
								code={tool.content}
								isExpanded={isExpanded}
								onToggleExpand={handleToggle}
								path={tool.path!}
							/>
						</>
					)
				case "newFileCreated":
					return (
						<>
							<div style={headerStyle}>
								{toolIcon("new-file")}
								{tool.operationIsLocatedInWorkspace === false &&
									toolIcon("sign-out", "yellow", -90, "This file is outside of your workspace")}
								<span style={{ fontWeight: "bold" }}>Cline wants to create a new file:</span>
							</div>
							<CodeAccordian
								code={tool.content!}
								isExpanded={isExpanded}
								isLoading={message.partial}
								onToggleExpand={handleToggle}
								path={tool.path!}
							/>
						</>
					)
				case "readFile":
					const isImage = isImageFile(tool.path || "")
					return (
						<>
							<div style={headerStyle}>
								{toolIcon(isImage ? "file-media" : "file-code")}
								{tool.operationIsLocatedInWorkspace === false &&
									toolIcon("sign-out", "yellow", -90, "This file is outside of your workspace")}
								<span style={{ fontWeight: "bold" }}>
									{/* {message.type === "ask" ? "" : "Cline read this file:"} */}
									Cline wants to read this file:
								</span>
							</div>
							<div
								style={{
									borderRadius: 3,
									backgroundColor: CODE_BLOCK_BG_COLOR,
									overflow: "hidden",
									border: "1px solid var(--vscode-editorGroup-border)",
								}}>
								<div
									onClick={
										isImage
											? undefined
											: () => {
													FileServiceClient.openFile(
														StringRequest.create({ value: tool.content }),
													).catch((err) => console.error("Failed to open file:", err))
												}
									}
									style={{
										color: "var(--vscode-descriptionForeground)",
										display: "flex",
										alignItems: "center",
										padding: "9px 10px",
										cursor: isImage ? "default" : "pointer",
										userSelect: isImage ? "text" : "none",
										WebkitUserSelect: isImage ? "text" : "none",
										MozUserSelect: isImage ? "text" : "none",
										msUserSelect: isImage ? "text" : "none",
									}}>
									{tool.path?.startsWith(".") && <span>.</span>}
									{tool.path && !tool.path.startsWith(".") && <span>/</span>}
									<span
										className="ph-no-capture"
										style={{
											whiteSpace: "nowrap",
											overflow: "hidden",
											textOverflow: "ellipsis",
											marginRight: "8px",
											direction: "rtl",
											textAlign: "left",
										}}>
										{cleanPathPrefix(tool.path ?? "") + "\u200E"}
									</span>
									<div style={{ flexGrow: 1 }}></div>
									{!isImage && (
										<span
											className={`codicon codicon-link-external`}
											style={{
												fontSize: 13.5,
												margin: "1px 0",
											}}></span>
									)}
								</div>
							</div>
						</>
					)
				case "listFilesTopLevel":
					return (
						<>
							<div style={headerStyle}>
								{toolIcon("folder-opened")}
								{tool.operationIsLocatedInWorkspace === false &&
									toolIcon("sign-out", "yellow", -90, "This is outside of your workspace")}
								<span style={{ fontWeight: "bold" }}>
									{message.type === "ask"
										? "Cline wants to view the top level files in this directory:"
										: "Cline viewed the top level files in this directory:"}
								</span>
							</div>
							<CodeAccordian
								code={tool.content!}
								isExpanded={isExpanded}
								language="shell-session"
								onToggleExpand={handleToggle}
								path={tool.path!}
							/>
						</>
					)
				case "listFilesRecursive":
					return (
						<>
							<div style={headerStyle}>
								{toolIcon("folder-opened")}
								{tool.operationIsLocatedInWorkspace === false &&
									toolIcon("sign-out", "yellow", -90, "This is outside of your workspace")}
								<span style={{ fontWeight: "bold" }}>
									{message.type === "ask"
										? "Cline wants to recursively view all files in this directory:"
										: "Cline recursively viewed all files in this directory:"}
								</span>
							</div>
							<CodeAccordian
								code={tool.content!}
								isExpanded={isExpanded}
								language="shell-session"
								onToggleExpand={handleToggle}
								path={tool.path!}
							/>
						</>
					)
				case "listCodeDefinitionNames":
					return (
						<>
							<div style={headerStyle}>
								{toolIcon("file-code")}
								{tool.operationIsLocatedInWorkspace === false &&
									toolIcon("sign-out", "yellow", -90, "This file is outside of your workspace")}
								<span style={{ fontWeight: "bold" }}>
									{message.type === "ask"
										? "Cline wants to view source code definition names used in this directory:"
										: "Cline viewed source code definition names used in this directory:"}
								</span>
							</div>
							<CodeAccordian
								code={tool.content!}
								isExpanded={isExpanded}
								onToggleExpand={handleToggle}
								path={tool.path!}
							/>
						</>
					)
				case "searchFiles":
					return (
						<>
							<div style={headerStyle}>
								{toolIcon("search")}
								{tool.operationIsLocatedInWorkspace === false &&
									toolIcon("sign-out", "yellow", -90, "This is outside of your workspace")}
								<span style={{ fontWeight: "bold" }}>
									Cline wants to search this directory for{" "}
									<code style={{ wordBreak: "break-all" }}>{tool.regex}</code>:
								</span>
							</div>
							<SearchResultsDisplay
								content={tool.content!}
								filePattern={tool.filePattern}
								isExpanded={isExpanded}
								onToggleExpand={handleToggle}
								path={tool.path!}
							/>
						</>
					)
				case "summarizeTask":
					return (
						<>
							<div style={headerStyle}>
								<span style={{ color: normalColor, marginBottom: "-1.5px" }}>
									<FoldVerticalIcon size={16} />
								</span>
								<span style={{ fontWeight: "bold" }}>Cline is condensing the conversation:</span>
							</div>
							<div
								style={{
									borderRadius: 3,
									backgroundColor: CODE_BLOCK_BG_COLOR,
									overflow: "hidden",
									border: "1px solid var(--vscode-editorGroup-border)",
								}}>
								<div
									onClick={handleToggle}
									style={{
										color: "var(--vscode-descriptionForeground)",
										padding: "9px 10px",
										cursor: "pointer",
										userSelect: "none",
										WebkitUserSelect: "none",
										MozUserSelect: "none",
										msUserSelect: "none",
									}}>
									{isExpanded ? (
										<div>
											<div style={{ display: "flex", alignItems: "center", marginBottom: "8px" }}>
												<span style={{ fontWeight: "bold", marginRight: "4px" }}>Summary:</span>
												<div style={{ flexGrow: 1 }}></div>
												<span
													className="codicon codicon-chevron-up"
													style={{
														fontSize: 13.5,
														margin: "1px 0",
													}}></span>
											</div>
											<span
												className="ph-no-capture"
												style={{
													whiteSpace: "pre-wrap",
													wordBreak: "break-word",
													overflowWrap: "anywhere",
												}}>
												{tool.content}
											</span>
										</div>
									) : (
										<div style={{ display: "flex", alignItems: "center" }}>
											<span
												className="ph-no-capture"
												style={{
													whiteSpace: "nowrap",
													overflow: "hidden",
													textOverflow: "ellipsis",
													marginRight: "8px",
													direction: "rtl",
													textAlign: "left",
													flex: 1,
												}}>
												{tool.content + "\u200E"}
											</span>
											<span
												className="codicon codicon-chevron-down"
												style={{
													fontSize: 13.5,
													margin: "1px 0",
													flexShrink: 0,
												}}></span>
										</div>
									)}
								</div>
							</div>
						</>
					)
				case "webFetch":
					return (
						<>
							<div style={headerStyle}>
								<span
									className="codicon codicon-link"
									style={{ color: normalColor, marginBottom: "-1.5px" }}></span>
								{tool.operationIsLocatedInWorkspace === false &&
									toolIcon("sign-out", "yellow", -90, "This URL is external")}
								<span style={{ fontWeight: "bold" }}>
									{message.type === "ask"
										? "Cline wants to fetch content from this URL:"
										: "Cline fetched content from this URL:"}
								</span>
							</div>
							<div
								onClick={() => {
									// Open the URL in the default browser using gRPC
									if (tool.path) {
										UiServiceClient.openUrl(StringRequest.create({ value: tool.path })).catch((err) => {
											console.error("Failed to open URL:", err)
										})
									}
								}}
								style={{
									borderRadius: 3,
									backgroundColor: CODE_BLOCK_BG_COLOR,
									overflow: "hidden",
									border: "1px solid var(--vscode-editorGroup-border)",
									padding: "9px 10px",
									cursor: "pointer",
									userSelect: "none",
									WebkitUserSelect: "none",
									MozUserSelect: "none",
									msUserSelect: "none",
								}}>
								<span
									className="ph-no-capture"
									style={{
										whiteSpace: "nowrap",
										overflow: "hidden",
										textOverflow: "ellipsis",
										marginRight: "8px",
										direction: "rtl",
										textAlign: "left",
										color: "var(--vscode-textLink-foreground)",
										textDecoration: "underline",
									}}>
									{tool.path + "\u200E"}
								</span>
							</div>
							{/* Displaying the 'content' which now holds "Fetching URL: [URL]" */}
							{/* <div style={{ paddingTop: 5, fontSize: '0.9em', opacity: 0.8 }}>{tool.content}</div> */}
						</>
					)
				default:
					return null
			}
		}

		// Reset output expansion state when command stops (completes or is cancelled)
		useEffect(() => {
			// If command was executing and now isn't, clean up
			if (isCommandMessage && prevCommandExecutingRef.current && !isCommandExecuting) {
				setIsOutputFullyExpanded(false)
			}

			// Update ref for next render
			prevCommandExecutingRef.current = isCommandExecuting
		}, [isCommandMessage, isCommandExecuting])

		// Auto-expand when command starts executing (only if running > 500ms)
		useEffect(() => {
			if (isCommandMessage && isCommandExecuting && !isExpanded) {
				// Wait 500ms before auto-expanding to avoid animating fast commands
				const timer = setTimeout(() => {
					// Expand after 500ms
					onToggleExpand(message.ts)
				}, 500)

				return () => clearTimeout(timer)
			}
		}, [isCommandMessage, isCommandExecuting, isExpanded, onToggleExpand, message.ts])

		if (message.ask === "command" || message.say === "command") {
			const splitMessage = (text: string) => {
				const outputIndex = text.indexOf(COMMAND_OUTPUT_STRING)
				if (outputIndex === -1) {
					return { command: text, output: "" }
				}
				return {
					command: text.slice(0, outputIndex).trim(),
					output: text
						.slice(outputIndex + COMMAND_OUTPUT_STRING.length)
						.trim()
						.split("")
						.map((char) => {
							switch (char) {
								case "\t":
									return "→   "
								case "\b":
									return "⌫"
								case "\f":
									return "⏏"
								case "\v":
									return "⇳"
								default:
									return char
							}
						})
						.join(""),
				}
			}

			const { command: rawCommand, output } = splitMessage(message.text || "")

			const requestsApproval = rawCommand.endsWith(COMMAND_REQ_APP_STRING)
			const command = requestsApproval ? rawCommand.slice(0, -COMMAND_REQ_APP_STRING.length) : rawCommand
			const showCancelButton =
				(isCommandExecuting || isCommandPending) &&
				typeof onCancelCommand === "function" &&
				vscodeTerminalExecutionMode === "backgroundExec"

			// Check if this is a Cline subagent command (only on VSCode platform, not JetBrains/standalone)
			const isSubagentCommand = PLATFORM_CONFIG.type === PlatformType.VSCODE && command.trim().startsWith("cline ")
			let subagentPrompt: string | undefined

			if (isSubagentCommand) {
				// Parse the cline command to extract prompt
				// Format: cline "prompt"
				const clineCommandRegex = /^cline\s+"([^"]+)"(?:\s+--no-interactive)?/
				const match = command.match(clineCommandRegex)

				if (match) {
					subagentPrompt = match[1]
				}
			}

			// Compact Cline SVG icon component
			const ClineIcon = () => (
				<svg height="16" style={{ marginBottom: "-1.5px" }} viewBox="0 0 92 96" width="16">
					<g fill="currentColor">
						<path d="M65.4492701,16.3 C76.3374701,16.3 85.1635558,25.16479 85.1635558,36.1 L85.1635558,42.7 L90.9027661,54.1647464 C91.4694141,55.2966923 91.4668177,56.6300535 90.8957658,57.7597839 L85.1635558,69.1 L85.1635558,75.7 C85.1635558,86.63554 76.3374701,95.5 65.4492701,95.5 L26.0206986,95.5 C15.1328272,95.5 6.30641291,86.63554 6.30641291,75.7 L6.30641291,69.1 L0.448507752,57.7954874 C-0.14693501,56.6464093 -0.149634367,55.2802504 0.441262896,54.1288283 L6.30641291,42.7 L6.30641291,36.1 C6.30641291,25.16479 15.1328272,16.3 26.0206986,16.3 L65.4492701,16.3 Z M62.9301895,22 L29.189529,22 C19.8723267,22 12.3191987,29.5552188 12.3191987,38.875 L12.3191987,44.5 L7.44288578,53.9634655 C6.84794449,55.1180686 6.85066096,56.4896598 7.45017099,57.6418974 L12.3191987,67 L12.3191987,72.625 C12.3191987,81.9450625 19.8723267,89.5 29.189529,89.5 L62.9301895,89.5 C72.2476729,89.5 79.8005198,81.9450625 79.8005198,72.625 L79.8005198,67 L84.5682187,57.6061395 C85.1432011,56.473244 85.1458141,55.1345713 84.5752587,53.9994398 L79.8005198,44.5 L79.8005198,38.875 C79.8005198,29.5552188 72.2476729,22 62.9301895,22 Z" />
						<ellipse cx="45.7349843" cy="11" rx="12" ry="14" />
						<ellipse cx="33.5" cy="55.5" rx="8" ry="9" />
						<ellipse cx="57.5" cy="55.5" rx="8" ry="9" />
					</g>
				</svg>
			)

			// Customize icon and title for subagent commands
			const displayIcon = isSubagentCommand ? (
				<span style={{ color: normalColor }}>
					<ClineIcon />
				</span>
			) : (
				icon
			)

			const displayTitle = isSubagentCommand ? (
				<span style={{ color: normalColor, fontWeight: "bold" }}>Cline wants to use a subagent:</span>
			) : (
				title
			)

			const commandHeader = (
				<div style={headerStyle}>
					{displayIcon}
					{displayTitle}
				</div>
			)

			return (
				<>
					{commandHeader}
					<div
						style={{
							borderRadius: 6,
							border: "1px solid var(--vscode-editorGroup-border)",
							overflow: "visible",
							backgroundColor: CHAT_ROW_EXPANDED_BG_COLOR,
							transition: "all 0.3s ease-in-out",
						}}>
						{command && (
							<div
								style={{
									display: "flex",
									alignItems: "center",
									justifyContent: "space-between",
									padding: "8px 10px",
									backgroundColor: CHAT_ROW_EXPANDED_BG_COLOR,
									borderBottom: "1px solid var(--vscode-editorGroup-border)",
									borderTopLeftRadius: "6px",
									borderTopRightRadius: "6px",
									borderBottomLeftRadius: 0,
									borderBottomRightRadius: 0,
								}}>
								<div
									style={{
										display: "flex",
										alignItems: "center",
										gap: "8px",
										flex: 1,
										minWidth: 0,
									}}>
									<div
										style={{
											width: "8px",
											height: "8px",
											borderRadius: "50%",
											backgroundColor: isCommandExecuting
												? successColor
												: isCommandPending
													? "var(--vscode-editorWarning-foreground)"
													: "var(--vscode-descriptionForeground)",
											animation: isCommandExecuting ? "pulse 2s ease-in-out infinite" : "none",
											flexShrink: 0,
										}}
									/>
									<span
										style={{
											color: isCommandExecuting
												? successColor
												: isCommandPending
													? "var(--vscode-editorWarning-foreground)"
													: "var(--vscode-descriptionForeground)",
											fontWeight: 500,
											fontSize: "13px",
											flexShrink: 0,
										}}>
										{isCommandExecuting
											? "Running"
											: isCommandPending
												? "Pending"
												: isCommandCompleted
													? "Completed"
													: "Not Executed"}
									</span>
								</div>
								<div style={{ display: "flex", alignItems: "center", gap: "8px", flexShrink: 0 }}>
									{showCancelButton && (
										<button
											onClick={(e) => {
												e.stopPropagation()
												if (vscodeTerminalExecutionMode === "backgroundExec") {
													onCancelCommand?.()
												} else {
													// For regular terminal mode, show a message
													alert(
														"This command is running in the VSCode terminal. You can manually stop it using Ctrl+C in the terminal, or switch to Background Execution mode in settings for cancellable commands.",
													)
												}
											}}
											onMouseEnter={(e) => {
												e.currentTarget.style.background = "var(--vscode-button-secondaryHoverBackground)"
											}}
											onMouseLeave={(e) => {
												e.currentTarget.style.background = "var(--vscode-button-secondaryBackground)"
											}}
											style={{
												background: "var(--vscode-button-secondaryBackground)",
												color: "var(--vscode-button-secondaryForeground)",
												border: "none",
												borderRadius: "2px",
												padding: "4px 10px",
												fontSize: "12px",
												cursor: "pointer",
												fontFamily: "inherit",
											}}>
											{vscodeTerminalExecutionMode === "backgroundExec" ? "cancel" : "stop"}
										</button>
									)}
								</div>
							</div>
						)}
						{isSubagentCommand && subagentPrompt && (
							<div style={{ padding: "10px", borderBottom: "1px solid var(--vscode-editorGroup-border)" }}>
								<div style={{ marginBottom: 0 }}>
									<strong>Prompt:</strong>{" "}
									<span className="ph-no-capture" style={{ fontFamily: "var(--vscode-editor-font-family)" }}>
										{subagentPrompt}
									</span>
								</div>
							</div>
						)}
						{/* {output.length > 0 && (
							<div style={{ width: "100%" }}>
								<div
									onClick={handleToggle}
									style={{
										display: "flex",
										alignItems: "center",
										gap: "4px",
										width: "100%",
										justifyContent: "flex-start",
										cursor: "pointer",
										padding: `2px 8px ${isExpanded ? 0 : 8}px 8px`,
									}}>
									<span className={`codicon codicon-chevron-${isExpanded ? "down" : "right"}`}></span>
									<span style={{ fontSize: "0.8em" }}>
										{isSubagentCommand ? "Subagent Output" : "Command Output"}
									</span>
								</div>
							</div>
						)} */}
						{!isSubagentCommand && (
							<div style={{ opacity: 0.6, backgroundColor: CHAT_ROW_EXPANDED_BG_COLOR }}>
								<div style={{ backgroundColor: CHAT_ROW_EXPANDED_BG_COLOR }}>
									<CodeBlock forceWrap={true} source={`${"```"}shell\n${command}\n${"```"}`} />
								</div>
							</div>
						)}
						{output.length > 0 && (
							<CommandOutput
								isContainerExpanded={true}
								isOutputFullyExpanded={isOutputFullyExpanded}
								onToggle={() => setIsOutputFullyExpanded(!isOutputFullyExpanded)}
								output={output}
							/>
						)}
					</div>
					{requestsApproval && (
						<div
							style={{
								display: "flex",
								alignItems: "center",
								gap: 10,
								padding: 8,
								fontSize: "12px",
								color: "var(--vscode-editorWarning-foreground)",
							}}>
							<i className="codicon codicon-warning"></i>
							<span>The model has determined this command requires explicit approval.</span>
						</div>
					)}
				</>
			)
		}

		if (message.ask === "use_mcp_server" || message.say === "use_mcp_server") {
			const useMcpServer = JSON.parse(message.text || "{}") as ClineAskUseMcpServer
			const server = mcpServers.find((server) => server.name === useMcpServer.serverName)
			return (
				<>
					<div style={headerStyle}>
						{icon}
						{title}
					</div>

					<div
						style={{
							background: "var(--vscode-textCodeBlock-background)",
							borderRadius: "3px",
							padding: "8px 10px",
							marginTop: "8px",
						}}>
						{useMcpServer.type === "access_mcp_resource" && (
							<McpResourceRow
								item={{
									...(findMatchingResourceOrTemplate(
										useMcpServer.uri || "",
										server?.resources,
										server?.resourceTemplates,
									) || {
										name: "",
										mimeType: "",
										description: "",
									}),
									uri: useMcpServer.uri || "",
								}}
							/>
						)}

						{useMcpServer.type === "use_mcp_tool" && (
							<>
								<div onClick={(e) => e.stopPropagation()}>
									<McpToolRow
										serverName={useMcpServer.serverName}
										tool={{
											name: useMcpServer.toolName || "",
											description:
												server?.tools?.find((tool) => tool.name === useMcpServer.toolName)?.description ||
												"",
											autoApprove:
												server?.tools?.find((tool) => tool.name === useMcpServer.toolName)?.autoApprove ||
												false,
										}}
									/>
								</div>
								{useMcpServer.arguments && useMcpServer.arguments !== "{}" && (
									<div style={{ marginTop: "8px" }}>
										<div
											style={{
												marginBottom: "4px",
												opacity: 0.8,
												fontSize: "12px",
												textTransform: "uppercase",
											}}>
											Arguments
										</div>
										<CodeAccordian
											code={useMcpServer.arguments}
											isExpanded={true}
											language="json"
											onToggleExpand={handleToggle}
										/>
									</div>
								)}
							</>
						)}
					</div>
				</>
			)
		}

		switch (message.type) {
			case "say":
				switch (message.say) {
					case "api_req_started": {
						// Derive explicit state
						const hasError = !!(apiRequestFailedMessage || apiReqStreamingFailedMessage)
						const hasCost = cost != null
						const hasReasoning = !!reasoningContent
						const hasResponseStarted = !!responseStarted

						const apiReqState: ApiReqState = hasError
							? "error"
							: hasCost
								? "final"
								: hasReasoning
									? "thinking"
									: "pre"

						// While reasoning is streaming, keep the Brain ThinkingBlock exactly as-is.
						// Once response content starts (any text/tool/command), collapse into a compact
						// "🧠 Thinking" row that can be expanded to show the reasoning only.
						const showStreamingThinking = hasReasoning && !hasResponseStarted && !hasError && !hasCost
						const showCollapsedThinking = hasReasoning && !showStreamingThinking

						// Find the most recent tool activity in the conversation
						// Only show if the last tool was exploratory (read/list/search)
						// and no user/text message has occurred since
						// Memoized to avoid iterating through all messages on every render
						const currentActivity = useMemo(() => {
							// Look backwards from the end to find the most recent relevant message
							for (let i = clineMessages.length - 1; i >= 0; i--) {
								const msg = clineMessages[i]
								// Stop if we hit user feedback or Cline text - fall back to default
								if (msg.say === "user_feedback" || msg.say === "text") {
									return null
								}
								// Check for tool messages
								if (msg.say === "tool" || msg.ask === "tool") {
									try {
										const tool = JSON.parse(msg.text || "{}") as ClineSayTool
										// Exploratory tools - show activity
										if (tool.tool === "readFile" && tool.path) {
											return `Reading ${cleanPathPrefix(tool.path)}`
										}
										if (tool.tool === "listFilesTopLevel" && tool.path) {
											return `Exploring ${cleanPathPrefix(tool.path)}/`
										}
										if (tool.tool === "listFilesRecursive" && tool.path) {
											return `Exploring ${cleanPathPrefix(tool.path)}`
										}
										if (tool.tool === "searchFiles" && tool.regex) {
											return `Searching for ${tool.regex}`
										}
										if (tool.tool === "listCodeDefinitionNames" && tool.path) {
											return `Reading definitions in ${cleanPathPrefix(tool.path)}/`
										}
										// Non-exploratory tool found first - fall back to default
										return null
									} catch {
										// ignore parse errors
									}
								}
							}
							return null
						}, [clineMessages])

						return (
							<>
<<<<<<< HEAD
								{apiReqState === "pre" && (
									<div style={{ color: "var(--vscode-descriptionForeground)" }}>
										<TypewriterText
											text={currentActivity || (mode === "plan" ? "Planning..." : "Thinking...")}
										/>
=======
								<div
									onClick={handleToggle}
									style={{
										...headerStyle,
										marginBottom:
											(cost == null && apiRequestFailedMessage) || apiReqStreamingFailedMessage ? 10 : 0,
										justifyContent: "space-between",
										cursor: "pointer",
										userSelect: "none",
										WebkitUserSelect: "none",
										MozUserSelect: "none",
										msUserSelect: "none",
									}}>
									<div
										style={{
											display: "flex",
											alignItems: "center",
											gap: "10px",
										}}>
										{icon}
										{title}
										{/* Need to render this every time since it affects height of row by 2px */}
										<VSCodeBadge
											className="text-sm"
											style={{
												opacity: cost != null && cost > 0 ? 1 : 0,
											}}>
											{cost != null && Number(cost || 0) > 0 ? `$${Number(cost || 0).toFixed(4)}` : ""}
										</VSCodeBadge>
>>>>>>> ce0ebb1a
									</div>
								)}

								{showStreamingThinking && (
									<ThinkingBlock
										instant={true}
										isVisible={true}
										reasoningContent={reasoningContent}
										showCursor={true}
									/>
								)}

								{showCollapsedThinking && (
									<>
										<div
											onClick={handleToggle}
											style={{
												display: "flex",
												alignItems: "center",
												gap: "8px",
												cursor: "pointer",
												userSelect: "none",
												WebkitUserSelect: "none",
												MozUserSelect: "none",
												msUserSelect: "none",
												color: "var(--vscode-descriptionForeground)",
												marginTop: apiReqState === "pre" ? 10 : 0,
												marginBottom: hasError ? 10 : 0,
											}}
											title="Click to view reasoning">
											<Brain
												size={14}
												style={{
													color: "var(--vscode-descriptionForeground)",
													opacity: 0.7,
													flexShrink: 0,
												}}
											/>
											<span style={{ fontWeight: 500 }}>Thinking</span>
											<span className={`codicon codicon-chevron-${isExpanded ? "down" : "right"}`}></span>
										</div>

										{isExpanded && reasoningContent && (
											<div
												className="ph-no-capture"
												onClick={handleToggle}
												style={{ marginTop: 8, cursor: "pointer" }}>
												<ThinkingBlock
													isVisible={true}
													reasoningContent={reasoningContent}
													showCursor={false}
													showIcon={false}
												/>
											</div>
										)}
									</>
								)}

								{apiReqState === "error" && (
									<ErrorRow
										apiReqStreamingFailedMessage={apiReqStreamingFailedMessage}
										apiRequestFailedMessage={apiRequestFailedMessage}
										errorType="error"
										message={message}
									/>
								)}
							</>
						)
					}
					case "api_req_finished":
						return null // we should never see this message type
					case "mcp_server_response":
						return <McpResponseDisplay responseText={message.text || ""} />
					case "mcp_notification":
						return (
							<div
								style={{
									display: "flex",
									alignItems: "flex-start",
									gap: "8px",
									padding: "8px 12px",
									backgroundColor: "var(--vscode-textBlockQuote-background)",
									borderRadius: "4px",
									fontSize: "13px",
									color: "var(--vscode-foreground)",
									opacity: 0.9,
									marginBottom: "8px",
								}}>
								<i
									className="codicon codicon-bell"
									style={{
										marginTop: "2px",
										fontSize: "14px",
										color: "var(--vscode-notificationsInfoIcon-foreground)",
										flexShrink: 0,
									}}
								/>
								<div style={{ flex: 1, wordBreak: "break-word" }}>
									<span style={{ fontWeight: 500 }}>MCP Notification: </span>
									<span className="ph-no-capture">{message.text}</span>
								</div>
							</div>
						)
					case "text":
						return (
							<>
								<WithCopyButton
									onMouseUp={handleMouseUp}
									position="bottom-right"
									ref={contentRef}
									textToCopy={message.text}>
									<Markdown markdown={message.text} showCursor={isRequestInProgress} />
									{quoteButtonState.visible && (
										<QuoteButton
											left={quoteButtonState.left}
											onClick={() => {
												handleQuoteClick()
											}}
											top={quoteButtonState.top}
										/>
									)}
								</WithCopyButton>
							</>
						)
					case "reasoning":
						// Standalone reasoning rows are intentionally not rendered.
						// Reasoning is displayed via the api_req_started Brain "Thinking" UI and via low-stakes tool hover tooltips.
						return null
					case "user_feedback":
						return (
							<UserMessage
								files={message.files}
								images={message.images}
								messageTs={message.ts}
								sendMessageFromChatRow={sendMessageFromChatRow}
								text={message.text}
							/>
						)
					case "user_feedback_diff":
						const tool = JSON.parse(message.text || "{}") as ClineSayTool
						return (
							<div
								style={{
									marginTop: -10,
									width: "100%",
								}}>
								<CodeAccordian
									diff={tool.diff!}
									isExpanded={isExpanded}
									isFeedback={true}
									onToggleExpand={handleToggle}
								/>
							</div>
						)
					case "error":
						return <ErrorRow errorType="error" message={message} />
					case "diff_error":
						return <ErrorRow errorType="diff_error" message={message} />
					case "clineignore_error":
						return <ErrorRow errorType="clineignore_error" message={message} />
					case "checkpoint_created":
						const apiReqInfo = findApiReqInfoForCheckpoint(message.ts, clineMessages)
						const segmentCost = findNextSegmentCost(message.ts, clineMessages)
						return (
							<CheckmarkControl
								apiReqInfo={apiReqInfo}
								isCheckpointCheckedOut={message.isCheckpointCheckedOut}
								messageTs={message.ts}
								segmentCost={segmentCost}
							/>
						)
					case "load_mcp_documentation":
						return (
							<div
								style={{
									display: "flex",
									alignItems: "center",
									color: "var(--vscode-foreground)",
									opacity: 0.7,
									fontSize: 12,
									padding: "4px 0",
								}}>
								<i className="codicon codicon-book" style={{ marginRight: 6 }} />
								Loading MCP documentation
							</div>
						)
					case "generate_explanation": {
						let explanationInfo: ClineSayGenerateExplanation = {
							title: "code changes",
							fromRef: "",
							toRef: "",
							status: "generating",
						}
						try {
							if (message.text) {
								explanationInfo = JSON.parse(message.text)
							}
						} catch {
							// Use defaults if parsing fails
						}
						// Check if generation was interrupted:
						// 1. If status is "generating" but this isn't the last message, it was interrupted
						// 2. If status is "generating" and lastModifiedMessage is a resume ask, task was just cancelled
						const wasCancelled =
							explanationInfo.status === "generating" &&
							(!isLast ||
								lastModifiedMessage?.ask === "resume_task" ||
								lastModifiedMessage?.ask === "resume_completed_task")
						const isGenerating = explanationInfo.status === "generating" && !wasCancelled
						const isError = explanationInfo.status === "error"
						return (
							<div
								style={{
									display: "flex",
									flexDirection: "column",
									backgroundColor: CODE_BLOCK_BG_COLOR,
									border: "1px solid var(--vscode-editorGroup-border)",
									borderRadius: 5,
									padding: "10px 12px",
									fontSize: 12,
								}}>
								<div
									style={{
										display: "flex",
										alignItems: "center",
									}}>
									{isGenerating ? (
										<span style={{ marginRight: 8 }}>
											<ProgressIndicator />
										</span>
									) : isError ? (
										<i
											className="codicon codicon-error"
											style={{ marginRight: 8, color: "var(--vscode-errorForeground)" }}
										/>
									) : wasCancelled ? (
										<i
											className="codicon codicon-circle-slash"
											style={{ marginRight: 8, color: "var(--vscode-descriptionForeground)" }}
										/>
									) : (
										<i
											className="codicon codicon-check"
											style={{ marginRight: 8, color: "var(--vscode-charts-green)" }}
										/>
									)}
									<span style={{ fontWeight: 500 }}>
										{isGenerating
											? "Generating explanation"
											: isError
												? "Failed to generate explanation"
												: wasCancelled
													? "Explanation cancelled"
													: "Generated explanation"}
									</span>
								</div>
								{isError && explanationInfo.error && (
									<div
										style={{
											opacity: 0.8,
											marginLeft: 24,
											marginTop: 6,
											color: "var(--vscode-errorForeground)",
											wordBreak: "break-word",
										}}>
										{explanationInfo.error}
									</div>
								)}
								{!isError && (explanationInfo.title || explanationInfo.fromRef) && (
									<div style={{ opacity: 0.8, marginLeft: 24, marginTop: 6 }}>
										<div>{explanationInfo.title}</div>
										{explanationInfo.fromRef && (
											<div
												style={{
													fontSize: 11,
													opacity: 0.7,
													marginTop: 4,
													marginLeft: -3,
													wordBreak: "break-all",
												}}>
												<code
													style={{
														background: "var(--vscode-textBlockQuote-background)",
														padding: "2px 6px",
														borderRadius: 3,
													}}>
													{explanationInfo.fromRef}
												</code>
												<span style={{ margin: "0 6px" }}>→</span>
												<code
													style={{
														background: "var(--vscode-textBlockQuote-background)",
														padding: "2px 6px",
														borderRadius: 3,
													}}>
													{explanationInfo.toRef || "working directory"}
												</code>
											</div>
										)}
									</div>
								)}
							</div>
						)
					}
					case "completion_result":
						const hasChanges = message.text?.endsWith(COMPLETION_RESULT_CHANGES_FLAG) ?? false
						const text = hasChanges ? message.text?.slice(0, -COMPLETION_RESULT_CHANGES_FLAG.length) : message.text
						return (
							<>
								<div
									onMouseEnter={() => setCompletionContainerHovered(true)}
									onMouseLeave={() => setCompletionContainerHovered(false)}
									style={{
										borderRadius: 6,
										border: `1px solid ${completionContainerHovered ? successColor : "var(--vscode-editorGroup-border)"}`,
										overflow: "visible",
										backgroundColor: CHAT_ROW_EXPANDED_BG_COLOR,
										transition: "border-color 0.2s ease",
									}}>
									<div
										style={{
											display: "flex",
											alignItems: "center",
											justifyContent: "space-between",
											padding: "8px 10px",
											backgroundColor: CHAT_ROW_EXPANDED_BG_COLOR,
											borderTopLeftRadius: "6px",
											borderTopRightRadius: "6px",
											borderBottomLeftRadius: 0,
											borderBottomRightRadius: 0,
										}}>
										<div
											style={{
												display: "flex",
												alignItems: "center",
												gap: "8px",
												flex: 1,
												minWidth: 0,
											}}>
											<div
												style={{
													width: "8px",
													height: "8px",
													borderRadius: "50%",
													backgroundColor: successColor,
													flexShrink: 0,
												}}
											/>
											<span
												style={{
													color: successColor,
													fontWeight: 500,
													fontSize: "13px",
													flexShrink: 0,
												}}>
												Task Completed
											</span>
										</div>
										<CopyButton textToCopy={text || ""} />
									</div>
									<CompletionOutput
										borderColor={successColor}
										isOutputFullyExpanded={isCompletionOutputExpanded}
										onToggle={() => setIsCompletionOutputExpanded(!isCompletionOutputExpanded)}
										text={text || ""}
									/>
								</div>
								{message.partial !== true && hasChanges && (
									<div style={{ paddingTop: 17, display: "flex", flexDirection: "row", gap: 8 }}>
										<button
											disabled={seeNewChangesDisabled}
											onClick={() => {
												setSeeNewChangesDisabled(true)
												TaskServiceClient.taskCompletionViewChanges(
													Int64Request.create({
														value: message.ts,
													}),
												).catch((err) =>
													console.error("Failed to show task completion view changes:", err),
												)
											}}
											onMouseEnter={() => setViewChangesHovered(true)}
											onMouseLeave={() => setViewChangesHovered(false)}
											style={{
												cursor: seeNewChangesDisabled ? "wait" : "pointer",
												flex: 1,
												background: CHAT_ROW_EXPANDED_BG_COLOR,
												border: `1px solid ${viewChangesHovered ? successColor : "var(--vscode-editorGroup-border)"}`,
												color: successColor,
												borderRadius: "2px",
												padding: "8px 12px",
												fontSize: "13px",
												fontFamily: "inherit",
												display: "flex",
												alignItems: "center",
												justifyContent: "center",
												transition: "border-color 0.2s ease",
											}}>
											<i className="codicon codicon-new-file" style={{ marginRight: 6 }} />
											View Changes
										</button>
										{PLATFORM_CONFIG.type === PlatformType.VSCODE && (
											<button
												disabled={explainChangesDisabled}
												onClick={() => {
													setExplainChangesDisabled(true)
													TaskServiceClient.explainChanges({
														metadata: {},
														messageTs: message.ts,
													}).catch((err) => {
														console.error("Failed to explain changes:", err)
														setExplainChangesDisabled(false)
													})
												}}
												onMouseEnter={() => setExplainChangesHovered(true)}
												onMouseLeave={() => setExplainChangesHovered(false)}
												style={{
													cursor: explainChangesDisabled ? "wait" : "pointer",
													flex: 1,
													background: CHAT_ROW_EXPANDED_BG_COLOR,
													border: `1px solid ${explainChangesHovered ? successColor : "var(--vscode-editorGroup-border)"}`,
													color: successColor,
													borderRadius: "2px",
													padding: "8px 12px",
													fontSize: "13px",
													fontFamily: "inherit",
													display: "flex",
													alignItems: "center",
													justifyContent: "center",
													transition: "border-color 0.2s ease",
												}}>
												<i className="codicon codicon-comment-discussion" style={{ marginRight: 6 }} />
												{explainChangesDisabled ? "Explaining..." : "Explain Changes"}
											</button>
										)}
									</div>
								)}
							</>
						)
					case "shell_integration_warning":
						return (
							<div
								style={{
									display: "flex",
									flexDirection: "column",
									backgroundColor: "var(--vscode-textBlockQuote-background)",
									padding: 8,
									borderRadius: 3,
									fontSize: 12,
								}}>
								<div
									style={{
										display: "flex",
										alignItems: "center",
										marginBottom: 4,
									}}>
									<i
										className="codicon codicon-warning"
										style={{
											marginRight: 8,
											fontSize: 14,
											color: "var(--vscode-descriptionForeground)",
										}}></i>
									<span
										style={{
											fontWeight: 500,
											color: "var(--vscode-foreground)",
										}}>
										Shell Integration Unavailable
									</span>
								</div>
								<div style={{ color: "var(--vscode-foreground)", opacity: 0.8 }}>
									Cline may have trouble viewing the command's output. Please update VSCode (
									<code>CMD/CTRL + Shift + P</code> → "Update") and make sure you're using a supported shell:
									zsh, bash, fish, or PowerShell (<code>CMD/CTRL + Shift + P</code> → "Terminal: Select Default
									Profile").{" "}
									<a
										href="https://github.com/cline/cline/wiki/Troubleshooting-%E2%80%90-Shell-Integration-Unavailable"
										style={{
											color: "inherit",
											textDecoration: "underline",
										}}>
										Still having trouble?
									</a>
								</div>
							</div>
						)
					case "error_retry":
						try {
							const retryInfo = JSON.parse(message.text || "{}")
							const { attempt, maxAttempts, delaySeconds, failed } = retryInfo
							const isFailed = failed === true

							return (
								<div
									style={{
										display: "flex",
										flexDirection: "column",
										backgroundColor: "var(--vscode-textBlockQuote-background)",
										padding: 8,
										borderRadius: 3,
										fontSize: 12,
									}}>
									<div
										style={{
											display: "flex",
											alignItems: "center",
											marginBottom: 4,
										}}>
										<i
											className={isFailed ? "codicon codicon-warning" : "codicon codicon-sync"}
											style={{
												marginRight: 8,
												fontSize: 14,
												color: "var(--vscode-descriptionForeground)",
											}}></i>
										<span
											style={{
												fontWeight: 500,
												color: "var(--vscode-foreground)",
											}}>
											{isFailed ? "Auto-Retry Failed" : "Auto-Retry in Progress"}
										</span>
									</div>
									<div style={{ color: "var(--vscode-foreground)", opacity: 0.8 }}>
										{isFailed ? (
											<>
												Auto-retry failed after <strong>{maxAttempts}</strong> attempts. Manual
												intervention required.
											</>
										) : (
											<>
												Attempt <strong>{attempt}</strong> of <strong>{maxAttempts}</strong> - Retrying in{" "}
												{delaySeconds} seconds...
											</>
										)}
									</div>
								</div>
							)
						} catch (_e) {
							// Fallback if JSON parsing fails
							return (
								<div style={{ color: "var(--vscode-foreground)" }}>
									<Markdown markdown={message.text} />
								</div>
							)
						}
					case "hook":
						return <HookMessage CommandOutput={CommandOutput} message={message} />
					case "hook_output":
						// hook_output messages are combined with hook messages, so we don't render them separately
						return null
					case "shell_integration_warning_with_suggestion":
						const isBackgroundModeEnabled = vscodeTerminalExecutionMode === "backgroundExec"
						return (
							<div
								style={{
									padding: 8,
									backgroundColor: "rgba(0, 122, 204, 0.1)",
									borderRadius: 3,
									border: "1px solid rgba(0, 122, 204, 0.3)",
								}}>
								<div
									style={{
										display: "flex",
										alignItems: "center",
										marginBottom: 4,
									}}>
									<i
										className="codicon codicon-lightbulb"
										style={{
											marginRight: 6,
											fontSize: 14,
											color: "var(--vscode-textLink-foreground)",
										}}></i>
									<span
										style={{
											fontWeight: 500,
											color: "var(--vscode-foreground)",
										}}>
										Shell integration issues
									</span>
								</div>
								<div style={{ color: "var(--vscode-foreground)", opacity: 0.9, marginBottom: 8 }}>
									Since you're experiencing repeated shell integration issues, we recommend switching to
									Background Terminal mode for better reliability.
								</div>
								<button
									disabled={isBackgroundModeEnabled}
									onClick={async () => {
										try {
											// Enable background terminal execution mode
											await UiServiceClient.setTerminalExecutionMode(BooleanRequest.create({ value: true }))
										} catch (error) {
											console.error("Failed to enable background terminal:", error)
										}
									}}
									onMouseEnter={(e) => {
										if (!isBackgroundModeEnabled) {
											e.currentTarget.style.background = "var(--vscode-button-hoverBackground)"
										}
									}}
									onMouseLeave={(e) => {
										if (!isBackgroundModeEnabled) {
											e.currentTarget.style.background = isBackgroundModeEnabled
												? "var(--vscode-charts-green)"
												: "var(--vscode-button-background)"
										}
									}}
									style={{
										background: isBackgroundModeEnabled
											? "var(--vscode-charts-green)"
											: "var(--vscode-button-background)",
										color: "var(--vscode-button-foreground)",
										border: "none",
										borderRadius: 2,
										padding: "6px 12px",
										fontSize: 12,
										cursor: isBackgroundModeEnabled ? "default" : "pointer",
										fontFamily: "inherit",
										display: "flex",
										alignItems: "center",
										gap: 6,
										opacity: isBackgroundModeEnabled ? 0.8 : 1,
									}}>
									<i className="codicon codicon-settings-gear"></i>
									{isBackgroundModeEnabled
										? "Background Terminal Enabled"
										: "Enable Background Terminal (Recommended)"}
								</button>
							</div>
						)
					case "task_progress":
						return null // task_progress messages should be displayed in TaskHeader only, not in chat
					default:
						return (
							<>
								{title && (
									<div style={headerStyle}>
										{icon}
										{title}
									</div>
								)}
								<div style={{ paddingTop: 10 }}>
									<Markdown markdown={message.text} />
								</div>
							</>
						)
				}
			case "ask":
				switch (message.ask) {
					case "mistake_limit_reached":
						return <ErrorRow errorType="mistake_limit_reached" message={message} />
					case "completion_result":
						if (message.text) {
							const hasChanges = message.text.endsWith(COMPLETION_RESULT_CHANGES_FLAG) ?? false
							const text = hasChanges ? message.text.slice(0, -COMPLETION_RESULT_CHANGES_FLAG.length) : message.text
							return (
								<div>
									<div
										style={{
											borderRadius: 6,
											border: `1px solid ${successColor}`,
											overflow: "visible",
											backgroundColor: CHAT_ROW_EXPANDED_BG_COLOR,
											transition: "all 0.3s ease-in-out",
										}}>
										<div
											style={{
												display: "flex",
												alignItems: "center",
												justifyContent: "space-between",
												padding: "8px 10px",
												backgroundColor: CHAT_ROW_EXPANDED_BG_COLOR,
												borderTopLeftRadius: "6px",
												borderTopRightRadius: "6px",
												borderBottomLeftRadius: 0,
												borderBottomRightRadius: 0,
											}}>
											<div
												style={{
													display: "flex",
													alignItems: "center",
													gap: "8px",
													flex: 1,
													minWidth: 0,
												}}>
												<div
													style={{
														width: "8px",
														height: "8px",
														borderRadius: "50%",
														backgroundColor: successColor,
														flexShrink: 0,
													}}
												/>
												<span
													style={{
														color: successColor,
														fontWeight: 500,
														fontSize: "13px",
														flexShrink: 0,
													}}>
													Task Completed
												</span>
											</div>
											<div style={{ display: "flex", alignItems: "center", gap: "8px", flexShrink: 0 }}>
												<CopyButton textToCopy={text || ""} />
												<TaskFeedbackButtons
													isFromHistory={
														!isLast ||
														lastModifiedMessage?.ask === "resume_completed_task" ||
														lastModifiedMessage?.ask === "resume_task"
													}
													messageTs={message.ts}
													style={{
														flexShrink: 0,
													}}
												/>
											</div>
										</div>
										<CompletionOutput
											borderColor={successColor}
											isOutputFullyExpanded={isCompletionOutputExpanded}
											onToggle={() => setIsCompletionOutputExpanded(!isCompletionOutputExpanded)}
											text={text || ""}
										/>
									</div>
									{message.partial !== true && hasChanges && (
										<div style={{ marginTop: 15, display: "flex", flexDirection: "row", gap: 8 }}>
											<button
												disabled={seeNewChangesDisabled}
												onClick={() => {
													setSeeNewChangesDisabled(true)
													TaskServiceClient.taskCompletionViewChanges(
														Int64Request.create({
															value: message.ts,
														}),
													).catch((err) =>
														console.error("Failed to show task completion view changes:", err),
													)
												}}
												onMouseEnter={() => setViewChangesHovered(true)}
												onMouseLeave={() => setViewChangesHovered(false)}
												style={{
													cursor: seeNewChangesDisabled ? "wait" : "pointer",
													flex: 1,
													background: CHAT_ROW_EXPANDED_BG_COLOR,
													border: `1px solid ${viewChangesHovered ? successColor : "var(--vscode-editorGroup-border)"}`,
													color: successColor,
													borderRadius: "2px",
													padding: "8px 12px",
													fontSize: "13px",
													fontFamily: "inherit",
													display: "flex",
													alignItems: "center",
													justifyContent: "center",
													transition: "border-color 0.2s ease",
												}}>
												<i className="codicon codicon-new-file" style={{ marginRight: 6 }} />
												View Changes
											</button>
											{PLATFORM_CONFIG.type === PlatformType.VSCODE && (
												<button
													disabled={explainChangesDisabled}
													onClick={() => {
														setExplainChangesDisabled(true)
														TaskServiceClient.explainChanges({
															metadata: {},
															messageTs: message.ts,
														}).catch((err) => {
															console.error("Failed to explain changes:", err)
															setExplainChangesDisabled(false)
														})
													}}
													onMouseEnter={() => setExplainChangesHovered(true)}
													onMouseLeave={() => setExplainChangesHovered(false)}
													style={{
														cursor: explainChangesDisabled ? "wait" : "pointer",
														flex: 1,
														background: CHAT_ROW_EXPANDED_BG_COLOR,
														border: `1px solid ${explainChangesHovered ? successColor : "var(--vscode-editorGroup-border)"}`,
														color: successColor,
														borderRadius: "2px",
														padding: "8px 12px",
														fontSize: "13px",
														fontFamily: "inherit",
														display: "flex",
														alignItems: "center",
														justifyContent: "center",
														transition: "border-color 0.2s ease",
													}}>
													<i
														className="codicon codicon-comment-discussion"
														style={{ marginRight: 6 }}
													/>
													{explainChangesDisabled ? "Explaining..." : "Explain Changes"}
												</button>
											)}
										</div>
									)}
								</div>
							)
						} else {
							return null // Don't render anything when we get a completion_result ask without text
						}
					case "followup":
						let question: string | undefined
						let options: string[] | undefined
						let selected: string | undefined
						try {
							const parsedMessage = JSON.parse(message.text || "{}") as ClineAskQuestion
							question = parsedMessage.question
							options = parsedMessage.options
							selected = parsedMessage.selected
						} catch (_e) {
							// legacy messages would pass question directly
							question = message.text
						}

						return (
							<div>
								{title && (
									<div style={headerStyle}>
										{icon}
										{title}
									</div>
								)}
								<WithCopyButton
									className="pt-2.5"
									onMouseUp={handleMouseUp}
									position="bottom-right"
									ref={contentRef}
									textToCopy={question}>
									<Markdown markdown={question} />
									{quoteButtonState.visible && (
										<QuoteButton
											left={quoteButtonState.left}
											onClick={() => {
												handleQuoteClick()
											}}
											top={quoteButtonState.top}
										/>
									)}
								</WithCopyButton>
								<OptionsButtons
									inputValue={inputValue}
									isActive={
										(isLast && lastModifiedMessage?.ask === "followup") ||
										(!selected && options && options.length > 0)
									}
									options={options}
									selected={selected}
								/>
							</div>
						)
					case "new_task":
						return (
							<>
								<div style={headerStyle}>
									<span
										className="codicon codicon-new-file"
										style={{
											color: normalColor,
											marginBottom: "-1.5px",
										}}></span>
									<span style={{ color: normalColor, fontWeight: "bold" }}>
										Cline wants to start a new task:
									</span>
								</div>
								<NewTaskPreview context={message.text || ""} />
							</>
						)
					case "condense":
						return (
							<>
								<div style={headerStyle}>
									<span
										className="codicon codicon-new-file"
										style={{
											color: normalColor,
											marginBottom: "-1.5px",
										}}></span>
									<span style={{ color: normalColor, fontWeight: "bold" }}>
										Cline wants to condense your conversation:
									</span>
								</div>
								<NewTaskPreview context={message.text || ""} />
							</>
						)
					case "report_bug":
						return (
							<>
								<div style={headerStyle}>
									<span
										className="codicon codicon-new-file"
										style={{
											color: normalColor,
											marginBottom: "-1.5px",
										}}></span>
									<span style={{ color: normalColor, fontWeight: "bold" }}>
										Cline wants to create a Github issue:
									</span>
								</div>
								<ReportBugPreview data={message.text || ""} />
							</>
						)
					case "plan_mode_respond": {
						let response: string | undefined
						let options: string[] | undefined
						let selected: string | undefined
						try {
							const parsedMessage = JSON.parse(message.text || "{}") as ClinePlanModeResponse
							response = parsedMessage.response
							options = parsedMessage.options
							selected = parsedMessage.selected
						} catch (_e) {
							// legacy messages would pass response directly
							response = message.text
						}
						return (
							<>
								<WithCopyButton
									onMouseUp={handleMouseUp}
									position="bottom-right"
									ref={contentRef}
									textToCopy={response}>
									<Markdown markdown={response} />
									{quoteButtonState.visible && (
										<QuoteButton
											left={quoteButtonState.left}
											onClick={() => {
												handleQuoteClick()
											}}
											top={quoteButtonState.top}
										/>
									)}
								</WithCopyButton>
								<OptionsButtons
									inputValue={inputValue}
									isActive={
										(isLast && lastModifiedMessage?.ask === "plan_mode_respond") ||
										(!selected && options && options.length > 0)
									}
									options={options}
									selected={selected}
								/>
							</>
						)
					}
					default:
						return null
				}
		}
	},
)<|MERGE_RESOLUTION|>--- conflicted
+++ resolved
@@ -10,10 +10,9 @@
 	COMPLETION_RESULT_CHANGES_FLAG,
 } from "@shared/ExtensionMessage"
 import { BooleanRequest, Int64Request, StringRequest } from "@shared/proto/cline/common"
-import { Mode } from "@shared/storage/types"
-import { VSCodeProgressRing } from "@vscode/webview-ui-toolkit/react"
+import { VSCodeBadge, VSCodeProgressRing } from "@vscode/webview-ui-toolkit/react"
 import deepEqual from "fast-deep-equal"
-import { Brain, FoldVerticalIcon } from "lucide-react"
+import { FoldVerticalIcon } from "lucide-react"
 import React, { MouseEvent, memo, useCallback, useEffect, useMemo, useRef, useState } from "react"
 import { useSize } from "react-use"
 import styled from "styled-components"
@@ -37,7 +36,7 @@
 import { FileServiceClient, TaskServiceClient, UiServiceClient } from "@/services/grpc-client"
 import { findMatchingResourceOrTemplate, getMcpServerDisplayName } from "@/utils/mcp"
 import CodeAccordian, { cleanPathPrefix } from "../common/CodeAccordian"
-import { findApiReqInfoForCheckpoint, findNextSegmentCost } from "./chat-view/utils/messageUtils"
+import { ErrorBlockTitle } from "./ErrorBlockTitle"
 import ErrorRow from "./ErrorRow"
 import HookMessage from "./HookMessage"
 import NewTaskPreview from "./NewTaskPreview"
@@ -51,16 +50,7 @@
 const successColor = "var(--vscode-charts-green)"
 const _cancelledColor = "var(--vscode-descriptionForeground)"
 
-// Shared keyframes for cursor blink animation
-const cursorBlinkKeyframes = `
-	@keyframes cursorBlink {
-		0%, 100% { opacity: 1; }
-		50% { opacity: 0; }
-	}
-`
-
 const ChatRowContainer = styled.div`
-	${cursorBlinkKeyframes}
 	padding: 10px 6px 10px 15px;
 	position: relative;
 
@@ -96,10 +86,6 @@
 	sendMessageFromChatRow?: (text: string, images: string[], files: string[]) => void
 	onSetQuote: (text: string) => void
 	onCancelCommand?: () => void
-	mode?: Mode
-	reasoningContent?: string
-	responseStarted?: boolean
-	isRequestInProgress?: boolean
 }
 
 interface QuoteButtonState {
@@ -126,137 +112,7 @@
 	</div>
 )
 
-const BlinkingCursorSpan = styled.span`
-	display: inline-block;
-	width: 2px;
-	height: 1em;
-	background-color: currentColor;
-	margin-left: 2px;
-	vertical-align: text-bottom;
-	animation: cursorBlink 1s ease-in-out infinite;
-`
-
-const BlinkingCursor = () => <BlinkingCursorSpan />
-
-const TypewriterText = memo(({ text }: { text: string }) => {
-	const [displayedLength, setDisplayedLength] = useState(0)
-
-	useEffect(() => {
-		setDisplayedLength(0)
-		const interval = setInterval(() => {
-			setDisplayedLength((prev) => {
-				if (prev >= text.length) {
-					clearInterval(interval)
-					return prev
-				}
-				return prev + 1
-			})
-		}, 30)
-
-		return () => clearInterval(interval)
-	}, [text])
-
-	return (
-		<>
-			{text.slice(0, displayedLength)}
-			<BlinkingCursor />
-		</>
-	)
-})
-
-const ThinkingBlockContainer = styled.div<{ $isVisible: boolean; $instant?: boolean }>`
-	display: flex;
-	align-items: flex-start;
-	gap: 8px;
-	max-height: ${(props) => (props.$isVisible ? "150px" : "0")};
-	opacity: ${(props) => (props.$isVisible ? 1 : 0)};
-	overflow: hidden;
-	transition: ${(props) => (props.$instant ? "none" : "max-height 250ms cubic-bezier(0.4, 0, 0.2, 1), opacity 150ms ease-out")};
-	width: 100%;
-	min-width: 0;
-`
-
-const ThinkingBlockScroll = styled.div`
-	max-height: 150px;
-	overflow-y: auto;
-	color: var(--vscode-descriptionForeground);
-	line-height: 1.5;
-	white-space: pre-wrap;
-	word-break: break-word;
-	flex: 1;
-	scrollbar-width: none;
-	-ms-overflow-style: none;
-	&::-webkit-scrollbar {
-		display: none;
-	}
-`
-
-// State type for api_req_started rendering
-type ApiReqState = "pre" | "thinking" | "error" | "final"
-
-const ThinkingBlock = memo(
-	({
-		reasoningContent,
-		isVisible,
-		showCursor = true,
-		showIcon = true,
-		instant = false,
-	}: {
-		reasoningContent?: string
-		isVisible: boolean
-		showCursor?: boolean
-		showIcon?: boolean
-		instant?: boolean
-	}) => {
-		const scrollRef = useRef<HTMLDivElement>(null)
-		const [shouldRender, setShouldRender] = useState(isVisible)
-
-		// Only auto-scroll to bottom during streaming (showCursor=true)
-		// For expanded collapsed thinking, start at top
-		useEffect(() => {
-			if (scrollRef.current && isVisible && showCursor) {
-				scrollRef.current.scrollTop = scrollRef.current.scrollHeight
-			}
-		}, [reasoningContent, isVisible, showCursor])
-
-		useEffect(() => {
-			if (isVisible) {
-				setShouldRender(true)
-			} else if (instant) {
-				// Instant unmount for streaming thinking - no delay
-				setShouldRender(false)
-			} else {
-				// Delayed unmount for user-toggled expanded thinking (animation)
-				const timer = setTimeout(() => setShouldRender(false), 250)
-				return () => clearTimeout(timer)
-			}
-		}, [isVisible, instant])
-
-		if (!shouldRender) return null
-
-		return (
-			<ThinkingBlockContainer $instant={instant} $isVisible={isVisible}>
-				{showIcon && (
-					<Brain
-						size={14}
-						style={{
-							color: "var(--vscode-descriptionForeground)",
-							opacity: 0.7,
-							flexShrink: 0,
-							marginTop: 2,
-						}}
-					/>
-				)}
-				<ThinkingBlockScroll ref={scrollRef}>
-					{reasoningContent}
-					{isVisible && showCursor && <BlinkingCursor />}
-				</ThinkingBlockScroll>
-			</ThinkingBlockContainer>
-		)
-	},
-)
-
-const Markdown = memo(({ markdown, showCursor }: { markdown?: string; showCursor?: boolean }) => {
+const Markdown = memo(({ markdown }: { markdown?: string }) => {
 	return (
 		<div
 			style={{
@@ -266,7 +122,7 @@
 				marginTop: -15,
 				overflow: "hidden", // contain child margins so that parent diff matches height of children
 			}}>
-			<MarkdownBlock markdown={markdown} showCursor={showCursor} />
+			<MarkdownBlock markdown={markdown} />
 		</div>
 	)
 })
@@ -483,13 +339,8 @@
 		sendMessageFromChatRow,
 		onSetQuote,
 		onCancelCommand,
-		mode,
-		reasoningContent,
-		responseStarted,
-		isRequestInProgress,
 	}: ChatRowContentProps) => {
-		const { mcpServers, mcpMarketplaceCatalog, onRelinquishControl, vscodeTerminalExecutionMode, clineMessages } =
-			useExtensionState()
+		const { mcpServers, mcpMarketplaceCatalog, onRelinquishControl, vscodeTerminalExecutionMode } = useExtensionState()
 		const [seeNewChangesDisabled, setSeeNewChangesDisabled] = useState(false)
 		const [explainChangesDisabled, setExplainChangesDisabled] = useState(false)
 		const [viewChangesHovered, setViewChangesHovered] = useState(false)
@@ -506,9 +357,6 @@
 		// Command output expansion state (for all messages, but only used by command messages)
 		const [isOutputFullyExpanded, setIsOutputFullyExpanded] = useState(false)
 		const prevCommandExecutingRef = useRef<boolean>(false)
-<<<<<<< HEAD
-		const [cost, apiReqStreamingFailedMessage] = useMemo(() => {
-=======
 		// Completion output expansion state
 		const [isCompletionOutputExpanded, setIsCompletionOutputExpanded] = useState(false)
 		const hasAutoExpandedRef = useRef(false)
@@ -543,12 +391,11 @@
 		}, [isLast, message.ask, message.say])
 
 		const [cost, apiReqCancelReason, apiReqStreamingFailedMessage, retryStatus] = useMemo(() => {
->>>>>>> ce0ebb1a
 			if (message.text != null && message.say === "api_req_started") {
 				const info: ClineApiReqInfo = JSON.parse(message.text)
-				return [info.cost, info.streamingFailedMessage]
+				return [info.cost, info.cancelReason, info.streamingFailedMessage, info.retryStatus]
 			}
-			return [undefined, undefined]
+			return [undefined, undefined, undefined, undefined, undefined]
 		}, [message.text, message.say])
 
 		// when resuming task last won't be api_req_failed but a resume_task message so api_req_started will show loading spinner. that's why we just remove the last api_req_started that failed without streaming anything
@@ -719,9 +566,12 @@
 						<span style={{ color: successColor, fontWeight: "bold" }}>Task Completed</span>,
 					]
 				case "api_req_started":
-					// API request rows no longer render the request payload/cost accordion.
-					// Thinking/reasoning is handled directly in the api_req_started renderer below.
-					return [null, null]
+					return ErrorBlockTitle({
+						cost,
+						apiReqCancelReason,
+						apiRequestFailedMessage,
+						retryStatus,
+					})
 				case "followup":
 					return [
 						<span
@@ -735,7 +585,16 @@
 				default:
 					return [null, null]
 			}
-		}, [type, cost, apiRequestFailedMessage, isCommandExecuting, isCommandPending, isMcpServerResponding, message.text])
+		}, [
+			type,
+			cost,
+			apiRequestFailedMessage,
+			isCommandExecuting,
+			isCommandPending,
+			apiReqCancelReason,
+			isMcpServerResponding,
+			message.text,
+		])
 
 		const headerStyle: React.CSSProperties = {
 			display: "flex",
@@ -784,18 +643,13 @@
 
 			switch (tool.tool) {
 				case "editedExistingFile":
-					const content = tool?.content || ""
-					const isApplyingPatch = content?.startsWith("%%bash") && !content.endsWith("*** End Patch\nEOF")
-					const editToolTitle = isApplyingPatch
-						? "Cline is creating patches to edit this file:"
-						: "Cline wants to edit this file:"
 					return (
 						<>
 							<div style={headerStyle}>
 								{toolIcon("edit")}
 								{tool.operationIsLocatedInWorkspace === false &&
 									toolIcon("sign-out", "yellow", -90, "This file is outside of your workspace")}
-								<span style={{ fontWeight: "bold" }}>{editToolTitle}</span>
+								<span style={{ fontWeight: "bold" }}>Cline wants to edit this file:</span>
 							</div>
 							<CodeAccordian
 								// isLoading={message.partial}
@@ -1126,6 +980,48 @@
 							</div>
 							{/* Displaying the 'content' which now holds "Fetching URL: [URL]" */}
 							{/* <div style={{ paddingTop: 5, fontSize: '0.9em', opacity: 0.8 }}>{tool.content}</div> */}
+						</>
+					)
+				case "webSearch":
+					return (
+						<>
+							<div style={headerStyle}>
+								<span
+									className="codicon codicon-search"
+									style={{ color: normalColor, marginBottom: "-1.5px" }}></span>
+								{tool.operationIsLocatedInWorkspace === false &&
+									toolIcon("sign-out", "yellow", -90, "This search is external")}
+								<span style={{ fontWeight: "bold" }}>
+									{message.type === "ask"
+										? "Cline wants to search the web for:"
+										: "Cline searched the web for:"}
+								</span>
+							</div>
+							<div
+								style={{
+									borderRadius: 3,
+									backgroundColor: CODE_BLOCK_BG_COLOR,
+									overflow: "hidden",
+									border: "1px solid var(--vscode-editorGroup-border)",
+									padding: "9px 10px",
+									userSelect: "text",
+									WebkitUserSelect: "text",
+									MozUserSelect: "text",
+									msUserSelect: "text",
+								}}>
+								<span
+									className="ph-no-capture"
+									style={{
+										whiteSpace: "nowrap",
+										overflow: "hidden",
+										textOverflow: "ellipsis",
+										marginRight: "8px",
+										direction: "rtl",
+										textAlign: "left",
+									}}>
+									{tool.path + "\u200E"}
+								</span>
+							</div>
 						</>
 					)
 				default:
@@ -1491,78 +1387,9 @@
 		switch (message.type) {
 			case "say":
 				switch (message.say) {
-					case "api_req_started": {
-						// Derive explicit state
-						const hasError = !!(apiRequestFailedMessage || apiReqStreamingFailedMessage)
-						const hasCost = cost != null
-						const hasReasoning = !!reasoningContent
-						const hasResponseStarted = !!responseStarted
-
-						const apiReqState: ApiReqState = hasError
-							? "error"
-							: hasCost
-								? "final"
-								: hasReasoning
-									? "thinking"
-									: "pre"
-
-						// While reasoning is streaming, keep the Brain ThinkingBlock exactly as-is.
-						// Once response content starts (any text/tool/command), collapse into a compact
-						// "🧠 Thinking" row that can be expanded to show the reasoning only.
-						const showStreamingThinking = hasReasoning && !hasResponseStarted && !hasError && !hasCost
-						const showCollapsedThinking = hasReasoning && !showStreamingThinking
-
-						// Find the most recent tool activity in the conversation
-						// Only show if the last tool was exploratory (read/list/search)
-						// and no user/text message has occurred since
-						// Memoized to avoid iterating through all messages on every render
-						const currentActivity = useMemo(() => {
-							// Look backwards from the end to find the most recent relevant message
-							for (let i = clineMessages.length - 1; i >= 0; i--) {
-								const msg = clineMessages[i]
-								// Stop if we hit user feedback or Cline text - fall back to default
-								if (msg.say === "user_feedback" || msg.say === "text") {
-									return null
-								}
-								// Check for tool messages
-								if (msg.say === "tool" || msg.ask === "tool") {
-									try {
-										const tool = JSON.parse(msg.text || "{}") as ClineSayTool
-										// Exploratory tools - show activity
-										if (tool.tool === "readFile" && tool.path) {
-											return `Reading ${cleanPathPrefix(tool.path)}`
-										}
-										if (tool.tool === "listFilesTopLevel" && tool.path) {
-											return `Exploring ${cleanPathPrefix(tool.path)}/`
-										}
-										if (tool.tool === "listFilesRecursive" && tool.path) {
-											return `Exploring ${cleanPathPrefix(tool.path)}`
-										}
-										if (tool.tool === "searchFiles" && tool.regex) {
-											return `Searching for ${tool.regex}`
-										}
-										if (tool.tool === "listCodeDefinitionNames" && tool.path) {
-											return `Reading definitions in ${cleanPathPrefix(tool.path)}/`
-										}
-										// Non-exploratory tool found first - fall back to default
-										return null
-									} catch {
-										// ignore parse errors
-									}
-								}
-							}
-							return null
-						}, [clineMessages])
-
+					case "api_req_started":
 						return (
 							<>
-<<<<<<< HEAD
-								{apiReqState === "pre" && (
-									<div style={{ color: "var(--vscode-descriptionForeground)" }}>
-										<TypewriterText
-											text={currentActivity || (mode === "plan" ? "Planning..." : "Thinking...")}
-										/>
-=======
 								<div
 									onClick={handleToggle}
 									style={{
@@ -1592,66 +1419,10 @@
 											}}>
 											{cost != null && Number(cost || 0) > 0 ? `$${Number(cost || 0).toFixed(4)}` : ""}
 										</VSCodeBadge>
->>>>>>> ce0ebb1a
 									</div>
-								)}
-
-								{showStreamingThinking && (
-									<ThinkingBlock
-										instant={true}
-										isVisible={true}
-										reasoningContent={reasoningContent}
-										showCursor={true}
-									/>
-								)}
-
-								{showCollapsedThinking && (
-									<>
-										<div
-											onClick={handleToggle}
-											style={{
-												display: "flex",
-												alignItems: "center",
-												gap: "8px",
-												cursor: "pointer",
-												userSelect: "none",
-												WebkitUserSelect: "none",
-												MozUserSelect: "none",
-												msUserSelect: "none",
-												color: "var(--vscode-descriptionForeground)",
-												marginTop: apiReqState === "pre" ? 10 : 0,
-												marginBottom: hasError ? 10 : 0,
-											}}
-											title="Click to view reasoning">
-											<Brain
-												size={14}
-												style={{
-													color: "var(--vscode-descriptionForeground)",
-													opacity: 0.7,
-													flexShrink: 0,
-												}}
-											/>
-											<span style={{ fontWeight: 500 }}>Thinking</span>
-											<span className={`codicon codicon-chevron-${isExpanded ? "down" : "right"}`}></span>
-										</div>
-
-										{isExpanded && reasoningContent && (
-											<div
-												className="ph-no-capture"
-												onClick={handleToggle}
-												style={{ marginTop: 8, cursor: "pointer" }}>
-												<ThinkingBlock
-													isVisible={true}
-													reasoningContent={reasoningContent}
-													showCursor={false}
-													showIcon={false}
-												/>
-											</div>
-										)}
-									</>
-								)}
-
-								{apiReqState === "error" && (
+									<span className={`codicon codicon-chevron-${isExpanded ? "up" : "down"}`}></span>
+								</div>
+								{((cost == null && apiRequestFailedMessage) || apiReqStreamingFailedMessage) && (
 									<ErrorRow
 										apiReqStreamingFailedMessage={apiReqStreamingFailedMessage}
 										apiRequestFailedMessage={apiRequestFailedMessage}
@@ -1659,9 +1430,19 @@
 										message={message}
 									/>
 								)}
+
+								{isExpanded && (
+									<div style={{ marginTop: "10px" }}>
+										<CodeAccordian
+											code={JSON.parse(message.text || "{}").request}
+											isExpanded={true}
+											language="markdown"
+											onToggleExpand={handleToggle}
+										/>
+									</div>
+								)}
 							</>
 						)
-					}
 					case "api_req_finished":
 						return null // we should never see this message type
 					case "mcp_server_response":
@@ -1698,29 +1479,80 @@
 						)
 					case "text":
 						return (
+							<WithCopyButton
+								onMouseUp={handleMouseUp}
+								position="bottom-right"
+								ref={contentRef}
+								textToCopy={message.text}>
+								<Markdown markdown={message.text} />
+								{quoteButtonState.visible && (
+									<QuoteButton
+										left={quoteButtonState.left}
+										onClick={() => {
+											handleQuoteClick()
+										}}
+										top={quoteButtonState.top}
+									/>
+								)}
+							</WithCopyButton>
+						)
+					case "reasoning":
+						return (
 							<>
-								<WithCopyButton
-									onMouseUp={handleMouseUp}
-									position="bottom-right"
-									ref={contentRef}
-									textToCopy={message.text}>
-									<Markdown markdown={message.text} showCursor={isRequestInProgress} />
-									{quoteButtonState.visible && (
-										<QuoteButton
-											left={quoteButtonState.left}
-											onClick={() => {
-												handleQuoteClick()
-											}}
-											top={quoteButtonState.top}
-										/>
-									)}
-								</WithCopyButton>
+								{message.text && (
+									<div
+										onClick={handleToggle}
+										style={{
+											// marginBottom: 15,
+											cursor: "pointer",
+											color: "var(--vscode-descriptionForeground)",
+
+											fontStyle: "italic",
+											overflow: "hidden",
+										}}>
+										{isExpanded ? (
+											<div style={{ marginTop: -3 }}>
+												<span style={{ fontWeight: "bold", display: "block", marginBottom: "4px" }}>
+													Thinking
+													<span
+														className="codicon codicon-chevron-down"
+														style={{
+															display: "inline-block",
+															transform: "translateY(3px)",
+															marginLeft: "1.5px",
+														}}
+													/>
+												</span>
+												<span className="ph-no-capture">{message.text}</span>
+											</div>
+										) : (
+											<div style={{ display: "flex", alignItems: "center" }}>
+												<span style={{ fontWeight: "bold", marginRight: "4px" }}>Thinking:</span>
+												<span
+													className="ph-no-capture"
+													style={{
+														whiteSpace: "nowrap",
+														overflow: "hidden",
+														textOverflow: "ellipsis",
+														direction: "rtl",
+														textAlign: "left",
+														flex: 1,
+													}}>
+													{message.text + "\u200E"}
+												</span>
+												<span
+													className="codicon codicon-chevron-right"
+													style={{
+														marginLeft: "4px",
+														flexShrink: 0,
+													}}
+												/>
+											</div>
+										)}
+									</div>
+								)}
 							</>
 						)
-					case "reasoning":
-						// Standalone reasoning rows are intentionally not rendered.
-						// Reasoning is displayed via the api_req_started Brain "Thinking" UI and via low-stakes tool hover tooltips.
-						return null
 					case "user_feedback":
 						return (
 							<UserMessage
@@ -1754,16 +1586,7 @@
 					case "clineignore_error":
 						return <ErrorRow errorType="clineignore_error" message={message} />
 					case "checkpoint_created":
-						const apiReqInfo = findApiReqInfoForCheckpoint(message.ts, clineMessages)
-						const segmentCost = findNextSegmentCost(message.ts, clineMessages)
-						return (
-							<CheckmarkControl
-								apiReqInfo={apiReqInfo}
-								isCheckpointCheckedOut={message.isCheckpointCheckedOut}
-								messageTs={message.ts}
-								segmentCost={segmentCost}
-							/>
-						)
+						return <CheckmarkControl isCheckpointCheckedOut={message.isCheckpointCheckedOut} messageTs={message.ts} />
 					case "load_mcp_documentation":
 						return (
 							<div
