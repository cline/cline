import { COMMAND_OUTPUT_STRING, COMMAND_REQ_APP_STRING } from "@shared/combineCommandSequences"
import {
	ClineApiReqInfo,
	ClineAskQuestion,
	ClineAskUseMcpServer,
	ClineMessage,
	ClinePlanModeResponse,
	ClineSayGenerateExplanation,
	ClineSayTool,
	COMPLETION_RESULT_CHANGES_FLAG,
} from "@shared/ExtensionMessage"
import { BooleanRequest, Int64Request, StringRequest } from "@shared/proto/cline/common"
import { Mode } from "@shared/storage/types"
import deepEqual from "fast-deep-equal"
import {
	CircleXIcon,
	FilePlus2Icon,
	FoldVerticalIcon,
	LoaderCircleIcon,
	PencilIcon,
	SquareMinusIcon,
	TerminalIcon,
} from "lucide-react"
import React, { MouseEvent, memo, useCallback, useEffect, useMemo, useRef, useState } from "react"
import { useSize } from "react-use"
import { ClineCompactIcon } from "@/assets/ClineCompactIcon"
import ClineLogoWhite from "@/assets/ClineLogoWhite"
import { OptionsButtons } from "@/components/chat/OptionsButtons"
import TaskFeedbackButtons from "@/components/chat/TaskFeedbackButtons"
import { CheckmarkControl } from "@/components/common/CheckmarkControl"
import CodeBlock, { CHAT_ROW_EXPANDED_BG_COLOR } from "@/components/common/CodeBlock"
import { CopyButton, WithCopyButton } from "@/components/common/CopyButton"
import McpResponseDisplay from "@/components/mcp/chat-display/McpResponseDisplay"
import McpResourceRow from "@/components/mcp/configuration/tabs/installed/server-row/McpResourceRow"
import McpToolRow from "@/components/mcp/configuration/tabs/installed/server-row/McpToolRow"
import { Button } from "@/components/ui/button"
import { PLATFORM_CONFIG, PlatformType } from "@/config/platform.config"
import { useExtensionState } from "@/context/ExtensionStateContext"
import { cn } from "@/lib/utils"
import { FileServiceClient, TaskServiceClient, UiServiceClient } from "@/services/grpc-client"
import { findMatchingResourceOrTemplate, getMcpServerDisplayName } from "@/utils/mcp"
import CodeAccordian, { cleanPathPrefix } from "../common/CodeAccordian"
import { CommandOutputRow } from "./CommandOutputRow"
import { CompletionOutputRow } from "./CompletionOutputRow"
import { DiffEditRow } from "./DiffEditRow"
import ErrorRow from "./ErrorRow"
import HookMessage from "./HookMessage"
import { MarkdownRow } from "./MarkdownRow"
import NewTaskPreview from "./NewTaskPreview"
import PlanCompletionOutputRow from "./PlanCompletionOutputRow"
import QuoteButton from "./QuoteButton"
import ReportBugPreview from "./ReportBugPreview"
import SearchResultsDisplay from "./SearchResultsDisplay"
import { ThinkingRow } from "./ThinkingRow"
import { TypewriterText } from "./TypewriterText"
import UserMessage from "./UserMessage"

const successColor = "var(--vscode-charts-green)"
// State type for api_req_started rendering
type ApiReqState = "pre" | "thinking" | "error" | "final"

interface ChatRowProps {
	message: ClineMessage
	isExpanded: boolean
	onToggleExpand: (ts: number) => void
	lastModifiedMessage?: ClineMessage
	isLast: boolean
	onHeightChange: (isTaller: boolean) => void
	inputValue?: string
	sendMessageFromChatRow?: (text: string, images: string[], files: string[]) => void
	onSetQuote: (text: string) => void
	onCancelCommand?: () => void
	mode?: Mode
	reasoningContent?: string
	responseStarted?: boolean
	isRequestInProgress?: boolean
}

interface QuoteButtonState {
	visible: boolean
	top: number
	left: number
	selectedText: string
}

interface ChatRowContentProps extends Omit<ChatRowProps, "onHeightChange"> {}

export const ProgressIndicator = () => (
	<div className="w-4 h-4 flex items-center justify-center">
		<LoaderCircleIcon className="animate-spin" />
	</div>
)

<<<<<<< HEAD
=======
const Markdown = memo(({ markdown }: { markdown?: string }) => {
	return (
		<div
			style={{
				wordBreak: "break-word",
				overflowWrap: "anywhere",
				marginBottom: -15,
				marginTop: -15,
				overflow: "hidden", // contain child margins so that parent diff matches height of children
			}}>
			<MarkdownBlock markdown={markdown} />
		</div>
	)
})

const CommandOutput = memo(
	({
		output,
		isOutputFullyExpanded,
		onToggle,
		isContainerExpanded,
	}: {
		output: string
		isOutputFullyExpanded: boolean
		onToggle: () => void
		isContainerExpanded: boolean
	}) => {
		const outputLines = output.split("\n")
		const lineCount = outputLines.length
		const shouldAutoShow = lineCount <= 5
		const outputRef = useRef<HTMLDivElement>(null)

		// Auto-scroll to bottom when output changes (only when showing limited output)
		useEffect(() => {
			if (!isOutputFullyExpanded && outputRef.current) {
				// Direct scrollTop manipulation
				outputRef.current.scrollTop = outputRef.current.scrollHeight

				// Another attempt with more delay (for slower renders) to ensure scrolling works
				setTimeout(() => {
					if (outputRef.current) {
						outputRef.current.scrollTop = outputRef.current.scrollHeight
					}
				}, 50)
			}
		}, [output, isOutputFullyExpanded])

		// Don't render anything if container is collapsed
		if (!isContainerExpanded) {
			return null
		}

		// Check if output contains a log file path indicator
		const logFilePathMatch = output.match(/📋 Output is being logged to: ([^\n]+)/)
		const logFilePath = logFilePathMatch ? logFilePathMatch[1].trim() : null

		// Render output with clickable log file path
		const renderOutput = () => {
			if (!logFilePath) {
				return <CodeBlock forceWrap={true} source={`${"```"}shell\n${output}\n${"```"}`} />
			}

			// Split output into parts: before log path, log path line, after log path
			const logPathLineStart = output.indexOf("📋 Output is being logged to:")
			const logPathLineEnd = output.indexOf("\n", logPathLineStart)
			const beforeLogPath = output.substring(0, logPathLineStart)
			const afterLogPath = logPathLineEnd !== -1 ? output.substring(logPathLineEnd) : ""

			// Extract just the filename from the full path for display
			const fileName = logFilePath.split("/").pop() || logFilePath

			return (
				<>
					{beforeLogPath && <CodeBlock forceWrap={true} source={`${"```"}shell\n${beforeLogPath}\n${"```"}`} />}
					<div
						className="flex flex-wrap items-center gap-1.5 px-3 py-2 mx-2 my-1.5 rounded bg-banner-background cursor-pointer hover:brightness-110 transition-colors"
						onClick={() => {
							FileServiceClient.openFile(StringRequest.create({ value: logFilePath })).catch((err) =>
								console.error("Failed to open log file:", err),
							)
						}}
						title={`Click to open: ${logFilePath}`}>
						<span className="shrink-0">📋 Output is being logged to:</span>
						<span className="text-vscode-textLink-foreground underline break-all">{fileName}</span>
					</div>
					{afterLogPath && <CodeBlock forceWrap={true} source={`${"```"}shell\n${afterLogPath}\n${"```"}`} />}
				</>
			)
		}

		return (
			<div
				style={{
					width: "100%",
					position: "relative",
					paddingBottom: lineCount > 5 ? "16px" : "0",
					overflow: "visible",
					borderTop: "1px solid rgba(255,255,255,.07)",
					backgroundColor: TERMINAL_CODE_BLOCK_BG_COLOR,
					borderBottomLeftRadius: "6px",
					borderBottomRightRadius: "6px",
				}}>
				<div
					ref={outputRef}
					style={{
						color: "#FFFFFF",
						maxHeight: shouldAutoShow ? "none" : isOutputFullyExpanded ? "200px" : "75px",
						overflowY: shouldAutoShow ? "visible" : "auto",
						scrollBehavior: "smooth",
						backgroundColor: TERMINAL_CODE_BLOCK_BG_COLOR,
					}}>
					<div style={{ backgroundColor: TERMINAL_CODE_BLOCK_BG_COLOR }}>{renderOutput()}</div>
				</div>
				{/* Show notch only if there's more than 5 lines */}
				{lineCount > 5 && (
					<div
						onClick={onToggle}
						onMouseEnter={(e) => {
							e.currentTarget.style.opacity = "0.8"
						}}
						onMouseLeave={(e) => {
							e.currentTarget.style.opacity = "1"
						}}
						style={{
							position: "absolute",
							bottom: "-10px",
							left: "50%",
							transform: "translateX(-50%)",
							display: "flex",
							justifyContent: "center",
							alignItems: "center",
							padding: "1px 14px",
							cursor: "pointer",
							backgroundColor: "var(--vscode-descriptionForeground)",
							borderRadius: "3px 3px 6px 6px",
							transition: "opacity 0.1s ease",
							border: "1px solid rgba(0, 0, 0, 0.1)",
						}}>
						<span
							className={`codicon codicon-triangle-${isOutputFullyExpanded ? "up" : "down"}`}
							style={{
								fontSize: "11px",
								color: "var(--vscode-editor-background)",
							}}
						/>
					</div>
				)}
			</div>
		)
	},
)

>>>>>>> 1dac507b
const ChatRow = memo(
	(props: ChatRowProps) => {
		const { isLast, onHeightChange, message } = props
		// Store the previous height to compare with the current height
		// This allows us to detect changes without causing re-renders
		const prevHeightRef = useRef(0)

		const [chatrow, { height }] = useSize(
			<div className="relative px-2.5 pt-1.5 pb-4">
				<ChatRowContent {...props} />
			</div>,
		)

		useEffect(() => {
			// used for partials command output etc.
			// NOTE: it's important we don't distinguish between partial or complete here since our scroll effects in chatview need to handle height change during partial -> complete
			const isInitialRender = prevHeightRef.current === 0 // prevents scrolling when new element is added since we already scroll for that
			// height starts off at Infinity
			if (isLast && height !== 0 && height !== Infinity && height !== prevHeightRef.current) {
				if (!isInitialRender) {
					onHeightChange(height > prevHeightRef.current)
				}
				prevHeightRef.current = height
			}
		}, [height, isLast, onHeightChange, message])

		// we cannot return null as virtuoso does not support it so we use a separate visibleMessages array to filter out messages that should not be rendered
		return chatrow
	},
	// memo does shallow comparison of props, so we need to do deep comparison of arrays/objects whose properties might change
	deepEqual,
)

export default ChatRow

export const ChatRowContent = memo(
	({
		message,
		isExpanded,
		onToggleExpand,
		lastModifiedMessage,
		isLast,
		inputValue,
		sendMessageFromChatRow,
		onSetQuote,
		onCancelCommand,
		mode,
		reasoningContent,
		responseStarted,
		isRequestInProgress,
	}: ChatRowContentProps) => {
		const {
			backgroundEditEnabled,
			mcpServers,
			mcpMarketplaceCatalog,
			onRelinquishControl,
			vscodeTerminalExecutionMode,
			clineMessages,
		} = useExtensionState()
		const [seeNewChangesDisabled, setSeeNewChangesDisabled] = useState(false)
		const [explainChangesDisabled, setExplainChangesDisabled] = useState(false)
		const [quoteButtonState, setQuoteButtonState] = useState<QuoteButtonState>({
			visible: false,
			top: 0,
			left: 0,
			selectedText: "",
		})
		const contentRef = useRef<HTMLDivElement>(null)

		// Command output expansion state (for all messages, but only used by command messages)
		const [isOutputFullyExpanded, setIsOutputFullyExpanded] = useState(false)
		const prevCommandExecutingRef = useRef<boolean>(false)

		// Completion output expansion state
		const [isCompletionOutputExpanded, setIsCompletionOutputExpanded] = useState(false)
		const hasAutoExpandedRef = useRef(false)
		const hasAutoCollapsedRef = useRef(false)
		const prevIsLastRef = useRef(isLast)

		// Auto-expand completion output when it's the last message (runs once per message)
		useEffect(() => {
			const isCompletionResult = message.ask === "completion_result" || message.say === "completion_result"

			// Auto-expand if it's last and we haven't already auto-expanded
			if (isLast && isCompletionResult && !hasAutoExpandedRef.current) {
				setIsCompletionOutputExpanded(true)
				hasAutoExpandedRef.current = true
				hasAutoCollapsedRef.current = false // Reset the auto-collapse flag when expanding
			}
		}, [isLast, message.ask, message.say])

		// Auto-collapse completion output ONCE when transitioning from last to not-last
		useEffect(() => {
			const isCompletionResult = message.ask === "completion_result" || message.say === "completion_result"
			const wasLast = prevIsLastRef.current

			// Only auto-collapse if transitioning from last to not-last, and we haven't already auto-collapsed
			if (wasLast && !isLast && isCompletionResult && !hasAutoCollapsedRef.current) {
				setIsCompletionOutputExpanded(false)
				hasAutoCollapsedRef.current = true
				hasAutoExpandedRef.current = false // Reset the auto-expand flag when collapsing
			}

			prevIsLastRef.current = isLast
		}, [isLast, message.ask, message.say])

		const [cost, apiReqCancelReason, apiReqStreamingFailedMessage] = useMemo(() => {
			if (message.text != null && message.say === "api_req_started") {
				const info: ClineApiReqInfo = JSON.parse(message.text)
				return [info.cost, info.cancelReason, info.streamingFailedMessage, info.retryStatus]
			}
			return [undefined, undefined, undefined, undefined, undefined]
		}, [message.text, message.say])

		// when resuming task last won't be api_req_failed but a resume_task message so api_req_started will show loading spinner. that's why we just remove the last api_req_started that failed without streaming anything
		const apiRequestFailedMessage =
			isLast && lastModifiedMessage?.ask === "api_req_failed" // if request is retried then the latest message is a api_req_retried
				? lastModifiedMessage?.text
				: undefined

		const isCommandMessage = message.ask === "command" || message.say === "command"
		// Check if command has output to determine if it's actually executing
		const commandHasOutput = message.text?.includes(COMMAND_OUTPUT_STRING) ?? false
		// A command is executing if it has output but hasn't completed yet
		const isCommandExecuting = isCommandMessage && !message.commandCompleted && commandHasOutput
		// A command is pending if it hasn't started (no output) and hasn't completed
		const isCommandPending = isCommandMessage && isLast && !message.commandCompleted && !commandHasOutput
		const isCommandCompleted = isCommandMessage && message.commandCompleted === true

		const isMcpServerResponding = isLast && lastModifiedMessage?.say === "mcp_server_request_started"

		const type = message.type === "ask" ? message.ask : message.say

		const handleToggle = useCallback(() => {
			onToggleExpand(message.ts)
		}, [onToggleExpand, message.ts])

		// Use the onRelinquishControl hook instead of message event
		useEffect(() => {
			return onRelinquishControl(() => {
				setSeeNewChangesDisabled(false)
				setExplainChangesDisabled(false)
			})
		}, [onRelinquishControl])

		// --- Quote Button Logic ---
		// MOVE handleQuoteClick INSIDE ChatRowContent
		const handleQuoteClick = useCallback(() => {
			onSetQuote(quoteButtonState.selectedText)
			window.getSelection()?.removeAllRanges() // Clear the browser selection
			setQuoteButtonState({ visible: false, top: 0, left: 0, selectedText: "" })
		}, [onSetQuote, quoteButtonState.selectedText]) // <-- Use onSetQuote from props

		const handleMouseUp = useCallback((event: MouseEvent<HTMLDivElement>) => {
			// Get the target element immediately, before the timeout
			const targetElement = event.target as Element
			const isClickOnButton = !!targetElement.closest(".quote-button-class")

			// Delay the selection check slightly
			setTimeout(() => {
				// Now, check the selection state *after* the browser has likely updated it
				const selection = window.getSelection()
				const selectedText = selection?.toString().trim() ?? ""

				let shouldShowButton = false
				let buttonTop = 0
				let buttonLeft = 0
				let textToQuote = ""

				// Condition 1: Check if there's a valid, non-collapsed selection within bounds
				// Ensure contentRef.current still exists in case component unmounted during timeout
				if (selectedText && contentRef.current && selection && selection.rangeCount > 0 && !selection.isCollapsed) {
					const range = selection.getRangeAt(0)
					const rangeRect = range.getBoundingClientRect()
					// Re-check ref inside timeout and ensure containerRect is valid
					const containerRect = contentRef.current?.getBoundingClientRect()

					if (containerRect) {
						// Check if containerRect was successfully obtained
						const tolerance = 5 // Allow for a small pixel overflow (e.g., for margins)
						const isSelectionWithin =
							rangeRect.top >= containerRect.top &&
							rangeRect.left >= containerRect.left &&
							rangeRect.bottom <= containerRect.bottom + tolerance && // Added tolerance
							rangeRect.right <= containerRect.right

						if (isSelectionWithin) {
							shouldShowButton = true // Mark that we should show the button
							const buttonHeight = 30
							// Calculate the raw top position relative to the container, placing it above the selection
							const calculatedTop = rangeRect.top - containerRect.top - buttonHeight - 5 // Subtract button height and a small margin
							// Allow the button to potentially have a negative top value
							buttonTop = calculatedTop
							buttonLeft = Math.max(0, rangeRect.left - containerRect.left) // Still prevent going left of container
							textToQuote = selectedText
						}
					}
				}

				// Decision: Set the state based on whether we should show or hide
				if (shouldShowButton) {
					// Scenario A: Valid selection exists -> Show button
					setQuoteButtonState({
						visible: true,
						top: buttonTop,
						left: buttonLeft,
						selectedText: textToQuote,
					})
				} else if (!isClickOnButton) {
					// Scenario B: No valid selection AND click was NOT on button -> Hide button
					setQuoteButtonState({ visible: false, top: 0, left: 0, selectedText: "" })
				}
				// Scenario C (Click WAS on button): Do nothing here, handleQuoteClick takes over.
			}, 0) // Delay of 0ms pushes execution after current event cycle
		}, []) // Dependencies remain empty

		const [icon, title] = useMemo(() => {
			switch (type) {
				case "error":
					return [
						<span className="codicon codicon-error text-error mb-[-1.5px]" />,
						<span className="text-error font-bold">Error</span>,
					]
				case "mistake_limit_reached":
					return [
						<CircleXIcon className="mb-[-1.5px] text-error size-3 stroke-1" />,
						<span className="text-error font-bold">Cline is having trouble...</span>,
					]
				case "command":
					return [
						<TerminalIcon className="mb-[-1.5px] text-foreground size-3 stroke-1" />,
						<span className="font-bold text-foreground">Cline wants to execute this command:</span>,
					]
				case "use_mcp_server":
					const mcpServerUse = JSON.parse(message.text || "{}") as ClineAskUseMcpServer
					return [
						isMcpServerResponding ? (
							<ProgressIndicator />
						) : (
							<span className="codicon codicon-server text-foreground mb-[-1.5px]" />
						),
						<span className="ph-no-capture font-bold text-foreground break-words">
							Cline wants to {mcpServerUse.type === "use_mcp_tool" ? "use a tool" : "access a resource"} on the{" "}
							<code className="break-all">
								{getMcpServerDisplayName(mcpServerUse.serverName, mcpMarketplaceCatalog)}
							</code>{" "}
							MCP server:
						</span>,
					]
				case "completion_result":
					return [
						<span className="codicon codicon-check text-success mb-[-1.5px]" />,
						<span className="text-success font-bold">Task Completed</span>,
					]
				case "api_req_started":
					// API request rows no longer render the request payload/cost accordion.
					// Thinking/reasoning is handled directly in the api_req_started renderer below.
					return [null, null]
				case "followup":
					return [
						<span className="codicon codicon-question text-foreground mb-[-1.5px]" />,
						<span className="font-bold text-foreground">Cline has a question:</span>,
					]
				default:
					return [null, null]
			}
		}, [
			type,
			cost,
			apiRequestFailedMessage,
			isCommandExecuting,
			isCommandPending,
			apiReqCancelReason,
			isMcpServerResponding,
			message.text,
		])

		const headerStyle: React.CSSProperties = {
			display: "flex",
			alignItems: "center",
			gap: "10px",
			marginBottom: "12px",
		}

		const tool = useMemo(() => {
			if (message.ask === "tool" || message.say === "tool") {
				return JSON.parse(message.text || "{}") as ClineSayTool
			}
			return null
		}, [message.ask, message.say, message.text])

		// Helper function to check if file is an image
		const isImageFile = (filePath: string): boolean => {
			const imageExtensions = [".png", ".jpg", ".jpeg", ".webp"]
			const extension = filePath.toLowerCase().split(".").pop()
			return extension ? imageExtensions.includes(`.${extension}`) : false
		}

		if (tool) {
			const colorMap = {
				red: "var(--vscode-errorForeground)",
				yellow: "var(--vscode-editorWarning-foreground)",
				green: "var(--vscode-charts-green)",
			}
			const toolIcon = (name: string, color?: string, rotation?: number, title?: string) => (
				<span
					className={`codicon codicon-${name} ph-no-capture`}
					style={{
						color: color ? colorMap[color as keyof typeof colorMap] || color : "var(--vscode-foreground)",
						marginBottom: "-1.5px",
						transform: rotation ? `rotate(${rotation}deg)` : undefined,
					}}
					title={title}></span>
			)

			switch (tool.tool) {
				case "editedExistingFile":
					const content = tool?.content || ""
					const isApplyingPatch = content?.startsWith("%%bash") && !content.endsWith("*** End Patch\nEOF")
					const editToolTitle = isApplyingPatch
						? "Cline is creating patches to edit this file:"
						: "Cline wants to edit this file:"
					return (
						<>
							<div style={headerStyle}>
								<PencilIcon className="mb-[-1.5px] size-3 stroke-1" />
								{tool.operationIsLocatedInWorkspace === false &&
									toolIcon("sign-out", "yellow", -90, "This file is outside of your workspace")}
								<span style={{ fontWeight: "bold" }}>{editToolTitle}</span>
							</div>
							{backgroundEditEnabled && tool.path && tool.content ? (
								<DiffEditRow isLoading={message.partial} patch={tool.content} path={tool.path} />
							) : (
								<CodeAccordian
									// isLoading={message.partial}
									code={tool.content}
									isExpanded={isExpanded}
									onToggleExpand={handleToggle}
									path={tool.path!}
								/>
							)}
						</>
					)
				case "fileDeleted":
					return (
						<>
							<div style={headerStyle}>
								<SquareMinusIcon className="mb-[-1.5px] size-3 stroke-1" />
								{tool.operationIsLocatedInWorkspace === false &&
									toolIcon("sign-out", "yellow", -90, "This file is outside of your workspace")}
								<span style={{ fontWeight: "bold" }}>Cline wants to delete this file:</span>
							</div>
							<CodeAccordian
								// isLoading={message.partial}
								code={tool.content}
								isExpanded={isExpanded}
								onToggleExpand={handleToggle}
								path={tool.path!}
							/>
						</>
					)
				case "newFileCreated":
					return (
						<>
							<div style={headerStyle}>
								<FilePlus2Icon className="size-3 stroke-1" />
								{tool.operationIsLocatedInWorkspace === false &&
									toolIcon("sign-out", "yellow", -90, "This file is outside of your workspace")}
								<span className="font-bold">Cline wants to create a new file:</span>
							</div>
							{backgroundEditEnabled && tool.path && tool.content ? (
								<DiffEditRow patch={tool.content} path={tool.path} />
							) : (
								<CodeAccordian
									code={tool.content!}
									isExpanded={isExpanded}
									isLoading={message.partial}
									onToggleExpand={handleToggle}
									path={tool.path!}
								/>
							)}
						</>
					)
				case "readFile":
					const isImage = isImageFile(tool.path || "")
					return (
						<>
							<div style={headerStyle}>
								{toolIcon(isImage ? "file-media" : "file-code")}
								{tool.operationIsLocatedInWorkspace === false &&
									toolIcon("sign-out", "yellow", -90, "This file is outside of your workspace")}
								<span style={{ fontWeight: "bold" }}>
									{/* {message.type === "ask" ? "" : "Cline read this file:"} */}
									Cline wants to read this file:
								</span>
							</div>
							<div
								className="bg-code"
								style={{
									borderRadius: 3,
									overflow: "hidden",
									border: "1px solid var(--vscode-editorGroup-border)",
								}}>
								<div
									onClick={
										isImage
											? undefined
											: () => {
													FileServiceClient.openFile(
														StringRequest.create({ value: tool.content }),
													).catch((err) => console.error("Failed to open file:", err))
												}
									}
									style={{
										color: "var(--vscode-descriptionForeground)",
										display: "flex",
										alignItems: "center",
										padding: "9px 10px",
										cursor: isImage ? "default" : "pointer",
										userSelect: isImage ? "text" : "none",
										WebkitUserSelect: isImage ? "text" : "none",
										MozUserSelect: isImage ? "text" : "none",
										msUserSelect: isImage ? "text" : "none",
									}}>
									{tool.path?.startsWith(".") && <span>.</span>}
									{tool.path && !tool.path.startsWith(".") && <span>/</span>}
									<span
										className="ph-no-capture"
										style={{
											whiteSpace: "nowrap",
											overflow: "hidden",
											textOverflow: "ellipsis",
											marginRight: "8px",
											direction: "rtl",
											textAlign: "left",
										}}>
										{cleanPathPrefix(tool.path ?? "") + "\u200E"}
									</span>
									<div style={{ flexGrow: 1 }}></div>
									{!isImage && (
										<span
											className={`codicon codicon-link-external`}
											style={{
												fontSize: 13.5,
												margin: "1px 0",
											}}></span>
									)}
								</div>
							</div>
						</>
					)
				case "listFilesTopLevel":
					return (
						<>
							<div style={headerStyle}>
								{toolIcon("folder-opened")}
								{tool.operationIsLocatedInWorkspace === false &&
									toolIcon("sign-out", "yellow", -90, "This is outside of your workspace")}
								<span style={{ fontWeight: "bold" }}>
									{message.type === "ask"
										? "Cline wants to view the top level files in this directory:"
										: "Cline viewed the top level files in this directory:"}
								</span>
							</div>
							<CodeAccordian
								code={tool.content!}
								isExpanded={isExpanded}
								language="shell-session"
								onToggleExpand={handleToggle}
								path={tool.path!}
							/>
						</>
					)
				case "listFilesRecursive":
					return (
						<>
							<div style={headerStyle}>
								{toolIcon("folder-opened")}
								{tool.operationIsLocatedInWorkspace === false &&
									toolIcon("sign-out", "yellow", -90, "This is outside of your workspace")}
								<span style={{ fontWeight: "bold" }}>
									{message.type === "ask"
										? "Cline wants to recursively view all files in this directory:"
										: "Cline recursively viewed all files in this directory:"}
								</span>
							</div>
							<CodeAccordian
								code={tool.content!}
								isExpanded={isExpanded}
								language="shell-session"
								onToggleExpand={handleToggle}
								path={tool.path!}
							/>
						</>
					)
				case "listCodeDefinitionNames":
					return (
						<>
							<div style={headerStyle}>
								{toolIcon("file-code")}
								{tool.operationIsLocatedInWorkspace === false &&
									toolIcon("sign-out", "yellow", -90, "This file is outside of your workspace")}
								<span style={{ fontWeight: "bold" }}>
									{message.type === "ask"
										? "Cline wants to view source code definition names used in this directory:"
										: "Cline viewed source code definition names used in this directory:"}
								</span>
							</div>
							<CodeAccordian
								code={tool.content!}
								isExpanded={isExpanded}
								onToggleExpand={handleToggle}
								path={tool.path!}
							/>
						</>
					)
				case "searchFiles":
					return (
						<>
							<div style={headerStyle}>
								{toolIcon("search")}
								{tool.operationIsLocatedInWorkspace === false &&
									toolIcon("sign-out", "yellow", -90, "This is outside of your workspace")}
								<span style={{ fontWeight: "bold" }}>
									Cline wants to search this directory for{" "}
									<code style={{ wordBreak: "break-all" }}>{tool.regex}</code>:
								</span>
							</div>
							<SearchResultsDisplay
								content={tool.content!}
								filePattern={tool.filePattern}
								isExpanded={isExpanded}
								onToggleExpand={handleToggle}
								path={tool.path!}
							/>
						</>
					)
				case "summarizeTask":
					return (
						<>
							<div style={headerStyle}>
								<span className="color-foreground mb-[-1.5px]">
									<FoldVerticalIcon size={16} />
								</span>
								<span style={{ fontWeight: "bold" }}>Cline is condensing the conversation:</span>
							</div>
							<div
								className="bg-code"
								style={{
									borderRadius: 3,
									overflow: "hidden",
									border: "1px solid var(--vscode-editorGroup-border)",
								}}>
								<div
									aria-label={isExpanded ? "Collapse summary" : "Expand summary"}
									onClick={handleToggle}
									onKeyDown={(e) => {
										if (e.key === "Enter" || e.key === " ") {
											e.preventDefault()
											e.stopPropagation()
											handleToggle()
										}
									}}
									style={{
										color: "var(--vscode-descriptionForeground)",
										padding: "9px 10px",
										cursor: "pointer",
										userSelect: "none",
										WebkitUserSelect: "none",
										MozUserSelect: "none",
										msUserSelect: "none",
									}}
									tabIndex={0}>
									{isExpanded ? (
										<div>
											<div style={{ display: "flex", alignItems: "center", marginBottom: "8px" }}>
												<span style={{ fontWeight: "bold", marginRight: "4px" }}>Summary:</span>
												<div style={{ flexGrow: 1 }}></div>
												<span
													className="codicon codicon-chevron-up"
													style={{
														fontSize: 13.5,
														margin: "1px 0",
													}}></span>
											</div>
											<span
												className="ph-no-capture"
												style={{
													whiteSpace: "pre-wrap",
													wordBreak: "break-word",
													overflowWrap: "anywhere",
												}}>
												{tool.content}
											</span>
										</div>
									) : (
										<div style={{ display: "flex", alignItems: "center" }}>
											<span
												className="ph-no-capture"
												style={{
													whiteSpace: "nowrap",
													overflow: "hidden",
													textOverflow: "ellipsis",
													marginRight: "8px",
													direction: "rtl",
													textAlign: "left",
													flex: 1,
												}}>
												{tool.content + "\u200E"}
											</span>
											<span
												className="codicon codicon-chevron-down"
												style={{
													fontSize: 13.5,
													margin: "1px 0",
													flexShrink: 0,
												}}></span>
										</div>
									)}
								</div>
							</div>
						</>
					)
				case "webFetch":
					return (
						<>
							<div style={headerStyle}>
								<span className="codicon codicon-link color-foreground mb-[-1.5px]" />
								{tool.operationIsLocatedInWorkspace === false &&
									toolIcon("sign-out", "yellow", -90, "This URL is external")}
								<span style={{ fontWeight: "bold" }}>
									{message.type === "ask"
										? "Cline wants to fetch content from this URL:"
										: "Cline fetched content from this URL:"}
								</span>
							</div>
							<div
								className="bg-code"
								onClick={() => {
									// Open the URL in the default browser using gRPC
									if (tool.path) {
										UiServiceClient.openUrl(StringRequest.create({ value: tool.path })).catch((err) => {
											console.error("Failed to open URL:", err)
										})
									}
								}}
								style={{
									borderRadius: 3,
									overflow: "hidden",
									border: "1px solid var(--vscode-editorGroup-border)",
									padding: "9px 10px",
									cursor: "pointer",
									userSelect: "none",
									WebkitUserSelect: "none",
									MozUserSelect: "none",
									msUserSelect: "none",
								}}>
								<span
									className="ph-no-capture"
									style={{
										whiteSpace: "nowrap",
										overflow: "hidden",
										textOverflow: "ellipsis",
										marginRight: "8px",
										direction: "rtl",
										textAlign: "left",
										color: "var(--vscode-textLink-foreground)",
										textDecoration: "underline",
									}}>
									{tool.path + "\u200E"}
								</span>
							</div>
							{/* Displaying the 'content' which now holds "Fetching URL: [URL]" */}
							{/* <div style={{ paddingTop: 5, fontSize: '0.9em', opacity: 0.8 }}>{tool.content}</div> */}
						</>
					)
				case "webSearch":
					return (
						<>
							<div style={headerStyle}>
								<span className="codicon codicon-search text-foreground mb-[-1.5px]" />
								{tool.operationIsLocatedInWorkspace === false &&
									toolIcon("sign-out", "yellow", -90, "This search is external")}
								<span className="text-foreground font-bold">
									{message.type === "ask"
										? "Cline wants to search the web for:"
										: "Cline searched the web for:"}
								</span>
							</div>
							<div
								className="bg-code"
								style={{
									borderRadius: 3,
									overflow: "hidden",
									border: "1px solid var(--vscode-editorGroup-border)",
									padding: "9px 10px",
									userSelect: "text",
									WebkitUserSelect: "text",
									MozUserSelect: "text",
									msUserSelect: "text",
								}}>
								<span
									className="ph-no-capture"
									style={{
										whiteSpace: "nowrap",
										overflow: "hidden",
										textOverflow: "ellipsis",
										marginRight: "8px",
										direction: "rtl",
										textAlign: "left",
									}}>
									{tool.path + "\u200E"}
								</span>
							</div>
						</>
					)
				default:
					return null
			}
		}

		// Reset output expansion state when command stops (completes or is cancelled)
		useEffect(() => {
			// If command was executing and now isn't, clean up
			if (isCommandMessage && prevCommandExecutingRef.current && !isCommandExecuting) {
				setIsOutputFullyExpanded(false)
			}

			// Update ref for next render
			prevCommandExecutingRef.current = isCommandExecuting
		}, [isCommandMessage, isCommandExecuting])

		// Auto-expand when command starts executing (only if running > 500ms)
		useEffect(() => {
			if (isCommandMessage && isCommandExecuting && !isExpanded) {
				// Wait 500ms before auto-expanding to avoid animating fast commands
				const timer = setTimeout(() => {
					// Expand after 500ms
					onToggleExpand(message.ts)
				}, 500)

				return () => clearTimeout(timer)
			}
		}, [isCommandMessage, isCommandExecuting, isExpanded, onToggleExpand, message.ts])

		if (message.ask === "command" || message.say === "command") {
			const splitMessage = (text: string) => {
				const outputIndex = text.indexOf(COMMAND_OUTPUT_STRING)
				if (outputIndex === -1) {
					return { command: text, output: "" }
				}
				return {
					command: text.slice(0, outputIndex).trim(),
					output: text
						.slice(outputIndex + COMMAND_OUTPUT_STRING.length)
						.trim()
						.split("")
						.map((char) => {
							switch (char) {
								case "\t":
									return "→   "
								case "\b":
									return "⌫"
								case "\f":
									return "⏏"
								case "\v":
									return "⇳"
								default:
									return char
							}
						})
						.join(""),
				}
			}

			const { command: rawCommand, output } = splitMessage(message.text || "")

			const requestsApproval = rawCommand.endsWith(COMMAND_REQ_APP_STRING)
			const command = requestsApproval ? rawCommand.slice(0, -COMMAND_REQ_APP_STRING.length) : rawCommand
			const showCancelButton =
				(isCommandExecuting || isCommandPending) &&
				typeof onCancelCommand === "function" &&
				vscodeTerminalExecutionMode === "backgroundExec"

			// Check if this is a Cline subagent command (only on VSCode platform, not JetBrains/standalone)
			const isSubagentCommand = PLATFORM_CONFIG.type === PlatformType.VSCODE && command.trim().startsWith("cline ")
			let subagentPrompt: string | undefined

			if (isSubagentCommand) {
				// Parse the cline command to extract prompt
				// Format: cline "prompt"
				const clineCommandRegex = /^cline\s+"([^"]+)"(?:\s+--no-interactive)?/
				const match = command.match(clineCommandRegex)

				if (match) {
					subagentPrompt = match[1]
				}
			}

			// Customize icon and title for subagent commands
			const displayIcon = isSubagentCommand ? (
				<span className="text-foreground mb-[-1.5px]">
					<ClineCompactIcon />
				</span>
			) : (
				icon
			)

			const displayTitle = isSubagentCommand ? (
				<span className="text-foreground font-bold">Cline wants to use a subagent:</span>
			) : (
				title
			)

			const commandHeader = (
				<div style={headerStyle}>
					{displayIcon}
					{displayTitle}
				</div>
			)

			return (
				<>
					{commandHeader}
					<div
						style={{
							borderRadius: 6,
							border: "1px solid var(--vscode-editorGroup-border)",
							overflow: "visible",
							backgroundColor: CHAT_ROW_EXPANDED_BG_COLOR,
							transition: "all 0.3s ease-in-out",
						}}>
						{command && (
							<div
								style={{
									display: "flex",
									alignItems: "center",
									justifyContent: "space-between",
									padding: "8px 10px",
									backgroundColor: CHAT_ROW_EXPANDED_BG_COLOR,
									borderBottom: "1px solid var(--vscode-editorGroup-border)",
									borderTopLeftRadius: "6px",
									borderTopRightRadius: "6px",
									borderBottomLeftRadius: 0,
									borderBottomRightRadius: 0,
								}}>
								<div
									style={{
										display: "flex",
										alignItems: "center",
										gap: "8px",
										flex: 1,
										minWidth: 0,
									}}>
									<div
										style={{
											width: "8px",
											height: "8px",
											borderRadius: "50%",
											backgroundColor: isCommandExecuting
												? successColor
												: isCommandPending
													? "var(--vscode-editorWarning-foreground)"
													: "var(--vscode-descriptionForeground)",
											animation: isCommandExecuting ? "pulse 2s ease-in-out infinite" : "none",
											flexShrink: 0,
										}}
									/>
									<span
										style={{
											color: isCommandExecuting
												? successColor
												: isCommandPending
													? "var(--vscode-editorWarning-foreground)"
													: "var(--vscode-descriptionForeground)",
											fontWeight: 500,
											fontSize: "13px",
											flexShrink: 0,
										}}>
										{isCommandExecuting
											? "Running"
											: isCommandPending
												? "Pending"
												: isCommandCompleted
													? "Completed"
													: "Skipped"}
									</span>
								</div>
								<div style={{ display: "flex", alignItems: "center", gap: "8px", flexShrink: 0 }}>
									{showCancelButton && (
										<Button
											onClick={(e) => {
												e.stopPropagation()
												if (vscodeTerminalExecutionMode === "backgroundExec") {
													onCancelCommand?.()
												} else {
													// For regular terminal mode, show a message
													alert(
														"This command is running in the VSCode terminal. You can manually stop it using Ctrl+C in the terminal, or switch to Background Execution mode in settings for cancellable commands.",
													)
												}
											}}
											variant="secondary">
											{vscodeTerminalExecutionMode === "backgroundExec" ? "cancel" : "stop"}
										</Button>
									)}
								</div>
							</div>
						)}
						{isSubagentCommand && subagentPrompt && (
							<div style={{ padding: "10px", borderBottom: "1px solid var(--vscode-editorGroup-border)" }}>
								<div style={{ marginBottom: 0 }}>
									<strong>Prompt:</strong>{" "}
									<span className="ph-no-capture" style={{ fontFamily: "var(--vscode-editor-font-family)" }}>
										{subagentPrompt}
									</span>
								</div>
							</div>
						)}
						{!isSubagentCommand && (
							<div style={{ opacity: 0.6, backgroundColor: CHAT_ROW_EXPANDED_BG_COLOR }}>
								<div style={{ backgroundColor: CHAT_ROW_EXPANDED_BG_COLOR }}>
									<CodeBlock forceWrap={true} source={`${"```"}shell\n${command}\n${"```"}`} />
								</div>
							</div>
						)}
						{output.length > 0 && (
							<CommandOutputRow
								isContainerExpanded={true}
								isOutputFullyExpanded={isOutputFullyExpanded}
								onToggle={() => setIsOutputFullyExpanded(!isOutputFullyExpanded)}
								output={output}
							/>
						)}
					</div>
					{requestsApproval && (
						<div
							style={{
								display: "flex",
								alignItems: "center",
								gap: 10,
								padding: 8,
								fontSize: "12px",
								color: "var(--vscode-editorWarning-foreground)",
							}}>
							<i className="codicon codicon-warning"></i>
							<span>The model has determined this command requires explicit approval.</span>
						</div>
					)}
				</>
			)
		}

		if (message.ask === "use_mcp_server" || message.say === "use_mcp_server") {
			const useMcpServer = JSON.parse(message.text || "{}") as ClineAskUseMcpServer
			const server = mcpServers.find((server) => server.name === useMcpServer.serverName)
			return (
				<>
					<div style={headerStyle}>
						{icon}
						{title}
					</div>

					<div
						style={{
							background: "var(--vscode-textCodeBlock-background)",
							borderRadius: "3px",
							padding: "8px 10px",
							marginTop: "8px",
						}}>
						{useMcpServer.type === "access_mcp_resource" && (
							<McpResourceRow
								item={{
									...(findMatchingResourceOrTemplate(
										useMcpServer.uri || "",
										server?.resources,
										server?.resourceTemplates,
									) || {
										name: "",
										mimeType: "",
										description: "",
									}),
									uri: useMcpServer.uri || "",
								}}
							/>
						)}

						{useMcpServer.type === "use_mcp_tool" && (
							<>
								<div onClick={(e) => e.stopPropagation()}>
									<McpToolRow
										serverName={useMcpServer.serverName}
										tool={{
											name: useMcpServer.toolName || "",
											description:
												server?.tools?.find((tool) => tool.name === useMcpServer.toolName)?.description ||
												"",
											autoApprove:
												server?.tools?.find((tool) => tool.name === useMcpServer.toolName)?.autoApprove ||
												false,
										}}
									/>
								</div>
								{useMcpServer.arguments && useMcpServer.arguments !== "{}" && (
									<div style={{ marginTop: "8px" }}>
										<div
											style={{
												marginBottom: "4px",
												opacity: 0.8,
												fontSize: "12px",
												textTransform: "uppercase",
											}}>
											Arguments
										</div>
										<CodeAccordian
											code={useMcpServer.arguments}
											isExpanded={true}
											language="json"
											onToggleExpand={handleToggle}
										/>
									</div>
								)}
							</>
						)}
					</div>
				</>
			)
		}

		switch (message.type) {
			case "say":
				switch (message.say) {
					case "api_req_started": {
						// Derive explicit state
						const hasError = !!(apiRequestFailedMessage || apiReqStreamingFailedMessage)
						const hasCost = cost != null
						const hasReasoning = !!reasoningContent
						const hasResponseStarted = !!responseStarted

						const apiReqState: ApiReqState = hasError
							? "error"
							: hasCost
								? "final"
								: hasReasoning
									? "thinking"
									: "pre"

						// While reasoning is streaming, keep the Brain ThinkingBlock exactly as-is.
						// Once response content starts (any text/tool/command), collapse into a compact
						// "🧠 Thinking" row that can be expanded to show the reasoning only.
						const showStreamingThinking = hasReasoning && !hasResponseStarted && !hasError && !hasCost
						const showCollapsedThinking = hasReasoning && !showStreamingThinking

						// Find all exploratory tool activities from the PREVIOUS completed API request.
						// This shows what Cline just ingested while waiting for the next response.
						// Includes action verbiage and icons for each tool type.
						// Memoized to avoid iterating through all messages on every render.
						const currentActivities = useMemo(() => {
							const activities: { icon: string; text: string }[] = []

							// Helper to format search regex for display - show all terms separated by |
							const formatSearchRegex = (regex: string, path: string, filePattern?: string): string => {
								const terms = regex
									.split("|")
									.map((t) => t.trim().replace(/\\b/g, "").replace(/\\s\?/g, " "))
									.filter(Boolean)
								let result = `"${terms.join(" | ")}" in ${cleanPathPrefix(path)}/`
								if (filePattern && filePattern !== "*") {
									result += ` (${filePattern})`
								}
								return result
							}

							// Find the most recent api_req_started (the current one being rendered)
							// Then find the PREVIOUS api_req_started that has a cost (completed)
							// Collect all low-stakes tools between those two

							let currentApiReqIndex = -1
							let prevCompletedApiReqIndex = -1

							// Find the current api_req_started (most recent)
							for (let i = clineMessages.length - 1; i >= 0; i--) {
								if (clineMessages[i].say === "api_req_started") {
									currentApiReqIndex = i
									break
								}
							}

							if (currentApiReqIndex === -1) {
								return activities
							}

							// Find the previous api_req_started that is completed (has cost)
							for (let i = currentApiReqIndex - 1; i >= 0; i--) {
								const msg = clineMessages[i]
								if (msg.say === "api_req_started" && msg.text) {
									try {
										const info = JSON.parse(msg.text)
										if (info.cost != null) {
											prevCompletedApiReqIndex = i
											break
										}
									} catch {
										// ignore parse errors
									}
								}
							}

							if (prevCompletedApiReqIndex === -1) {
								return activities
							}

							// Collect all low-stakes tools between prevCompletedApiReq and currentApiReq
							for (let i = prevCompletedApiReqIndex + 1; i < currentApiReqIndex; i++) {
								const msg = clineMessages[i]
								if (msg.say === "tool" || msg.ask === "tool") {
									try {
										const tool = JSON.parse(msg.text || "{}") as ClineSayTool
										// Exploratory tools - collect activity with icon and action verbiage
										if (tool.tool === "readFile" && tool.path) {
											activities.push({
												icon: "file-code",
												text: `Reading ${cleanPathPrefix(tool.path)}...`,
											})
										} else if (tool.tool === "listFilesTopLevel" && tool.path) {
											activities.push({
												icon: "folder-opened",
												text: `Exploring ${cleanPathPrefix(tool.path)}/...`,
											})
										} else if (tool.tool === "listFilesRecursive" && tool.path) {
											activities.push({
												icon: "folder-opened",
												text: `Exploring ${cleanPathPrefix(tool.path)}/...`,
											})
										} else if (tool.tool === "searchFiles" && tool.regex && tool.path) {
											activities.push({
												icon: "search",
												text: `Searching ${formatSearchRegex(tool.regex, tool.path, tool.filePattern)}...`,
											})
										} else if (tool.tool === "listCodeDefinitionNames" && tool.path) {
											activities.push({
												icon: "symbol-class",
												text: `Analyzing ${cleanPathPrefix(tool.path)}/...`,
											})
										}
										// Non-exploratory tools are ignored (they have their own UI)
									} catch {
										// ignore parse errors
									}
								}
							}

							return activities
						}, [clineMessages])

						return (
							<>
								{apiReqState === "pre" && (
									<div className="flex items-start gap-2 text-description">
										<div className="mt-1 flex-shrink-0">
											<ClineLogoWhite className="size-3.5" style={{ transform: "scale(1.1)" }} />
										</div>
										<div
											style={{
												paddingLeft: "8px",
												borderLeft: "1px solid rgba(255, 255, 255, 0.1)",
												flex: 1,
											}}>
											{currentActivities.length > 0 ? (
												<div style={{ display: "flex", flexDirection: "column", gap: "2px" }}>
													{currentActivities.map((activity, i) => (
														<div className="flex items-start gap-2" key={i}>
															<span
																className={`codicon codicon-${activity.icon}`}
																style={{ fontSize: "12px", opacity: 0.7, flexShrink: 0 }}
															/>
															<span style={{ flex: 1 }}>
																<TypewriterText speed={15} text={activity.text} />
															</span>
														</div>
													))}
												</div>
											) : (
												<TypewriterText text={mode === "plan" ? "Planning..." : "Thinking..."} />
											)}
										</div>
									</div>
								)}

								{showStreamingThinking && (
									<ThinkingRow
										instant={true}
										isVisible={true}
										reasoningContent={reasoningContent}
										showCursor={true}
									/>
								)}

								{showCollapsedThinking && (
									<>
										<div
											className={cn(
												"flex items-center gap-2 select-none mt-0 mb-0 text-description cursor-pointer",
												{
													"mt-2": apiReqState === "pre",
													"mb-2": hasError,
												},
											)}
											onClick={handleToggle}
											title="Click to view reasoning">
											<span className="font-semibold">Thinking</span>
											<span className={`codicon codicon-chevron-${isExpanded ? "down" : "right"}`}></span>
										</div>

										{isExpanded && reasoningContent && (
											<div className="ph-no-capture mt-2 cursor-pointer" onClick={handleToggle}>
												<ThinkingRow
													isVisible={true}
													reasoningContent={reasoningContent}
													showCursor={false}
													showIcon={false}
												/>
											</div>
										)}
									</>
								)}

								{apiReqState === "error" && (
									<ErrorRow
										apiReqStreamingFailedMessage={apiReqStreamingFailedMessage}
										apiRequestFailedMessage={apiRequestFailedMessage}
										errorType="error"
										message={message}
									/>
								)}
							</>
						)
					}
					case "api_req_finished":
						return null // we should never see this message type
					case "mcp_server_response":
						return <McpResponseDisplay responseText={message.text || ""} />
					case "mcp_notification":
						return (
							<div
								style={{
									display: "flex",
									alignItems: "flex-start",
									gap: "8px",
									padding: "8px 12px",
									backgroundColor: "var(--vscode-textBlockQuote-background)",
									borderRadius: "4px",
									fontSize: "13px",
									color: "var(--vscode-foreground)",
									opacity: 0.9,
									marginBottom: "8px",
								}}>
								<i
									className="codicon codicon-bell"
									style={{
										marginTop: "2px",
										fontSize: "14px",
										color: "var(--vscode-notificationsInfoIcon-foreground)",
										flexShrink: 0,
									}}
								/>
								<div style={{ flex: 1, wordBreak: "break-word" }}>
									<span style={{ fontWeight: 500 }}>MCP Notification: </span>
									<span className="ph-no-capture">{message.text}</span>
								</div>
							</div>
						)
					case "text": {
						return (
							<WithCopyButton
								onMouseUp={handleMouseUp}
								position="bottom-right"
								ref={contentRef}
								textToCopy={message.text}>
								{isRequestInProgress ? (
									<div style={{ display: "flex", alignItems: "center", gap: "8px" }}>
										<div style={{ marginTop: "1px", flexShrink: 0 }}>
											<ClineLogoWhite
												className="size-3.5"
												style={{
													transform: "scale(1.1)",
													animation: "iconPulse 1s ease-in-out infinite",
												}}
											/>
										</div>
										<div
											style={{
												flex: 1,
												minWidth: 0,
												paddingLeft: "8px",
												borderLeft: "1px solid rgba(255, 255, 255, 0.1)",
											}}>
											<MarkdownRow markdown={message.text} showCursor={true} />
										</div>
									</div>
								) : (
									<MarkdownRow markdown={message.text} showCursor={false} />
								)}
								{quoteButtonState.visible && (
									<QuoteButton
										left={quoteButtonState.left}
										onClick={() => {
											handleQuoteClick()
										}}
										top={quoteButtonState.top}
									/>
								)}
							</WithCopyButton>
						)
					}
					case "reasoning":
						return (
							<>
								<div
									className={cn(
										"flex items-center gap-2 select-none mt-0 mb-0 text-description cursor-pointer",
									)}
									onClick={handleToggle}
									title="Click to view reasoning">
									<span className="font-semibold">Thinking</span>
									<span className={`codicon codicon-chevron-${isExpanded ? "down" : "right"}`}></span>
								</div>

								{isExpanded && message.text && (
									<div className="ph-no-capture mt-2 cursor-pointer" onClick={handleToggle}>
										<ThinkingRow
											isVisible={true}
											reasoningContent={message.text}
											showCursor={false}
											showIcon={false}
										/>
									</div>
								)}
							</>
						)
					case "user_feedback":
						return (
							<UserMessage
								files={message.files}
								images={message.images}
								messageTs={message.ts}
								sendMessageFromChatRow={sendMessageFromChatRow}
								text={message.text}
							/>
						)
					case "user_feedback_diff":
						const tool = JSON.parse(message.text || "{}") as ClineSayTool
						return (
							<div
								style={{
									marginTop: -10,
									width: "100%",
								}}>
								<CodeAccordian
									diff={tool.diff!}
									isExpanded={isExpanded}
									isFeedback={true}
									onToggleExpand={handleToggle}
								/>
							</div>
						)
					case "error":
						return <ErrorRow errorType="error" message={message} />
					case "diff_error":
						return <ErrorRow errorType="diff_error" message={message} />
					case "clineignore_error":
						return <ErrorRow errorType="clineignore_error" message={message} />
					case "checkpoint_created":
						return <CheckmarkControl isCheckpointCheckedOut={message.isCheckpointCheckedOut} messageTs={message.ts} />
					case "load_mcp_documentation":
						return (
							<div
								style={{
									display: "flex",
									alignItems: "center",
									color: "var(--vscode-foreground)",
									opacity: 0.7,
									fontSize: 12,
									padding: "4px 0",
								}}>
								<i className="codicon codicon-book" style={{ marginRight: 6 }} />
								Loading MCP documentation
							</div>
						)
					case "generate_explanation": {
						let explanationInfo: ClineSayGenerateExplanation = {
							title: "code changes",
							fromRef: "",
							toRef: "",
							status: "generating",
						}
						try {
							if (message.text) {
								explanationInfo = JSON.parse(message.text)
							}
						} catch {
							// Use defaults if parsing fails
						}
						// Check if generation was interrupted:
						// 1. If status is "generating" but this isn't the last message, it was interrupted
						// 2. If status is "generating" and lastModifiedMessage is a resume ask, task was just cancelled
						const wasCancelled =
							explanationInfo.status === "generating" &&
							(!isLast ||
								lastModifiedMessage?.ask === "resume_task" ||
								lastModifiedMessage?.ask === "resume_completed_task")
						const isGenerating = explanationInfo.status === "generating" && !wasCancelled
						const isError = explanationInfo.status === "error"
						return (
							<div
								className="bg-code flex flex-col border border-editor-group-border"
								style={{
									borderRadius: 5,
									padding: "10px 12px",
									fontSize: 12,
								}}>
								<div
									style={{
										display: "flex",
										alignItems: "center",
									}}>
									{isGenerating ? (
										<span style={{ marginRight: 8 }}>
											<ProgressIndicator />
										</span>
									) : isError ? (
										<i className="codicon codicon-error mr-2 text-error" />
									) : wasCancelled ? (
										<i className="codicon codicon-circle-slash mr-2 text-description" />
									) : (
										<i className="codicon codicon-check mr-2 text-success" />
									)}
									<span className="font-semibold">
										{isGenerating
											? "Generating explanation"
											: isError
												? "Failed to generate explanation"
												: wasCancelled
													? "Explanation cancelled"
													: "Generated explanation"}
									</span>
								</div>
								{isError && explanationInfo.error && (
									<div
										style={{
											opacity: 0.8,
											marginLeft: 24,
											marginTop: 6,
											color: "var(--vscode-errorForeground)",
											wordBreak: "break-word",
										}}>
										{explanationInfo.error}
									</div>
								)}
								{!isError && (explanationInfo.title || explanationInfo.fromRef) && (
									<div className="opacity-80 ml-6 mt-1.5">
										<div>{explanationInfo.title}</div>
										{explanationInfo.fromRef && (
											<div
												style={{
													fontSize: 11,
													opacity: 0.7,
													marginTop: 4,
													marginLeft: -3,
													wordBreak: "break-all",
												}}>
												<code
													style={{
														background: "var(--vscode-textBlockQuote-background)",
														padding: "2px 6px",
														borderRadius: 3,
													}}>
													{explanationInfo.fromRef}
												</code>
												<span style={{ margin: "0 6px" }}>→</span>
												<code
													style={{
														background: "var(--vscode-textBlockQuote-background)",
														padding: "2px 6px",
														borderRadius: 3,
													}}>
													{explanationInfo.toRef || "working directory"}
												</code>
											</div>
										)}
									</div>
								)}
							</div>
						)
					}
					case "completion_result":
						const hasChanges = message.text?.endsWith(COMPLETION_RESULT_CHANGES_FLAG) ?? false
						const text = hasChanges ? message.text?.slice(0, -COMPLETION_RESULT_CHANGES_FLAG.length) : message.text
						return (
							<>
								<div className="rounded-sm border border-editor-group-border overflow-visible bg-code transition-border duration-300 ease-in-out hover:border-success">
									<div className="flex items-center justify-between px-3 py-2 bg-code rounded-0 rounded-tl-sm rounded-tr-sm">
										<div className="flex items-center gap-2 flex-1 min-w-0">
											<div className="w-2 h-2 rounded-full bg-success shrink-0" />
											<span className="text-success font-semibold text-sm shrink-0">Task Completed</span>
										</div>
										<CopyButton className="px-0" textToCopy={text || ""} />
									</div>
									<CompletionOutputRow
										isOutputFullyExpanded={isCompletionOutputExpanded}
										onToggle={() => setIsCompletionOutputExpanded(!isCompletionOutputExpanded)}
										text={text || ""}
									/>
								</div>
								{message.partial !== true && hasChanges && (
									<div className="mt-4 flex flex-row gap-2">
										<Button
											className={cn(
												"flex-1 bg-code cursor-pointer border border-editor-group-border text-success rounded-xs px-3 py-2 flex items-center justify-center transition-border duration-200 ease-in-out hover:border-success",
												{
													"cursor-wait": seeNewChangesDisabled,
												},
											)}
											disabled={seeNewChangesDisabled}
											onClick={() => {
												setSeeNewChangesDisabled(true)
												TaskServiceClient.taskCompletionViewChanges(
													Int64Request.create({
														value: message.ts,
													}),
												).catch((err) =>
													console.error("Failed to show task completion view changes:", err),
												)
											}}
											variant="success">
											<FilePlus2Icon className="mb-[-1.5px] size-3 stroke-1 mr-1.5" />
											View Changes
										</Button>
										{PLATFORM_CONFIG.type === PlatformType.VSCODE && (
											<Button
												className={cn(
													"flex-1 bg-code cursor-pointer border border-editor-group-border text-success rounded-xs px-3 py-2 flex items-center justify-center transition-border duration-200 ease-in-out hover:border-success",
													{
														"cursor-wait": explainChangesDisabled,
													},
												)}
												disabled={explainChangesDisabled}
												onClick={() => {
													setExplainChangesDisabled(true)
													TaskServiceClient.explainChanges({
														metadata: {},
														messageTs: message.ts,
													}).catch((err) => {
														console.error("Failed to explain changes:", err)
														setExplainChangesDisabled(false)
													})
												}}
												variant="success">
												<i className="codicon codicon-comment-discussion mr-1.5" />
												{explainChangesDisabled ? "Explaining..." : "Explain Changes"}
											</Button>
										)}
									</div>
								)}
							</>
						)
					case "shell_integration_warning":
						return (
							<div
								style={{
									display: "flex",
									flexDirection: "column",
									backgroundColor: "var(--vscode-textBlockQuote-background)",
									padding: 8,
									borderRadius: 3,
									fontSize: 12,
								}}>
								<div
									style={{
										display: "flex",
										alignItems: "center",
										marginBottom: 4,
									}}>
									<i
										className="codicon codicon-warning"
										style={{
											marginRight: 8,
											fontSize: 14,
											color: "var(--vscode-descriptionForeground)",
										}}></i>
									<span
										style={{
											fontWeight: 500,
											color: "var(--vscode-foreground)",
										}}>
										Shell Integration Unavailable
									</span>
								</div>
								<div style={{ color: "var(--vscode-foreground)", opacity: 0.8 }}>
									Cline may have trouble viewing the command's output. Please update VSCode (
									<code>CMD/CTRL + Shift + P</code> → "Update") and make sure you're using a supported shell:
									zsh, bash, fish, or PowerShell (<code>CMD/CTRL + Shift + P</code> → "Terminal: Select Default
									Profile").{" "}
									<a
										href="https://github.com/cline/cline/wiki/Troubleshooting-%E2%80%90-Shell-Integration-Unavailable"
										style={{
											color: "inherit",
											textDecoration: "underline",
										}}>
										Still having trouble?
									</a>
								</div>
							</div>
						)
					case "error_retry":
						try {
							const retryInfo = JSON.parse(message.text || "{}")
							const { attempt, maxAttempts, delaySeconds, failed } = retryInfo
							const isFailed = failed === true

							return (
								<div
									style={{
										display: "flex",
										flexDirection: "column",
										backgroundColor: "var(--vscode-textBlockQuote-background)",
										padding: 8,
										borderRadius: 3,
										fontSize: 12,
									}}>
									<div
										style={{
											display: "flex",
											alignItems: "center",
											marginBottom: 4,
										}}>
										<i
											className={isFailed ? "codicon codicon-warning" : "codicon codicon-sync"}
											style={{
												marginRight: 8,
												fontSize: 14,
												color: "var(--vscode-descriptionForeground)",
											}}></i>
										<span
											style={{
												fontWeight: 500,
												color: "var(--vscode-foreground)",
											}}>
											{isFailed ? "Auto-Retry Failed" : "Auto-Retry in Progress"}
										</span>
									</div>
									<div style={{ color: "var(--vscode-foreground)", opacity: 0.8 }}>
										{isFailed ? (
											<>
												Auto-retry failed after <strong>{maxAttempts}</strong> attempts. Manual
												intervention required.
											</>
										) : (
											<>
												Attempt <strong>{attempt}</strong> of <strong>{maxAttempts}</strong> - Retrying in{" "}
												{delaySeconds} seconds...
											</>
										)}
									</div>
								</div>
							)
						} catch (_e) {
							// Fallback if JSON parsing fails
							return (
								<div style={{ color: "var(--vscode-foreground)" }}>
									<MarkdownRow markdown={message.text} />
								</div>
							)
						}
					case "hook":
						return <HookMessage CommandOutput={CommandOutputRow} message={message} />
					case "hook_output":
						// hook_output messages are combined with hook messages, so we don't render them separately
						return null
					case "shell_integration_warning_with_suggestion":
						const isBackgroundModeEnabled = vscodeTerminalExecutionMode === "backgroundExec"
						return (
							<div
								style={{
									padding: 8,
									backgroundColor: "color-mix(in srgb, var(--vscode-textLink-foreground) 10%, transparent)",
									borderRadius: 3,
									border: "1px solid color-mix(in srgb, var(--vscode-textLink-foreground) 30%, transparent)",
								}}>
								<div
									style={{
										display: "flex",
										alignItems: "center",
										marginBottom: 4,
									}}>
									<i
										className="codicon codicon-lightbulb"
										style={{
											marginRight: 6,
											fontSize: 14,
											color: "var(--vscode-textLink-foreground)",
										}}></i>
									<span
										style={{
											fontWeight: 500,
											color: "var(--vscode-foreground)",
										}}>
										Shell integration issues
									</span>
								</div>
								<div style={{ color: "var(--vscode-foreground)", opacity: 0.9, marginBottom: 8 }}>
									Since you're experiencing repeated shell integration issues, we recommend switching to
									Background Terminal mode for better reliability.
								</div>
								<button
									disabled={isBackgroundModeEnabled}
									onClick={async () => {
										try {
											// Enable background terminal execution mode
											await UiServiceClient.setTerminalExecutionMode(BooleanRequest.create({ value: true }))
										} catch (error) {
											console.error("Failed to enable background terminal:", error)
										}
									}}
									onMouseEnter={(e) => {
										if (!isBackgroundModeEnabled) {
											e.currentTarget.style.background = "var(--vscode-button-hoverBackground)"
										}
									}}
									onMouseLeave={(e) => {
										if (!isBackgroundModeEnabled) {
											e.currentTarget.style.background = isBackgroundModeEnabled
												? "var(--vscode-charts-green)"
												: "var(--vscode-button-background)"
										}
									}}
									style={{
										background: isBackgroundModeEnabled
											? "var(--vscode-charts-green)"
											: "var(--vscode-button-background)",
										color: "var(--vscode-button-foreground)",
										border: "none",
										borderRadius: 2,
										padding: "6px 12px",
										fontSize: 12,
										cursor: isBackgroundModeEnabled ? "default" : "pointer",
										fontFamily: "inherit",
										display: "flex",
										alignItems: "center",
										gap: 6,
										opacity: isBackgroundModeEnabled ? 0.8 : 1,
									}}>
									<i className="codicon codicon-settings-gear"></i>
									{isBackgroundModeEnabled
										? "Background Terminal Enabled"
										: "Enable Background Terminal (Recommended)"}
								</button>
							</div>
						)
					case "task_progress":
						return null // task_progress messages should be displayed in TaskHeader only, not in chat
					default:
						return (
							<>
								{title && (
									<div style={headerStyle}>
										{icon}
										{title}
									</div>
								)}
								<div style={{ paddingTop: 10 }}>
									<MarkdownRow markdown={message.text} />
								</div>
							</>
						)
				}
			case "ask":
				switch (message.ask) {
					case "mistake_limit_reached":
						return <ErrorRow errorType="mistake_limit_reached" message={message} />
					case "completion_result":
						if (message.text) {
							const hasChanges = message.text.endsWith(COMPLETION_RESULT_CHANGES_FLAG) ?? false
							const text = hasChanges ? message.text.slice(0, -COMPLETION_RESULT_CHANGES_FLAG.length) : message.text
							return (
								<div>
									<div className="rounded-sm border border-editor-group-border hover:border-success overflow-visible bg-code transition-all duration-300 ease-in-out">
										<div className="flex items-center justify-between py-2 rounded-t-sm bg-code rounded-tr-sm">
											<div className="flex items-center gap-2 flex-1 min-w-0">
												<div className="w-2 h-2 rounded-full bg-success flex-shrink-0" />
												<span className="text-success font-bold text-sm flex-shrink-0">
													Task Completed
												</span>
											</div>
											<div className="flex items-center gap-2 flex-shrink-0">
												<CopyButton textToCopy={text || ""} />
												<TaskFeedbackButtons
													isFromHistory={
														!isLast ||
														lastModifiedMessage?.ask === "resume_completed_task" ||
														lastModifiedMessage?.ask === "resume_task"
													}
													messageTs={message.ts}
												/>
											</div>
										</div>
										<CompletionOutputRow
											isOutputFullyExpanded={isCompletionOutputExpanded}
											onToggle={() => setIsCompletionOutputExpanded(!isCompletionOutputExpanded)}
											text={text || ""}
										/>
									</div>
									{message.partial !== true && hasChanges && (
										<div className="mt-4 flex flex-row gap-2">
											<Button
												className={cn(
													"flex-1 bg-code cursor-pointer border border-editor-group-border text-success rounded-xs px-3 py-2 flex items-center justify-center transition-border duration-200 ease-in-out hover:border-success",
													{
														"cursor-wait": seeNewChangesDisabled,
													},
												)}
												disabled={seeNewChangesDisabled}
												onClick={() => {
													setSeeNewChangesDisabled(true)
													TaskServiceClient.taskCompletionViewChanges(
														Int64Request.create({
															value: message.ts,
														}),
													).catch((err) =>
														console.error("Failed to show task completion view changes:", err),
													)
												}}
												variant="success">
												<FilePlus2Icon className="mb-[-1.5px] size-3 stroke-1 mr-1.5" />
												View Changes
											</Button>
											{PLATFORM_CONFIG.type === PlatformType.VSCODE && (
												<Button
													className={cn(
														"flex-1 bg-code cursor-pointer border border-editor-group-border text-success rounded-xs px-3 py-2 flex items-center justify-center transition-border duration-200 ease-in-out hover:border-success",
														{
															"cursor-wait": explainChangesDisabled,
														},
													)}
													disabled={explainChangesDisabled}
													onClick={() => {
														setExplainChangesDisabled(true)
														TaskServiceClient.explainChanges({
															metadata: {},
															messageTs: message.ts,
														}).catch((err) => {
															console.error("Failed to explain changes:", err)
															setExplainChangesDisabled(false)
														})
													}}
													variant="success">
													<i className="codicon codicon-comment-discussion mr-1.5" />
													{explainChangesDisabled ? "Explaining..." : "Explain Changes"}
												</Button>
											)}
										</div>
									)}
								</div>
							)
						} else {
							return null // Don't render anything when we get a completion_result ask without text
						}
					case "followup":
						let question: string | undefined
						let options: string[] | undefined
						let selected: string | undefined
						try {
							const parsedMessage = JSON.parse(message.text || "{}") as ClineAskQuestion
							question = parsedMessage.question
							options = parsedMessage.options
							selected = parsedMessage.selected
						} catch (_e) {
							// legacy messages would pass question directly
							question = message.text
						}

						return (
							<div>
								{title && (
									<div style={headerStyle}>
										{icon}
										{title}
									</div>
								)}
								<WithCopyButton
									className="pt-2.5"
									onMouseUp={handleMouseUp}
									position="bottom-right"
									ref={contentRef}
									textToCopy={question}>
									<MarkdownRow markdown={question} />
									{quoteButtonState.visible && (
										<QuoteButton
											left={quoteButtonState.left}
											onClick={() => {
												handleQuoteClick()
											}}
											top={quoteButtonState.top}
										/>
									)}
								</WithCopyButton>
								<OptionsButtons
									inputValue={inputValue}
									isActive={
										(isLast && lastModifiedMessage?.ask === "followup") ||
										(!selected && options && options.length > 0)
									}
									options={options}
									selected={selected}
								/>
							</div>
						)
					case "new_task":
						return (
							<>
								<div style={headerStyle}>
									<FilePlus2Icon className="mb-[-1.5px] size-3 stroke-1 " />
									<span className="text-foreground font-bold">Cline wants to start a new task:</span>
								</div>
								<NewTaskPreview context={message.text || ""} />
							</>
						)
					case "condense":
						return (
							<>
								<div style={headerStyle}>
									<FilePlus2Icon className="mb-[-1.5px] size-3 stroke-1 " />
									<span className="text-foreground font-bold">Cline wants to condense your conversation:</span>
								</div>
								<NewTaskPreview context={message.text || ""} />
							</>
						)
					case "report_bug":
						return (
							<>
								<div style={headerStyle}>
									<FilePlus2Icon className="mb-[-1.5px] size-3 stroke-1 " />
									<span className="text-foreground font-bold">Cline wants to create a Github issue:</span>
								</div>
								<ReportBugPreview data={message.text || ""} />
							</>
						)
					case "plan_mode_respond": {
						let response: string | undefined
						let options: string[] | undefined
						let selected: string | undefined
						try {
							const parsedMessage = JSON.parse(message.text || "{}") as ClinePlanModeResponse
							response = parsedMessage.response
							options = parsedMessage.options
							selected = parsedMessage.selected
						} catch (_e) {
							// legacy messages would pass response directly
							response = message.text
						}
						return (
							<div>
								<PlanCompletionOutputRow text={response || message.text || ""} />
								<OptionsButtons
									inputValue={inputValue}
									isActive={
										(isLast && lastModifiedMessage?.ask === "plan_mode_respond") ||
										(!selected && options && options.length > 0)
									}
									options={options}
									selected={selected}
								/>
							</div>
						)
					}
					default:
						return null
				}
		}
	},
)<|MERGE_RESOLUTION|>--- conflicted
+++ resolved
@@ -91,161 +91,6 @@
 	</div>
 )
 
-<<<<<<< HEAD
-=======
-const Markdown = memo(({ markdown }: { markdown?: string }) => {
-	return (
-		<div
-			style={{
-				wordBreak: "break-word",
-				overflowWrap: "anywhere",
-				marginBottom: -15,
-				marginTop: -15,
-				overflow: "hidden", // contain child margins so that parent diff matches height of children
-			}}>
-			<MarkdownBlock markdown={markdown} />
-		</div>
-	)
-})
-
-const CommandOutput = memo(
-	({
-		output,
-		isOutputFullyExpanded,
-		onToggle,
-		isContainerExpanded,
-	}: {
-		output: string
-		isOutputFullyExpanded: boolean
-		onToggle: () => void
-		isContainerExpanded: boolean
-	}) => {
-		const outputLines = output.split("\n")
-		const lineCount = outputLines.length
-		const shouldAutoShow = lineCount <= 5
-		const outputRef = useRef<HTMLDivElement>(null)
-
-		// Auto-scroll to bottom when output changes (only when showing limited output)
-		useEffect(() => {
-			if (!isOutputFullyExpanded && outputRef.current) {
-				// Direct scrollTop manipulation
-				outputRef.current.scrollTop = outputRef.current.scrollHeight
-
-				// Another attempt with more delay (for slower renders) to ensure scrolling works
-				setTimeout(() => {
-					if (outputRef.current) {
-						outputRef.current.scrollTop = outputRef.current.scrollHeight
-					}
-				}, 50)
-			}
-		}, [output, isOutputFullyExpanded])
-
-		// Don't render anything if container is collapsed
-		if (!isContainerExpanded) {
-			return null
-		}
-
-		// Check if output contains a log file path indicator
-		const logFilePathMatch = output.match(/📋 Output is being logged to: ([^\n]+)/)
-		const logFilePath = logFilePathMatch ? logFilePathMatch[1].trim() : null
-
-		// Render output with clickable log file path
-		const renderOutput = () => {
-			if (!logFilePath) {
-				return <CodeBlock forceWrap={true} source={`${"```"}shell\n${output}\n${"```"}`} />
-			}
-
-			// Split output into parts: before log path, log path line, after log path
-			const logPathLineStart = output.indexOf("📋 Output is being logged to:")
-			const logPathLineEnd = output.indexOf("\n", logPathLineStart)
-			const beforeLogPath = output.substring(0, logPathLineStart)
-			const afterLogPath = logPathLineEnd !== -1 ? output.substring(logPathLineEnd) : ""
-
-			// Extract just the filename from the full path for display
-			const fileName = logFilePath.split("/").pop() || logFilePath
-
-			return (
-				<>
-					{beforeLogPath && <CodeBlock forceWrap={true} source={`${"```"}shell\n${beforeLogPath}\n${"```"}`} />}
-					<div
-						className="flex flex-wrap items-center gap-1.5 px-3 py-2 mx-2 my-1.5 rounded bg-banner-background cursor-pointer hover:brightness-110 transition-colors"
-						onClick={() => {
-							FileServiceClient.openFile(StringRequest.create({ value: logFilePath })).catch((err) =>
-								console.error("Failed to open log file:", err),
-							)
-						}}
-						title={`Click to open: ${logFilePath}`}>
-						<span className="shrink-0">📋 Output is being logged to:</span>
-						<span className="text-vscode-textLink-foreground underline break-all">{fileName}</span>
-					</div>
-					{afterLogPath && <CodeBlock forceWrap={true} source={`${"```"}shell\n${afterLogPath}\n${"```"}`} />}
-				</>
-			)
-		}
-
-		return (
-			<div
-				style={{
-					width: "100%",
-					position: "relative",
-					paddingBottom: lineCount > 5 ? "16px" : "0",
-					overflow: "visible",
-					borderTop: "1px solid rgba(255,255,255,.07)",
-					backgroundColor: TERMINAL_CODE_BLOCK_BG_COLOR,
-					borderBottomLeftRadius: "6px",
-					borderBottomRightRadius: "6px",
-				}}>
-				<div
-					ref={outputRef}
-					style={{
-						color: "#FFFFFF",
-						maxHeight: shouldAutoShow ? "none" : isOutputFullyExpanded ? "200px" : "75px",
-						overflowY: shouldAutoShow ? "visible" : "auto",
-						scrollBehavior: "smooth",
-						backgroundColor: TERMINAL_CODE_BLOCK_BG_COLOR,
-					}}>
-					<div style={{ backgroundColor: TERMINAL_CODE_BLOCK_BG_COLOR }}>{renderOutput()}</div>
-				</div>
-				{/* Show notch only if there's more than 5 lines */}
-				{lineCount > 5 && (
-					<div
-						onClick={onToggle}
-						onMouseEnter={(e) => {
-							e.currentTarget.style.opacity = "0.8"
-						}}
-						onMouseLeave={(e) => {
-							e.currentTarget.style.opacity = "1"
-						}}
-						style={{
-							position: "absolute",
-							bottom: "-10px",
-							left: "50%",
-							transform: "translateX(-50%)",
-							display: "flex",
-							justifyContent: "center",
-							alignItems: "center",
-							padding: "1px 14px",
-							cursor: "pointer",
-							backgroundColor: "var(--vscode-descriptionForeground)",
-							borderRadius: "3px 3px 6px 6px",
-							transition: "opacity 0.1s ease",
-							border: "1px solid rgba(0, 0, 0, 0.1)",
-						}}>
-						<span
-							className={`codicon codicon-triangle-${isOutputFullyExpanded ? "up" : "down"}`}
-							style={{
-								fontSize: "11px",
-								color: "var(--vscode-editor-background)",
-							}}
-						/>
-					</div>
-				)}
-			</div>
-		)
-	},
-)
-
->>>>>>> 1dac507b
 const ChatRow = memo(
 	(props: ChatRowProps) => {
 		const { isLast, onHeightChange, message } = props
