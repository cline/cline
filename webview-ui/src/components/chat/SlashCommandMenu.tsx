--- conflicted
+++ resolved
@@ -1,12 +1,8 @@
 import { type SlashCommand } from "@shared/slashCommands"
 import React, { useCallback, useEffect, useRef } from "react"
-<<<<<<< HEAD
 import ScreenReaderAnnounce from "@/components/common/ScreenReaderAnnounce"
 import { useMenuAnnouncement } from "@/hooks/useMenuAnnouncement"
 import { getMatchingSlashCommands, SlashCommand } from "@/utils/slash-commands"
-=======
-import { getMatchingSlashCommands } from "@/utils/slash-commands"
->>>>>>> 4db61b1b
 
 interface SlashCommandMenuProps {
 	onSelect: (command: SlashCommand) => void
