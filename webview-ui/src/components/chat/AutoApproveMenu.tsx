import { VSCodeCheckbox, VSCodeTextField } from "@vscode/webview-ui-toolkit/react"
import { useCallback, useState, useMemo } from "react"
import styled from "styled-components"
import { useExtensionState } from "../../context/ExtensionStateContext"
import { AutoApprovalSettings, DEFAULT_AUTO_APPROVAL_SETTINGS } from "../../../../src/shared/AutoApprovalSettings"
import { vscode } from "../../utils/vscode"

interface AutoApproveMenuProps {
	style?: React.CSSProperties
}

const ACTION_METADATA: {
	id: keyof AutoApprovalSettings["actions"]
	label: string
	shortName: string
	description: string
}[] = [
		{
			id: "readFiles",
			label: "Read files and directories",
			shortName: "Read",
			description: "Allows access to read any file on your computer.",
		},
		{
			id: "editFiles",
			label: "Edit files",
			shortName: "Edit",
			description: "Allows modification of any files on your computer.",
		},
		{
			id: "executeCommands",
			label: "Execute safe commands",
			shortName: "Commands",
			description:
				"Allows execution of safe terminal commands. If the model determines a command is potentially destructive, it will still require approval.",
		},
		{
			id: "useBrowser",
			label: "Use the browser",
			shortName: "Browser",
			description: "Allows ability to launch and interact with any website in a headless browser.",
		},
		{
			id: "useMcp",
			label: "Use MCP servers",
			shortName: "MCP",
			description: "Allows use of configured MCP servers which may modify filesystem or interact with APIs.",
		},
	]

const AutoApproveMenu = ({ style }: AutoApproveMenuProps) => {

	const { autoApprovalSettings } = useExtensionState() || DEFAULT_AUTO_APPROVAL_SETTINGS
	const [isExpanded, setIsExpanded] = useState(false)
	const [isHoveringCollapsibleSection, setIsHoveringCollapsibleSection] = useState(false)

<<<<<<< HEAD
	// Memoize the safe auto approval settings to prevent unnecessary re-renders
	const safeAutoApprovalSettings = useMemo(() => ({
		...DEFAULT_AUTO_APPROVAL_SETTINGS,
		...autoApprovalSettings,
		actions: {
			...DEFAULT_AUTO_APPROVAL_SETTINGS.actions,
			...autoApprovalSettings?.actions,
		},
	}), [autoApprovalSettings, DEFAULT_AUTO_APPROVAL_SETTINGS])
=======
	// Ensure all settings are populated with defaults if missing
	const safeAutoApprovalSettings: AutoApprovalSettings = {
    ...DEFAULT_AUTO_APPROVAL_SETTINGS,
    ...autoApprovalSettings,
    actions: {
        ...DEFAULT_AUTO_APPROVAL_SETTINGS.actions,
        ...autoApprovalSettings?.actions,
    },
}
	
>>>>>>> 9b4f629d

	// Careful not to use partials to mutate since spread operator only does shallow copy

	const enabledActions = ACTION_METADATA.filter((action) => safeAutoApprovalSettings.actions[action.id])
	const enabledActionsList = enabledActions.map((action) => action.shortName).join(", ")
	const hasEnabledActions = enabledActions.length > 0

	const updateEnabled = useCallback(
		(enabled: boolean) => {
			vscode.postMessage({
				type: "autoApprovalSettings",
				autoApprovalSettings: {
					...safeAutoApprovalSettings,
					enabled,
				},
			})
		},
		[safeAutoApprovalSettings],
	)

	const updateAction = useCallback(
		(actionId: keyof AutoApprovalSettings["actions"], value: boolean) => {
			// Calculate what the new actions state will be
			const newActions = {
				...safeAutoApprovalSettings.actions,
				[actionId]: value,
			}

			// Check if this will result in any enabled actions
			const willHaveEnabledActions = Object.values(newActions).some(Boolean)

			vscode.postMessage({
				type: "autoApprovalSettings",
				autoApprovalSettings: {
					...safeAutoApprovalSettings,
					actions: newActions,
					// If no actions will be enabled, ensure the main toggle is off
					enabled: willHaveEnabledActions ? safeAutoApprovalSettings.enabled : false,
				},
			})
		},
		[safeAutoApprovalSettings],
	)

	const updateMaxRequests = useCallback(
		(maxRequests: number) => {
			vscode.postMessage({
				type: "autoApprovalSettings",
				autoApprovalSettings: {
					...safeAutoApprovalSettings,
					maxRequests,
				},
			})
		},
		[safeAutoApprovalSettings],
	)

	const updateNotifications = useCallback(
		(enableNotifications: boolean) => {
			vscode.postMessage({
				type: "autoApprovalSettings",
				autoApprovalSettings: {
					...safeAutoApprovalSettings,
					enableNotifications,
				},
			})
		},
		[safeAutoApprovalSettings],
	)

	const updateMaxHistoricalMessages = useCallback(
		(maxHistoricalMessages: number) => {
			vscode.postMessage({
				type: "autoApprovalSettings",
				autoApprovalSettings: {
					...safeAutoApprovalSettings,
					maxHistoricalMessages,
				},
			})
		},
		[safeAutoApprovalSettings],
	)

	return (
		<div
			style={{
				padding: "0 15px",
				userSelect: "none",
				borderTop: isExpanded
					? `0.5px solid color-mix(in srgb, var(--vscode-titleBar-inactiveForeground) 20%, transparent)`
					: "none",
				overflowY: "auto",
				...style,
			}}
		>
			<div
				style={{
					display: "flex",
					alignItems: "center",
					gap: "8px",
					padding: isExpanded ? "8px 0" : "8px 0 0 0",
					cursor: !hasEnabledActions ? "pointer" : "default",
				}}
				onMouseEnter={() => {
					if (!hasEnabledActions) {
						setIsHoveringCollapsibleSection(true)
					}
				}}
				onMouseLeave={() => {
					if (!hasEnabledActions) {
						setIsHoveringCollapsibleSection(false)
					}
				}}
				onClick={() => {
					if (!hasEnabledActions) {
						setIsExpanded((prev) => !prev)
					}
				}}
			>
				<VSCodeCheckbox
					style={{ pointerEvents: hasEnabledActions ? "auto" : "none" }}
					checked={hasEnabledActions && safeAutoApprovalSettings.enabled}
					disabled={!hasEnabledActions}
					// onChange={(e) => {
					// 	const checked = (e.target as HTMLInputElement).checked
					// 	updateEnabled(checked)
					// }}
					onClick={(e) => {
						/*
						vscode web toolkit bug: when changing the value of a vscodecheckbox programatically, it will call its onChange with stale state. This led to updateEnabled being called with an old vesion of autoApprovalSettings, effectively undoing the state change that was triggered by the last action being unchecked. A simple workaround is to just not use onChange and intead use onClick. We are lucky this is a checkbox and the newvalue is simply opposite of current state.
						*/
						if (!hasEnabledActions) return
						e.stopPropagation() // stops click from bubbling up to the parent, in this case stopping the expanding/collapsing
						updateEnabled(!safeAutoApprovalSettings.enabled)
					}}
				/>
				<CollapsibleSection
					isHovered={isHoveringCollapsibleSection}
					style={{ cursor: "pointer" }}
					onClick={() => {
						// to prevent this from counteracting parent
						if (hasEnabledActions) {
							setIsExpanded((prev) => !prev)
						}
					}}
				>
					<span style={{ color: "var(--vscode-foreground)", whiteSpace: "nowrap" }}>Auto-approve:</span>
					<span
						style={{
							whiteSpace: "nowrap",
							overflow: "hidden",
							textOverflow: "ellipsis",
						}}
					>
						{enabledActions.length === 0 ? "None" : enabledActionsList}
					</span>
					<span
						className={`codicon codicon-chevron-${isExpanded ? "down" : "right"}`}
						style={{
							flexShrink: 0,
							marginLeft: isExpanded ? "2px" : "-2px",
						}}
					/>
				</CollapsibleSection>
			</div>
			{isExpanded && (
				<div style={{ padding: "0" }}>
					<div
						style={{
							marginBottom: "10px",
							color: "var(--vscode-descriptionForeground)",
							fontSize: "12px",
						}}
					>
						Auto-approve allows Cline to perform the following actions without asking for permission. Please
						use with caution and only enable if you understand the risks.
					</div>
					{ACTION_METADATA.map((action) => (
						<div key={action.id} style={{ margin: "6px 0" }}>
							<VSCodeCheckbox
								checked={safeAutoApprovalSettings.actions[action.id]}
								onChange={(e) => {
									const checked = (e.target as HTMLInputElement).checked
									updateAction(action.id, checked)
								}}
							>
								{action.label}
							</VSCodeCheckbox>
							<div
								style={{
									marginLeft: "28px",
									color: "var(--vscode-descriptionForeground)",
									fontSize: "12px",
								}}
							>
								{action.description}
							</div>
						</div>
					))}
					<div
						style={{
							height: "0.5px",
							background: "var(--vscode-titleBar-inactiveForeground)",
							margin: "15px 0",
							opacity: 0.2,
						}}
					/>
					<div
						style={{
							display: "flex",
							alignItems: "center",
							gap: "8px",
							marginTop: "10px",
							marginBottom: "8px",
							color: "var(--vscode-foreground)",
						}}
					>
						<span style={{ flexShrink: 1, minWidth: 0 }}>Max Historical Messages:</span>
						<VSCodeTextField
							// placeholder={DEFAULT_AUTO_APPROVAL_SETTINGS.maxRequests.toString()}
							value={safeAutoApprovalSettings.maxHistoricalMessages.toString() || "0"}
							onInput={(e) => {
								const input = e.target as HTMLInputElement
								// Remove any non-numeric characters
								input.value = input.value.replace(/[^0-9]/g, "")
								const value = parseInt(input.value)
								if (!isNaN(value) && value > 0) {
									updateMaxHistoricalMessages(value)
								}
							}}
							onKeyDown={(e) => {
								// Prevent non-numeric keys (except for backspace, delete, arrows)
								if (
									!/^\d$/.test(e.key) &&
									!["Backspace", "Delete", "ArrowLeft", "ArrowRight"].includes(e.key)
								) {
									e.preventDefault()
								}
							}}
							style={{ flex: 1 }}
						/>
					</div>
					<div
						style={{
							color: "var(--vscode-descriptionForeground)",
							fontSize: "12px",
							marginBottom: "10px",
						}}
					>
						Cline will only keep the last x messages in its history + include the first message. Set 0 to disable.
					</div>
					<div
						style={{
							display: "flex",
							alignItems: "center",
							gap: "8px",
							marginTop: "10px",
							marginBottom: "8px",
							color: "var(--vscode-foreground)",
						}}
					>
						<span style={{ flexShrink: 1, minWidth: 0 }}>Max Requests:</span>
						<VSCodeTextField
							// placeholder={DEFAULT_AUTO_APPROVAL_SETTINGS.maxRequests.toString()}
							value={safeAutoApprovalSettings.maxRequests.toString()}
							onInput={(e) => {
								const input = e.target as HTMLInputElement
								// Remove any non-numeric characters
								input.value = input.value.replace(/[^0-9]/g, "")
								const value = parseInt(input.value)
								if (!isNaN(value) && value > 0) {
									updateMaxRequests(value)
								}
							}}
							onKeyDown={(e) => {
								// Prevent non-numeric keys (except for backspace, delete, arrows)
								if (
									!/^\d$/.test(e.key) &&
									!["Backspace", "Delete", "ArrowLeft", "ArrowRight"].includes(e.key)
								) {
									e.preventDefault()
								}
							}}
							style={{ flex: 1 }}
						/>
					</div>
					<div
						style={{
							color: "var(--vscode-descriptionForeground)",
							fontSize: "12px",
							marginBottom: "10px",
						}}
					>
						Cline will automatically make this many API requests before asking for approval to proceed with
						the task.
					</div>
					<div style={{ margin: "6px 0" }}>
						<VSCodeCheckbox
							checked={safeAutoApprovalSettings.enableNotifications}
							onChange={(e) => {
								const checked = (e.target as HTMLInputElement).checked
								updateNotifications(checked)
							}}
						>
							Enable Notifications
						</VSCodeCheckbox>
						<div
							style={{
								marginLeft: "28px",
								color: "var(--vscode-descriptionForeground)",
								fontSize: "12px",
							}}
						>
							Receive system notifications when Cline requires approval to proceed or when a task is
							completed.
						</div>
					</div>
				</div>
			)}
		</div>
	)
}

const CollapsibleSection = styled.div<{ isHovered?: boolean }>`
	display: flex;
	align-items: center;
	gap: 4px;
	color: ${(props) => (props.isHovered ? "var(--vscode-foreground)" : "var(--vscode-descriptionForeground)")};
	flex: 1;
	min-width: 0;

	&:hover {
		color: var(--vscode-foreground);
	}
`

export default AutoApproveMenu<|MERGE_RESOLUTION|>--- conflicted
+++ resolved
@@ -54,7 +54,7 @@
 	const [isExpanded, setIsExpanded] = useState(false)
 	const [isHoveringCollapsibleSection, setIsHoveringCollapsibleSection] = useState(false)
 
-<<<<<<< HEAD
+
 	// Memoize the safe auto approval settings to prevent unnecessary re-renders
 	const safeAutoApprovalSettings = useMemo(() => ({
 		...DEFAULT_AUTO_APPROVAL_SETTINGS,
@@ -64,18 +64,7 @@
 			...autoApprovalSettings?.actions,
 		},
 	}), [autoApprovalSettings, DEFAULT_AUTO_APPROVAL_SETTINGS])
-=======
-	// Ensure all settings are populated with defaults if missing
-	const safeAutoApprovalSettings: AutoApprovalSettings = {
-    ...DEFAULT_AUTO_APPROVAL_SETTINGS,
-    ...autoApprovalSettings,
-    actions: {
-        ...DEFAULT_AUTO_APPROVAL_SETTINGS.actions,
-        ...autoApprovalSettings?.actions,
-    },
-}
-	
->>>>>>> 9b4f629d
+
 
 	// Careful not to use partials to mutate since spread operator only does shallow copy
 
