import { VSCodeButton, VSCodeLink } from "@vscode/webview-ui-toolkit/react"
import debounce from "debounce"
import { useCallback, useEffect, useMemo, useRef, useState } from "react"
import { useDeepCompareEffect, useEvent, useMount } from "react-use"
import { Virtuoso, type VirtuosoHandle } from "react-virtuoso"
import styled from "styled-components"
import {
	ClineApiReqInfo,
	ClineAsk,
	ClineMessage,
	ClineSayBrowserAction,
	ClineSayTool,
	ExtensionMessage,
} from "@shared/ExtensionMessage"
import { findLast } from "@shared/array"
import { combineApiRequests } from "@shared/combineApiRequests"
import { combineCommandSequences } from "@shared/combineCommandSequences"
import { getApiMetrics } from "@shared/getApiMetrics"
import { useExtensionState } from "@/context/ExtensionStateContext"
import { vscode } from "@/utils/vscode"
import { TaskServiceClient, SlashServiceClient, FileServiceClient, UiServiceClient } from "@/services/grpc-client"
import HistoryPreview from "@/components/history/HistoryPreview"
import { normalizeApiConfiguration } from "@/components/settings/ApiOptions"
import Announcement from "@/components/chat/Announcement"
import BrowserSessionRow from "@/components/chat/BrowserSessionRow"
import ChatRow from "@/components/chat/ChatRow"
import ChatTextArea from "@/components/chat/ChatTextArea"
import QuotedMessagePreview from "@/components/chat/QuotedMessagePreview"
import TaskHeader from "@/components/chat/task-header/TaskHeader"
import TelemetryBanner from "@/components/common/TelemetryBanner"
import { unified } from "unified"
import remarkStringify from "remark-stringify"
import rehypeRemark from "rehype-remark"
import rehypeParse from "rehype-parse"
import HomeHeader from "../welcome/HomeHeader"
import AutoApproveBar from "./auto-approve-menu/AutoApproveBar"
import { SuggestedTasks } from "../welcome/SuggestedTasks"
import { BooleanRequest, EmptyRequest, StringRequest } from "@shared/proto/common"
import { AskResponseRequest, NewTaskRequest } from "@shared/proto/task"

interface ChatViewProps {
	isHidden: boolean
	showAnnouncement: boolean
	hideAnnouncement: () => void
	showHistoryView: () => void
}

// Function to clean up markdown escape characters
function cleanupMarkdownEscapes(markdown: string): string {
	return (
		markdown
			// Handle underscores and asterisks (single or multiple)
			.replace(/\\([_*]+)/g, "$1")

			// Handle angle brackets (for generics and XML)
			.replace(/\\([<>])/g, "$1")

			// Handle backticks (for code)
			.replace(/\\(`)/g, "$1")

			// Handle other common markdown special characters
			.replace(/\\([[\]()#.!])/g, "$1")

			// Fix multiple consecutive backslashes
			.replace(/\\{2,}([_*`<>[\]()#.!])/g, "$1")
	)
}

async function convertHtmlToMarkdown(html: string) {
	// Process the HTML to Markdown
	const result = await unified()
		.use(rehypeParse as any, { fragment: true }) // Parse HTML fragments
		.use(rehypeRemark as any) // Convert HTML to Markdown AST
		.use(remarkStringify as any, {
			// Convert Markdown AST to text
			bullet: "-", // Use - for unordered lists
			emphasis: "*", // Use * for emphasis
			strong: "_", // Use _ for strong
			listItemIndent: "one", // Use one space for list indentation
			rule: "-", // Use - for horizontal rules
			ruleSpaces: false, // No spaces in horizontal rules
			fences: true,
			escape: false,
			entities: false,
		})
		.process(html)

	const md = String(result)
	// Apply comprehensive cleanup of escape characters
	return cleanupMarkdownEscapes(md)
}

// Anthropic limits to 20 images, which we use to constrain both images & files for simplicity
export const MAX_IMAGES_AND_FILES_PER_MESSAGE = 20
const QUICK_WINS_HISTORY_THRESHOLD = 300

const ChatView = ({ isHidden, showAnnouncement, hideAnnouncement, showHistoryView }: ChatViewProps) => {
	const {
		version,
		clineMessages: messages,
		taskHistory,
		apiConfiguration,
		telemetrySetting,
		navigateToChat,
	} = useExtensionState()
	const shouldShowQuickWins = false // !taskHistory || taskHistory.length < QUICK_WINS_HISTORY_THRESHOLD
	//const task = messages.length > 0 ? (messages[0].say === "task" ? messages[0] : undefined) : undefined) : undefined
	const task = useMemo(() => messages.at(0), [messages]) // leaving this less safe version here since if the first message is not a task, then the extension is in a bad state and needs to be debugged (see Cline.abort)
	const modifiedMessages = useMemo(() => combineApiRequests(combineCommandSequences(messages.slice(1))), [messages])
	// has to be after api_req_finished are all reduced into api_req_started messages
	const apiMetrics = useMemo(() => getApiMetrics(modifiedMessages), [modifiedMessages])

	const lastApiReqTotalTokens = useMemo(() => {
		const getTotalTokensFromApiReqMessage = (msg: ClineMessage) => {
			if (!msg.text) return 0
			const { tokensIn, tokensOut, cacheWrites, cacheReads }: ClineApiReqInfo = JSON.parse(msg.text)
			return (tokensIn || 0) + (tokensOut || 0) + (cacheWrites || 0) + (cacheReads || 0)
		}
		const lastApiReqMessage = findLast(modifiedMessages, (msg) => {
			if (msg.say !== "api_req_started") return false
			return getTotalTokensFromApiReqMessage(msg) > 0
		})
		if (!lastApiReqMessage) return undefined
		return getTotalTokensFromApiReqMessage(lastApiReqMessage)
	}, [modifiedMessages])

	const [inputValue, setInputValue] = useState("")
	const [activeQuote, setActiveQuote] = useState<string | null>(null)
	const [isTextAreaFocused, setIsTextAreaFocused] = useState(false)
	const textAreaRef = useRef<HTMLTextAreaElement>(null)
	const [sendingDisabled, setSendingDisabled] = useState(false)
	const [selectedImages, setSelectedImages] = useState<string[]>([])
	const [selectedFiles, setSelectedFiles] = useState<string[]>([])

	// we need to hold on to the ask because useEffect > lastMessage will always let us know when an ask comes in and handle it, but by the time handleMessage is called, the last message might not be the ask anymore (it could be a say that followed)
	const [clineAsk, setClineAsk] = useState<ClineAsk | undefined>(undefined)
	const [enableButtons, setEnableButtons] = useState<boolean>(false)
	const [primaryButtonText, setPrimaryButtonText] = useState<string | undefined>("Approve")
	const [secondaryButtonText, setSecondaryButtonText] = useState<string | undefined>("Reject")
	const [didClickCancel, setDidClickCancel] = useState(false)
	const virtuosoRef = useRef<VirtuosoHandle>(null)
	const [expandedRows, setExpandedRows] = useState<Record<number, boolean>>({})
	const scrollContainerRef = useRef<HTMLDivElement>(null)
	const disableAutoScrollRef = useRef(false)
	const [showScrollToBottom, setShowScrollToBottom] = useState(false)
	const [isAtBottom, setIsAtBottom] = useState(false)
	const [pendingScrollToMessage, setPendingScrollToMessage] = useState<number | null>(null)

	useEffect(() => {
		const handleCopy = async (e: ClipboardEvent) => {
			const targetElement = e.target as HTMLElement | null
			// If the copy event originated from an input or textarea,
			// let the default browser behavior handle it.
			if (
				targetElement &&
				(targetElement.tagName === "INPUT" || targetElement.tagName === "TEXTAREA" || targetElement.isContentEditable)
			) {
				return
			}

			if (window.getSelection) {
				const selection = window.getSelection()
				if (selection && selection.rangeCount > 0) {
					const range = selection.getRangeAt(0)
					const commonAncestor = range.commonAncestorContainer
					let textToCopy: string | null = null

					// Check if the selection is inside an element where plain text copy is preferred
					let currentElement =
						commonAncestor.nodeType === Node.ELEMENT_NODE
							? (commonAncestor as HTMLElement)
							: commonAncestor.parentElement
					let preferPlainTextCopy = false
					while (currentElement) {
						if (currentElement.tagName === "PRE" && currentElement.querySelector("code")) {
							preferPlainTextCopy = true
							break
						}
						// Check computed white-space style
						const computedStyle = window.getComputedStyle(currentElement)
						if (
							computedStyle.whiteSpace === "pre" ||
							computedStyle.whiteSpace === "pre-wrap" ||
							computedStyle.whiteSpace === "pre-line"
						) {
							// If the element itself or an ancestor has pre-like white-space,
							// and the selection is likely contained within it, prefer plain text.
							// This helps with elements like the TaskHeader's text display.
							preferPlainTextCopy = true
							break
						}

						// Stop searching if we reach a known chat message boundary or body
						if (
							currentElement.classList.contains("chat-row-assistant-message-container") ||
							currentElement.classList.contains("chat-row-user-message-container") ||
							currentElement.tagName === "BODY"
						) {
							break
						}
						currentElement = currentElement.parentElement
					}

					if (preferPlainTextCopy) {
						// For code blocks or elements with pre-formatted white-space, get plain text.
						textToCopy = selection.toString()
					} else {
						// For other content, use the existing HTML-to-Markdown conversion
						const clonedSelection = range.cloneContents()
						const div = document.createElement("div")
						div.appendChild(clonedSelection)
						const selectedHtml = div.innerHTML
						textToCopy = await convertHtmlToMarkdown(selectedHtml)
					}

					if (textToCopy !== null) {
						try {
							FileServiceClient.copyToClipboard(StringRequest.create({ value: textToCopy })).catch((err) => {
								console.error("Error copying to clipboard:", err)
							})
							e.preventDefault()
						} catch (error) {
							console.error("Error copying to clipboard:", error)
						}
					}
				}
			}
		}
		document.addEventListener("copy", handleCopy)

		return () => {
			document.removeEventListener("copy", handleCopy)
		}
	}, [])

	// UI layout depends on the last 2 messages
	// (since it relies on the content of these messages, we are deep comparing. i.e. the button state after hitting button sets enableButtons to false, and this effect otherwise would have to true again even if messages didn't change
	const lastMessage = useMemo(() => messages.at(-1), [messages])
	const secondLastMessage = useMemo(() => messages.at(-2), [messages])
	useDeepCompareEffect(() => {
		// if last message is an ask, show user ask UI
		// if user finished a task, then start a new task with a new conversation history since in this moment that the extension is waiting for user response, the user could close the extension and the conversation history would be lost.
		// basically as long as a task is active, the conversation history will be persisted
		if (lastMessage) {
			switch (lastMessage.type) {
				case "ask":
					const isPartial = lastMessage.partial === true
					switch (lastMessage.ask) {
						case "api_req_failed":
							setSendingDisabled(true)
							setClineAsk("api_req_failed")
							setEnableButtons(true)
							setPrimaryButtonText("Retry")
							setSecondaryButtonText("Start New Task")
							break
						case "mistake_limit_reached":
							setSendingDisabled(false)
							setClineAsk("mistake_limit_reached")
							setEnableButtons(true)
							setPrimaryButtonText("Proceed Anyways")
							setSecondaryButtonText("Start New Task")
							break
						case "auto_approval_max_req_reached":
							setSendingDisabled(true)
							setClineAsk("auto_approval_max_req_reached")
							setEnableButtons(true)
							setPrimaryButtonText("Proceed")
							setSecondaryButtonText("Start New Task")
							break
						case "followup":
							setSendingDisabled(isPartial)
							setClineAsk("followup")
							setEnableButtons(false)
							// setPrimaryButtonText(undefined)
							// setSecondaryButtonText(undefined)
							break
						case "plan_mode_respond":
							setSendingDisabled(isPartial)
							setClineAsk("plan_mode_respond")
							setEnableButtons(false)
							// setPrimaryButtonText(undefined)
							// setSecondaryButtonText(undefined)
							break
						case "tool":
							setSendingDisabled(isPartial)
							setClineAsk("tool")
							setEnableButtons(!isPartial)
							const tool = JSON.parse(lastMessage.text || "{}") as ClineSayTool
							switch (tool.tool) {
								case "editedExistingFile":
								case "newFileCreated":
									setPrimaryButtonText("Save")
									setSecondaryButtonText("Reject")
									break
								default:
									setPrimaryButtonText("Approve")
									setSecondaryButtonText("Reject")
									break
							}
							break
						case "browser_action_launch":
							setSendingDisabled(isPartial)
							setClineAsk("browser_action_launch")
							setEnableButtons(!isPartial)
							setPrimaryButtonText("Approve")
							setSecondaryButtonText("Reject")
							break
						case "command":
							setSendingDisabled(isPartial)
							setClineAsk("command")
							setEnableButtons(!isPartial)
							setPrimaryButtonText("Run Command")
							setSecondaryButtonText("Reject")
							break
						case "command_output":
							setSendingDisabled(false)
							setClineAsk("command_output")
							setEnableButtons(true)
							setPrimaryButtonText("Proceed While Running")
							setSecondaryButtonText(undefined)
							break
						case "use_mcp_server":
							setSendingDisabled(isPartial)
							setClineAsk("use_mcp_server")
							setEnableButtons(!isPartial)
							setPrimaryButtonText("Approve")
							setSecondaryButtonText("Reject")
							break
						case "completion_result":
							// extension waiting for feedback. but we can just present a new task button
							setSendingDisabled(isPartial)
							setClineAsk("completion_result")
							setEnableButtons(!isPartial)
							setPrimaryButtonText("Start New Task")
							setSecondaryButtonText(undefined)
							break
						case "resume_task":
							setSendingDisabled(false)
							setClineAsk("resume_task")
							setEnableButtons(true)
							setPrimaryButtonText("Resume Task")
							setSecondaryButtonText(undefined)
							setDidClickCancel(false) // special case where we reset the cancel button state
							break
						case "resume_completed_task":
							setSendingDisabled(false)
							setClineAsk("resume_completed_task")
							setEnableButtons(true)
							setPrimaryButtonText("Start New Task")
							setSecondaryButtonText(undefined)
							setDidClickCancel(false)
							break
						case "new_task":
							setSendingDisabled(isPartial)
							setClineAsk("new_task")
							setEnableButtons(!isPartial)
							setPrimaryButtonText("Start New Task with Context")
							setSecondaryButtonText(undefined)
							break
						case "condense":
							setSendingDisabled(isPartial)
							setClineAsk("condense")
							setEnableButtons(!isPartial)
							setPrimaryButtonText("Condense Conversation")
							setSecondaryButtonText(undefined)
							break
						case "report_bug":
							setSendingDisabled(isPartial)
							setClineAsk("report_bug")
							setEnableButtons(!isPartial)
							setPrimaryButtonText("Report GitHub issue")
							setSecondaryButtonText(undefined)
							break
					}
					break
				case "say":
					// don't want to reset since there could be a "say" after an "ask" while ask is waiting for response
					switch (lastMessage.say) {
						case "api_req_started":
							if (secondLastMessage?.ask === "command_output") {
								// if the last ask is a command_output, and we receive an api_req_started, then that means the command has finished and we don't need input from the user anymore (in every other case, the user has to interact with input field or buttons to continue, which does the following automatically)
								setInputValue("")
								setSendingDisabled(true)
								setSelectedImages([])
								setSelectedFiles([])
								setClineAsk(undefined)
								setEnableButtons(false)
							}
							break
						case "task":
						case "error":
						case "api_req_finished":
						case "text":
						case "browser_action":
						case "browser_action_result":
						case "browser_action_launch":
						case "command":
						case "use_mcp_server":
						case "command_output":
						case "mcp_server_request_started":
						case "mcp_server_response":
						case "completion_result":
						case "tool":
						case "load_mcp_documentation":
							break
					}
					break
			}
		} else {
			// this would get called after sending the first message, so we have to watch messages.length instead
			// No messages, so user has to submit a task
			// setTextAreaDisabled(false)
			// setClineAsk(undefined)
			// setPrimaryButtonText(undefined)
			// setSecondaryButtonText(undefined)
		}
	}, [lastMessage, secondLastMessage])

	useEffect(() => {
		if (messages.length === 0) {
			setSendingDisabled(false)
			setClineAsk(undefined)
			setEnableButtons(false)
			setPrimaryButtonText("Approve")
			setSecondaryButtonText("Reject")
		}
	}, [messages.length])

	useEffect(() => {
		setExpandedRows({})
	}, [task?.ts])

	const isStreaming = useMemo(() => {
		const isLastAsk = !!modifiedMessages.at(-1)?.ask // checking clineAsk isn't enough since messages effect may be called again for a tool for example, set clineAsk to its value, and if the next message is not an ask then it doesn't reset. This is likely due to how much more often we're updating messages as compared to before, and should be resolved with optimizations as it's likely a rendering bug. but as a final guard for now, the cancel button will show if the last message is not an ask
		const isToolCurrentlyAsking = isLastAsk && clineAsk !== undefined && enableButtons && primaryButtonText !== undefined
		if (isToolCurrentlyAsking) {
			return false
		}

		const isLastMessagePartial = modifiedMessages.at(-1)?.partial === true
		if (isLastMessagePartial) {
			return true
		} else {
			const lastApiReqStarted = findLast(modifiedMessages, (message) => message.say === "api_req_started")
			if (lastApiReqStarted && lastApiReqStarted.text != null && lastApiReqStarted.say === "api_req_started") {
				const cost = JSON.parse(lastApiReqStarted.text).cost
				if (cost === undefined) {
					// api request has not finished yet
					return true
				}
			}
		}

		return false
	}, [modifiedMessages, clineAsk, enableButtons, primaryButtonText])

	const handleSendMessage = useCallback(
		async (text: string, images: string[], files: string[]) => {
			let messageToSend = text.trim()
			const hasContent = messageToSend || images.length > 0 || files.length > 0

			// Prepend the active quote if it exists
			if (activeQuote && hasContent) {
				const prefix = "[context] \n> "
				const formattedQuote = activeQuote
				const suffix = "\n[/context] \n\n"
				messageToSend = `${prefix} ${formattedQuote} ${suffix} ${messageToSend}`
			}

			if (hasContent) {
				console.log("[ChatView] handleSendMessage - Sending message:", messageToSend)
				if (messages.length === 0) {
					await TaskServiceClient.newTask(NewTaskRequest.create({ text: messageToSend, images, files }))
				} else if (clineAsk) {
					switch (clineAsk) {
						case "followup":
						case "plan_mode_respond":
						case "tool":
						case "browser_action_launch":
						case "command": // user can provide feedback to a tool or command use
						case "command_output": // user can send input to command stdin
						case "use_mcp_server":
						case "completion_result": // if this happens then the user has feedback for the completion result
						case "resume_task":
						case "resume_completed_task":
						case "mistake_limit_reached":
						case "new_task": // user can provide feedback or reject the new task suggestion
						case "condense":
						case "report_bug":
							await TaskServiceClient.askResponse(
								AskResponseRequest.create({
									responseType: "messageResponse",
									text: messageToSend,
									images,
									files,
								}),
							)
							break
						// there is no other case that a textfield should be enabled
					}
				}
				setInputValue("")
				setActiveQuote(null) // Clear quote when sending message
				setSendingDisabled(true)
				setSelectedImages([])
				setSelectedFiles([])
				setClineAsk(undefined)
				setEnableButtons(false)
				// setPrimaryButtonText(undefined)
				// setSecondaryButtonText(undefined)
				disableAutoScrollRef.current = false
			}
		},
		[messages.length, clineAsk, activeQuote],
	)

	const startNewTask = useCallback(async () => {
		setActiveQuote(null) // Clear the active quote state
		await TaskServiceClient.clearTask(EmptyRequest.create({}))
	}, [])

	/*
	This logic depends on the useEffect[messages] above to set clineAsk, after which buttons are shown and we then send an askResponse to the extension.
	*/
	const handlePrimaryButtonClick = useCallback(
		async (text?: string, images?: string[], files?: string[]) => {
			const trimmedInput = text?.trim()
			switch (clineAsk) {
				case "api_req_failed":
				case "command":
				case "command_output":
				case "tool":
				case "browser_action_launch":
				case "use_mcp_server":
				case "resume_task":
				case "mistake_limit_reached":
				case "auto_approval_max_req_reached":
					if (trimmedInput || (images && images.length > 0) || (files && files.length > 0)) {
						await TaskServiceClient.askResponse(
							AskResponseRequest.create({
								responseType: "yesButtonClicked",
								text: trimmedInput,
								images: images,
								files: files,
							}),
						)
					} else {
						await TaskServiceClient.askResponse(
							AskResponseRequest.create({
								responseType: "yesButtonClicked",
							}),
						)
					}
					// Clear input state after sending
					setInputValue("")
					setActiveQuote(null) // Clear quote when using primary button
					setSelectedImages([])
					setSelectedFiles([])
					break
				case "completion_result":
				case "resume_completed_task":
					// extension waiting for feedback. but we can just present a new task button
					startNewTask()
					break
				case "new_task":
					console.info("new task button clicked!", { lastMessage, messages, clineAsk, text })
					await TaskServiceClient.newTask(
						NewTaskRequest.create({
							text: lastMessage?.text,
							images: [],
							files: [],
						}),
					)
					break
				case "condense":
					await SlashServiceClient.condense(StringRequest.create({ value: lastMessage?.text })).catch((err) =>
						console.error(err),
					)
					break
				case "report_bug":
					await SlashServiceClient.reportBug(StringRequest.create({ value: lastMessage?.text })).catch((err) =>
						console.error(err),
					)
					break
			}
			setSendingDisabled(true)
			setClineAsk(undefined)
			setEnableButtons(false)
			// setPrimaryButtonText(undefined)
			// setSecondaryButtonText(undefined)
			disableAutoScrollRef.current = false
		},
		[clineAsk, startNewTask, lastMessage],
	)

	const handleSecondaryButtonClick = useCallback(
		async (text?: string, images?: string[], files?: string[]) => {
			const trimmedInput = text?.trim()
			if (isStreaming) {
				await TaskServiceClient.cancelTask(EmptyRequest.create({}))
				setDidClickCancel(true)
				return
			}

			switch (clineAsk) {
				case "api_req_failed":
				case "mistake_limit_reached":
				case "auto_approval_max_req_reached":
					startNewTask()
					break
				case "command":
				case "tool":
				case "browser_action_launch":
				case "use_mcp_server":
					if (trimmedInput || (images && images.length > 0) || (files && files.length > 0)) {
						await TaskServiceClient.askResponse(
							AskResponseRequest.create({
								responseType: "noButtonClicked",
								text: trimmedInput,
								images: images,
								files: files,
							}),
						)
					} else {
						// responds to the API with a "This operation failed" and lets it try again
						await TaskServiceClient.askResponse(
							AskResponseRequest.create({
								responseType: "noButtonClicked",
							}),
						)
					}
					// Clear input state after sending
					setInputValue("")
					setActiveQuote(null) // Clear quote when using secondary button
					setSelectedImages([])
					setSelectedFiles([])
					break
			}
			setSendingDisabled(true)
			setClineAsk(undefined)
			setEnableButtons(false)
			// setPrimaryButtonText(undefined)
			// setSecondaryButtonText(undefined)
			disableAutoScrollRef.current = false
		},
		[clineAsk, startNewTask, isStreaming],
	)

	const handleTaskCloseButtonClick = useCallback(() => {
		startNewTask()
	}, [startNewTask])

	const handleFocusChange = useCallback((isFocused: boolean) => {
		setIsTextAreaFocused(isFocused)
	}, [])

	const { selectedModelInfo } = useMemo(() => {
		return normalizeApiConfiguration(apiConfiguration)
	}, [apiConfiguration])

	const selectFilesAndImages = useCallback(async () => {
		try {
			const response = await FileServiceClient.selectFiles(
				BooleanRequest.create({
					value: selectedModelInfo.supportsImages,
				}),
			)
			if (
				response &&
				response.values1 &&
				response.values2 &&
				(response.values1.length > 0 || response.values2.length > 0)
			) {
				const currentTotal = selectedImages.length + selectedFiles.length
				const availableSlots = MAX_IMAGES_AND_FILES_PER_MESSAGE - currentTotal

				if (availableSlots > 0) {
					// Prioritize images first
					const imagesToAdd = Math.min(response.values1.length, availableSlots)
					if (imagesToAdd > 0) {
						setSelectedImages((prevImages) => [...prevImages, ...response.values1.slice(0, imagesToAdd)])
					}

					// Use remaining slots for files
					const remainingSlots = availableSlots - imagesToAdd
					if (remainingSlots > 0) {
						setSelectedFiles((prevFiles) => [...prevFiles, ...response.values2.slice(0, remainingSlots)])
					}
				}
			}
		} catch (error) {
			console.error("Error selecting images & files:", error)
		}
	}, [selectedModelInfo.supportsImages])

	const shouldDisableFilesAndImages = selectedImages.length + selectedFiles.length >= MAX_IMAGES_AND_FILES_PER_MESSAGE

	const handleMessage = useCallback(
		(e: MessageEvent) => {
			const message: ExtensionMessage = e.data
			switch (message.type) {
				case "action":
					switch (message.action!) {
<<<<<<< HEAD
						case "focusChatInput":
							textAreaRef.current?.focus()
							if (isHidden) {
								window.dispatchEvent(new CustomEvent("chatButtonClicked"))
=======
						case "didBecomeVisible":
							if (!isHidden && !sendingDisabled && !enableButtons) {
								textAreaRef.current?.focus()
>>>>>>> 227c7195
							}
							break
					}
					break
			}
			// textAreaRef.current is not explicitly required here since react guarantees that ref will be stable across re-renders, and we're not using its value but its reference.
		},
		[isHidden, sendingDisabled, enableButtons, handleSendMessage, handlePrimaryButtonClick, handleSecondaryButtonClick],
	)

	useEvent("message", handleMessage)

<<<<<<< HEAD
	// Listen for focusChatInput custom event from ExtensionStateContext
	useEffect(() => {
		const handleFocusChatInput = () => {
			if (!isHidden && !sendingDisabled && !enableButtons) {
				textAreaRef.current?.focus()
			}
		}

		window.addEventListener("focusChatInput", handleFocusChatInput)
		return () => window.removeEventListener("focusChatInput", handleFocusChatInput)
	}, [isHidden, sendingDisabled, enableButtons])
=======
	// Listen for local focusChatInput event
	useEffect(() => {
		const handleFocusChatInput = () => {
			if (isHidden) {
				navigateToChat()
			}
			textAreaRef.current?.focus()
		}

		window.addEventListener("focusChatInput", handleFocusChatInput)

		return () => {
			window.removeEventListener("focusChatInput", handleFocusChatInput)
		}
	}, [isHidden])
>>>>>>> 227c7195

	// Set up addToInput subscription
	useEffect(() => {
		const cleanup = UiServiceClient.subscribeToAddToInput(EmptyRequest.create({}), {
			onResponse: (event) => {
				if (event.value) {
					setInputValue((prevValue) => {
						const newText = event.value
						const newTextWithNewline = newText + "\n"
						return prevValue ? `${prevValue}\n${newTextWithNewline}` : newTextWithNewline
					})
					// Add scroll to bottom after state update
					// Auto focus the input and start the cursor on a new line for easy typing
					setTimeout(() => {
						if (textAreaRef.current) {
							textAreaRef.current.scrollTop = textAreaRef.current.scrollHeight
							textAreaRef.current.focus()
						}
					}, 0)
				}
			},
			onError: (error) => {
				console.error("Error in addToInput subscription:", error)
			},
			onComplete: () => {
				console.log("addToInput subscription completed")
			},
		})

		return cleanup
	}, [])

	useMount(() => {
		// NOTE: the vscode window needs to be focused for this to work
		textAreaRef.current?.focus()
	})

	useEffect(() => {
		const timer = setTimeout(() => {
			if (!isHidden && !sendingDisabled && !enableButtons) {
				textAreaRef.current?.focus()
			}
		}, 50)
		return () => {
			clearTimeout(timer)
		}
	}, [isHidden, sendingDisabled, enableButtons])

	const visibleMessages = useMemo(() => {
		return modifiedMessages.filter((message) => {
			switch (message.ask) {
				case "completion_result":
					// don't show a chat row for a completion_result ask without text. This specific type of message only occurs if cline wants to execute a command as part of its completion result, in which case we interject the completion_result tool with the execute_command tool.
					if (message.text === "") {
						return false
					}
					break
				case "api_req_failed": // this message is used to update the latest api_req_started that the request failed
				case "resume_task":
				case "resume_completed_task":
					return false
			}
			switch (message.say) {
				case "api_req_finished": // combineApiRequests removes this from modifiedMessages anyways
				case "api_req_retried": // this message is used to update the latest api_req_started that the request was retried
				case "deleted_api_reqs": // aggregated api_req metrics from deleted messages
					return false
				case "text":
					// Sometimes cline returns an empty text message, we don't want to render these. (We also use a say text for user messages, so in case they just sent images we still render that)
					if ((message.text ?? "") === "" && (message.images?.length ?? 0) === 0) {
						return false
					}
					break
				case "mcp_server_request_started":
					return false
			}
			return true
		})
	}, [modifiedMessages])

	const isBrowserSessionMessage = (message: ClineMessage): boolean => {
		// which of visible messages are browser session messages, see above

		// NOTE: any messages we want to make as part of a browser session should be included here
		// There was an issue where we added checkpoints after browser actions, and it resulted in browser sessions being disrupted.
		if (message.type === "ask") {
			return ["browser_action_launch"].includes(message.ask!)
		}
		if (message.type === "say") {
			return [
				"browser_action_launch",
				"api_req_started",
				"text",
				"browser_action",
				"browser_action_result",
				"checkpoint_created",
				"reasoning",
			].includes(message.say!)
		}
		return false
	}

	const groupedMessages = useMemo(() => {
		const result: (ClineMessage | ClineMessage[])[] = []
		let currentGroup: ClineMessage[] = []
		let isInBrowserSession = false

		const endBrowserSession = () => {
			if (currentGroup.length > 0) {
				result.push([...currentGroup])
				currentGroup = []
				isInBrowserSession = false
			}
		}

		visibleMessages.forEach((message) => {
			if (message.ask === "browser_action_launch" || message.say === "browser_action_launch") {
				// complete existing browser session if any
				endBrowserSession()
				// start new
				isInBrowserSession = true
				currentGroup.push(message)
			} else if (isInBrowserSession) {
				// end session if api_req_started is cancelled

				if (message.say === "api_req_started") {
					// get last api_req_started in currentGroup to check if it's cancelled. If it is then this api req is not part of the current browser session
					const lastApiReqStarted = [...currentGroup].reverse().find((m) => m.say === "api_req_started")
					if (lastApiReqStarted?.text != null) {
						const info = JSON.parse(lastApiReqStarted.text)
						const isCancelled = info.cancelReason != null
						if (isCancelled) {
							endBrowserSession()
							result.push(message)
							return
						}
					}
				}

				if (isBrowserSessionMessage(message)) {
					currentGroup.push(message)

					// Check if this is a close action
					if (message.say === "browser_action") {
						const browserAction = JSON.parse(message.text || "{}") as ClineSayBrowserAction
						if (browserAction.action === "close") {
							endBrowserSession()
						}
					}
				} else {
					// complete existing browser session if any
					endBrowserSession()
					result.push(message)
				}
			} else {
				result.push(message)
			}
		})

		// Handle case where browser session is the last group
		if (currentGroup.length > 0) {
			result.push([...currentGroup])
		}

		return result
	}, [visibleMessages])

	// scrolling

	const scrollToBottomSmooth = useMemo(
		() =>
			debounce(
				() => {
					virtuosoRef.current?.scrollTo({
						top: Number.MAX_SAFE_INTEGER,
						behavior: "smooth",
					})
				},
				10,
				{ immediate: true },
			),
		[],
	)

	const scrollToBottomAuto = useCallback(() => {
		virtuosoRef.current?.scrollTo({
			top: Number.MAX_SAFE_INTEGER,
			behavior: "auto", // instant causes crash
		})
	}, [])

	const scrollToMessage = useCallback(
		(messageIndex: number) => {
			setPendingScrollToMessage(messageIndex)

			const targetMessage = messages[messageIndex]
			if (!targetMessage) {
				setPendingScrollToMessage(null)
				return
			}

			const visibleIndex = visibleMessages.findIndex((msg) => msg.ts === targetMessage.ts)
			if (visibleIndex === -1) {
				setPendingScrollToMessage(null)
				return
			}

			let groupIndex = -1
			let currentVisibleIndex = 0

			for (let i = 0; i < groupedMessages.length; i++) {
				const group = groupedMessages[i]
				if (Array.isArray(group)) {
					const groupSize = group.length
					const messageInGroup = group.some((msg) => msg.ts === targetMessage.ts)
					if (messageInGroup) {
						groupIndex = i
						break
					}
					currentVisibleIndex += groupSize
				} else {
					if (group.ts === targetMessage.ts) {
						groupIndex = i
						break
					}
					currentVisibleIndex++
				}
			}

			if (groupIndex !== -1) {
				setPendingScrollToMessage(null)
				disableAutoScrollRef.current = true
				requestAnimationFrame(() => {
					requestAnimationFrame(() => {
						virtuosoRef.current?.scrollToIndex({
							index: groupIndex,
							align: "start",
							behavior: "smooth",
						})
					})
				})
			}
		},
		[messages, visibleMessages, groupedMessages],
	)

	// scroll when user toggles certain rows
	const toggleRowExpansion = useCallback(
		(ts: number) => {
			const isCollapsing = expandedRows[ts] ?? false
			const lastGroup = groupedMessages.at(-1)
			const isLast = Array.isArray(lastGroup) ? lastGroup[0].ts === ts : lastGroup?.ts === ts
			const secondToLastGroup = groupedMessages.at(-2)
			const isSecondToLast = Array.isArray(secondToLastGroup)
				? secondToLastGroup[0].ts === ts
				: secondToLastGroup?.ts === ts

			const isLastCollapsedApiReq =
				isLast &&
				!Array.isArray(lastGroup) && // Make sure it's not a browser session group
				lastGroup?.say === "api_req_started" &&
				!expandedRows[lastGroup.ts]

			setExpandedRows((prev) => ({
				...prev,
				[ts]: !prev[ts],
			}))

			// disable auto scroll when user expands row
			if (!isCollapsing) {
				disableAutoScrollRef.current = true
			}

			if (isCollapsing && isAtBottom) {
				const timer = setTimeout(() => {
					scrollToBottomAuto()
				}, 0)
				return () => clearTimeout(timer)
			} else if (isLast || isSecondToLast) {
				if (isCollapsing) {
					if (isSecondToLast && !isLastCollapsedApiReq) {
						return
					}
					const timer = setTimeout(() => {
						scrollToBottomAuto()
					}, 0)
					return () => clearTimeout(timer)
				} else {
					const timer = setTimeout(() => {
						virtuosoRef.current?.scrollToIndex({
							index: groupedMessages.length - (isLast ? 1 : 2),
							align: "start",
						})
					}, 0)
					return () => clearTimeout(timer)
				}
			}
		},
		[groupedMessages, expandedRows, scrollToBottomAuto, isAtBottom],
	)

	const handleRowHeightChange = useCallback(
		(isTaller: boolean) => {
			if (!disableAutoScrollRef.current) {
				if (isTaller) {
					scrollToBottomSmooth()
				} else {
					setTimeout(() => {
						scrollToBottomAuto()
					}, 0)
				}
			}
		},
		[scrollToBottomSmooth, scrollToBottomAuto],
	)

	useEffect(() => {
		if (!disableAutoScrollRef.current) {
			setTimeout(() => {
				scrollToBottomSmooth()
			}, 50)
			// return () => clearTimeout(timer) // dont cleanup since if visibleMessages.length changes it cancels.
		}
	}, [groupedMessages.length, scrollToBottomSmooth])

	useEffect(() => {
		if (pendingScrollToMessage !== null) {
			scrollToMessage(pendingScrollToMessage)
		}
	}, [pendingScrollToMessage, groupedMessages, scrollToMessage])

	const handleWheel = useCallback((event: Event) => {
		const wheelEvent = event as WheelEvent
		if (wheelEvent.deltaY && wheelEvent.deltaY < 0) {
			if (scrollContainerRef.current?.contains(wheelEvent.target as Node)) {
				// user scrolled up
				disableAutoScrollRef.current = true
			}
		}
	}, [])
	useEvent("wheel", handleWheel, window, { passive: true }) // passive improves scrolling performance

	const placeholderText = useMemo(() => {
		const text = task ? "Type a message..." : "Type your task here..."
		return text
	}, [task])

	const itemContent = useCallback(
		(index: number, messageOrGroup: ClineMessage | ClineMessage[]) => {
			// browser session group
			if (Array.isArray(messageOrGroup)) {
				return (
					<BrowserSessionRow
						messages={messageOrGroup}
						isLast={index === groupedMessages.length - 1}
						lastModifiedMessage={modifiedMessages.at(-1)}
						onHeightChange={handleRowHeightChange}
						// Pass handlers for each message in the group
						isExpanded={(messageTs: number) => expandedRows[messageTs] ?? false}
						onToggleExpand={(messageTs: number) => {
							setExpandedRows((prev) => ({
								...prev,
								[messageTs]: !prev[messageTs],
							}))
						}}
						onSetQuote={setActiveQuote}
					/>
				)
			}

			// We display certain statuses for the last message only
			// If the last message is a checkpoint, we want to show the status of the previous message
			const nextMessage = index < groupedMessages.length - 1 && groupedMessages[index + 1]
			const isNextCheckpoint = !Array.isArray(nextMessage) && nextMessage && nextMessage?.say === "checkpoint_created"
			const isLastMessageGroup = isNextCheckpoint && index === groupedMessages.length - 2

			const isLast = index === groupedMessages.length - 1 || isLastMessageGroup

			// regular message
			return (
				<ChatRow
					key={messageOrGroup.ts}
					message={messageOrGroup}
					isExpanded={expandedRows[messageOrGroup.ts] || false}
					onToggleExpand={() => toggleRowExpansion(messageOrGroup.ts)}
					lastModifiedMessage={modifiedMessages.at(-1)}
					isLast={isLast}
					onHeightChange={handleRowHeightChange}
					inputValue={inputValue}
					sendMessageFromChatRow={handleSendMessage}
					onSetQuote={setActiveQuote}
				/>
			)
		},
		[
			expandedRows,
			modifiedMessages,
			groupedMessages.length,
			toggleRowExpansion,
			handleRowHeightChange,
			inputValue,
			setActiveQuote,
		],
	)

	return (
		<div
			style={{
				position: "fixed",
				top: 0,
				left: 0,
				right: 0,
				bottom: 0,
				display: isHidden ? "none" : "flex",
				flexDirection: "column",
				overflow: "hidden",
			}}>
			{task ? (
				<TaskHeader
					task={task}
					tokensIn={apiMetrics.totalTokensIn}
					tokensOut={apiMetrics.totalTokensOut}
					doesModelSupportPromptCache={selectedModelInfo.supportsPromptCache}
					cacheWrites={apiMetrics.totalCacheWrites}
					cacheReads={apiMetrics.totalCacheReads}
					totalCost={apiMetrics.totalCost}
					lastApiReqTotalTokens={lastApiReqTotalTokens}
					onClose={handleTaskCloseButtonClick}
					onScrollToMessage={scrollToMessage}
				/>
			) : (
				<div
					style={{
						flex: "1 1 0", // flex-grow: 1, flex-shrink: 1, flex-basis: 0
						minHeight: 0,
						overflowY: "auto",
						display: "flex",
						flexDirection: "column",
						paddingBottom: "10px",
					}}>
					{telemetrySetting === "unset" && <TelemetryBanner />}

					{showAnnouncement && <Announcement version={version} hideAnnouncement={hideAnnouncement} />}

					<HomeHeader />
					{!shouldShowQuickWins && taskHistory.length > 0 && <HistoryPreview showHistoryView={showHistoryView} />}
				</div>
			)}

			{!task && (
				<>
					<SuggestedTasks shouldShowQuickWins={shouldShowQuickWins} />
					<AutoApproveBar />
				</>
			)}

			{task && (
				<>
					<div style={{ flexGrow: 1, display: "flex" }} ref={scrollContainerRef}>
						<Virtuoso
							ref={virtuosoRef}
							key={task.ts} // trick to make sure virtuoso re-renders when task changes, and we use initialTopMostItemIndex to start at the bottom
							className="scrollable"
							style={{
								flexGrow: 1,
								overflowY: "scroll", // always show scrollbar
							}}
							components={{
								Footer: () => <div style={{ height: 5 }} />, // Add empty padding at the bottom
							}}
							// increasing top by 3_000 to prevent jumping around when user collapses a row
							increaseViewportBy={{
								top: 3_000,
								bottom: Number.MAX_SAFE_INTEGER,
							}} // hack to make sure the last message is always rendered to get truly perfect scroll to bottom animation when new messages are added (Number.MAX_SAFE_INTEGER is safe for arithmetic operations, which is all virtuoso uses this value for in src/sizeRangeSystem.ts)
							data={groupedMessages} // messages is the raw format returned by extension, modifiedMessages is the manipulated structure that combines certain messages of related type, and visibleMessages is the filtered structure that removes messages that should not be rendered
							itemContent={itemContent}
							atBottomStateChange={(isAtBottom) => {
								setIsAtBottom(isAtBottom)
								if (isAtBottom) {
									disableAutoScrollRef.current = false
								}
								setShowScrollToBottom(disableAutoScrollRef.current && !isAtBottom)
							}}
							atBottomThreshold={10} // anything lower causes issues with followOutput
							initialTopMostItemIndex={groupedMessages.length - 1}
						/>
					</div>
					<AutoApproveBar />
					{showScrollToBottom ? (
						<div
							style={{
								display: "flex",
								padding: "10px 15px 0px 15px",
							}}>
							<ScrollToBottomButton
								onClick={() => {
									scrollToBottomSmooth()
									disableAutoScrollRef.current = false
								}}>
								<span className="codicon codicon-chevron-down" style={{ fontSize: "18px" }}></span>
							</ScrollToBottomButton>
						</div>
					) : (
						<div
							style={{
								opacity:
									primaryButtonText || secondaryButtonText || isStreaming
										? enableButtons || (isStreaming && !didClickCancel)
											? 1
											: 0.5
										: 0,
								display: "flex",
								padding: `${primaryButtonText || secondaryButtonText || isStreaming ? "10" : "0"}px 15px 0px 15px`,
							}}>
							{primaryButtonText && !isStreaming && (
								<VSCodeButton
									appearance="primary"
									disabled={!enableButtons}
									style={{
										flex: secondaryButtonText ? 1 : 2,
										marginRight: secondaryButtonText ? "6px" : "0",
									}}
									onClick={() => handlePrimaryButtonClick(inputValue, selectedImages, selectedFiles)}>
									{primaryButtonText}
								</VSCodeButton>
							)}
							{(secondaryButtonText || isStreaming) && (
								<VSCodeButton
									appearance="secondary"
									disabled={!enableButtons && !(isStreaming && !didClickCancel)}
									style={{
										flex: isStreaming ? 2 : 1,
										marginLeft: isStreaming ? 0 : "6px",
									}}
									onClick={() => handleSecondaryButtonClick(inputValue, selectedImages, selectedFiles)}>
									{isStreaming ? "Cancel" : secondaryButtonText}
								</VSCodeButton>
							)}
						</div>
					)}
				</>
			)}
			{(() => {
				return activeQuote ? (
					<div style={{ marginBottom: "-12px", marginTop: "10px" }}>
						<QuotedMessagePreview
							text={activeQuote}
							onDismiss={() => setActiveQuote(null)}
							isFocused={isTextAreaFocused}
						/>
					</div>
				) : null
			})()}

			<ChatTextArea
				ref={textAreaRef}
				onFocusChange={handleFocusChange}
				activeQuote={activeQuote}
				inputValue={inputValue}
				setInputValue={setInputValue}
				sendingDisabled={sendingDisabled}
				placeholderText={placeholderText}
				selectedImages={selectedImages}
				setSelectedImages={setSelectedImages}
				setSelectedFiles={setSelectedFiles}
				selectedFiles={selectedFiles}
				onSend={() => handleSendMessage(inputValue, selectedImages, selectedFiles)}
				onSelectFilesAndImages={selectFilesAndImages}
				shouldDisableFilesAndImages={shouldDisableFilesAndImages}
				onHeightChange={() => {
					if (isAtBottom) {
						scrollToBottomAuto()
					}
				}}
			/>
		</div>
	)
}

const ScrollToBottomButton = styled.div`
	background-color: color-mix(in srgb, var(--vscode-toolbar-hoverBackground) 55%, transparent);
	border-radius: 3px;
	overflow: hidden;
	cursor: pointer;
	display: flex;
	justify-content: center;
	align-items: center;
	flex: 1;
	height: 25px;

	&:hover {
		background-color: color-mix(in srgb, var(--vscode-toolbar-hoverBackground) 90%, transparent);
	}

	&:active {
		background-color: color-mix(in srgb, var(--vscode-toolbar-hoverBackground) 70%, transparent);
	}
`

export default ChatView<|MERGE_RESOLUTION|>--- conflicted
+++ resolved
@@ -694,64 +694,6 @@
 	}, [selectedModelInfo.supportsImages])
 
 	const shouldDisableFilesAndImages = selectedImages.length + selectedFiles.length >= MAX_IMAGES_AND_FILES_PER_MESSAGE
-
-	const handleMessage = useCallback(
-		(e: MessageEvent) => {
-			const message: ExtensionMessage = e.data
-			switch (message.type) {
-				case "action":
-					switch (message.action!) {
-<<<<<<< HEAD
-						case "focusChatInput":
-							textAreaRef.current?.focus()
-							if (isHidden) {
-								window.dispatchEvent(new CustomEvent("chatButtonClicked"))
-=======
-						case "didBecomeVisible":
-							if (!isHidden && !sendingDisabled && !enableButtons) {
-								textAreaRef.current?.focus()
->>>>>>> 227c7195
-							}
-							break
-					}
-					break
-			}
-			// textAreaRef.current is not explicitly required here since react guarantees that ref will be stable across re-renders, and we're not using its value but its reference.
-		},
-		[isHidden, sendingDisabled, enableButtons, handleSendMessage, handlePrimaryButtonClick, handleSecondaryButtonClick],
-	)
-
-	useEvent("message", handleMessage)
-
-<<<<<<< HEAD
-	// Listen for focusChatInput custom event from ExtensionStateContext
-	useEffect(() => {
-		const handleFocusChatInput = () => {
-			if (!isHidden && !sendingDisabled && !enableButtons) {
-				textAreaRef.current?.focus()
-			}
-		}
-
-		window.addEventListener("focusChatInput", handleFocusChatInput)
-		return () => window.removeEventListener("focusChatInput", handleFocusChatInput)
-	}, [isHidden, sendingDisabled, enableButtons])
-=======
-	// Listen for local focusChatInput event
-	useEffect(() => {
-		const handleFocusChatInput = () => {
-			if (isHidden) {
-				navigateToChat()
-			}
-			textAreaRef.current?.focus()
-		}
-
-		window.addEventListener("focusChatInput", handleFocusChatInput)
-
-		return () => {
-			window.removeEventListener("focusChatInput", handleFocusChatInput)
-		}
-	}, [isHidden])
->>>>>>> 227c7195
 
 	// Set up addToInput subscription
 	useEffect(() => {
