import { ClineMessage } from "@shared/ExtensionMessage"
import { VSCodeButton } from "@vscode/webview-ui-toolkit/react"
import { memo } from "react"
import CreditLimitError from "@/components/chat/CreditLimitError"
import { handleSignIn, useClineAuth } from "@/context/ClineAuthContext"
import { ClineError, ClineErrorType } from "../../../../src/services/error/ClineError"

const _errorColor = "var(--vscode-errorForeground)"

interface ErrorRowProps {
	message: ClineMessage
	errorType: "error" | "mistake_limit_reached" | "auto_approval_max_req_reached" | "diff_error" | "clineignore_error"
	apiRequestFailedMessage?: string
	apiReqStreamingFailedMessage?: string
}

const ErrorRow = memo(({ message, errorType, apiRequestFailedMessage, apiReqStreamingFailedMessage }: ErrorRowProps) => {
	const { clineUser } = useClineAuth()

	const renderErrorContent = () => {
		switch (errorType) {
			case "error":
			case "mistake_limit_reached":
			case "auto_approval_max_req_reached":
				// Handle API request errors with special error parsing
				if (apiRequestFailedMessage || apiReqStreamingFailedMessage) {
					// FIXME: ClineError parsing should not be applied to non-Cline providers, but it seems we're using clineErrorMessage below in the default error display
					const clineError = ClineError.parse(apiRequestFailedMessage || apiReqStreamingFailedMessage)
					const clineErrorMessage = clineError?.message
					const requestId = clineError?._error?.request_id
					const isClineProvider = clineError?.providerId === "cline" // FIXME: since we are modifying backend to return generic error, we need to make sure we're not expecting providerId here

					if (clineError) {
						if (clineError.isErrorType(ClineErrorType.Balance)) {
							const errorDetails = clineError._error?.details
							return (
								<CreditLimitError
									buyCreditsUrl={errorDetails?.buy_credits_url}
									currentBalance={errorDetails?.current_balance}
									message={errorDetails?.message}
									totalPromotions={errorDetails?.total_promotions}
									totalSpent={errorDetails?.total_spent}
								/>
							)
						}
					}

					if (clineError?.isErrorType(ClineErrorType.RateLimit)) {
						return (
							<p className="m-0 whitespace-pre-wrap text-(--vscode-errorForeground) wrap-anywhere">
								{clineErrorMessage}
								{requestId && <div>Request ID: {requestId}</div>}
							</p>
						)
					}

					// For non-cline providers, we display the raw error message
					const errorMessageToDisplay = isClineProvider
						? clineErrorMessage
						: apiReqStreamingFailedMessage || apiRequestFailedMessage

					// Default error display
					return (
<<<<<<< HEAD
						<p className="m-0 whitespace-pre-wrap text-(--vscode-errorForeground) wrap-anywhere">
							{clineErrorMessage}
=======
						<p className="m-0 whitespace-pre-wrap text-[var(--vscode-errorForeground)] wrap-anywhere">
							{errorMessageToDisplay}
>>>>>>> 814988c9
							{requestId && <div>Request ID: {requestId}</div>}
							{clineErrorMessage?.toLowerCase()?.includes("powershell") && (
								<>
									<br />
									<br />
									It seems like you're having Windows PowerShell issues, please see this{" "}
									<a
										className="underline text-inherit"
										href="https://github.com/cline/cline/wiki/TroubleShooting-%E2%80%90-%22PowerShell-is-not-recognized-as-an-internal-or-external-command%22">
										troubleshooting guide
									</a>
									.
								</>
							)}
							{clineError?.isErrorType(ClineErrorType.Auth) && (
								<>
									<br />
									<br />
									{/* The user is signed in or not using cline provider */}
									{clineUser && !isClineProvider ? (
										<span className="mb-4 text-(--vscode-descriptionForeground)">(Click "Retry" below)</span>
									) : (
										<VSCodeButton className="w-full mb-4" onClick={handleSignIn}>
											Sign in to Cline
										</VSCodeButton>
									)}
								</>
							)}
						</p>
					)
				}

				// Regular error message
				return <p className="m-0 whitespace-pre-wrap text-(--vscode-errorForeground) wrap-anywhere">{message.text}</p>

			case "diff_error":
				return (
					<div className="flex flex-col p-2 rounded text-xs opacity-80 bg-(--vscode-textBlockQuote-background) text-(--vscode-foreground)">
						<div>The model used search patterns that don't match anything in the file. Retrying...</div>
					</div>
				)

			case "clineignore_error":
				return (
					<div className="flex flex-col p-2 rounded text-xs bg-(--vscode-textBlockQuote-background) text-(--vscode-foreground) opacity-80">
						<div>
							Cline tried to access <code>{message.text}</code> which is blocked by the <code>.clineignore</code>
							file.
						</div>
					</div>
				)

			default:
				return null
		}
	}

	// For diff_error and clineignore_error, we don't show the header separately
	if (errorType === "diff_error" || errorType === "clineignore_error") {
		return <>{renderErrorContent()}</>
	}

	// For other error types, show header + content
	return <>{renderErrorContent()}</>
})

export default ErrorRow<|MERGE_RESOLUTION|>--- conflicted
+++ resolved
@@ -61,13 +61,8 @@
 
 					// Default error display
 					return (
-<<<<<<< HEAD
 						<p className="m-0 whitespace-pre-wrap text-(--vscode-errorForeground) wrap-anywhere">
-							{clineErrorMessage}
-=======
-						<p className="m-0 whitespace-pre-wrap text-[var(--vscode-errorForeground)] wrap-anywhere">
 							{errorMessageToDisplay}
->>>>>>> 814988c9
 							{requestId && <div>Request ID: {requestId}</div>}
 							{clineErrorMessage?.toLowerCase()?.includes("powershell") && (
 								<>
