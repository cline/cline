--- conflicted
+++ resolved
@@ -52,14 +52,11 @@
 	onSelectImages: () => void
 	shouldDisableImages: boolean
 	onHeightChange?: (height: number) => void
-<<<<<<< HEAD
 	isStreaming?: boolean
 	didClickCancel?: boolean
 	setDidClickCancel?: (value: boolean) => void
 	clineAsk?: string
-=======
 	onFocusChange?: (isFocused: boolean) => void
->>>>>>> f1ed93ad
 }
 
 interface GitCommit {
@@ -245,14 +242,11 @@
 			onSelectImages,
 			shouldDisableImages,
 			onHeightChange,
-<<<<<<< HEAD
 			isStreaming,
 			didClickCancel,
 			setDidClickCancel,
 			clineAsk,
-=======
 			onFocusChange,
->>>>>>> f1ed93ad
 		},
 		ref,
 	) => {
