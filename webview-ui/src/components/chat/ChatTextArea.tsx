--- conflicted
+++ resolved
@@ -1139,7 +1139,6 @@
 		// Get model display name
 		const modelDisplayName = useMemo(() => {
 			const { selectedProvider, selectedModelId } = normalizeApiConfiguration(apiConfiguration, mode)
-<<<<<<< HEAD
 			const {
 				vsCodeLmModelSelector,
 				togetherModelId,
@@ -1150,10 +1149,6 @@
 				requestyModelId,
 				tarsModelId,
 			} = getModeSpecificFields(apiConfiguration, mode)
-=======
-			const { vsCodeLmModelSelector, togetherModelId, lmStudioModelId, ollamaModelId, liteLlmModelId, requestyModelId } =
-				getModeSpecificFields(apiConfiguration, mode)
->>>>>>> c3591290
 			const unknownModel = "unknown"
 			if (!apiConfiguration) {
 				return unknownModel
