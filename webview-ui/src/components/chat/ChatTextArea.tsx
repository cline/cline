--- conflicted
+++ resolved
@@ -4,10 +4,7 @@
 import { useClickAway, useWindowSize } from "react-use"
 import styled from "styled-components"
 import { mentionRegex, mentionRegexGlobal } from "../../../../src/shared/context-mentions"
-<<<<<<< HEAD
-=======
 import { useTranslation } from "react-i18next"
->>>>>>> fc5d0bdb
 import { useExtensionState } from "../../context/ExtensionStateContext"
 import {
 	ContextMenuOptionType,
