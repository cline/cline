--- conflicted
+++ resolved
@@ -742,13 +742,8 @@
 			const unknownModel = "unknown"
 			if (!apiConfiguration) return unknownModel
 			switch (selectedProvider) {
-<<<<<<< HEAD
-				case "anthropic":
-				case "openrouter":
 				case "cline":
 					return `${selectedProvider}:${selectedModelId}`
-=======
->>>>>>> fcf67349
 				case "openai":
 					return `openai-compat:${selectedModelId}`
 				case "vscode-lm":
