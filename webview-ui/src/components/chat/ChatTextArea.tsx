--- conflicted
+++ resolved
@@ -1,1848 +1,2135 @@
-import { PulsingBorder } from "@paper-design/shaders-react"
-import { mentionRegex, mentionRegexGlobal } from "@shared/context-mentions"
-import { EmptyRequest, StringRequest } from "@shared/proto/cline/common"
-import { FileSearchRequest, FileSearchType, RelativePathsRequest } from "@shared/proto/cline/file"
-import { UpdateApiConfigurationRequest } from "@shared/proto/cline/models"
-import { PlanActMode, TogglePlanActModeRequest } from "@shared/proto/cline/state"
-import { convertApiConfigurationToProto } from "@shared/proto-conversions/models/api-configuration-conversion"
-import { Mode } from "@shared/storage/types"
-import { VSCodeButton } from "@vscode/webview-ui-toolkit/react"
-import { AtSignIcon, PlusIcon } from "lucide-react"
-import type React from "react"
-import { forwardRef, useCallback, useEffect, useLayoutEffect, useMemo, useRef, useState } from "react"
-import DynamicTextArea from "react-textarea-autosize"
-import { useClickAway, useWindowSize } from "react-use"
-import styled from "styled-components"
-import ContextMenu from "@/components/chat/ContextMenu"
-import { CHAT_CONSTANTS } from "@/components/chat/chat-view/constants"
-import SlashCommandMenu from "@/components/chat/SlashCommandMenu"
-import { CODE_BLOCK_BG_COLOR } from "@/components/common/CodeBlock"
-import Thumbnails from "@/components/common/Thumbnails"
-import ApiOptions from "@/components/settings/ApiOptions"
-import { getModeSpecificFields, normalizeApiConfiguration } from "@/components/settings/utils/providerUtils"
-import { Tooltip, TooltipContent, TooltipTrigger } from "@/components/ui/tooltip"
-import { useClineAuth } from "@/context/ClineAuthContext"
-import { useExtensionState } from "@/context/ExtensionStateContext"
-import { usePlatform } from "@/context/PlatformContext"
-import { cn } from "@/lib/utils"
-import { FileServiceClient, ModelsServiceClient, StateServiceClient } from "@/services/grpc-client"
+import { PulsingBorder } from "@paper-design/shaders-react";
+import { mentionRegex, mentionRegexGlobal } from "@shared/context-mentions";
+import { EmptyRequest, StringRequest } from "@shared/proto/cline/common";
 import {
-	ContextMenuOptionType,
-	getContextMenuOptionIndex,
-	getContextMenuOptions,
-	insertMention,
-	insertMentionDirectly,
-	removeMention,
-	type SearchResult,
-	shouldShowContextMenu,
-} from "@/utils/context-mentions"
-import { useMetaKeyDetection, useShortcut } from "@/utils/hooks"
-import { isSafari } from "@/utils/platformUtils"
+  FileSearchRequest,
+  FileSearchType,
+  RelativePathsRequest,
+} from "@shared/proto/cline/file";
+import { UpdateApiConfigurationRequest } from "@shared/proto/cline/models";
 import {
-	getMatchingSlashCommands,
-	insertSlashCommand,
-	removeSlashCommand,
-	type SlashCommand,
-	shouldShowSlashCommandsMenu,
-	slashCommandDeleteRegex,
-	slashCommandRegexGlobal,
-	validateSlashCommand,
-} from "@/utils/slash-commands"
-import { validateApiConfiguration, validateModelId } from "@/utils/validate"
-import ClineRulesToggleModal from "../cline-rules/ClineRulesToggleModal"
-import ServersToggleModal from "./ServersToggleModal"
-import VoiceRecorder from "./VoiceRecorder"
-
-const { MAX_IMAGES_AND_FILES_PER_MESSAGE } = CHAT_CONSTANTS
-
-const getImageDimensions = (dataUrl: string): Promise<{ width: number; height: number }> => {
-	return new Promise((resolve, reject) => {
-		const img = new Image()
-		img.onload = () => {
-			if (img.naturalWidth > 7500 || img.naturalHeight > 7500) {
-				reject(new Error("Image dimensions exceed maximum allowed size of 7500px."))
-			} else {
-				resolve({ width: img.naturalWidth, height: img.naturalHeight })
-			}
-		}
-		img.onerror = (err) => {
-			console.error("Failed to load image for dimension check:", err)
-			reject(new Error("Failed to load image to check dimensions."))
-		}
-		img.src = dataUrl
-	})
+  PlanActMode,
+  TogglePlanActModeRequest,
+} from "@shared/proto/cline/state";
+import { convertApiConfigurationToProto } from "@shared/proto-conversions/models/api-configuration-conversion";
+import { Mode } from "@shared/storage/types";
+import { VSCodeButton } from "@vscode/webview-ui-toolkit/react";
+import { AtSignIcon, PlusIcon } from "lucide-react";
+import type React from "react";
+import {
+  forwardRef,
+  useCallback,
+  useEffect,
+  useLayoutEffect,
+  useMemo,
+  useRef,
+  useState,
+} from "react";
+import DynamicTextArea from "react-textarea-autosize";
+import { useClickAway, useWindowSize } from "react-use";
+import styled from "styled-components";
+import ContextMenu from "@/components/chat/ContextMenu";
+import { CHAT_CONSTANTS } from "@/components/chat/chat-view/constants";
+import SlashCommandMenu from "@/components/chat/SlashCommandMenu";
+import { CODE_BLOCK_BG_COLOR } from "@/components/common/CodeBlock";
+import Thumbnails from "@/components/common/Thumbnails";
+import ApiOptions from "@/components/settings/ApiOptions";
+import {
+  getModeSpecificFields,
+  normalizeApiConfiguration,
+} from "@/components/settings/utils/providerUtils";
+import {
+  Tooltip,
+  TooltipContent,
+  TooltipTrigger,
+} from "@/components/ui/tooltip";
+import { useClineAuth } from "@/context/ClineAuthContext";
+import { useExtensionState } from "@/context/ExtensionStateContext";
+import { usePlatform } from "@/context/PlatformContext";
+import { cn } from "@/lib/utils";
+import {
+  FileServiceClient,
+  ModelsServiceClient,
+  StateServiceClient,
+} from "@/services/grpc-client";
+import {
+  ContextMenuOptionType,
+  getContextMenuOptionIndex,
+  getContextMenuOptions,
+  insertMention,
+  insertMentionDirectly,
+  removeMention,
+  type SearchResult,
+  shouldShowContextMenu,
+} from "@/utils/context-mentions";
+import { useMetaKeyDetection, useShortcut } from "@/utils/hooks";
+import { detectOS, isSafari } from "@/utils/platformUtils";
+import {
+  getMatchingSlashCommands,
+  insertSlashCommand,
+  removeSlashCommand,
+  type SlashCommand,
+  shouldShowSlashCommandsMenu,
+  slashCommandDeleteRegex,
+  slashCommandRegexGlobal,
+  validateSlashCommand,
+} from "@/utils/slash-commands";
+import { validateApiConfiguration, validateModelId } from "@/utils/validate";
+import ClineRulesToggleModal from "../cline-rules/ClineRulesToggleModal";
+import ServersToggleModal from "./ServersToggleModal";
+import VoiceRecorder from "./VoiceRecorder";
+
+const { MAX_IMAGES_AND_FILES_PER_MESSAGE } = CHAT_CONSTANTS;
+
+const getImageDimensions = (
+  dataUrl: string
+): Promise<{ width: number; height: number }> => {
+  return new Promise((resolve, reject) => {
+    const img = new Image();
+    img.onload = () => {
+      if (img.naturalWidth > 7500 || img.naturalHeight > 7500) {
+        reject(
+          new Error("Image dimensions exceed maximum allowed size of 7500px.")
+        );
+      } else {
+        resolve({ width: img.naturalWidth, height: img.naturalHeight });
+      }
+    };
+    img.onerror = (err) => {
+      console.error("Failed to load image for dimension check:", err);
+      reject(new Error("Failed to load image to check dimensions."));
+    };
+    img.src = dataUrl;
+  });
+};
+
+// Set to "File" option by default
+const DEFAULT_CONTEXT_MENU_OPTION = getContextMenuOptionIndex(
+  ContextMenuOptionType.File
+);
+
+interface ChatTextAreaProps {
+  inputValue: string;
+  activeQuote: string | null;
+  setInputValue: (value: string) => void;
+  sendingDisabled: boolean;
+  placeholderText: string;
+  selectedFiles: string[];
+  selectedImages: string[];
+  setSelectedImages: React.Dispatch<React.SetStateAction<string[]>>;
+  setSelectedFiles: React.Dispatch<React.SetStateAction<string[]>>;
+  onSend: () => void;
+  onSelectFilesAndImages: () => void;
+  shouldDisableFilesAndImages: boolean;
+  onHeightChange?: (height: number) => void;
+  onFocusChange?: (isFocused: boolean) => void;
 }
 
-// Set to "File" option by default
-const DEFAULT_CONTEXT_MENU_OPTION = getContextMenuOptionIndex(ContextMenuOptionType.File)
-
-interface ChatTextAreaProps {
-	inputValue: string
-	activeQuote: string | null
-	setInputValue: (value: string) => void
-	sendingDisabled: boolean
-	placeholderText: string
-	selectedFiles: string[]
-	selectedImages: string[]
-	setSelectedImages: React.Dispatch<React.SetStateAction<string[]>>
-	setSelectedFiles: React.Dispatch<React.SetStateAction<string[]>>
-	onSend: () => void
-	onSelectFilesAndImages: () => void
-	shouldDisableFilesAndImages: boolean
-	onHeightChange?: (height: number) => void
-	onFocusChange?: (isFocused: boolean) => void
+interface GitCommit {
+  type: ContextMenuOptionType.Git;
+  value: string;
+  label: string;
+  description: string;
 }
 
-interface GitCommit {
-	type: ContextMenuOptionType.Git
-	value: string
-	label: string
-	description: string
-}
-
-const PLAN_MODE_COLOR = "var(--vscode-activityWarningBadge-background)"
-const ACT_MODE_COLOR = "var(--vscode-focusBorder)"
+const PLAN_MODE_COLOR = "var(--vscode-activityWarningBadge-background)";
+const ACT_MODE_COLOR = "var(--vscode-focusBorder)";
 
 const SwitchContainer = styled.div<{ disabled: boolean }>`
-	display: flex;
-	align-items: center;
-	background-color: transparent;
-	border: 1px solid var(--vscode-input-border);
-	border-radius: 12px;
-	overflow: hidden;
-	cursor: ${(props) => (props.disabled ? "not-allowed" : "pointer")};
-	opacity: ${(props) => (props.disabled ? 0.5 : 1)};
-	transform: scale(1);
-	transform-origin: right center;
-	margin-left: 0;
-	user-select: none; // Prevent text selection
-`
+  display: flex;
+  align-items: center;
+  background-color: transparent;
+  border: 1px solid var(--vscode-input-border);
+  border-radius: 12px;
+  overflow: hidden;
+  cursor: ${(props) => (props.disabled ? "not-allowed" : "pointer")};
+  opacity: ${(props) => (props.disabled ? 0.5 : 1)};
+  transform: scale(1);
+  transform-origin: right center;
+  margin-left: 0;
+  user-select: none; // Prevent text selection
+`;
 
 const Slider = styled.div.withConfig({
-	shouldForwardProp: (prop) => !["isAct", "isPlan"].includes(prop),
+  shouldForwardProp: (prop) => !["isAct", "isPlan"].includes(prop),
 })<{ isAct: boolean; isPlan?: boolean }>`
-	position: absolute;
-	height: 100%;
-	width: 50%;
-	background-color: ${(props) => (props.isPlan ? PLAN_MODE_COLOR : ACT_MODE_COLOR)};
-	transition: transform 0.2s ease;
-	transform: translateX(${(props) => (props.isAct ? "100%" : "0%")});
-`
+  position: absolute;
+  height: 100%;
+  width: 50%;
+  background-color: ${(props) =>
+    props.isPlan ? PLAN_MODE_COLOR : ACT_MODE_COLOR};
+  transition: transform 0.2s ease;
+  transform: translateX(${(props) => (props.isAct ? "100%" : "0%")});
+`;
 
 const ButtonGroup = styled.div`
-	display: flex;
-	align-items: center;
-	gap: 4px;
-	flex: 1;
-	min-width: 0;
-`
+  display: flex;
+  align-items: center;
+  gap: 4px;
+  flex: 1;
+  min-width: 0;
+`;
 
 const ButtonContainer = styled.div`
-	display: flex;
-	align-items: center;
-	gap: 3px;
-	font-size: 10px;
-	white-space: nowrap;
-	min-width: 0;
-	width: 100%;
-`
+  display: flex;
+  align-items: center;
+  gap: 3px;
+  font-size: 10px;
+  white-space: nowrap;
+  min-width: 0;
+  width: 100%;
+`;
 
 const ModelSelectorTooltip = styled.div<ModelSelectorTooltipProps>`
-	position: fixed;
-	bottom: calc(100% + 9px);
-	left: 15px;
-	right: 15px;
-	background: ${CODE_BLOCK_BG_COLOR};
-	border: 1px solid var(--vscode-editorGroup-border);
-	padding: 12px 12px 18px 12px;
-	border-radius: 3px;
-	z-index: 1000;
-	max-height: calc(100vh - 100px);
-	overflow-y: auto;
-	overscroll-behavior: contain;
-
-	// Add invisible padding for hover zone
-	&::before {
-		content: "";
-		position: fixed;
-		bottom: ${(props) => `calc(100vh - ${props.menuPosition}px - 2px)`};
-		left: 0;
-		right: 0;
-		height: 8px;
-	}
-
-	// Arrow pointing down
-	&::after {
-		content: "";
-		position: fixed;
-		bottom: ${(props) => `calc(100vh - ${props.menuPosition}px)`};
-		right: ${(props) => props.arrowPosition}px;
-		width: 10px;
-		height: 10px;
-		background: ${CODE_BLOCK_BG_COLOR};
-		border-right: 1px solid var(--vscode-editorGroup-border);
-		border-bottom: 1px solid var(--vscode-editorGroup-border);
-		transform: rotate(45deg);
-		z-index: -1;
-	}
-`
+  position: fixed;
+  bottom: calc(100% + 9px);
+  left: 15px;
+  right: 15px;
+  background: ${CODE_BLOCK_BG_COLOR};
+  border: 1px solid var(--vscode-editorGroup-border);
+  padding: 12px 12px 18px 12px;
+  border-radius: 3px;
+  z-index: 1000;
+  max-height: calc(100vh - 100px);
+  overflow-y: auto;
+  overscroll-behavior: contain;
+
+  // Add invisible padding for hover zone
+  &::before {
+    content: "";
+    position: fixed;
+    bottom: ${(props) => `calc(100vh - ${props.menuPosition}px - 2px)`};
+    left: 0;
+    right: 0;
+    height: 8px;
+  }
+
+  // Arrow pointing down
+  &::after {
+    content: "";
+    position: fixed;
+    bottom: ${(props) => `calc(100vh - ${props.menuPosition}px)`};
+    right: ${(props) => props.arrowPosition}px;
+    width: 10px;
+    height: 10px;
+    background: ${CODE_BLOCK_BG_COLOR};
+    border-right: 1px solid var(--vscode-editorGroup-border);
+    border-bottom: 1px solid var(--vscode-editorGroup-border);
+    transform: rotate(45deg);
+    z-index: -1;
+  }
+`;
 
 const ModelContainer = styled.div`
-	position: relative;
-	display: flex;
-	flex: 1;
-	min-width: 0;
-`
+  position: relative;
+  display: flex;
+  flex: 1;
+  min-width: 0;
+`;
 
 const ModelButtonWrapper = styled.div`
-	display: inline-flex; // Make it shrink to content
-	min-width: 0; // Allow shrinking
-	max-width: 100%; // Don't overflow parent
-`
+  display: inline-flex; // Make it shrink to content
+  min-width: 0; // Allow shrinking
+  max-width: 100%; // Don't overflow parent
+`;
 
 const ModelDisplayButton = styled.a<{ isActive?: boolean; disabled?: boolean }>`
-	padding: 0px 0px;
-	height: 20px;
-	width: 100%;
-	min-width: 0;
-	cursor: ${(props) => (props.disabled ? "not-allowed" : "pointer")};
-	text-decoration: ${(props) => (props.isActive ? "underline" : "none")};
-	color: ${(props) => (props.isActive ? "var(--vscode-foreground)" : "var(--vscode-descriptionForeground)")};
-	display: flex;
-	align-items: center;
-	font-size: 10px;
-	outline: none;
-	user-select: none;
-	opacity: ${(props) => (props.disabled ? 0.5 : 1)};
-	pointer-events: ${(props) => (props.disabled ? "none" : "auto")};
-
-	&:hover,
-	&:focus {
-		color: ${(props) => (props.disabled ? "var(--vscode-descriptionForeground)" : "var(--vscode-foreground)")};
-		text-decoration: ${(props) => (props.disabled ? "none" : "underline")};
-		outline: none;
-	}
-
-	&:active {
-		color: ${(props) => (props.disabled ? "var(--vscode-descriptionForeground)" : "var(--vscode-foreground)")};
-		text-decoration: ${(props) => (props.disabled ? "none" : "underline")};
-		outline: none;
-	}
-
-	&:focus-visible {
-		outline: none;
-	}
-`
+  padding: 0px 0px;
+  height: 20px;
+  width: 100%;
+  min-width: 0;
+  cursor: ${(props) => (props.disabled ? "not-allowed" : "pointer")};
+  text-decoration: ${(props) => (props.isActive ? "underline" : "none")};
+  color: ${(props) =>
+    props.isActive
+      ? "var(--vscode-foreground)"
+      : "var(--vscode-descriptionForeground)"};
+  display: flex;
+  align-items: center;
+  font-size: 10px;
+  outline: none;
+  user-select: none;
+  opacity: ${(props) => (props.disabled ? 0.5 : 1)};
+  pointer-events: ${(props) => (props.disabled ? "none" : "auto")};
+
+  &:hover,
+  &:focus {
+    color: ${(props) =>
+      props.disabled
+        ? "var(--vscode-descriptionForeground)"
+        : "var(--vscode-foreground)"};
+    text-decoration: ${(props) => (props.disabled ? "none" : "underline")};
+    outline: none;
+  }
+
+  &:active {
+    color: ${(props) =>
+      props.disabled
+        ? "var(--vscode-descriptionForeground)"
+        : "var(--vscode-foreground)"};
+    text-decoration: ${(props) => (props.disabled ? "none" : "underline")};
+    outline: none;
+  }
+
+  &:focus-visible {
+    outline: none;
+  }
+`;
 
 const ModelButtonContent = styled.div`
-	width: 100%;
-	min-width: 0;
-	overflow: hidden;
-	text-overflow: ellipsis;
-	white-space: nowrap;
-`
+  width: 100%;
+  min-width: 0;
+  overflow: hidden;
+  text-overflow: ellipsis;
+  white-space: nowrap;
+`;
 
 const ChatTextArea = forwardRef<HTMLTextAreaElement, ChatTextAreaProps>(
-	(
-		{
-			inputValue,
-			setInputValue,
-			sendingDisabled,
-			placeholderText,
-			selectedFiles,
-			selectedImages,
-			setSelectedImages,
-			setSelectedFiles,
-			onSend,
-			onSelectFilesAndImages,
-			shouldDisableFilesAndImages,
-			onHeightChange,
-			onFocusChange,
-		},
-		ref,
-	) => {
-		const {
-			mode,
-			apiConfiguration,
-			openRouterModels,
-			platform,
-			localWorkflowToggles,
-			globalWorkflowToggles,
-			remoteWorkflowToggles,
-			remoteConfigSettings,
-			showChatModelSelector: showModelSelector,
-			setShowChatModelSelector: setShowModelSelector,
-			dictationSettings,
-		} = useExtensionState()
-		const { clineUser } = useClineAuth()
-		const [isTextAreaFocused, setIsTextAreaFocused] = useState(false)
-		const [isDraggingOver, setIsDraggingOver] = useState(false)
-		const [gitCommits, setGitCommits] = useState<GitCommit[]>([])
-		const [isVoiceRecording, setIsVoiceRecording] = useState(false)
-		const [showSlashCommandsMenu, setShowSlashCommandsMenu] = useState(false)
-		const [selectedSlashCommandsIndex, setSelectedSlashCommandsIndex] = useState(0)
-		const [slashCommandsQuery, setSlashCommandsQuery] = useState("")
-		const slashCommandsMenuContainerRef = useRef<HTMLDivElement>(null)
-
-		const [thumbnailsHeight, setThumbnailsHeight] = useState(0)
-		const [textAreaBaseHeight, setTextAreaBaseHeight] = useState<number | undefined>(undefined)
-		const [showContextMenu, setShowContextMenu] = useState(false)
-		const [cursorPosition, setCursorPosition] = useState(0)
-		const [searchQuery, setSearchQuery] = useState("")
-		const textAreaRef = useRef<HTMLTextAreaElement | null>(null)
-		const [isMouseDownOnMenu, setIsMouseDownOnMenu] = useState(false)
-		const highlightLayerRef = useRef<HTMLDivElement>(null)
-		const [selectedMenuIndex, setSelectedMenuIndex] = useState(-1)
-		const [selectedType, setSelectedType] = useState<ContextMenuOptionType | null>(null)
-		const [justDeletedSpaceAfterMention, setJustDeletedSpaceAfterMention] = useState(false)
-		const [justDeletedSpaceAfterSlashCommand, setJustDeletedSpaceAfterSlashCommand] = useState(false)
-		const [intendedCursorPosition, setIntendedCursorPosition] = useState<number | null>(null)
-		const contextMenuContainerRef = useRef<HTMLDivElement>(null)
-
-		const modelSelectorRef = useRef<HTMLDivElement>(null)
-		const { width: viewportWidth, height: viewportHeight } = useWindowSize()
-		const buttonRef = useRef<HTMLDivElement>(null)
-		const [arrowPosition, setArrowPosition] = useState(0)
-		const [menuPosition, setMenuPosition] = useState(0)
-		const [shownTooltipMode, setShownTooltipMode] = useState<Mode | null>(null)
-		const [pendingInsertions, setPendingInsertions] = useState<string[]>([])
-		const _shiftHoldTimerRef = useRef<NodeJS.Timeout | null>(null)
-		const [showUnsupportedFileError, setShowUnsupportedFileError] = useState(false)
-		const unsupportedFileTimerRef = useRef<NodeJS.Timeout | null>(null)
-		const [showDimensionError, setShowDimensionError] = useState(false)
-		const dimensionErrorTimerRef = useRef<NodeJS.Timeout | null>(null)
-
-		const [fileSearchResults, setFileSearchResults] = useState<SearchResult[]>([])
-		const [searchLoading, setSearchLoading] = useState(false)
-		const [, metaKeyChar] = useMetaKeyDetection(platform)
-
-		// Add a ref to track previous menu state
-		const prevShowModelSelector = useRef(showModelSelector)
-
-		// Fetch git commits when Git is selected or when typing a hash
-		useEffect(() => {
-			if (selectedType === ContextMenuOptionType.Git || /^[a-f0-9]+$/i.test(searchQuery)) {
-				FileServiceClient.searchCommits(StringRequest.create({ value: searchQuery || "" }))
-					.then((response) => {
-						if (response.commits) {
-							const commits: GitCommit[] = response.commits.map(
-								(commit: { hash: string; shortHash: string; subject: string; author: string; date: string }) => ({
-									type: ContextMenuOptionType.Git,
-									value: commit.hash,
-									label: commit.subject,
-									description: `${commit.shortHash} by ${commit.author} on ${commit.date}`,
-								}),
-							)
-							setGitCommits(commits)
-						}
-					})
-					.catch((error) => {
-						console.error("Error searching commits:", error)
-					})
-			}
-		}, [selectedType, searchQuery])
-
-		const queryItems = useMemo(() => {
-			return [
-				{ type: ContextMenuOptionType.Problems, value: "problems" },
-				{ type: ContextMenuOptionType.Terminal, value: "terminal" },
-				...gitCommits,
-			]
-		}, [gitCommits])
-
-		useEffect(() => {
-			const handleClickOutside = (event: MouseEvent) => {
-				if (contextMenuContainerRef.current && !contextMenuContainerRef.current.contains(event.target as Node)) {
-					setShowContextMenu(false)
-				}
-			}
-
-			if (showContextMenu) {
-				document.addEventListener("mousedown", handleClickOutside)
-			}
-
-			return () => {
-				document.removeEventListener("mousedown", handleClickOutside)
-			}
-		}, [showContextMenu, setShowContextMenu])
-
-		useEffect(() => {
-			const handleClickOutsideSlashMenu = (event: MouseEvent) => {
-				if (
-					slashCommandsMenuContainerRef.current &&
-					!slashCommandsMenuContainerRef.current.contains(event.target as Node)
-				) {
-					setShowSlashCommandsMenu(false)
-				}
-			}
-
-			if (showSlashCommandsMenu) {
-				document.addEventListener("mousedown", handleClickOutsideSlashMenu)
-			}
-
-			return () => {
-				document.removeEventListener("mousedown", handleClickOutsideSlashMenu)
-			}
-		}, [showSlashCommandsMenu])
-
-		const handleMentionSelect = useCallback(
-			(type: ContextMenuOptionType, value?: string) => {
-				if (type === ContextMenuOptionType.NoResults) {
-					return
-				}
-
-				if (
-					type === ContextMenuOptionType.File ||
-					type === ContextMenuOptionType.Folder ||
-					type === ContextMenuOptionType.Git
-				) {
-					if (!value) {
-						setSelectedType(type)
-						setSearchQuery("")
-						setSelectedMenuIndex(0)
-
-						// Trigger search with the selected type
-						if (type === ContextMenuOptionType.File || type === ContextMenuOptionType.Folder) {
-							setSearchLoading(true)
-
-							// Map ContextMenuOptionType to FileSearchType enum
-							let searchType: FileSearchType | undefined
-							if (type === ContextMenuOptionType.File) {
-								searchType = FileSearchType.FILE
-							} else if (type === ContextMenuOptionType.Folder) {
-								searchType = FileSearchType.FOLDER
-							}
-
-							FileServiceClient.searchFiles(
-								FileSearchRequest.create({
-									query: "",
-									mentionsRequestId: "",
-									selectedType: searchType,
-								}),
-							)
-								.then((results) => {
-									setFileSearchResults((results.results || []) as SearchResult[])
-									setSearchLoading(false)
-								})
-								.catch((error) => {
-									console.error("Error searching files:", error)
-									setFileSearchResults([])
-									setSearchLoading(false)
-								})
-						}
-						return
-					}
-				}
-
-				setShowContextMenu(false)
-				setSelectedType(null)
-				const queryLength = searchQuery.length
-				setSearchQuery("")
-
-				if (textAreaRef.current) {
-					let insertValue = value || ""
-					if (type === ContextMenuOptionType.URL) {
-						insertValue = value || ""
-					} else if (type === ContextMenuOptionType.File || type === ContextMenuOptionType.Folder) {
-						insertValue = value || ""
-					} else if (type === ContextMenuOptionType.Problems) {
-						insertValue = "problems"
-					} else if (type === ContextMenuOptionType.Terminal) {
-						insertValue = "terminal"
-					} else if (type === ContextMenuOptionType.Git) {
-						insertValue = value || ""
-					}
-
-					const { newValue, mentionIndex } = insertMention(
-						textAreaRef.current.value,
-						cursorPosition,
-						insertValue,
-						queryLength,
-					)
-
-					setInputValue(newValue)
-					const newCursorPosition = newValue.indexOf(" ", mentionIndex + insertValue.length) + 1
-					setCursorPosition(newCursorPosition)
-					setIntendedCursorPosition(newCursorPosition)
-					// textAreaRef.current.focus()
-
-					// scroll to cursor
-					setTimeout(() => {
-						if (textAreaRef.current) {
-							textAreaRef.current.blur()
-							textAreaRef.current.focus()
-						}
-					}, 0)
-				}
-			},
-			[setInputValue, cursorPosition, searchQuery],
-		)
-
-		const handleSlashCommandsSelect = useCallback(
-			(command: SlashCommand) => {
-				setShowSlashCommandsMenu(false)
-				const queryLength = slashCommandsQuery.length
-				setSlashCommandsQuery("")
-
-				if (textAreaRef.current) {
-					const { newValue, commandIndex } = insertSlashCommand(
-						textAreaRef.current.value,
-						command.name,
-						queryLength,
-						cursorPosition,
-					)
-					const newCursorPosition = newValue.indexOf(" ", commandIndex + 1 + command.name.length) + 1
-
-					setInputValue(newValue)
-					setCursorPosition(newCursorPosition)
-					setIntendedCursorPosition(newCursorPosition)
-
-					setTimeout(() => {
-						if (textAreaRef.current) {
-							textAreaRef.current.blur()
-							textAreaRef.current.focus()
-						}
-					}, 0)
-				}
-			},
-			[setInputValue, slashCommandsQuery, cursorPosition],
-		)
-		const handleKeyDown = useCallback(
-			(event: React.KeyboardEvent<HTMLTextAreaElement>) => {
-				if (showSlashCommandsMenu) {
-					if (event.key === "Escape") {
-						setShowSlashCommandsMenu(false)
-						setSlashCommandsQuery("")
-						return
-					}
-
-					if (event.key === "ArrowUp" || event.key === "ArrowDown") {
-						event.preventDefault()
-						setSelectedSlashCommandsIndex((prevIndex) => {
-							const direction = event.key === "ArrowUp" ? -1 : 1
-							// Get commands with workflow toggles
-							const allCommands = getMatchingSlashCommands(
-								slashCommandsQuery,
-								localWorkflowToggles,
-								globalWorkflowToggles,
-								remoteWorkflowToggles,
-								remoteConfigSettings?.remoteGlobalWorkflows,
-							)
-
-							if (allCommands.length === 0) {
-								return prevIndex
-							}
-
-							// Calculate total command count
-							const totalCommandCount = allCommands.length
-
-							// Create wraparound navigation - moves from last item to first and vice versa
-							const newIndex = (prevIndex + direction + totalCommandCount) % totalCommandCount
-							return newIndex
-						})
-						return
-					}
-
-					if ((event.key === "Enter" || event.key === "Tab") && selectedSlashCommandsIndex !== -1) {
-						event.preventDefault()
-						const commands = getMatchingSlashCommands(
-							slashCommandsQuery,
-							localWorkflowToggles,
-							globalWorkflowToggles,
-							remoteWorkflowToggles,
-							remoteConfigSettings?.remoteGlobalWorkflows,
-						)
-						if (commands.length > 0) {
-							handleSlashCommandsSelect(commands[selectedSlashCommandsIndex])
-						}
-						return
-					}
-				}
-				if (showContextMenu) {
-					if (event.key === "Escape") {
-						// event.preventDefault()
-						setSelectedType(null)
-						setSelectedMenuIndex(DEFAULT_CONTEXT_MENU_OPTION)
-						setSearchQuery("")
-						return
-					}
-
-					if (event.key === "ArrowUp" || event.key === "ArrowDown") {
-						event.preventDefault()
-						setSelectedMenuIndex((prevIndex) => {
-							const direction = event.key === "ArrowUp" ? -1 : 1
-							const options = getContextMenuOptions(searchQuery, selectedType, queryItems, fileSearchResults)
-							const optionsLength = options.length
-
-							if (optionsLength === 0) {
-								return prevIndex
-							}
-
-							// Find selectable options (non-URL types)
-							const selectableOptions = options.filter(
-								(option) =>
-									option.type !== ContextMenuOptionType.URL && option.type !== ContextMenuOptionType.NoResults,
-							)
-
-							if (selectableOptions.length === 0) {
-								return -1 // No selectable options
-							}
-
-							// Find the index of the next selectable option
-							const currentSelectableIndex = selectableOptions.indexOf(options[prevIndex])
-
-							const newSelectableIndex =
-								(currentSelectableIndex + direction + selectableOptions.length) % selectableOptions.length
-
-							// Find the index of the selected option in the original options array
-							return options.indexOf(selectableOptions[newSelectableIndex])
-						})
-						return
-					}
-					if ((event.key === "Enter" || event.key === "Tab") && selectedMenuIndex !== -1) {
-						event.preventDefault()
-						const selectedOption = getContextMenuOptions(searchQuery, selectedType, queryItems, fileSearchResults)[
-							selectedMenuIndex
-						]
-						if (
-							selectedOption &&
-							selectedOption.type !== ContextMenuOptionType.URL &&
-							selectedOption.type !== ContextMenuOptionType.NoResults
-						) {
-							// Use label if it contains workspace prefix, otherwise use value
-							const mentionValue = selectedOption.label?.includes(":") ? selectedOption.label : selectedOption.value
-							handleMentionSelect(selectedOption.type, mentionValue)
-						}
-						return
-					}
-				}
-
-				// Safari does not support InputEvent.isComposing (always false), so we need to fallback to keyCode === 229 for it
-				const isComposing = isSafari ? event.nativeEvent.keyCode === 229 : (event.nativeEvent?.isComposing ?? false)
-				if (event.key === "Enter" && !event.shiftKey && !isComposing) {
-					event.preventDefault()
-
-					if (!sendingDisabled) {
-						setIsTextAreaFocused(false)
-						onSend()
-					}
-				}
-
-				if (event.key === "Backspace" && !isComposing) {
-					const charBeforeCursor = inputValue[cursorPosition - 1]
-					const charAfterCursor = inputValue[cursorPosition + 1]
-
-					const charBeforeIsWhitespace =
-						charBeforeCursor === " " || charBeforeCursor === "\n" || charBeforeCursor === "\r\n"
-					const charAfterIsWhitespace =
-						charAfterCursor === " " || charAfterCursor === "\n" || charAfterCursor === "\r\n"
-
-					// Check if we're right after a space that follows a mention or slash command
-					if (
-						charBeforeIsWhitespace &&
-						inputValue.slice(0, cursorPosition - 1).match(new RegExp(mentionRegex.source + "$"))
-					) {
-						// File mention handling
-						const newCursorPosition = cursorPosition - 1
-						if (!charAfterIsWhitespace) {
-							event.preventDefault()
-							textAreaRef.current?.setSelectionRange(newCursorPosition, newCursorPosition)
-							setCursorPosition(newCursorPosition)
-						}
-						setCursorPosition(newCursorPosition)
-						setJustDeletedSpaceAfterMention(true)
-						setJustDeletedSpaceAfterSlashCommand(false)
-					} else if (charBeforeIsWhitespace && inputValue.slice(0, cursorPosition - 1).match(slashCommandDeleteRegex)) {
-						// New slash command handling
-						const newCursorPosition = cursorPosition - 1
-						if (!charAfterIsWhitespace) {
-							event.preventDefault()
-							textAreaRef.current?.setSelectionRange(newCursorPosition, newCursorPosition)
-							setCursorPosition(newCursorPosition)
-						}
-						setCursorPosition(newCursorPosition)
-						setJustDeletedSpaceAfterSlashCommand(true)
-						setJustDeletedSpaceAfterMention(false)
-					}
-					// Handle the second backspace press for mentions or slash commands
-					else if (justDeletedSpaceAfterMention) {
-						const { newText, newPosition } = removeMention(inputValue, cursorPosition)
-						if (newText !== inputValue) {
-							event.preventDefault()
-							setInputValue(newText)
-							setIntendedCursorPosition(newPosition)
-						}
-						setJustDeletedSpaceAfterMention(false)
-						setShowContextMenu(false)
-					} else if (justDeletedSpaceAfterSlashCommand) {
-						// New slash command deletion
-						const { newText, newPosition } = removeSlashCommand(inputValue, cursorPosition)
-						if (newText !== inputValue) {
-							event.preventDefault()
-							setInputValue(newText)
-							setIntendedCursorPosition(newPosition)
-						}
-						setJustDeletedSpaceAfterSlashCommand(false)
-						setShowSlashCommandsMenu(false)
-					}
-					// Default case - reset flags if none of the above apply
-					else {
-						setJustDeletedSpaceAfterMention(false)
-						setJustDeletedSpaceAfterSlashCommand(false)
-					}
-				}
-			},
-			[
-				onSend,
-				showContextMenu,
-				searchQuery,
-				selectedMenuIndex,
-				handleMentionSelect,
-				selectedType,
-				inputValue,
-				cursorPosition,
-				setInputValue,
-				justDeletedSpaceAfterMention,
-				queryItems,
-				fileSearchResults,
-				showSlashCommandsMenu,
-				selectedSlashCommandsIndex,
-				slashCommandsQuery,
-				handleSlashCommandsSelect,
-				sendingDisabled,
-			],
-		)
-
-		// Effect to set cursor position after state updates
-		useLayoutEffect(() => {
-			if (intendedCursorPosition !== null && textAreaRef.current) {
-				textAreaRef.current.setSelectionRange(intendedCursorPosition, intendedCursorPosition)
-				setIntendedCursorPosition(null) // Reset the state after applying
-			}
-		}, [inputValue, intendedCursorPosition])
-
-		useEffect(() => {
-			if (pendingInsertions.length === 0 || !textAreaRef.current) {
-				return
-			}
-
-			const path = pendingInsertions[0]
-			const currentTextArea = textAreaRef.current
-			const currentValue = currentTextArea.value
-			const currentCursorPos =
-				intendedCursorPosition ??
-				(currentTextArea.selectionStart >= 0 ? currentTextArea.selectionStart : currentValue.length)
-
-			const { newValue, mentionIndex } = insertMentionDirectly(currentValue, currentCursorPos, path)
-
-			setInputValue(newValue)
-
-			const newCursorPosition = mentionIndex + path.length + 2
-			setIntendedCursorPosition(newCursorPosition)
-
-			setPendingInsertions((prev) => prev.slice(1))
-		}, [pendingInsertions, setInputValue])
-
-		const searchTimeoutRef = useRef<NodeJS.Timeout | null>(null)
-
-		const currentSearchQueryRef = useRef<string>("")
-
-		const handleInputChange = useCallback(
-			(e: React.ChangeEvent<HTMLTextAreaElement>) => {
-				const newValue = e.target.value
-				const newCursorPosition = e.target.selectionStart
-				setInputValue(newValue)
-				setCursorPosition(newCursorPosition)
-				let showMenu = shouldShowContextMenu(newValue, newCursorPosition)
-				const showSlashCommandsMenu = shouldShowSlashCommandsMenu(newValue, newCursorPosition)
-
-				// we do not allow both menus to be shown at the same time
-				// the slash commands menu has precedence bc its a narrower component
-				if (showSlashCommandsMenu) {
-					showMenu = false
-				}
-
-				setShowSlashCommandsMenu(showSlashCommandsMenu)
-				setShowContextMenu(showMenu)
-
-				if (showSlashCommandsMenu) {
-					// Find the slash nearest to cursor (before cursor position)
-					const beforeCursor = newValue.slice(0, newCursorPosition)
-					const slashIndex = beforeCursor.lastIndexOf("/")
-					const query = newValue.slice(slashIndex + 1, newCursorPosition)
-					setSlashCommandsQuery(query)
-					setSelectedSlashCommandsIndex(0)
-				} else {
-					setSlashCommandsQuery("")
-					setSelectedSlashCommandsIndex(0)
-				}
-
-				if (showMenu) {
-					const lastAtIndex = newValue.lastIndexOf("@", newCursorPosition - 1)
-					const query = newValue.slice(lastAtIndex + 1, newCursorPosition)
-					setSearchQuery(query)
-					currentSearchQueryRef.current = query
-
-					if (query.length > 0) {
-						setSelectedMenuIndex(0)
-
-						// Clear any existing timeout
-						if (searchTimeoutRef.current) {
-							clearTimeout(searchTimeoutRef.current)
-						}
-
-						setSearchLoading(true)
-
-						const searchType =
-							selectedType === ContextMenuOptionType.File
-								? FileSearchType.FILE
-								: selectedType === ContextMenuOptionType.Folder
-									? FileSearchType.FOLDER
-									: undefined
-
-						// Parse workspace hint from query (e.g., "@frontend:/filename")
-						let workspaceHint: string | undefined
-						let searchQuery = query
-						const workspaceHintMatch = query.match(/^([\w-]+):\/(.*)$/)
-						if (workspaceHintMatch) {
-							workspaceHint = workspaceHintMatch[1]
-							searchQuery = workspaceHintMatch[2]
-						}
-
-						// Set a timeout to debounce the search requests
-						searchTimeoutRef.current = setTimeout(() => {
-							FileServiceClient.searchFiles(
-								FileSearchRequest.create({
-									query: searchQuery,
-									mentionsRequestId: query,
-									selectedType: searchType,
-									workspaceHint: workspaceHint,
-								}),
-							)
-								.then((results) => {
-									setFileSearchResults((results.results || []) as SearchResult[])
-									setSearchLoading(false)
-								})
-								.catch((error) => {
-									console.error("Error searching files:", error)
-									setFileSearchResults([])
-									setSearchLoading(false)
-								})
-						}, 200) // 200ms debounce
-					} else {
-						setSelectedMenuIndex(DEFAULT_CONTEXT_MENU_OPTION)
-					}
-				} else {
-					setSearchQuery("")
-					setSelectedMenuIndex(-1)
-					setFileSearchResults([])
-				}
-			},
-			[setInputValue, setFileSearchResults, selectedType],
-		)
-
-		useEffect(() => {
-			if (!showContextMenu) {
-				setSelectedType(null)
-			}
-		}, [showContextMenu])
-
-		const handleBlur = useCallback(() => {
-			// Only hide the context menu if the user didn't click on it
-			if (!isMouseDownOnMenu) {
-				setShowContextMenu(false)
-				setShowSlashCommandsMenu(false)
-			}
-			setIsTextAreaFocused(false)
-			onFocusChange?.(false) // Call prop on blur
-		}, [isMouseDownOnMenu, onFocusChange])
-
-		const showDimensionErrorMessage = useCallback(() => {
-			setShowDimensionError(true)
-			if (dimensionErrorTimerRef.current) {
-				clearTimeout(dimensionErrorTimerRef.current)
-			}
-			dimensionErrorTimerRef.current = setTimeout(() => {
-				setShowDimensionError(false)
-				dimensionErrorTimerRef.current = null
-			}, 3000)
-		}, [])
-
-		const handlePaste = useCallback(
-			async (e: React.ClipboardEvent) => {
-				const items = e.clipboardData.items
-
-				const pastedText = e.clipboardData.getData("text")
-				// Check if the pasted content is a URL, add space after so user can easily delete if they don't want it
-				const urlRegex = /^\S+:\/\/\S+$/
-				if (urlRegex.test(pastedText.trim())) {
-					e.preventDefault()
-					const trimmedUrl = pastedText.trim()
-					const newValue = inputValue.slice(0, cursorPosition) + trimmedUrl + " " + inputValue.slice(cursorPosition)
-					setInputValue(newValue)
-					const newCursorPosition = cursorPosition + trimmedUrl.length + 1
-					setCursorPosition(newCursorPosition)
-					setIntendedCursorPosition(newCursorPosition)
-					setShowContextMenu(false)
-
-					// Scroll to new cursor position
-					// https://stackoverflow.com/questions/29899364/how-do-you-scroll-to-the-position-of-the-cursor-in-a-textarea/40951875#40951875
-					setTimeout(() => {
-						if (textAreaRef.current) {
-							textAreaRef.current.blur()
-							textAreaRef.current.focus()
-						}
-					}, 0)
-					// NOTE: callbacks dont utilize return function to cleanup, but it's fine since this timeout immediately executes and will be cleaned up by the browser (no chance component unmounts before it executes)
-
-					return
-				}
-
-				const acceptedTypes = ["png", "jpeg", "webp"] // supported by anthropic and openrouter (jpg is just a file extension but the image will be recognized as jpeg)
-				const imageItems = Array.from(items).filter((item) => {
-					const [type, subtype] = item.type.split("/")
-					return type === "image" && acceptedTypes.includes(subtype)
-				})
-				if (!shouldDisableFilesAndImages && imageItems.length > 0) {
-					e.preventDefault()
-					const imagePromises = imageItems.map((item) => {
-						return new Promise<string | null>((resolve) => {
-							const blob = item.getAsFile()
-							if (!blob) {
-								resolve(null)
-								return
-							}
-							const reader = new FileReader()
-							reader.onloadend = async () => {
-								if (reader.error) {
-									console.error("Error reading file:", reader.error)
-									resolve(null)
-								} else {
-									const result = reader.result
-									if (typeof result === "string") {
-										try {
-											await getImageDimensions(result)
-											resolve(result)
-										} catch (error) {
-											console.warn((error as Error).message)
-											showDimensionErrorMessage()
-											resolve(null)
-										}
-									} else {
-										resolve(null)
-									}
-								}
-							}
-							reader.readAsDataURL(blob)
-						})
-					})
-					const imageDataArray = await Promise.all(imagePromises)
-					const dataUrls = imageDataArray.filter((dataUrl): dataUrl is string => dataUrl !== null)
-					//.map((dataUrl) => dataUrl.split(",")[1]) // strip the mime type prefix, sharp doesn't need it
-					if (dataUrls.length > 0) {
-						const filesAndImagesLength = selectedImages.length + selectedFiles.length
-						const availableSlots = MAX_IMAGES_AND_FILES_PER_MESSAGE - filesAndImagesLength
-
-						if (availableSlots > 0) {
-							const imagesToAdd = Math.min(dataUrls.length, availableSlots)
-							setSelectedImages((prevImages) => [...prevImages, ...dataUrls.slice(0, imagesToAdd)])
-						}
-					} else {
-						console.warn("No valid images were processed")
-					}
-				}
-			},
-			[
-				shouldDisableFilesAndImages,
-				setSelectedImages,
-				selectedImages,
-				selectedFiles,
-				cursorPosition,
-				setInputValue,
-				inputValue,
-				showDimensionErrorMessage,
-			],
-		)
-
-		const handleThumbnailsHeightChange = useCallback((height: number) => {
-			setThumbnailsHeight(height)
-		}, [])
-
-		useEffect(() => {
-			if (selectedImages.length === 0 && selectedFiles.length === 0) {
-				setThumbnailsHeight(0)
-			}
-		}, [selectedImages, selectedFiles])
-
-		const handleMenuMouseDown = useCallback(() => {
-			setIsMouseDownOnMenu(true)
-		}, [])
-
-		const updateHighlights = useCallback(() => {
-			if (!textAreaRef.current || !highlightLayerRef.current) {
-				return
-			}
-
-			let processedText = textAreaRef.current.value
-
-			processedText = processedText
-				.replace(/\n$/, "\n\n")
-				.replace(/[<>&]/g, (c) => ({ "<": "&lt;", ">": "&gt;", "&": "&amp;" })[c] || c)
-				// highlight @mentions
-				.replace(mentionRegexGlobal, '<mark class="mention-context-textarea-highlight">$&</mark>')
-
-			// Highlight only the FIRST valid /slash-command in the text
-			// Only one slash command is processed per message, so we only highlight the first one
-			slashCommandRegexGlobal.lastIndex = 0
-			let hasHighlightedSlashCommand = false
-			processedText = processedText.replace(slashCommandRegexGlobal, (match, prefix, command) => {
-				// Only highlight the first valid slash command
-				if (hasHighlightedSlashCommand) {
-					return match
-				}
-
-				// Extract just the command name (without the slash)
-				const commandName = command.substring(1)
-				const isValidCommand = validateSlashCommand(
-					commandName,
-					localWorkflowToggles,
-					globalWorkflowToggles,
-					remoteWorkflowToggles,
-					remoteConfigSettings?.remoteGlobalWorkflows,
-				)
-
-				if (isValidCommand) {
-					hasHighlightedSlashCommand = true
-					// Keep the prefix (whitespace or empty) and wrap the command in highlight
-					return `${prefix}<mark class="mention-context-textarea-highlight">${command}</mark>`
-				}
-				return match
-			})
-
-			highlightLayerRef.current.innerHTML = processedText
-			highlightLayerRef.current.scrollTop = textAreaRef.current.scrollTop
-			highlightLayerRef.current.scrollLeft = textAreaRef.current.scrollLeft
-		}, [localWorkflowToggles, globalWorkflowToggles, remoteWorkflowToggles, remoteConfigSettings])
-
-		useLayoutEffect(() => {
-			updateHighlights()
-		}, [inputValue, updateHighlights])
-
-		const updateCursorPosition = useCallback(() => {
-			if (textAreaRef.current) {
-				setCursorPosition(textAreaRef.current.selectionStart)
-			}
-		}, [])
-
-		const handleKeyUp = useCallback(
-			(e: React.KeyboardEvent<HTMLTextAreaElement>) => {
-				if (["ArrowLeft", "ArrowRight", "ArrowUp", "ArrowDown", "Home", "End"].includes(e.key)) {
-					updateCursorPosition()
-				}
-			},
-			[updateCursorPosition],
-		)
-
-		// Separate the API config submission logic
-		const submitApiConfig = useCallback(async () => {
-			const apiValidationResult = validateApiConfiguration(mode, apiConfiguration)
-			const modelIdValidationResult = validateModelId(mode, apiConfiguration, openRouterModels)
-
-			if (!apiValidationResult && !modelIdValidationResult && apiConfiguration) {
-				try {
-					await ModelsServiceClient.updateApiConfigurationProto(
-						UpdateApiConfigurationRequest.create({
-							apiConfiguration: convertApiConfigurationToProto(apiConfiguration),
-						}),
-					)
-				} catch (error) {
-					console.error("Failed to update API configuration:", error)
-				}
-			} else {
-				StateServiceClient.getLatestState(EmptyRequest.create())
-					.then(() => {
-						console.log("State refreshed")
-					})
-					.catch((error) => {
-						console.error("Error refreshing state:", error)
-					})
-			}
-		}, [apiConfiguration, openRouterModels])
-
-		const onModeToggle = useCallback(() => {
-			// if (textAreaDisabled) return
-			let changeModeDelay = 0
-			if (showModelSelector) {
-				// user has model selector open, so we should save it before switching modes
-				submitApiConfig()
-				changeModeDelay = 250 // necessary to let the api config update (we send message and wait for it to be saved) FIXME: this is a hack and we ideally should check for api config changes, then wait for it to be saved, before switching modes
-			}
-			setTimeout(async () => {
-				const convertedProtoMode = mode === "plan" ? PlanActMode.ACT : PlanActMode.PLAN
-				const response = await StateServiceClient.togglePlanActModeProto(
-					TogglePlanActModeRequest.create({
-						mode: convertedProtoMode,
-						chatContent: {
-							message: inputValue.trim() ? inputValue : undefined,
-							images: selectedImages,
-							files: selectedFiles,
-						},
-					}),
-				)
-				// Focus the textarea after mode toggle with slight delay
-				setTimeout(() => {
-					if (response.value) {
-						setInputValue("")
-					}
-					textAreaRef.current?.focus()
-				}, 100)
-			}, changeModeDelay)
-		}, [mode, showModelSelector, submitApiConfig, inputValue, selectedImages, selectedFiles])
-
-<<<<<<< HEAD
-		let planActShortcut = "Meta+Shift+a"
-		const platformLower = platform?.toLowerCase?.() || ""
-		if (platformLower.includes("win")) {
-			planActShortcut = "Control+Shift+a"
-		} else if (platformLower.includes("linux")) {
-			planActShortcut = "Alt+Shift+a"
-		}
-		useShortcut(planActShortcut, onModeToggle, { disableTextInputs: false }) // important that we don't disable the text input here
-=======
-		useShortcut(usePlatform().togglePlanActKeys, onModeToggle, { disableTextInputs: false }) // important that we don't disable the text input here
->>>>>>> 5389be99
-
-		const handleContextButtonClick = useCallback(() => {
-			// Focus the textarea first
-			textAreaRef.current?.focus()
-
-			// If input is empty, just insert @
-			if (!inputValue.trim()) {
-				const event = {
-					target: {
-						value: "@",
-						selectionStart: 1,
-					},
-				} as React.ChangeEvent<HTMLTextAreaElement>
-				handleInputChange(event)
-				updateHighlights()
-				return
-			}
-
-			// If input ends with space or is empty, just append @
-			if (inputValue.endsWith(" ")) {
-				const event = {
-					target: {
-						value: inputValue + "@",
-						selectionStart: inputValue.length + 1,
-					},
-				} as React.ChangeEvent<HTMLTextAreaElement>
-				handleInputChange(event)
-				updateHighlights()
-				return
-			}
-
-			// Otherwise add space then @
-			const event = {
-				target: {
-					value: inputValue + " @",
-					selectionStart: inputValue.length + 2,
-				},
-			} as React.ChangeEvent<HTMLTextAreaElement>
-			handleInputChange(event)
-			updateHighlights()
-		}, [inputValue, handleInputChange, updateHighlights])
-
-		// Use an effect to detect menu close
-		useEffect(() => {
-			if (prevShowModelSelector.current && !showModelSelector) {
-				// Menu was just closed
-				submitApiConfig()
-			}
-			prevShowModelSelector.current = showModelSelector
-		}, [showModelSelector, submitApiConfig])
-
-		// Remove the handleApiConfigSubmit callback
-		// Update click handler to just toggle the menu
-		const handleModelButtonClick = () => {
-			setShowModelSelector(!showModelSelector)
-		}
-
-		// Update click away handler to just close menu
-		useClickAway(modelSelectorRef, () => {
-			setShowModelSelector(false)
-		})
-
-		// Get model display name
-		const modelDisplayName = useMemo(() => {
-			const { selectedProvider, selectedModelId } = normalizeApiConfiguration(apiConfiguration, mode)
-			const { vsCodeLmModelSelector, togetherModelId, lmStudioModelId, ollamaModelId, liteLlmModelId, requestyModelId } =
-				getModeSpecificFields(apiConfiguration, mode)
-			const unknownModel = "unknown"
-			if (!apiConfiguration) {
-				return unknownModel
-			}
-			switch (selectedProvider) {
-				case "cline":
-					return `${selectedProvider}:${selectedModelId}`
-				case "openai":
-					return `openai-compat:${selectedModelId}`
-				case "vscode-lm":
-					return `vscode-lm:${vsCodeLmModelSelector ? `${vsCodeLmModelSelector.vendor ?? ""}/${vsCodeLmModelSelector.family ?? ""}` : unknownModel}`
-				case "together":
-					return `${selectedProvider}:${togetherModelId}`
-				case "lmstudio":
-					return `${selectedProvider}:${lmStudioModelId}`
-				case "ollama":
-					return `${selectedProvider}:${ollamaModelId}`
-				case "litellm":
-					return `${selectedProvider}:${liteLlmModelId}`
-				case "requesty":
-					return `${selectedProvider}:${requestyModelId}`
-				case "anthropic":
-				case "openrouter":
-				default:
-					return `${selectedProvider}:${selectedModelId}`
-			}
-		}, [apiConfiguration, mode])
-
-		// Calculate arrow position and menu position based on button location
-		useEffect(() => {
-			if (showModelSelector && buttonRef.current) {
-				const buttonRect = buttonRef.current.getBoundingClientRect()
-				const buttonCenter = buttonRect.left + buttonRect.width / 2
-
-				// Calculate distance from right edge of viewport using viewport coordinates
-				const rightPosition = document.documentElement.clientWidth - buttonCenter - 5
-
-				setArrowPosition(rightPosition)
-				setMenuPosition(buttonRect.top + 1) // Added +1 to move menu down by 1px
-			}
-		}, [showModelSelector, viewportWidth, viewportHeight])
-
-		useEffect(() => {
-			if (!showModelSelector) {
-				// Attempt to save if possible
-				// NOTE: we cannot call this here since it will create an infinite loop between this effect and the callback since getLatestState will update state. Instead we should submitapiconfig when the menu is explicitly closed, rather than as an effect of showModelSelector changing.
-				// handleApiConfigSubmit()
-
-				// Reset any active styling by blurring the button
-				const button = buttonRef.current?.querySelector("a")
-				if (button) {
-					button.blur()
-				}
-			}
-		}, [showModelSelector])
-
-		// Function to show error message for unsupported files for drag and drop
-		const showUnsupportedFileErrorMessage = () => {
-			// Show error message for unsupported files
-			setShowUnsupportedFileError(true)
-
-			// Clear any existing timer
-			if (unsupportedFileTimerRef.current) {
-				clearTimeout(unsupportedFileTimerRef.current)
-			}
-
-			// Set timer to hide error after 3 seconds
-			unsupportedFileTimerRef.current = setTimeout(() => {
-				setShowUnsupportedFileError(false)
-				unsupportedFileTimerRef.current = null
-			}, 3000)
-		}
-
-		const handleDragEnter = (e: React.DragEvent) => {
-			e.preventDefault()
-			setIsDraggingOver(true)
-
-			// Check if files are being dragged
-			if (e.dataTransfer.types.includes("Files")) {
-				// Check if any of the files are not images
-				const items = Array.from(e.dataTransfer.items)
-				const hasNonImageFile = items.some((item) => {
-					if (item.kind === "file") {
-						const type = item.type.split("/")[0]
-						return type !== "image"
-					}
-					return false
-				})
-
-				if (hasNonImageFile) {
-					showUnsupportedFileErrorMessage()
-				}
-			}
-		}
-		/**
-		 * Handles the drag over event to allow dropping.
-		 * Prevents the default behavior to enable drop.
-		 *
-		 * @param {React.DragEvent} e - The drag event.
-		 */
-		const onDragOver = (e: React.DragEvent) => {
-			e.preventDefault()
-			// Ensure state remains true if dragging continues over the element
-			if (!isDraggingOver) {
-				setIsDraggingOver(true)
-			}
-		}
-
-		const handleDragLeave = (e: React.DragEvent) => {
-			e.preventDefault()
-			// Check if the related target is still within the drop zone; prevents flickering
-			const dropZone = e.currentTarget as HTMLElement
-			if (!dropZone.contains(e.relatedTarget as Node)) {
-				setIsDraggingOver(false)
-				// Don't clear the error message here, let it time out naturally
-			}
-		}
-
-		// Effect to detect when drag operation ends outside the component
-		useEffect(() => {
-			const handleGlobalDragEnd = () => {
-				// This will be triggered when the drag operation ends anywhere
-				setIsDraggingOver(false)
-				// Don't clear error message, let it time out naturally
-			}
-
-			document.addEventListener("dragend", handleGlobalDragEnd)
-
-			return () => {
-				document.removeEventListener("dragend", handleGlobalDragEnd)
-			}
-		}, [])
-
-		/**
-		 * Handles the drop event for files and text.
-		 * Processes dropped images and text, updating the state accordingly.
-		 *
-		 * @param {React.DragEvent} e - The drop event.
-		 */
-		const onDrop = async (e: React.DragEvent) => {
-			e.preventDefault()
-			setIsDraggingOver(false) // Reset state on drop
-
-			// Clear any error message when something is actually dropped
-			setShowUnsupportedFileError(false)
-			if (unsupportedFileTimerRef.current) {
-				clearTimeout(unsupportedFileTimerRef.current)
-				unsupportedFileTimerRef.current = null
-			}
-
-			// --- 1. VSCode Explorer Drop Handling ---
-			let uris: string[] = []
-			const resourceUrlsData = e.dataTransfer.getData("resourceurls")
-			const vscodeUriListData = e.dataTransfer.getData("application/vnd.code.uri-list")
-
-			// 1a. Try 'resourceurls' first (used for multi-select)
-			if (resourceUrlsData) {
-				try {
-					uris = JSON.parse(resourceUrlsData)
-					uris = uris.map((uri) => decodeURIComponent(uri))
-				} catch (error) {
-					console.error("Failed to parse resourceurls JSON:", error)
-					uris = [] // Reset if parsing failed
-				}
-			}
-
-			// 1b. Fallback to 'application/vnd.code.uri-list' (newline separated)
-			if (uris.length === 0 && vscodeUriListData) {
-				uris = vscodeUriListData.split("\n").map((uri) => uri.trim())
-			}
-
-			// 1c. Filter for valid schemes (file or vscode-file) and non-empty strings
-			const validUris = uris.filter((uri) => uri && (uri.startsWith("vscode-file:") || uri.startsWith("file:")))
-
-			if (validUris.length > 0) {
-				setPendingInsertions([])
-				let initialCursorPos = inputValue.length
-				if (textAreaRef.current) {
-					initialCursorPos = textAreaRef.current.selectionStart
-				}
-				setIntendedCursorPosition(initialCursorPos)
-
-				FileServiceClient.getRelativePaths(RelativePathsRequest.create({ uris: validUris }))
-					.then((response) => {
-						if (response.paths.length > 0) {
-							setPendingInsertions((prev) => [...prev, ...response.paths])
-						}
-					})
-					.catch((error) => {
-						console.error("Error getting relative paths:", error)
-					})
-				return
-			}
-
-			const text = e.dataTransfer.getData("text")
-			if (text) {
-				handleTextDrop(text)
-				return
-			}
-
-			// --- 3. Image Drop Handling ---
-			// Only proceed if it wasn't a VSCode resource or plain text drop
-			const files = Array.from(e.dataTransfer.files)
-			const acceptedTypes = ["png", "jpeg", "webp"]
-			const imageFiles = files.filter((file) => {
-				const [type, subtype] = file.type.split("/")
-				return type === "image" && acceptedTypes.includes(subtype)
-			})
-
-			if (shouldDisableFilesAndImages || imageFiles.length === 0) {
-				return
-			}
-
-			const imageDataArray = await readImageFiles(imageFiles)
-			const dataUrls = imageDataArray.filter((dataUrl): dataUrl is string => dataUrl !== null)
-
-			if (dataUrls.length > 0) {
-				const filesAndImagesLength = selectedImages.length + selectedFiles.length
-				const availableSlots = MAX_IMAGES_AND_FILES_PER_MESSAGE - filesAndImagesLength
-
-				if (availableSlots > 0) {
-					const imagesToAdd = Math.min(dataUrls.length, availableSlots)
-					setSelectedImages((prevImages) => [...prevImages, ...dataUrls.slice(0, imagesToAdd)])
-				}
-			} else {
-				console.warn("No valid images were processed")
-			}
-		}
-
-		/**
-		 * Handles the drop event for text.
-		 * Inserts the dropped text at the current cursor position.
-		 *
-		 * @param {string} text - The dropped text.
-		 */
-		const handleTextDrop = (text: string) => {
-			const newValue = inputValue.slice(0, cursorPosition) + text + inputValue.slice(cursorPosition)
-			setInputValue(newValue)
-			const newCursorPosition = cursorPosition + text.length
-			setCursorPosition(newCursorPosition)
-			setIntendedCursorPosition(newCursorPosition)
-		}
-
-		/**
-		 * Reads image files and returns their data URLs.
-		 * Uses FileReader to read the files as data URLs.
-		 *
-		 * @param {File[]} imageFiles - The image files to read.
-		 * @returns {Promise<(string | null)[]>} - A promise that resolves to an array of data URLs or null values.
-		 */
-		const readImageFiles = (imageFiles: File[]): Promise<(string | null)[]> => {
-			return Promise.all(
-				imageFiles.map(
-					(file) =>
-						new Promise<string | null>((resolve) => {
-							const reader = new FileReader()
-							reader.onloadend = async () => {
-								// Make async
-								if (reader.error) {
-									console.error("Error reading file:", reader.error)
-									resolve(null)
-								} else {
-									const result = reader.result
-									if (typeof result === "string") {
-										try {
-											await getImageDimensions(result) // Check dimensions
-											resolve(result)
-										} catch (error) {
-											console.warn((error as Error).message)
-											showDimensionErrorMessage() // Show error to user
-											resolve(null) // Don't add this image
-										}
-									} else {
-										resolve(null)
-									}
-								}
-							}
-							reader.readAsDataURL(file)
-						}),
-				),
-			)
-		}
-		// Replace Meta with the platform specific key and uppercase the command letter.
-		const togglePlanActKeys = usePlatform()
-			.togglePlanActKeys.replace("Meta", metaKeyChar)
-			.replace(/.$/, (match) => match.toUpperCase())
-
-		return (
-			<div>
-				<div
-					className="relative flex transition-colors ease-in-out duration-100 px-3.5 py-2.5"
-					onDragEnter={handleDragEnter}
-					onDragLeave={handleDragLeave}
-					onDragOver={onDragOver}
-					onDrop={onDrop}>
-					{isVoiceRecording && (
-						<div
-							className={cn(
-								"absolute pointer-events-none z-10 overflow-hidden rounded-xs transition-all ease-in-out duration-300 left-3.5 right-3.5 top-2.5 bottom-2.5",
-							)}>
-							<PulsingBorder
-								bloom={1}
-								className="w-full h-full"
-								colorBack={"rgba(0,0,0,0)"}
-								colors={[
-									"#9d57fa", // purple
-									"#57c7fa", // cyan
-									"#fa57a8", // pink
-									"#9d57fa", // purple again for smooth loop
-								]}
-								intensity={0.4}
-								pulse={0.3}
-								roundness={0} // Match textarea border radius
-								scale={1.0}
-								smoke={0.25}
-								smokeSize={0.8}
-								softness={0.8}
-								speed={1.5}
-								spotSize={0.5}
-								spots={4}
-								thickness={0.1}
-							/>
-						</div>
-					)}
-
-					{showDimensionError && (
-						<div className="absolute inset-2.5 bg-[rgba(var(--vscode-errorForeground-rgb),0.1)] border-2 border-error rounded-xs flex items-center justify-center z-10 pointer-events-none">
-							<span className="text-error font-bold text-xs text-center">Image dimensions exceed 7500px</span>
-						</div>
-					)}
-					{showUnsupportedFileError && (
-						<div className="absolute inset-2.5 bg-[rgba(var(--vscode-errorForeground-rgb),0.1)] border-2 border-error rounded-xs flex items-center justify-center z-10 pointer-events-none">
-							<span className="text-error font-bold text-xs">Files other than images are currently disabled</span>
-						</div>
-					)}
-					{showSlashCommandsMenu && (
-						<div ref={slashCommandsMenuContainerRef}>
-							<SlashCommandMenu
-								globalWorkflowToggles={globalWorkflowToggles}
-								localWorkflowToggles={localWorkflowToggles}
-								onMouseDown={handleMenuMouseDown}
-								onSelect={handleSlashCommandsSelect}
-								query={slashCommandsQuery}
-								remoteWorkflows={remoteConfigSettings?.remoteGlobalWorkflows}
-								remoteWorkflowToggles={remoteWorkflowToggles}
-								selectedIndex={selectedSlashCommandsIndex}
-								setSelectedIndex={setSelectedSlashCommandsIndex}
-							/>
-						</div>
-					)}
-
-					{showContextMenu && (
-						<div ref={contextMenuContainerRef}>
-							<ContextMenu
-								dynamicSearchResults={fileSearchResults}
-								isLoading={searchLoading}
-								onMouseDown={handleMenuMouseDown}
-								onSelect={handleMentionSelect}
-								queryItems={queryItems}
-								searchQuery={searchQuery}
-								selectedIndex={selectedMenuIndex}
-								selectedType={selectedType}
-								setSelectedIndex={setSelectedMenuIndex}
-							/>
-						</div>
-					)}
-					<div
-						className={cn(
-							"absolute bottom-2.5 top-2.5 whitespace-pre-wrap break-words rounded-xs overflow-hidden bg-input-background",
-							isTextAreaFocused || isVoiceRecording
-								? "left-3.5 right-3.5"
-								: "left-3.5 right-3.5 border border-input-border",
-						)}
-						ref={highlightLayerRef}
-						style={{
-							position: "absolute",
-							pointerEvents: "none",
-							whiteSpace: "pre-wrap",
-							wordWrap: "break-word",
-							color: "transparent",
-							overflow: "hidden",
-							fontFamily: "var(--vscode-font-family)",
-							fontSize: "var(--vscode-editor-font-size)",
-							lineHeight: "var(--vscode-editor-line-height)",
-							borderRadius: 2,
-							borderLeft: isTextAreaFocused || isVoiceRecording ? 0 : undefined,
-							borderRight: isTextAreaFocused || isVoiceRecording ? 0 : undefined,
-							borderTop: isTextAreaFocused || isVoiceRecording ? 0 : undefined,
-							borderBottom: isTextAreaFocused || isVoiceRecording ? 0 : undefined,
-							padding: `9px ${dictationSettings?.dictationEnabled ? "48" : "28"}px ${9 + thumbnailsHeight}px 9px`,
-						}}
-					/>
-					<DynamicTextArea
-						autoFocus={true}
-						data-testid="chat-input"
-						maxRows={10}
-						minRows={3}
-						onBlur={handleBlur}
-						onChange={(e) => {
-							handleInputChange(e)
-							updateHighlights()
-						}}
-						onFocus={() => {
-							setIsTextAreaFocused(true)
-							onFocusChange?.(true) // Call prop on focus
-						}}
-						onHeightChange={(height) => {
-							if (textAreaBaseHeight === undefined || height < textAreaBaseHeight) {
-								setTextAreaBaseHeight(height)
-							}
-							onHeightChange?.(height)
-						}}
-						onKeyDown={handleKeyDown}
-						onKeyUp={handleKeyUp}
-						onMouseUp={updateCursorPosition}
-						onPaste={handlePaste}
-						onScroll={() => updateHighlights()}
-						onSelect={updateCursorPosition}
-						placeholder={showUnsupportedFileError || showDimensionError ? "" : placeholderText}
-						ref={(el) => {
-							if (typeof ref === "function") {
-								ref(el)
-							} else if (ref) {
-								ref.current = el
-							}
-							textAreaRef.current = el
-						}}
-						style={{
-							width: "100%",
-							boxSizing: "border-box",
-							backgroundColor: "transparent",
-							color: "var(--vscode-input-foreground)",
-							//border: "1px solid var(--vscode-input-border)",
-							borderRadius: 2,
-							fontFamily: "var(--vscode-font-family)",
-							fontSize: "var(--vscode-editor-font-size)",
-							lineHeight: "var(--vscode-editor-line-height)",
-							resize: "none",
-							overflowX: "hidden",
-							overflowY: "scroll",
-							scrollbarWidth: "none",
-							// Since we have maxRows, when text is long enough it starts to overflow the bottom padding, appearing behind the thumbnails. To fix this, we use a transparent border to push the text up instead. (https://stackoverflow.com/questions/42631947/maintaining-a-padding-inside-of-text-area/52538410#52538410)
-							// borderTop: "9px solid transparent",
-							borderLeft: 0,
-							borderRight: 0,
-							borderTop: 0,
-							borderBottom: `${thumbnailsHeight}px solid transparent`,
-							borderColor: "transparent",
-							// borderRight: "54px solid transparent",
-							// borderLeft: "9px solid transparent", // NOTE: react-textarea-autosize doesn't calculate correct height when using borderLeft/borderRight so we need to use horizontal padding instead
-							// Instead of using boxShadow, we use a div with a border to better replicate the behavior when the textarea is focused
-							// boxShadow: "0px 0px 0px 1px var(--vscode-input-border)",
-							padding: `9px ${dictationSettings?.dictationEnabled ? "48" : "28"}px 9px 9px`,
-							cursor: "text",
-							flex: 1,
-							zIndex: 1,
-							outline:
-								isDraggingOver && !showUnsupportedFileError // Only show drag outline if not showing error
-									? "2px dashed var(--vscode-focusBorder)"
-									: isTextAreaFocused
-										? `1px solid ${mode === "plan" ? PLAN_MODE_COLOR : "var(--vscode-focusBorder)"}`
-										: "none",
-							outlineOffset: isDraggingOver && !showUnsupportedFileError ? "1px" : "0px", // Add offset for drag-over outline
-						}}
-						value={inputValue}
-					/>
-					{!inputValue && selectedImages.length === 0 && selectedFiles.length === 0 && (
-						<div className="text-xs absolute bottom-5 left-6.5 right-16 text-(--vscode-input-placeholderForeground)/50 whitespace-nowrap overflow-hidden text-ellipsis pointer-events-none z-1">
-							Type @ for context, / for slash commands & workflows, hold shift to drag in files/images
-						</div>
-					)}
-					{(selectedImages.length > 0 || selectedFiles.length > 0) && (
-						<Thumbnails
-							files={selectedFiles}
-							images={selectedImages}
-							onHeightChange={handleThumbnailsHeightChange}
-							setFiles={setSelectedFiles}
-							setImages={setSelectedImages}
-							style={{
-								position: "absolute",
-								paddingTop: 4,
-								bottom: 14,
-								left: 22,
-								right: 47, // (54 + 9) + 4 extra padding
-								zIndex: 2,
-							}}
-						/>
-					)}
-					<div
-						className="absolute flex items-end bottom-4.5 right-5 z-10 h-8 text-xs"
-						style={{ height: textAreaBaseHeight }}>
-						<div className="flex flex-row items-center">
-							{dictationSettings?.dictationEnabled === true && dictationSettings?.featureEnabled && (
-								<VoiceRecorder
-									disabled={sendingDisabled}
-									isAuthenticated={!!clineUser?.uid}
-									language={dictationSettings?.dictationLanguage || "en"}
-									onProcessingStateChange={(isProcessing, message) => {
-										if (isProcessing && message) {
-											// Show processing message in input
-											setInputValue(`${inputValue} [${message}]`.trim())
-										}
-										// When processing is done, the onTranscription callback will handle the final text
-									}}
-									onRecordingStateChange={setIsVoiceRecording}
-									onTranscription={(text) => {
-										// Remove any processing text first
-										const processingPattern = /\s*\[Transcribing\.\.\.\]$/
-										const cleanedValue = inputValue.replace(processingPattern, "")
-
-										if (!text) {
-											setInputValue(cleanedValue)
-											return
-										}
-
-										// Append the transcribed text to the cleaned input
-										const newValue = cleanedValue + (cleanedValue ? " " : "") + text
-										setInputValue(newValue)
-										// Focus the textarea and move cursor to end
-										setTimeout(() => {
-											if (textAreaRef.current) {
-												textAreaRef.current.focus()
-												const length = newValue.length
-												textAreaRef.current.setSelectionRange(length, length)
-											}
-										}, 0)
-									}}
-								/>
-							)}
-							{!isVoiceRecording && (
-								<div
-									className={cn(
-										"input-icon-button",
-										{ disabled: sendingDisabled },
-										"codicon codicon-send text-sm",
-									)}
-									data-testid="send-button"
-									onClick={() => {
-										if (!sendingDisabled) {
-											setIsTextAreaFocused(false)
-											onSend()
-										}
-									}}
-								/>
-							)}
-						</div>
-					</div>
-				</div>
-				<div className="flex justify-between items-center -mt-[2px] px-3 pb-2">
-					{/* Always render both components, but control visibility with CSS */}
-					<div className="relative flex-1 min-w-0 h-5">
-						{/* ButtonGroup - always in DOM but visibility controlled */}
-						<ButtonGroup className="absolute top-0 left-0 right-0 ease-in-out w-full h-5 z-10 flex items-center">
-							<Tooltip>
-								<TooltipContent>Add Context</TooltipContent>
-								<TooltipTrigger>
-									<VSCodeButton
-										appearance="icon"
-										aria-label="Add Context"
-										className="p-0 m-0 flex items-center"
-										data-testid="context-button"
-										onClick={handleContextButtonClick}>
-										<ButtonContainer>
-											<AtSignIcon size={12} />
-										</ButtonContainer>
-									</VSCodeButton>
-								</TooltipTrigger>
-							</Tooltip>
-
-							<Tooltip>
-								<TooltipContent>Add Files & Images</TooltipContent>
-								<TooltipTrigger>
-									<VSCodeButton
-										appearance="icon"
-										aria-label="Add Files & Images"
-										className="p-0 m-0 flex items-center"
-										data-testid="files-button"
-										disabled={shouldDisableFilesAndImages}
-										onClick={() => {
-											if (!shouldDisableFilesAndImages) {
-												onSelectFilesAndImages()
-											}
-										}}>
-										<ButtonContainer>
-											<PlusIcon size={13} />
-										</ButtonContainer>
-									</VSCodeButton>
-								</TooltipTrigger>
-							</Tooltip>
-
-							<ServersToggleModal />
-
-							<ClineRulesToggleModal />
-
-							<ModelContainer ref={modelSelectorRef}>
-								<ModelButtonWrapper ref={buttonRef}>
-									<ModelDisplayButton
-										disabled={false}
-										isActive={showModelSelector}
-										onClick={handleModelButtonClick}
-										role="button"
-										tabIndex={0}
-										title="Select Model / API Provider">
-										<ModelButtonContent className="text-xs">{modelDisplayName}</ModelButtonContent>
-									</ModelDisplayButton>
-								</ModelButtonWrapper>
-								{showModelSelector && (
-									<ModelSelectorTooltip
-										arrowPosition={arrowPosition}
-										menuPosition={menuPosition}
-										style={{
-											bottom: `calc(100vh - ${menuPosition}px + 6px)`,
-										}}>
-										<ApiOptions
-											apiErrorMessage={undefined}
-											currentMode={mode}
-											isPopup={true}
-											modelIdErrorMessage={undefined}
-											showModelOptions={true}
-										/>
-									</ModelSelectorTooltip>
-								)}
-							</ModelContainer>
-						</ButtonGroup>
-					</div>
-					{/* Tooltip for Plan/Act toggle remains outside the conditional rendering */}
-					<Tooltip>
-						<TooltipContent
-							className="text-xs px-2 flex flex-col gap-1"
-							hidden={shownTooltipMode === null}
-							side="top">
-							{`In ${shownTooltipMode === "act" ? "Act" : "Plan"}  mode, Cline will ${shownTooltipMode === "act" ? "complete the task immediately" : "gather information to architect a plan"}`}
-							<p className="text-description/80 text-xs mb-0">
-								Toggle w/ <kbd className="text-muted-foreground mx-1">{togglePlanActKeys}</kbd>
-							</p>
-						</TooltipContent>
-						<TooltipTrigger>
-							<SwitchContainer data-testid="mode-switch" disabled={false} onClick={onModeToggle}>
-								<Slider isAct={mode === "act"} isPlan={mode === "plan"} />
-								{["Plan", "Act"].map((m) => (
-									<div
-										aria-checked={mode === m.toLowerCase()}
-										className={cn(
-											"pt-0.5 pb-px px-2 z-10 text-xs w-1/2 text-center bg-transparent",
-											mode === m.toLowerCase() ? "text-white" : "text-input-foreground",
-										)}
-										onMouseLeave={() => setShownTooltipMode(null)}
-										onMouseOver={() => setShownTooltipMode(m.toLowerCase() === "plan" ? "plan" : "act")}
-										role="switch">
-										{m}
-									</div>
-								))}
-							</SwitchContainer>
-						</TooltipTrigger>
-					</Tooltip>
-				</div>
-			</div>
-		)
-	},
-)
+  (
+    {
+      inputValue,
+      setInputValue,
+      sendingDisabled,
+      placeholderText,
+      selectedFiles,
+      selectedImages,
+      setSelectedImages,
+      setSelectedFiles,
+      onSend,
+      onSelectFilesAndImages,
+      shouldDisableFilesAndImages,
+      onHeightChange,
+      onFocusChange,
+    },
+    ref
+  ) => {
+    const {
+      mode,
+      apiConfiguration,
+      openRouterModels,
+      platform,
+      localWorkflowToggles,
+      globalWorkflowToggles,
+      remoteWorkflowToggles,
+      remoteConfigSettings,
+      showChatModelSelector: showModelSelector,
+      setShowChatModelSelector: setShowModelSelector,
+      dictationSettings,
+    } = useExtensionState();
+    const { clineUser } = useClineAuth();
+    const [isTextAreaFocused, setIsTextAreaFocused] = useState(false);
+    const [isDraggingOver, setIsDraggingOver] = useState(false);
+    const [gitCommits, setGitCommits] = useState<GitCommit[]>([]);
+    const [isVoiceRecording, setIsVoiceRecording] = useState(false);
+    const [showSlashCommandsMenu, setShowSlashCommandsMenu] = useState(false);
+    const [selectedSlashCommandsIndex, setSelectedSlashCommandsIndex] =
+      useState(0);
+    const [slashCommandsQuery, setSlashCommandsQuery] = useState("");
+    const slashCommandsMenuContainerRef = useRef<HTMLDivElement>(null);
+
+    const [thumbnailsHeight, setThumbnailsHeight] = useState(0);
+    const [textAreaBaseHeight, setTextAreaBaseHeight] = useState<
+      number | undefined
+    >(undefined);
+    const [showContextMenu, setShowContextMenu] = useState(false);
+    const [cursorPosition, setCursorPosition] = useState(0);
+    const [searchQuery, setSearchQuery] = useState("");
+    const textAreaRef = useRef<HTMLTextAreaElement | null>(null);
+    const [isMouseDownOnMenu, setIsMouseDownOnMenu] = useState(false);
+    const highlightLayerRef = useRef<HTMLDivElement>(null);
+    const [selectedMenuIndex, setSelectedMenuIndex] = useState(-1);
+    const [selectedType, setSelectedType] =
+      useState<ContextMenuOptionType | null>(null);
+    const [justDeletedSpaceAfterMention, setJustDeletedSpaceAfterMention] =
+      useState(false);
+    const [
+      justDeletedSpaceAfterSlashCommand,
+      setJustDeletedSpaceAfterSlashCommand,
+    ] = useState(false);
+    const [intendedCursorPosition, setIntendedCursorPosition] = useState<
+      number | null
+    >(null);
+    const contextMenuContainerRef = useRef<HTMLDivElement>(null);
+
+    const modelSelectorRef = useRef<HTMLDivElement>(null);
+    const { width: viewportWidth, height: viewportHeight } = useWindowSize();
+    const buttonRef = useRef<HTMLDivElement>(null);
+    const [arrowPosition, setArrowPosition] = useState(0);
+    const [menuPosition, setMenuPosition] = useState(0);
+    const [shownTooltipMode, setShownTooltipMode] = useState<Mode | null>(null);
+    const [pendingInsertions, setPendingInsertions] = useState<string[]>([]);
+    const _shiftHoldTimerRef = useRef<NodeJS.Timeout | null>(null);
+    const [showUnsupportedFileError, setShowUnsupportedFileError] =
+      useState(false);
+    const unsupportedFileTimerRef = useRef<NodeJS.Timeout | null>(null);
+    const [showDimensionError, setShowDimensionError] = useState(false);
+    const dimensionErrorTimerRef = useRef<NodeJS.Timeout | null>(null);
+
+    const [fileSearchResults, setFileSearchResults] = useState<SearchResult[]>(
+      []
+    );
+    const [searchLoading, setSearchLoading] = useState(false);
+    const [, metaKeyChar] = useMetaKeyDetection(platform);
+
+    // Add a ref to track previous menu state
+    const prevShowModelSelector = useRef(showModelSelector);
+
+    // Fetch git commits when Git is selected or when typing a hash
+    useEffect(() => {
+      if (
+        selectedType === ContextMenuOptionType.Git ||
+        /^[a-f0-9]+$/i.test(searchQuery)
+      ) {
+        FileServiceClient.searchCommits(
+          StringRequest.create({ value: searchQuery || "" })
+        )
+          .then((response) => {
+            if (response.commits) {
+              const commits: GitCommit[] = response.commits.map(
+                (commit: {
+                  hash: string;
+                  shortHash: string;
+                  subject: string;
+                  author: string;
+                  date: string;
+                }) => ({
+                  type: ContextMenuOptionType.Git,
+                  value: commit.hash,
+                  label: commit.subject,
+                  description: `${commit.shortHash} by ${commit.author} on ${commit.date}`,
+                })
+              );
+              setGitCommits(commits);
+            }
+          })
+          .catch((error) => {
+            console.error("Error searching commits:", error);
+          });
+      }
+    }, [selectedType, searchQuery]);
+
+    const queryItems = useMemo(() => {
+      return [
+        { type: ContextMenuOptionType.Problems, value: "problems" },
+        { type: ContextMenuOptionType.Terminal, value: "terminal" },
+        ...gitCommits,
+      ];
+    }, [gitCommits]);
+
+    useEffect(() => {
+      const handleClickOutside = (event: MouseEvent) => {
+        if (
+          contextMenuContainerRef.current &&
+          !contextMenuContainerRef.current.contains(event.target as Node)
+        ) {
+          setShowContextMenu(false);
+        }
+      };
+
+      if (showContextMenu) {
+        document.addEventListener("mousedown", handleClickOutside);
+      }
+
+      return () => {
+        document.removeEventListener("mousedown", handleClickOutside);
+      };
+    }, [showContextMenu, setShowContextMenu]);
+
+    useEffect(() => {
+      const handleClickOutsideSlashMenu = (event: MouseEvent) => {
+        if (
+          slashCommandsMenuContainerRef.current &&
+          !slashCommandsMenuContainerRef.current.contains(event.target as Node)
+        ) {
+          setShowSlashCommandsMenu(false);
+        }
+      };
+
+      if (showSlashCommandsMenu) {
+        document.addEventListener("mousedown", handleClickOutsideSlashMenu);
+      }
+
+      return () => {
+        document.removeEventListener("mousedown", handleClickOutsideSlashMenu);
+      };
+    }, [showSlashCommandsMenu]);
+
+    const handleMentionSelect = useCallback(
+      (type: ContextMenuOptionType, value?: string) => {
+        if (type === ContextMenuOptionType.NoResults) {
+          return;
+        }
+
+        if (
+          type === ContextMenuOptionType.File ||
+          type === ContextMenuOptionType.Folder ||
+          type === ContextMenuOptionType.Git
+        ) {
+          if (!value) {
+            setSelectedType(type);
+            setSearchQuery("");
+            setSelectedMenuIndex(0);
+
+            // Trigger search with the selected type
+            if (
+              type === ContextMenuOptionType.File ||
+              type === ContextMenuOptionType.Folder
+            ) {
+              setSearchLoading(true);
+
+              // Map ContextMenuOptionType to FileSearchType enum
+              let searchType: FileSearchType | undefined;
+              if (type === ContextMenuOptionType.File) {
+                searchType = FileSearchType.FILE;
+              } else if (type === ContextMenuOptionType.Folder) {
+                searchType = FileSearchType.FOLDER;
+              }
+
+              FileServiceClient.searchFiles(
+                FileSearchRequest.create({
+                  query: "",
+                  mentionsRequestId: "",
+                  selectedType: searchType,
+                })
+              )
+                .then((results) => {
+                  setFileSearchResults(
+                    (results.results || []) as SearchResult[]
+                  );
+                  setSearchLoading(false);
+                })
+                .catch((error) => {
+                  console.error("Error searching files:", error);
+                  setFileSearchResults([]);
+                  setSearchLoading(false);
+                });
+            }
+            return;
+          }
+        }
+
+        setShowContextMenu(false);
+        setSelectedType(null);
+        const queryLength = searchQuery.length;
+        setSearchQuery("");
+
+        if (textAreaRef.current) {
+          let insertValue = value || "";
+          if (type === ContextMenuOptionType.URL) {
+            insertValue = value || "";
+          } else if (
+            type === ContextMenuOptionType.File ||
+            type === ContextMenuOptionType.Folder
+          ) {
+            insertValue = value || "";
+          } else if (type === ContextMenuOptionType.Problems) {
+            insertValue = "problems";
+          } else if (type === ContextMenuOptionType.Terminal) {
+            insertValue = "terminal";
+          } else if (type === ContextMenuOptionType.Git) {
+            insertValue = value || "";
+          }
+
+          const { newValue, mentionIndex } = insertMention(
+            textAreaRef.current.value,
+            cursorPosition,
+            insertValue,
+            queryLength
+          );
+
+          setInputValue(newValue);
+          const newCursorPosition =
+            newValue.indexOf(" ", mentionIndex + insertValue.length) + 1;
+          setCursorPosition(newCursorPosition);
+          setIntendedCursorPosition(newCursorPosition);
+          // textAreaRef.current.focus()
+
+          // scroll to cursor
+          setTimeout(() => {
+            if (textAreaRef.current) {
+              textAreaRef.current.blur();
+              textAreaRef.current.focus();
+            }
+          }, 0);
+        }
+      },
+      [setInputValue, cursorPosition, searchQuery]
+    );
+
+    const handleSlashCommandsSelect = useCallback(
+      (command: SlashCommand) => {
+        setShowSlashCommandsMenu(false);
+        const queryLength = slashCommandsQuery.length;
+        setSlashCommandsQuery("");
+
+        if (textAreaRef.current) {
+          const { newValue, commandIndex } = insertSlashCommand(
+            textAreaRef.current.value,
+            command.name,
+            queryLength,
+            cursorPosition
+          );
+          const newCursorPosition =
+            newValue.indexOf(" ", commandIndex + 1 + command.name.length) + 1;
+
+          setInputValue(newValue);
+          setCursorPosition(newCursorPosition);
+          setIntendedCursorPosition(newCursorPosition);
+
+          setTimeout(() => {
+            if (textAreaRef.current) {
+              textAreaRef.current.blur();
+              textAreaRef.current.focus();
+            }
+          }, 0);
+        }
+      },
+      [setInputValue, slashCommandsQuery, cursorPosition]
+    );
+    const handleKeyDown = useCallback(
+      (event: React.KeyboardEvent<HTMLTextAreaElement>) => {
+        if (showSlashCommandsMenu) {
+          if (event.key === "Escape") {
+            setShowSlashCommandsMenu(false);
+            setSlashCommandsQuery("");
+            return;
+          }
+
+          if (event.key === "ArrowUp" || event.key === "ArrowDown") {
+            event.preventDefault();
+            setSelectedSlashCommandsIndex((prevIndex) => {
+              const direction = event.key === "ArrowUp" ? -1 : 1;
+              // Get commands with workflow toggles
+              const allCommands = getMatchingSlashCommands(
+                slashCommandsQuery,
+                localWorkflowToggles,
+                globalWorkflowToggles,
+                remoteWorkflowToggles,
+                remoteConfigSettings?.remoteGlobalWorkflows
+              );
+
+              if (allCommands.length === 0) {
+                return prevIndex;
+              }
+
+              // Calculate total command count
+              const totalCommandCount = allCommands.length;
+
+              // Create wraparound navigation - moves from last item to first and vice versa
+              const newIndex =
+                (prevIndex + direction + totalCommandCount) % totalCommandCount;
+              return newIndex;
+            });
+            return;
+          }
+
+          if (
+            (event.key === "Enter" || event.key === "Tab") &&
+            selectedSlashCommandsIndex !== -1
+          ) {
+            event.preventDefault();
+            const commands = getMatchingSlashCommands(
+              slashCommandsQuery,
+              localWorkflowToggles,
+              globalWorkflowToggles,
+              remoteWorkflowToggles,
+              remoteConfigSettings?.remoteGlobalWorkflows
+            );
+            if (commands.length > 0) {
+              handleSlashCommandsSelect(commands[selectedSlashCommandsIndex]);
+            }
+            return;
+          }
+        }
+        if (showContextMenu) {
+          if (event.key === "Escape") {
+            // event.preventDefault()
+            setSelectedType(null);
+            setSelectedMenuIndex(DEFAULT_CONTEXT_MENU_OPTION);
+            setSearchQuery("");
+            return;
+          }
+
+          if (event.key === "ArrowUp" || event.key === "ArrowDown") {
+            event.preventDefault();
+            setSelectedMenuIndex((prevIndex) => {
+              const direction = event.key === "ArrowUp" ? -1 : 1;
+              const options = getContextMenuOptions(
+                searchQuery,
+                selectedType,
+                queryItems,
+                fileSearchResults
+              );
+              const optionsLength = options.length;
+
+              if (optionsLength === 0) {
+                return prevIndex;
+              }
+
+              // Find selectable options (non-URL types)
+              const selectableOptions = options.filter(
+                (option) =>
+                  option.type !== ContextMenuOptionType.URL &&
+                  option.type !== ContextMenuOptionType.NoResults
+              );
+
+              if (selectableOptions.length === 0) {
+                return -1; // No selectable options
+              }
+
+              // Find the index of the next selectable option
+              const currentSelectableIndex = selectableOptions.indexOf(
+                options[prevIndex]
+              );
+
+              const newSelectableIndex =
+                (currentSelectableIndex +
+                  direction +
+                  selectableOptions.length) %
+                selectableOptions.length;
+
+              // Find the index of the selected option in the original options array
+              return options.indexOf(selectableOptions[newSelectableIndex]);
+            });
+            return;
+          }
+          if (
+            (event.key === "Enter" || event.key === "Tab") &&
+            selectedMenuIndex !== -1
+          ) {
+            event.preventDefault();
+            const selectedOption = getContextMenuOptions(
+              searchQuery,
+              selectedType,
+              queryItems,
+              fileSearchResults
+            )[selectedMenuIndex];
+            if (
+              selectedOption &&
+              selectedOption.type !== ContextMenuOptionType.URL &&
+              selectedOption.type !== ContextMenuOptionType.NoResults
+            ) {
+              // Use label if it contains workspace prefix, otherwise use value
+              const mentionValue = selectedOption.label?.includes(":")
+                ? selectedOption.label
+                : selectedOption.value;
+              handleMentionSelect(selectedOption.type, mentionValue);
+            }
+            return;
+          }
+        }
+
+        // Safari does not support InputEvent.isComposing (always false), so we need to fallback to keyCode === 229 for it
+        const isComposing = isSafari
+          ? event.nativeEvent.keyCode === 229
+          : event.nativeEvent?.isComposing ?? false;
+        if (event.key === "Enter" && !event.shiftKey && !isComposing) {
+          event.preventDefault();
+
+          if (!sendingDisabled) {
+            setIsTextAreaFocused(false);
+            onSend();
+          }
+        }
+
+        if (event.key === "Backspace" && !isComposing) {
+          const charBeforeCursor = inputValue[cursorPosition - 1];
+          const charAfterCursor = inputValue[cursorPosition + 1];
+
+          const charBeforeIsWhitespace =
+            charBeforeCursor === " " ||
+            charBeforeCursor === "\n" ||
+            charBeforeCursor === "\r\n";
+          const charAfterIsWhitespace =
+            charAfterCursor === " " ||
+            charAfterCursor === "\n" ||
+            charAfterCursor === "\r\n";
+
+          // Check if we're right after a space that follows a mention or slash command
+          if (
+            charBeforeIsWhitespace &&
+            inputValue
+              .slice(0, cursorPosition - 1)
+              .match(new RegExp(mentionRegex.source + "$"))
+          ) {
+            // File mention handling
+            const newCursorPosition = cursorPosition - 1;
+            if (!charAfterIsWhitespace) {
+              event.preventDefault();
+              textAreaRef.current?.setSelectionRange(
+                newCursorPosition,
+                newCursorPosition
+              );
+              setCursorPosition(newCursorPosition);
+            }
+            setCursorPosition(newCursorPosition);
+            setJustDeletedSpaceAfterMention(true);
+            setJustDeletedSpaceAfterSlashCommand(false);
+          } else if (
+            charBeforeIsWhitespace &&
+            inputValue
+              .slice(0, cursorPosition - 1)
+              .match(slashCommandDeleteRegex)
+          ) {
+            // New slash command handling
+            const newCursorPosition = cursorPosition - 1;
+            if (!charAfterIsWhitespace) {
+              event.preventDefault();
+              textAreaRef.current?.setSelectionRange(
+                newCursorPosition,
+                newCursorPosition
+              );
+              setCursorPosition(newCursorPosition);
+            }
+            setCursorPosition(newCursorPosition);
+            setJustDeletedSpaceAfterSlashCommand(true);
+            setJustDeletedSpaceAfterMention(false);
+          }
+          // Handle the second backspace press for mentions or slash commands
+          else if (justDeletedSpaceAfterMention) {
+            const { newText, newPosition } = removeMention(
+              inputValue,
+              cursorPosition
+            );
+            if (newText !== inputValue) {
+              event.preventDefault();
+              setInputValue(newText);
+              setIntendedCursorPosition(newPosition);
+            }
+            setJustDeletedSpaceAfterMention(false);
+            setShowContextMenu(false);
+          } else if (justDeletedSpaceAfterSlashCommand) {
+            // New slash command deletion
+            const { newText, newPosition } = removeSlashCommand(
+              inputValue,
+              cursorPosition
+            );
+            if (newText !== inputValue) {
+              event.preventDefault();
+              setInputValue(newText);
+              setIntendedCursorPosition(newPosition);
+            }
+            setJustDeletedSpaceAfterSlashCommand(false);
+            setShowSlashCommandsMenu(false);
+          }
+          // Default case - reset flags if none of the above apply
+          else {
+            setJustDeletedSpaceAfterMention(false);
+            setJustDeletedSpaceAfterSlashCommand(false);
+          }
+        }
+      },
+      [
+        onSend,
+        showContextMenu,
+        searchQuery,
+        selectedMenuIndex,
+        handleMentionSelect,
+        selectedType,
+        inputValue,
+        cursorPosition,
+        setInputValue,
+        justDeletedSpaceAfterMention,
+        queryItems,
+        fileSearchResults,
+        showSlashCommandsMenu,
+        selectedSlashCommandsIndex,
+        slashCommandsQuery,
+        handleSlashCommandsSelect,
+        sendingDisabled,
+      ]
+    );
+
+    // Effect to set cursor position after state updates
+    useLayoutEffect(() => {
+      if (intendedCursorPosition !== null && textAreaRef.current) {
+        textAreaRef.current.setSelectionRange(
+          intendedCursorPosition,
+          intendedCursorPosition
+        );
+        setIntendedCursorPosition(null); // Reset the state after applying
+      }
+    }, [inputValue, intendedCursorPosition]);
+
+    useEffect(() => {
+      if (pendingInsertions.length === 0 || !textAreaRef.current) {
+        return;
+      }
+
+      const path = pendingInsertions[0];
+      const currentTextArea = textAreaRef.current;
+      const currentValue = currentTextArea.value;
+      const currentCursorPos =
+        intendedCursorPosition ??
+        (currentTextArea.selectionStart >= 0
+          ? currentTextArea.selectionStart
+          : currentValue.length);
+
+      const { newValue, mentionIndex } = insertMentionDirectly(
+        currentValue,
+        currentCursorPos,
+        path
+      );
+
+      setInputValue(newValue);
+
+      const newCursorPosition = mentionIndex + path.length + 2;
+      setIntendedCursorPosition(newCursorPosition);
+
+      setPendingInsertions((prev) => prev.slice(1));
+    }, [pendingInsertions, setInputValue]);
+
+    const searchTimeoutRef = useRef<NodeJS.Timeout | null>(null);
+
+    const currentSearchQueryRef = useRef<string>("");
+
+    const handleInputChange = useCallback(
+      (e: React.ChangeEvent<HTMLTextAreaElement>) => {
+        const newValue = e.target.value;
+        const newCursorPosition = e.target.selectionStart;
+        setInputValue(newValue);
+        setCursorPosition(newCursorPosition);
+        let showMenu = shouldShowContextMenu(newValue, newCursorPosition);
+        const showSlashCommandsMenu = shouldShowSlashCommandsMenu(
+          newValue,
+          newCursorPosition
+        );
+
+        // we do not allow both menus to be shown at the same time
+        // the slash commands menu has precedence bc its a narrower component
+        if (showSlashCommandsMenu) {
+          showMenu = false;
+        }
+
+        setShowSlashCommandsMenu(showSlashCommandsMenu);
+        setShowContextMenu(showMenu);
+
+        if (showSlashCommandsMenu) {
+          // Find the slash nearest to cursor (before cursor position)
+          const beforeCursor = newValue.slice(0, newCursorPosition);
+          const slashIndex = beforeCursor.lastIndexOf("/");
+          const query = newValue.slice(slashIndex + 1, newCursorPosition);
+          setSlashCommandsQuery(query);
+          setSelectedSlashCommandsIndex(0);
+        } else {
+          setSlashCommandsQuery("");
+          setSelectedSlashCommandsIndex(0);
+        }
+
+        if (showMenu) {
+          const lastAtIndex = newValue.lastIndexOf("@", newCursorPosition - 1);
+          const query = newValue.slice(lastAtIndex + 1, newCursorPosition);
+          setSearchQuery(query);
+          currentSearchQueryRef.current = query;
+
+          if (query.length > 0) {
+            setSelectedMenuIndex(0);
+
+            // Clear any existing timeout
+            if (searchTimeoutRef.current) {
+              clearTimeout(searchTimeoutRef.current);
+            }
+
+            setSearchLoading(true);
+
+            const searchType =
+              selectedType === ContextMenuOptionType.File
+                ? FileSearchType.FILE
+                : selectedType === ContextMenuOptionType.Folder
+                ? FileSearchType.FOLDER
+                : undefined;
+
+            // Parse workspace hint from query (e.g., "@frontend:/filename")
+            let workspaceHint: string | undefined;
+            let searchQuery = query;
+            const workspaceHintMatch = query.match(/^([\w-]+):\/(.*)$/);
+            if (workspaceHintMatch) {
+              workspaceHint = workspaceHintMatch[1];
+              searchQuery = workspaceHintMatch[2];
+            }
+
+            // Set a timeout to debounce the search requests
+            searchTimeoutRef.current = setTimeout(() => {
+              FileServiceClient.searchFiles(
+                FileSearchRequest.create({
+                  query: searchQuery,
+                  mentionsRequestId: query,
+                  selectedType: searchType,
+                  workspaceHint: workspaceHint,
+                })
+              )
+                .then((results) => {
+                  setFileSearchResults(
+                    (results.results || []) as SearchResult[]
+                  );
+                  setSearchLoading(false);
+                })
+                .catch((error) => {
+                  console.error("Error searching files:", error);
+                  setFileSearchResults([]);
+                  setSearchLoading(false);
+                });
+            }, 200); // 200ms debounce
+          } else {
+            setSelectedMenuIndex(DEFAULT_CONTEXT_MENU_OPTION);
+          }
+        } else {
+          setSearchQuery("");
+          setSelectedMenuIndex(-1);
+          setFileSearchResults([]);
+        }
+      },
+      [setInputValue, setFileSearchResults, selectedType]
+    );
+
+    useEffect(() => {
+      if (!showContextMenu) {
+        setSelectedType(null);
+      }
+    }, [showContextMenu]);
+
+    const handleBlur = useCallback(() => {
+      // Only hide the context menu if the user didn't click on it
+      if (!isMouseDownOnMenu) {
+        setShowContextMenu(false);
+        setShowSlashCommandsMenu(false);
+      }
+      setIsTextAreaFocused(false);
+      onFocusChange?.(false); // Call prop on blur
+    }, [isMouseDownOnMenu, onFocusChange]);
+
+    const showDimensionErrorMessage = useCallback(() => {
+      setShowDimensionError(true);
+      if (dimensionErrorTimerRef.current) {
+        clearTimeout(dimensionErrorTimerRef.current);
+      }
+      dimensionErrorTimerRef.current = setTimeout(() => {
+        setShowDimensionError(false);
+        dimensionErrorTimerRef.current = null;
+      }, 3000);
+    }, []);
+
+    const handlePaste = useCallback(
+      async (e: React.ClipboardEvent) => {
+        const items = e.clipboardData.items;
+
+        const pastedText = e.clipboardData.getData("text");
+        // Check if the pasted content is a URL, add space after so user can easily delete if they don't want it
+        const urlRegex = /^\S+:\/\/\S+$/;
+        if (urlRegex.test(pastedText.trim())) {
+          e.preventDefault();
+          const trimmedUrl = pastedText.trim();
+          const newValue =
+            inputValue.slice(0, cursorPosition) +
+            trimmedUrl +
+            " " +
+            inputValue.slice(cursorPosition);
+          setInputValue(newValue);
+          const newCursorPosition = cursorPosition + trimmedUrl.length + 1;
+          setCursorPosition(newCursorPosition);
+          setIntendedCursorPosition(newCursorPosition);
+          setShowContextMenu(false);
+
+          // Scroll to new cursor position
+          // https://stackoverflow.com/questions/29899364/how-do-you-scroll-to-the-position-of-the-cursor-in-a-textarea/40951875#40951875
+          setTimeout(() => {
+            if (textAreaRef.current) {
+              textAreaRef.current.blur();
+              textAreaRef.current.focus();
+            }
+          }, 0);
+          // NOTE: callbacks dont utilize return function to cleanup, but it's fine since this timeout immediately executes and will be cleaned up by the browser (no chance component unmounts before it executes)
+
+          return;
+        }
+
+        const acceptedTypes = ["png", "jpeg", "webp"]; // supported by anthropic and openrouter (jpg is just a file extension but the image will be recognized as jpeg)
+        const imageItems = Array.from(items).filter((item) => {
+          const [type, subtype] = item.type.split("/");
+          return type === "image" && acceptedTypes.includes(subtype);
+        });
+        if (!shouldDisableFilesAndImages && imageItems.length > 0) {
+          e.preventDefault();
+          const imagePromises = imageItems.map((item) => {
+            return new Promise<string | null>((resolve) => {
+              const blob = item.getAsFile();
+              if (!blob) {
+                resolve(null);
+                return;
+              }
+              const reader = new FileReader();
+              reader.onloadend = async () => {
+                if (reader.error) {
+                  console.error("Error reading file:", reader.error);
+                  resolve(null);
+                } else {
+                  const result = reader.result;
+                  if (typeof result === "string") {
+                    try {
+                      await getImageDimensions(result);
+                      resolve(result);
+                    } catch (error) {
+                      console.warn((error as Error).message);
+                      showDimensionErrorMessage();
+                      resolve(null);
+                    }
+                  } else {
+                    resolve(null);
+                  }
+                }
+              };
+              reader.readAsDataURL(blob);
+            });
+          });
+          const imageDataArray = await Promise.all(imagePromises);
+          const dataUrls = imageDataArray.filter(
+            (dataUrl): dataUrl is string => dataUrl !== null
+          );
+          //.map((dataUrl) => dataUrl.split(",")[1]) // strip the mime type prefix, sharp doesn't need it
+          if (dataUrls.length > 0) {
+            const filesAndImagesLength =
+              selectedImages.length + selectedFiles.length;
+            const availableSlots =
+              MAX_IMAGES_AND_FILES_PER_MESSAGE - filesAndImagesLength;
+
+            if (availableSlots > 0) {
+              const imagesToAdd = Math.min(dataUrls.length, availableSlots);
+              setSelectedImages((prevImages) => [
+                ...prevImages,
+                ...dataUrls.slice(0, imagesToAdd),
+              ]);
+            }
+          } else {
+            console.warn("No valid images were processed");
+          }
+        }
+      },
+      [
+        shouldDisableFilesAndImages,
+        setSelectedImages,
+        selectedImages,
+        selectedFiles,
+        cursorPosition,
+        setInputValue,
+        inputValue,
+        showDimensionErrorMessage,
+      ]
+    );
+
+    const handleThumbnailsHeightChange = useCallback((height: number) => {
+      setThumbnailsHeight(height);
+    }, []);
+
+    useEffect(() => {
+      if (selectedImages.length === 0 && selectedFiles.length === 0) {
+        setThumbnailsHeight(0);
+      }
+    }, [selectedImages, selectedFiles]);
+
+    const handleMenuMouseDown = useCallback(() => {
+      setIsMouseDownOnMenu(true);
+    }, []);
+
+    const updateHighlights = useCallback(() => {
+      if (!textAreaRef.current || !highlightLayerRef.current) {
+        return;
+      }
+
+      let processedText = textAreaRef.current.value;
+
+      processedText = processedText
+        .replace(/\n$/, "\n\n")
+        .replace(
+          /[<>&]/g,
+          (c) => ({ "<": "&lt;", ">": "&gt;", "&": "&amp;" }[c] || c)
+        )
+        // highlight @mentions
+        .replace(
+          mentionRegexGlobal,
+          '<mark class="mention-context-textarea-highlight">$&</mark>'
+        );
+
+      // Highlight only the FIRST valid /slash-command in the text
+      // Only one slash command is processed per message, so we only highlight the first one
+      slashCommandRegexGlobal.lastIndex = 0;
+      let hasHighlightedSlashCommand = false;
+      processedText = processedText.replace(
+        slashCommandRegexGlobal,
+        (match, prefix, command) => {
+          // Only highlight the first valid slash command
+          if (hasHighlightedSlashCommand) {
+            return match;
+          }
+
+          // Extract just the command name (without the slash)
+          const commandName = command.substring(1);
+          const isValidCommand = validateSlashCommand(
+            commandName,
+            localWorkflowToggles,
+            globalWorkflowToggles,
+            remoteWorkflowToggles,
+            remoteConfigSettings?.remoteGlobalWorkflows
+          );
+
+          if (isValidCommand) {
+            hasHighlightedSlashCommand = true;
+            // Keep the prefix (whitespace or empty) and wrap the command in highlight
+            return `${prefix}<mark class="mention-context-textarea-highlight">${command}</mark>`;
+          }
+          return match;
+        }
+      );
+
+      highlightLayerRef.current.innerHTML = processedText;
+      highlightLayerRef.current.scrollTop = textAreaRef.current.scrollTop;
+      highlightLayerRef.current.scrollLeft = textAreaRef.current.scrollLeft;
+    }, [
+      localWorkflowToggles,
+      globalWorkflowToggles,
+      remoteWorkflowToggles,
+      remoteConfigSettings,
+    ]);
+
+    useLayoutEffect(() => {
+      updateHighlights();
+    }, [inputValue, updateHighlights]);
+
+    const updateCursorPosition = useCallback(() => {
+      if (textAreaRef.current) {
+        setCursorPosition(textAreaRef.current.selectionStart);
+      }
+    }, []);
+
+    const handleKeyUp = useCallback(
+      (e: React.KeyboardEvent<HTMLTextAreaElement>) => {
+        if (
+          [
+            "ArrowLeft",
+            "ArrowRight",
+            "ArrowUp",
+            "ArrowDown",
+            "Home",
+            "End",
+          ].includes(e.key)
+        ) {
+          updateCursorPosition();
+        }
+      },
+      [updateCursorPosition]
+    );
+
+    // Separate the API config submission logic
+    const submitApiConfig = useCallback(async () => {
+      const apiValidationResult = validateApiConfiguration(
+        mode,
+        apiConfiguration
+      );
+      const modelIdValidationResult = validateModelId(
+        mode,
+        apiConfiguration,
+        openRouterModels
+      );
+
+      if (
+        !apiValidationResult &&
+        !modelIdValidationResult &&
+        apiConfiguration
+      ) {
+        try {
+          await ModelsServiceClient.updateApiConfigurationProto(
+            UpdateApiConfigurationRequest.create({
+              apiConfiguration:
+                convertApiConfigurationToProto(apiConfiguration),
+            })
+          );
+        } catch (error) {
+          console.error("Failed to update API configuration:", error);
+        }
+      } else {
+        StateServiceClient.getLatestState(EmptyRequest.create())
+          .then(() => {
+            console.log("State refreshed");
+          })
+          .catch((error) => {
+            console.error("Error refreshing state:", error);
+          });
+      }
+    }, [apiConfiguration, openRouterModels]);
+
+    const onModeToggle = useCallback(() => {
+      // if (textAreaDisabled) return
+      let changeModeDelay = 0;
+      if (showModelSelector) {
+        // user has model selector open, so we should save it before switching modes
+        submitApiConfig();
+        changeModeDelay = 250; // necessary to let the api config update (we send message and wait for it to be saved) FIXME: this is a hack and we ideally should check for api config changes, then wait for it to be saved, before switching modes
+      }
+      setTimeout(async () => {
+        const convertedProtoMode =
+          mode === "plan" ? PlanActMode.ACT : PlanActMode.PLAN;
+        const response = await StateServiceClient.togglePlanActModeProto(
+          TogglePlanActModeRequest.create({
+            mode: convertedProtoMode,
+            chatContent: {
+              message: inputValue.trim() ? inputValue : undefined,
+              images: selectedImages,
+              files: selectedFiles,
+            },
+          })
+        );
+        // Focus the textarea after mode toggle with slight delay
+        setTimeout(() => {
+          if (response.value) {
+            setInputValue("");
+          }
+          textAreaRef.current?.focus();
+        }, 100);
+      }, changeModeDelay);
+    }, [
+      mode,
+      showModelSelector,
+      submitApiConfig,
+      inputValue,
+      selectedImages,
+      selectedFiles,
+    ]);
+
+    // Get base shortcut from platform config and adjust for OS
+    let planActShortcut = usePlatform().togglePlanActKeys;
+    const os = detectOS(platform || "");
+    if (os === "windows") {
+      // On Windows, Meta is the Windows key which doesn't work well - use Control instead
+      planActShortcut = planActShortcut.replace("Meta", "Control");
+    } else if (os === "linux") {
+      // On Linux, use Alt for consistency
+      planActShortcut = planActShortcut.replace("Meta", "Alt");
+    }
+    useShortcut(planActShortcut, onModeToggle, { disableTextInputs: false }); // important that we don't disable the text input here
+
+    const handleContextButtonClick = useCallback(() => {
+      // Focus the textarea first
+      textAreaRef.current?.focus();
+
+      // If input is empty, just insert @
+      if (!inputValue.trim()) {
+        const event = {
+          target: {
+            value: "@",
+            selectionStart: 1,
+          },
+        } as React.ChangeEvent<HTMLTextAreaElement>;
+        handleInputChange(event);
+        updateHighlights();
+        return;
+      }
+
+      // If input ends with space or is empty, just append @
+      if (inputValue.endsWith(" ")) {
+        const event = {
+          target: {
+            value: inputValue + "@",
+            selectionStart: inputValue.length + 1,
+          },
+        } as React.ChangeEvent<HTMLTextAreaElement>;
+        handleInputChange(event);
+        updateHighlights();
+        return;
+      }
+
+      // Otherwise add space then @
+      const event = {
+        target: {
+          value: inputValue + " @",
+          selectionStart: inputValue.length + 2,
+        },
+      } as React.ChangeEvent<HTMLTextAreaElement>;
+      handleInputChange(event);
+      updateHighlights();
+    }, [inputValue, handleInputChange, updateHighlights]);
+
+    // Use an effect to detect menu close
+    useEffect(() => {
+      if (prevShowModelSelector.current && !showModelSelector) {
+        // Menu was just closed
+        submitApiConfig();
+      }
+      prevShowModelSelector.current = showModelSelector;
+    }, [showModelSelector, submitApiConfig]);
+
+    // Remove the handleApiConfigSubmit callback
+    // Update click handler to just toggle the menu
+    const handleModelButtonClick = () => {
+      setShowModelSelector(!showModelSelector);
+    };
+
+    // Update click away handler to just close menu
+    useClickAway(modelSelectorRef, () => {
+      setShowModelSelector(false);
+    });
+
+    // Get model display name
+    const modelDisplayName = useMemo(() => {
+      const { selectedProvider, selectedModelId } = normalizeApiConfiguration(
+        apiConfiguration,
+        mode
+      );
+      const {
+        vsCodeLmModelSelector,
+        togetherModelId,
+        lmStudioModelId,
+        ollamaModelId,
+        liteLlmModelId,
+        requestyModelId,
+      } = getModeSpecificFields(apiConfiguration, mode);
+      const unknownModel = "unknown";
+      if (!apiConfiguration) {
+        return unknownModel;
+      }
+      switch (selectedProvider) {
+        case "cline":
+          return `${selectedProvider}:${selectedModelId}`;
+        case "openai":
+          return `openai-compat:${selectedModelId}`;
+        case "vscode-lm":
+          return `vscode-lm:${
+            vsCodeLmModelSelector
+              ? `${vsCodeLmModelSelector.vendor ?? ""}/${
+                  vsCodeLmModelSelector.family ?? ""
+                }`
+              : unknownModel
+          }`;
+        case "together":
+          return `${selectedProvider}:${togetherModelId}`;
+        case "lmstudio":
+          return `${selectedProvider}:${lmStudioModelId}`;
+        case "ollama":
+          return `${selectedProvider}:${ollamaModelId}`;
+        case "litellm":
+          return `${selectedProvider}:${liteLlmModelId}`;
+        case "requesty":
+          return `${selectedProvider}:${requestyModelId}`;
+        case "anthropic":
+        case "openrouter":
+        default:
+          return `${selectedProvider}:${selectedModelId}`;
+      }
+    }, [apiConfiguration, mode]);
+
+    // Calculate arrow position and menu position based on button location
+    useEffect(() => {
+      if (showModelSelector && buttonRef.current) {
+        const buttonRect = buttonRef.current.getBoundingClientRect();
+        const buttonCenter = buttonRect.left + buttonRect.width / 2;
+
+        // Calculate distance from right edge of viewport using viewport coordinates
+        const rightPosition =
+          document.documentElement.clientWidth - buttonCenter - 5;
+
+        setArrowPosition(rightPosition);
+        setMenuPosition(buttonRect.top + 1); // Added +1 to move menu down by 1px
+      }
+    }, [showModelSelector, viewportWidth, viewportHeight]);
+
+    useEffect(() => {
+      if (!showModelSelector) {
+        // Attempt to save if possible
+        // NOTE: we cannot call this here since it will create an infinite loop between this effect and the callback since getLatestState will update state. Instead we should submitapiconfig when the menu is explicitly closed, rather than as an effect of showModelSelector changing.
+        // handleApiConfigSubmit()
+
+        // Reset any active styling by blurring the button
+        const button = buttonRef.current?.querySelector("a");
+        if (button) {
+          button.blur();
+        }
+      }
+    }, [showModelSelector]);
+
+    // Function to show error message for unsupported files for drag and drop
+    const showUnsupportedFileErrorMessage = () => {
+      // Show error message for unsupported files
+      setShowUnsupportedFileError(true);
+
+      // Clear any existing timer
+      if (unsupportedFileTimerRef.current) {
+        clearTimeout(unsupportedFileTimerRef.current);
+      }
+
+      // Set timer to hide error after 3 seconds
+      unsupportedFileTimerRef.current = setTimeout(() => {
+        setShowUnsupportedFileError(false);
+        unsupportedFileTimerRef.current = null;
+      }, 3000);
+    };
+
+    const handleDragEnter = (e: React.DragEvent) => {
+      e.preventDefault();
+      setIsDraggingOver(true);
+
+      // Check if files are being dragged
+      if (e.dataTransfer.types.includes("Files")) {
+        // Check if any of the files are not images
+        const items = Array.from(e.dataTransfer.items);
+        const hasNonImageFile = items.some((item) => {
+          if (item.kind === "file") {
+            const type = item.type.split("/")[0];
+            return type !== "image";
+          }
+          return false;
+        });
+
+        if (hasNonImageFile) {
+          showUnsupportedFileErrorMessage();
+        }
+      }
+    };
+    /**
+     * Handles the drag over event to allow dropping.
+     * Prevents the default behavior to enable drop.
+     *
+     * @param {React.DragEvent} e - The drag event.
+     */
+    const onDragOver = (e: React.DragEvent) => {
+      e.preventDefault();
+      // Ensure state remains true if dragging continues over the element
+      if (!isDraggingOver) {
+        setIsDraggingOver(true);
+      }
+    };
+
+    const handleDragLeave = (e: React.DragEvent) => {
+      e.preventDefault();
+      // Check if the related target is still within the drop zone; prevents flickering
+      const dropZone = e.currentTarget as HTMLElement;
+      if (!dropZone.contains(e.relatedTarget as Node)) {
+        setIsDraggingOver(false);
+        // Don't clear the error message here, let it time out naturally
+      }
+    };
+
+    // Effect to detect when drag operation ends outside the component
+    useEffect(() => {
+      const handleGlobalDragEnd = () => {
+        // This will be triggered when the drag operation ends anywhere
+        setIsDraggingOver(false);
+        // Don't clear error message, let it time out naturally
+      };
+
+      document.addEventListener("dragend", handleGlobalDragEnd);
+
+      return () => {
+        document.removeEventListener("dragend", handleGlobalDragEnd);
+      };
+    }, []);
+
+    /**
+     * Handles the drop event for files and text.
+     * Processes dropped images and text, updating the state accordingly.
+     *
+     * @param {React.DragEvent} e - The drop event.
+     */
+    const onDrop = async (e: React.DragEvent) => {
+      e.preventDefault();
+      setIsDraggingOver(false); // Reset state on drop
+
+      // Clear any error message when something is actually dropped
+      setShowUnsupportedFileError(false);
+      if (unsupportedFileTimerRef.current) {
+        clearTimeout(unsupportedFileTimerRef.current);
+        unsupportedFileTimerRef.current = null;
+      }
+
+      // --- 1. VSCode Explorer Drop Handling ---
+      let uris: string[] = [];
+      const resourceUrlsData = e.dataTransfer.getData("resourceurls");
+      const vscodeUriListData = e.dataTransfer.getData(
+        "application/vnd.code.uri-list"
+      );
+
+      // 1a. Try 'resourceurls' first (used for multi-select)
+      if (resourceUrlsData) {
+        try {
+          uris = JSON.parse(resourceUrlsData);
+          uris = uris.map((uri) => decodeURIComponent(uri));
+        } catch (error) {
+          console.error("Failed to parse resourceurls JSON:", error);
+          uris = []; // Reset if parsing failed
+        }
+      }
+
+      // 1b. Fallback to 'application/vnd.code.uri-list' (newline separated)
+      if (uris.length === 0 && vscodeUriListData) {
+        uris = vscodeUriListData.split("\n").map((uri) => uri.trim());
+      }
+
+      // 1c. Filter for valid schemes (file or vscode-file) and non-empty strings
+      const validUris = uris.filter(
+        (uri) =>
+          uri && (uri.startsWith("vscode-file:") || uri.startsWith("file:"))
+      );
+
+      if (validUris.length > 0) {
+        setPendingInsertions([]);
+        let initialCursorPos = inputValue.length;
+        if (textAreaRef.current) {
+          initialCursorPos = textAreaRef.current.selectionStart;
+        }
+        setIntendedCursorPosition(initialCursorPos);
+
+        FileServiceClient.getRelativePaths(
+          RelativePathsRequest.create({ uris: validUris })
+        )
+          .then((response) => {
+            if (response.paths.length > 0) {
+              setPendingInsertions((prev) => [...prev, ...response.paths]);
+            }
+          })
+          .catch((error) => {
+            console.error("Error getting relative paths:", error);
+          });
+        return;
+      }
+
+      const text = e.dataTransfer.getData("text");
+      if (text) {
+        handleTextDrop(text);
+        return;
+      }
+
+      // --- 3. Image Drop Handling ---
+      // Only proceed if it wasn't a VSCode resource or plain text drop
+      const files = Array.from(e.dataTransfer.files);
+      const acceptedTypes = ["png", "jpeg", "webp"];
+      const imageFiles = files.filter((file) => {
+        const [type, subtype] = file.type.split("/");
+        return type === "image" && acceptedTypes.includes(subtype);
+      });
+
+      if (shouldDisableFilesAndImages || imageFiles.length === 0) {
+        return;
+      }
+
+      const imageDataArray = await readImageFiles(imageFiles);
+      const dataUrls = imageDataArray.filter(
+        (dataUrl): dataUrl is string => dataUrl !== null
+      );
+
+      if (dataUrls.length > 0) {
+        const filesAndImagesLength =
+          selectedImages.length + selectedFiles.length;
+        const availableSlots =
+          MAX_IMAGES_AND_FILES_PER_MESSAGE - filesAndImagesLength;
+
+        if (availableSlots > 0) {
+          const imagesToAdd = Math.min(dataUrls.length, availableSlots);
+          setSelectedImages((prevImages) => [
+            ...prevImages,
+            ...dataUrls.slice(0, imagesToAdd),
+          ]);
+        }
+      } else {
+        console.warn("No valid images were processed");
+      }
+    };
+
+    /**
+     * Handles the drop event for text.
+     * Inserts the dropped text at the current cursor position.
+     *
+     * @param {string} text - The dropped text.
+     */
+    const handleTextDrop = (text: string) => {
+      const newValue =
+        inputValue.slice(0, cursorPosition) +
+        text +
+        inputValue.slice(cursorPosition);
+      setInputValue(newValue);
+      const newCursorPosition = cursorPosition + text.length;
+      setCursorPosition(newCursorPosition);
+      setIntendedCursorPosition(newCursorPosition);
+    };
+
+    /**
+     * Reads image files and returns their data URLs.
+     * Uses FileReader to read the files as data URLs.
+     *
+     * @param {File[]} imageFiles - The image files to read.
+     * @returns {Promise<(string | null)[]>} - A promise that resolves to an array of data URLs or null values.
+     */
+    const readImageFiles = (imageFiles: File[]): Promise<(string | null)[]> => {
+      return Promise.all(
+        imageFiles.map(
+          (file) =>
+            new Promise<string | null>((resolve) => {
+              const reader = new FileReader();
+              reader.onloadend = async () => {
+                // Make async
+                if (reader.error) {
+                  console.error("Error reading file:", reader.error);
+                  resolve(null);
+                } else {
+                  const result = reader.result;
+                  if (typeof result === "string") {
+                    try {
+                      await getImageDimensions(result); // Check dimensions
+                      resolve(result);
+                    } catch (error) {
+                      console.warn((error as Error).message);
+                      showDimensionErrorMessage(); // Show error to user
+                      resolve(null); // Don't add this image
+                    }
+                  } else {
+                    resolve(null);
+                  }
+                }
+              };
+              reader.readAsDataURL(file);
+            })
+        )
+      );
+    };
+    // Replace Meta with the platform specific key and uppercase the command letter.
+    const togglePlanActKeys = usePlatform()
+      .togglePlanActKeys.replace("Meta", metaKeyChar)
+      .replace(/.$/, (match) => match.toUpperCase());
+
+    return (
+      <div>
+        <div
+          className="relative flex transition-colors ease-in-out duration-100 px-3.5 py-2.5"
+          onDragEnter={handleDragEnter}
+          onDragLeave={handleDragLeave}
+          onDragOver={onDragOver}
+          onDrop={onDrop}
+        >
+          {isVoiceRecording && (
+            <div
+              className={cn(
+                "absolute pointer-events-none z-10 overflow-hidden rounded-xs transition-all ease-in-out duration-300 left-3.5 right-3.5 top-2.5 bottom-2.5"
+              )}
+            >
+              <PulsingBorder
+                bloom={1}
+                className="w-full h-full"
+                colorBack={"rgba(0,0,0,0)"}
+                colors={[
+                  "#9d57fa", // purple
+                  "#57c7fa", // cyan
+                  "#fa57a8", // pink
+                  "#9d57fa", // purple again for smooth loop
+                ]}
+                intensity={0.4}
+                pulse={0.3}
+                roundness={0} // Match textarea border radius
+                scale={1.0}
+                smoke={0.25}
+                smokeSize={0.8}
+                softness={0.8}
+                speed={1.5}
+                spotSize={0.5}
+                spots={4}
+                thickness={0.1}
+              />
+            </div>
+          )}
+
+          {showDimensionError && (
+            <div className="absolute inset-2.5 bg-[rgba(var(--vscode-errorForeground-rgb),0.1)] border-2 border-error rounded-xs flex items-center justify-center z-10 pointer-events-none">
+              <span className="text-error font-bold text-xs text-center">
+                Image dimensions exceed 7500px
+              </span>
+            </div>
+          )}
+          {showUnsupportedFileError && (
+            <div className="absolute inset-2.5 bg-[rgba(var(--vscode-errorForeground-rgb),0.1)] border-2 border-error rounded-xs flex items-center justify-center z-10 pointer-events-none">
+              <span className="text-error font-bold text-xs">
+                Files other than images are currently disabled
+              </span>
+            </div>
+          )}
+          {showSlashCommandsMenu && (
+            <div ref={slashCommandsMenuContainerRef}>
+              <SlashCommandMenu
+                globalWorkflowToggles={globalWorkflowToggles}
+                localWorkflowToggles={localWorkflowToggles}
+                onMouseDown={handleMenuMouseDown}
+                onSelect={handleSlashCommandsSelect}
+                query={slashCommandsQuery}
+                remoteWorkflows={remoteConfigSettings?.remoteGlobalWorkflows}
+                remoteWorkflowToggles={remoteWorkflowToggles}
+                selectedIndex={selectedSlashCommandsIndex}
+                setSelectedIndex={setSelectedSlashCommandsIndex}
+              />
+            </div>
+          )}
+
+          {showContextMenu && (
+            <div ref={contextMenuContainerRef}>
+              <ContextMenu
+                dynamicSearchResults={fileSearchResults}
+                isLoading={searchLoading}
+                onMouseDown={handleMenuMouseDown}
+                onSelect={handleMentionSelect}
+                queryItems={queryItems}
+                searchQuery={searchQuery}
+                selectedIndex={selectedMenuIndex}
+                selectedType={selectedType}
+                setSelectedIndex={setSelectedMenuIndex}
+              />
+            </div>
+          )}
+          <div
+            className={cn(
+              "absolute bottom-2.5 top-2.5 whitespace-pre-wrap break-words rounded-xs overflow-hidden bg-input-background",
+              isTextAreaFocused || isVoiceRecording
+                ? "left-3.5 right-3.5"
+                : "left-3.5 right-3.5 border border-input-border"
+            )}
+            ref={highlightLayerRef}
+            style={{
+              position: "absolute",
+              pointerEvents: "none",
+              whiteSpace: "pre-wrap",
+              wordWrap: "break-word",
+              color: "transparent",
+              overflow: "hidden",
+              fontFamily: "var(--vscode-font-family)",
+              fontSize: "var(--vscode-editor-font-size)",
+              lineHeight: "var(--vscode-editor-line-height)",
+              borderRadius: 2,
+              borderLeft: isTextAreaFocused || isVoiceRecording ? 0 : undefined,
+              borderRight:
+                isTextAreaFocused || isVoiceRecording ? 0 : undefined,
+              borderTop: isTextAreaFocused || isVoiceRecording ? 0 : undefined,
+              borderBottom:
+                isTextAreaFocused || isVoiceRecording ? 0 : undefined,
+              padding: `9px ${
+                dictationSettings?.dictationEnabled ? "48" : "28"
+              }px ${9 + thumbnailsHeight}px 9px`,
+            }}
+          />
+          <DynamicTextArea
+            autoFocus={true}
+            data-testid="chat-input"
+            maxRows={10}
+            minRows={3}
+            onBlur={handleBlur}
+            onChange={(e) => {
+              handleInputChange(e);
+              updateHighlights();
+            }}
+            onFocus={() => {
+              setIsTextAreaFocused(true);
+              onFocusChange?.(true); // Call prop on focus
+            }}
+            onHeightChange={(height) => {
+              if (
+                textAreaBaseHeight === undefined ||
+                height < textAreaBaseHeight
+              ) {
+                setTextAreaBaseHeight(height);
+              }
+              onHeightChange?.(height);
+            }}
+            onKeyDown={handleKeyDown}
+            onKeyUp={handleKeyUp}
+            onMouseUp={updateCursorPosition}
+            onPaste={handlePaste}
+            onScroll={() => updateHighlights()}
+            onSelect={updateCursorPosition}
+            placeholder={
+              showUnsupportedFileError || showDimensionError
+                ? ""
+                : placeholderText
+            }
+            ref={(el) => {
+              if (typeof ref === "function") {
+                ref(el);
+              } else if (ref) {
+                ref.current = el;
+              }
+              textAreaRef.current = el;
+            }}
+            style={{
+              width: "100%",
+              boxSizing: "border-box",
+              backgroundColor: "transparent",
+              color: "var(--vscode-input-foreground)",
+              //border: "1px solid var(--vscode-input-border)",
+              borderRadius: 2,
+              fontFamily: "var(--vscode-font-family)",
+              fontSize: "var(--vscode-editor-font-size)",
+              lineHeight: "var(--vscode-editor-line-height)",
+              resize: "none",
+              overflowX: "hidden",
+              overflowY: "scroll",
+              scrollbarWidth: "none",
+              // Since we have maxRows, when text is long enough it starts to overflow the bottom padding, appearing behind the thumbnails. To fix this, we use a transparent border to push the text up instead. (https://stackoverflow.com/questions/42631947/maintaining-a-padding-inside-of-text-area/52538410#52538410)
+              // borderTop: "9px solid transparent",
+              borderLeft: 0,
+              borderRight: 0,
+              borderTop: 0,
+              borderBottom: `${thumbnailsHeight}px solid transparent`,
+              borderColor: "transparent",
+              // borderRight: "54px solid transparent",
+              // borderLeft: "9px solid transparent", // NOTE: react-textarea-autosize doesn't calculate correct height when using borderLeft/borderRight so we need to use horizontal padding instead
+              // Instead of using boxShadow, we use a div with a border to better replicate the behavior when the textarea is focused
+              // boxShadow: "0px 0px 0px 1px var(--vscode-input-border)",
+              padding: `9px ${
+                dictationSettings?.dictationEnabled ? "48" : "28"
+              }px 9px 9px`,
+              cursor: "text",
+              flex: 1,
+              zIndex: 1,
+              outline:
+                isDraggingOver && !showUnsupportedFileError // Only show drag outline if not showing error
+                  ? "2px dashed var(--vscode-focusBorder)"
+                  : isTextAreaFocused
+                  ? `1px solid ${
+                      mode === "plan"
+                        ? PLAN_MODE_COLOR
+                        : "var(--vscode-focusBorder)"
+                    }`
+                  : "none",
+              outlineOffset:
+                isDraggingOver && !showUnsupportedFileError ? "1px" : "0px", // Add offset for drag-over outline
+            }}
+            value={inputValue}
+          />
+          {!inputValue &&
+            selectedImages.length === 0 &&
+            selectedFiles.length === 0 && (
+              <div className="text-xs absolute bottom-5 left-6.5 right-16 text-(--vscode-input-placeholderForeground)/50 whitespace-nowrap overflow-hidden text-ellipsis pointer-events-none z-1">
+                Type @ for context, / for slash commands & workflows, hold shift
+                to drag in files/images
+              </div>
+            )}
+          {(selectedImages.length > 0 || selectedFiles.length > 0) && (
+            <Thumbnails
+              files={selectedFiles}
+              images={selectedImages}
+              onHeightChange={handleThumbnailsHeightChange}
+              setFiles={setSelectedFiles}
+              setImages={setSelectedImages}
+              style={{
+                position: "absolute",
+                paddingTop: 4,
+                bottom: 14,
+                left: 22,
+                right: 47, // (54 + 9) + 4 extra padding
+                zIndex: 2,
+              }}
+            />
+          )}
+          <div
+            className="absolute flex items-end bottom-4.5 right-5 z-10 h-8 text-xs"
+            style={{ height: textAreaBaseHeight }}
+          >
+            <div className="flex flex-row items-center">
+              {dictationSettings?.dictationEnabled === true &&
+                dictationSettings?.featureEnabled && (
+                  <VoiceRecorder
+                    disabled={sendingDisabled}
+                    isAuthenticated={!!clineUser?.uid}
+                    language={dictationSettings?.dictationLanguage || "en"}
+                    onProcessingStateChange={(isProcessing, message) => {
+                      if (isProcessing && message) {
+                        // Show processing message in input
+                        setInputValue(`${inputValue} [${message}]`.trim());
+                      }
+                      // When processing is done, the onTranscription callback will handle the final text
+                    }}
+                    onRecordingStateChange={setIsVoiceRecording}
+                    onTranscription={(text) => {
+                      // Remove any processing text first
+                      const processingPattern = /\s*\[Transcribing\.\.\.\]$/;
+                      const cleanedValue = inputValue.replace(
+                        processingPattern,
+                        ""
+                      );
+
+                      if (!text) {
+                        setInputValue(cleanedValue);
+                        return;
+                      }
+
+                      // Append the transcribed text to the cleaned input
+                      const newValue =
+                        cleanedValue + (cleanedValue ? " " : "") + text;
+                      setInputValue(newValue);
+                      // Focus the textarea and move cursor to end
+                      setTimeout(() => {
+                        if (textAreaRef.current) {
+                          textAreaRef.current.focus();
+                          const length = newValue.length;
+                          textAreaRef.current.setSelectionRange(length, length);
+                        }
+                      }, 0);
+                    }}
+                  />
+                )}
+              {!isVoiceRecording && (
+                <div
+                  className={cn(
+                    "input-icon-button",
+                    { disabled: sendingDisabled },
+                    "codicon codicon-send text-sm"
+                  )}
+                  data-testid="send-button"
+                  onClick={() => {
+                    if (!sendingDisabled) {
+                      setIsTextAreaFocused(false);
+                      onSend();
+                    }
+                  }}
+                />
+              )}
+            </div>
+          </div>
+        </div>
+        <div className="flex justify-between items-center -mt-[2px] px-3 pb-2">
+          {/* Always render both components, but control visibility with CSS */}
+          <div className="relative flex-1 min-w-0 h-5">
+            {/* ButtonGroup - always in DOM but visibility controlled */}
+            <ButtonGroup className="absolute top-0 left-0 right-0 ease-in-out w-full h-5 z-10 flex items-center">
+              <Tooltip>
+                <TooltipContent>Add Context</TooltipContent>
+                <TooltipTrigger>
+                  <VSCodeButton
+                    appearance="icon"
+                    aria-label="Add Context"
+                    className="p-0 m-0 flex items-center"
+                    data-testid="context-button"
+                    onClick={handleContextButtonClick}
+                  >
+                    <ButtonContainer>
+                      <AtSignIcon size={12} />
+                    </ButtonContainer>
+                  </VSCodeButton>
+                </TooltipTrigger>
+              </Tooltip>
+
+              <Tooltip>
+                <TooltipContent>Add Files & Images</TooltipContent>
+                <TooltipTrigger>
+                  <VSCodeButton
+                    appearance="icon"
+                    aria-label="Add Files & Images"
+                    className="p-0 m-0 flex items-center"
+                    data-testid="files-button"
+                    disabled={shouldDisableFilesAndImages}
+                    onClick={() => {
+                      if (!shouldDisableFilesAndImages) {
+                        onSelectFilesAndImages();
+                      }
+                    }}
+                  >
+                    <ButtonContainer>
+                      <PlusIcon size={13} />
+                    </ButtonContainer>
+                  </VSCodeButton>
+                </TooltipTrigger>
+              </Tooltip>
+
+              <ServersToggleModal />
+
+              <ClineRulesToggleModal />
+
+              <ModelContainer ref={modelSelectorRef}>
+                <ModelButtonWrapper ref={buttonRef}>
+                  <ModelDisplayButton
+                    disabled={false}
+                    isActive={showModelSelector}
+                    onClick={handleModelButtonClick}
+                    role="button"
+                    tabIndex={0}
+                    title="Select Model / API Provider"
+                  >
+                    <ModelButtonContent className="text-xs">
+                      {modelDisplayName}
+                    </ModelButtonContent>
+                  </ModelDisplayButton>
+                </ModelButtonWrapper>
+                {showModelSelector && (
+                  <ModelSelectorTooltip
+                    arrowPosition={arrowPosition}
+                    menuPosition={menuPosition}
+                    style={{
+                      bottom: `calc(100vh - ${menuPosition}px + 6px)`,
+                    }}
+                  >
+                    <ApiOptions
+                      apiErrorMessage={undefined}
+                      currentMode={mode}
+                      isPopup={true}
+                      modelIdErrorMessage={undefined}
+                      showModelOptions={true}
+                    />
+                  </ModelSelectorTooltip>
+                )}
+              </ModelContainer>
+            </ButtonGroup>
+          </div>
+          {/* Tooltip for Plan/Act toggle remains outside the conditional rendering */}
+          <Tooltip>
+            <TooltipContent
+              className="text-xs px-2 flex flex-col gap-1"
+              hidden={shownTooltipMode === null}
+              side="top"
+            >
+              {`In ${
+                shownTooltipMode === "act" ? "Act" : "Plan"
+              }  mode, Cline will ${
+                shownTooltipMode === "act"
+                  ? "complete the task immediately"
+                  : "gather information to architect a plan"
+              }`}
+              <p className="text-description/80 text-xs mb-0">
+                Toggle w/{" "}
+                <kbd className="text-muted-foreground mx-1">
+                  {togglePlanActKeys}
+                </kbd>
+              </p>
+            </TooltipContent>
+            <TooltipTrigger>
+              <SwitchContainer
+                data-testid="mode-switch"
+                disabled={false}
+                onClick={onModeToggle}
+              >
+                <Slider isAct={mode === "act"} isPlan={mode === "plan"} />
+                {["Plan", "Act"].map((m) => (
+                  <div
+                    aria-checked={mode === m.toLowerCase()}
+                    className={cn(
+                      "pt-0.5 pb-px px-2 z-10 text-xs w-1/2 text-center bg-transparent",
+                      mode === m.toLowerCase()
+                        ? "text-white"
+                        : "text-input-foreground"
+                    )}
+                    onMouseLeave={() => setShownTooltipMode(null)}
+                    onMouseOver={() =>
+                      setShownTooltipMode(
+                        m.toLowerCase() === "plan" ? "plan" : "act"
+                      )
+                    }
+                    role="switch"
+                  >
+                    {m}
+                  </div>
+                ))}
+              </SwitchContainer>
+            </TooltipTrigger>
+          </Tooltip>
+        </div>
+      </div>
+    );
+  }
+);
 
 // Update TypeScript interface for styled-component props
 interface ModelSelectorTooltipProps {
-	arrowPosition: number
-	menuPosition: number
+  arrowPosition: number;
+  menuPosition: number;
 }
 
-export default ChatTextArea+export default ChatTextArea;