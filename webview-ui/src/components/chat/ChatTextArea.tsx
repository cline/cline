import { VSCodeButton } from "@vscode/webview-ui-toolkit/react"
import React, { forwardRef, useCallback, useEffect, useLayoutEffect, useMemo, useRef, useState } from "react"
import DynamicTextArea from "react-textarea-autosize"
import { useClickAway, useEvent, useWindowSize } from "react-use"
import styled from "styled-components"
import { mentionRegex, mentionRegexGlobal } from "../../../../src/shared/context-mentions"
import { ExtensionMessage } from "../../../../src/shared/ExtensionMessage"
import { useExtensionState } from "../../context/ExtensionStateContext"
import {
	ContextMenuOptionType,
	getContextMenuOptions,
	insertMention,
	removeMention,
	shouldShowContextMenu,
} from "../../utils/context-mentions"
import { useMetaKeyDetection, useShortcut } from "../../utils/hooks"
import { validateApiConfiguration, validateModelId } from "../../utils/validate"
import { vscode } from "../../utils/vscode"
import { CODE_BLOCK_BG_COLOR } from "../common/CodeBlock"
import Thumbnails from "../common/Thumbnails"
import Tooltip from "../common/Tooltip"
import ApiOptions, { normalizeApiConfiguration } from "../settings/ApiOptions"
import { MAX_IMAGES_PER_MESSAGE } from "./ChatView"
import ContextMenu from "./ContextMenu"
import { ChatSettings } from "../../../../src/shared/ChatSettings"

interface ChatTextAreaProps {
	inputValue: string
	setInputValue: (value: string) => void
	textAreaDisabled: boolean
	placeholderText: string
	selectedImages: string[]
	setSelectedImages: React.Dispatch<React.SetStateAction<string[]>>
	onSend: () => void
	onSelectImages: () => void
	shouldDisableImages: boolean
	onHeightChange?: (height: number) => void
}

const PLAN_MODE_COLOR = "var(--vscode-inputValidation-warningBorder)"

const SwitchOption = styled.div<{ isActive: boolean }>`
	padding: 2px 8px;
	color: ${(props) => (props.isActive ? "white" : "var(--vscode-input-foreground)")};
	z-index: 1;
	transition: color 0.2s ease;
	font-size: 12px;
	width: 50%;
	text-align: center;

	&:hover {
		background-color: ${(props) => (!props.isActive ? "var(--vscode-toolbar-hoverBackground)" : "transparent")};
	}
`

const SwitchContainer = styled.div<{ disabled: boolean }>`
	display: flex;
	align-items: center;
	background-color: var(--vscode-editor-background);
	border: 1px solid var(--vscode-input-border);
	border-radius: 12px;
	overflow: hidden;
	cursor: ${(props) => (props.disabled ? "not-allowed" : "pointer")};
	opacity: ${(props) => (props.disabled ? 0.5 : 1)};
	transform: scale(0.85);
	transform-origin: right center;
	margin-left: -10px; // compensate for the transform so flex spacing works
	user-select: none; // Prevent text selection
`

const Slider = styled.div<{ isAct: boolean; isPlan?: boolean }>`
	position: absolute;
	height: 100%;
	width: 50%;
	background-color: ${(props) => (props.isPlan ? PLAN_MODE_COLOR : "var(--vscode-focusBorder)")};
	transition: transform 0.2s ease;
	transform: translateX(${(props) => (props.isAct ? "100%" : "0%")});
`

const ButtonGroup = styled.div`
	display: flex;
	align-items: center;
	gap: 4px;
	flex: 1;
	min-width: 0;
`

const ButtonContainer = styled.div`
	display: flex;
	align-items: center;
	gap: 3px;
	font-size: 10px;
	white-space: nowrap;
	min-width: 0;
	width: 100%;
`

const ControlsContainer = styled.div`
	display: flex;
	align-items: center;
	justify-content: space-between;
	margin-top: -5px;
	padding: 0px 15px 5px 15px;
`

const ModelSelectorTooltip = styled.div<ModelSelectorTooltipProps>`
	position: fixed;
	bottom: calc(100% + 9px);
	left: 15px;
	right: 15px;
	background: ${CODE_BLOCK_BG_COLOR};
	border: 1px solid var(--vscode-editorGroup-border);
	padding: 12px;
	border-radius: 3px;
	z-index: 1000;
	max-height: calc(100vh - 100px);
	overflow-y: auto;
	overscroll-behavior: contain;

	// Add invisible padding for hover zone
	&::before {
		content: "";
		position: fixed;
		bottom: ${(props) => `calc(100vh - ${props.menuPosition}px - 2px)`};
		left: 0;
		right: 0;
		height: 8px;
	}

	// Arrow pointing down
	&::after {
		content: "";
		position: fixed;
		bottom: ${(props) => `calc(100vh - ${props.menuPosition}px)`};
		right: ${(props) => props.arrowPosition}px;
		width: 10px;
		height: 10px;
		background: ${CODE_BLOCK_BG_COLOR};
		border-right: 1px solid var(--vscode-editorGroup-border);
		border-bottom: 1px solid var(--vscode-editorGroup-border);
		transform: rotate(45deg);
		z-index: -1;
	}
`

const ModelContainer = styled.div`
	position: relative;
	display: flex;
	flex: 1;
	min-width: 0;
`

const ModelButtonWrapper = styled.div`
	display: inline-flex; // Make it shrink to content
	min-width: 0; // Allow shrinking
	max-width: 100%; // Don't overflow parent
`

const ModelDisplayButton = styled.a<{ isActive?: boolean; disabled?: boolean }>`
	padding: 0px 0px;
	height: 20px;
	width: 100%;
	min-width: 0;
	cursor: ${(props) => (props.disabled ? "not-allowed" : "pointer")};
	text-decoration: ${(props) => (props.isActive ? "underline" : "none")};
	color: ${(props) => (props.isActive ? "var(--vscode-foreground)" : "var(--vscode-descriptionForeground)")};
	display: flex;
	align-items: center;
	font-size: 10px;
	outline: none;
	user-select: none;
	opacity: ${(props) => (props.disabled ? 0.5 : 1)};
	pointer-events: ${(props) => (props.disabled ? "none" : "auto")};

	&:hover,
	&:focus {
		color: ${(props) => (props.disabled ? "var(--vscode-descriptionForeground)" : "var(--vscode-foreground)")};
		text-decoration: ${(props) => (props.disabled ? "none" : "underline")};
		outline: none;
	}

	&:active {
		color: ${(props) => (props.disabled ? "var(--vscode-descriptionForeground)" : "var(--vscode-foreground)")};
		text-decoration: ${(props) => (props.disabled ? "none" : "underline")};
		outline: none;
	}

	&:focus-visible {
		outline: none;
	}
`

const ModelButtonContent = styled.div`
	width: 100%;
	min-width: 0;
	overflow: hidden;
	text-overflow: ellipsis;
	white-space: nowrap;
`

const ChatTextArea = forwardRef<HTMLTextAreaElement, ChatTextAreaProps>(
	(
		{
			inputValue,
			setInputValue,
			textAreaDisabled,
			placeholderText,
			selectedImages,
			setSelectedImages,
			onSend,
			onSelectImages,
			shouldDisableImages,
			onHeightChange,
		},
		ref,
	) => {
<<<<<<< HEAD
		const { filePaths, chatSettings, apiConfiguration, openRouterModels, requestyModels, platform, memoryBankSettings } =
			useExtensionState()
=======
		const { filePaths, chatSettings, apiConfiguration, openRouterModels, platform } = useExtensionState()
>>>>>>> 21d4ec13
		const [isTextAreaFocused, setIsTextAreaFocused] = useState(false)
		const [gitCommits, setGitCommits] = useState<any[]>([])

		const [thumbnailsHeight, setThumbnailsHeight] = useState(0)
		const [textAreaBaseHeight, setTextAreaBaseHeight] = useState<number | undefined>(undefined)
		const [showContextMenu, setShowContextMenu] = useState(false)
		const [cursorPosition, setCursorPosition] = useState(0)
		const [searchQuery, setSearchQuery] = useState("")
		const textAreaRef = useRef<HTMLTextAreaElement | null>(null)
		const [isMouseDownOnMenu, setIsMouseDownOnMenu] = useState(false)
		const highlightLayerRef = useRef<HTMLDivElement>(null)
		const [selectedMenuIndex, setSelectedMenuIndex] = useState(-1)
		const [selectedType, setSelectedType] = useState<ContextMenuOptionType | null>(null)
		const [justDeletedSpaceAfterMention, setJustDeletedSpaceAfterMention] = useState(false)
		const [intendedCursorPosition, setIntendedCursorPosition] = useState<number | null>(null)
		const contextMenuContainerRef = useRef<HTMLDivElement>(null)
		const [showModelSelector, setShowModelSelector] = useState(false)
		const modelSelectorRef = useRef<HTMLDivElement>(null)
		const { width: viewportWidth, height: viewportHeight } = useWindowSize()
		const buttonRef = useRef<HTMLDivElement>(null)
		const [arrowPosition, setArrowPosition] = useState(0)
		const [menuPosition, setMenuPosition] = useState(0)
		const [shownTooltipMode, setShownTooltipMode] = useState<ChatSettings["mode"] | null>(null)

		const [, metaKeyChar] = useMetaKeyDetection(platform)

		// Add a ref to track previous menu state
		const prevShowModelSelector = useRef(showModelSelector)

		// Fetch git commits when Git is selected or when typing a hash
		useEffect(() => {
			if (selectedType === ContextMenuOptionType.Git || /^[a-f0-9]+$/i.test(searchQuery)) {
				vscode.postMessage({
					type: "searchCommits",
					text: searchQuery || "",
				})
			}
		}, [selectedType, searchQuery])

		const handleMessage = useCallback((event: MessageEvent) => {
			const message: ExtensionMessage = event.data
			switch (message.type) {
				case "commitSearchResults": {
					const commits =
						message.commits?.map((commit: any) => ({
							type: ContextMenuOptionType.Git,
							value: commit.hash,
							label: commit.subject,
							description: `${commit.shortHash} by ${commit.author} on ${commit.date}`,
						})) || []
					setGitCommits(commits)
					break
				}
			}
		}, [])

		useEvent("message", handleMessage)

		const queryItems = useMemo(() => {
			return [
				{ type: ContextMenuOptionType.Problems, value: "problems" },
				{ type: ContextMenuOptionType.Terminal, value: "terminal" },
				{ type: ContextMenuOptionType.MemoryBank, value: "Initialize Memory Bank" },
				{ type: ContextMenuOptionType.MemoryBank, value: "Update Memory Bank" },
				{ type: ContextMenuOptionType.MemoryBank, value: "Follow your custom instructions" },
				...gitCommits,
				...filePaths
					.map((file) => "/" + file)
					.map((path) => ({
						type: path.endsWith("/") ? ContextMenuOptionType.Folder : ContextMenuOptionType.File,
						value: path,
					})),
			]
		}, [filePaths, gitCommits])

		useEffect(() => {
			const handleClickOutside = (event: MouseEvent) => {
				if (contextMenuContainerRef.current && !contextMenuContainerRef.current.contains(event.target as Node)) {
					setShowContextMenu(false)
				}
			}

			if (showContextMenu) {
				document.addEventListener("mousedown", handleClickOutside)
			}

			return () => {
				document.removeEventListener("mousedown", handleClickOutside)
			}
		}, [showContextMenu, setShowContextMenu])

		const updateMemoryBank = (enabled: boolean) => {
			vscode.postMessage({
				type: "memoryBankSettings",
				memoryBankSettings: {
					...memoryBankSettings,
					enabled,
				},
			})
		}
		const handleMentionSelect = useCallback(
			(type: ContextMenuOptionType, value?: string) => {
				if (type === ContextMenuOptionType.NoResults) {
					return
				}

				if (type === ContextMenuOptionType.MemoryBank && value === "Enable Memory Bank") {
					updateMemoryBank(!memoryBankSettings.enabled)
					return
				}

				if (
					type === ContextMenuOptionType.File ||
					type === ContextMenuOptionType.Folder ||
					type === ContextMenuOptionType.MemoryBank ||
					type === ContextMenuOptionType.Git
				) {
					if (!value) {
						setSelectedType(type)
						setSearchQuery("")
						setSelectedMenuIndex(0)
						return
					}
				}

				setShowContextMenu(false)
				setSelectedType(null)
				if (textAreaRef.current) {
					let insertValue = value || ""
					if (type === ContextMenuOptionType.URL) {
						insertValue = value || ""
					} else if (type === ContextMenuOptionType.File || type === ContextMenuOptionType.Folder) {
						insertValue = value || ""
					} else if (type === ContextMenuOptionType.Problems) {
						insertValue = "problems"
					} else if (type === ContextMenuOptionType.Terminal) {
						insertValue = "terminal"
					} else if (type === ContextMenuOptionType.MemoryBank) {
						insertValue = value || ""
					} else if (type === ContextMenuOptionType.Git) {
						insertValue = value || ""
					}

					const { newValue: rawNewValue, mentionIndex } = insertMention(
						textAreaRef.current.value,
						cursorPosition,
						insertValue,
					)
					let newValue = rawNewValue

					if (type === ContextMenuOptionType.MemoryBank) {
						newValue = newValue.replace("@", "")
					}

					setInputValue(newValue)
					const newCursorPosition = newValue.indexOf(" ", mentionIndex + insertValue.length) + 1
					setCursorPosition(newCursorPosition)
					setIntendedCursorPosition(newCursorPosition)
					// textAreaRef.current.focus()

					// scroll to cursor
					setTimeout(() => {
						if (textAreaRef.current) {
							textAreaRef.current.blur()
							textAreaRef.current.focus()
						}
					}, 0)
				}
			},
			[setInputValue, cursorPosition],
		)

		const handleKeyDown = useCallback(
			(event: React.KeyboardEvent<HTMLTextAreaElement>) => {
				if (showContextMenu) {
					if (event.key === "Escape") {
						// event.preventDefault()
						setSelectedType(null)
						setSelectedMenuIndex(3) // File by default
						return
					}

					if (event.key === "ArrowUp" || event.key === "ArrowDown") {
						event.preventDefault()
						setSelectedMenuIndex((prevIndex) => {
							const direction = event.key === "ArrowUp" ? -1 : 1
							const options = getContextMenuOptions(searchQuery, selectedType, queryItems)
							const optionsLength = options.length

							if (optionsLength === 0) return prevIndex

							// Find selectable options (non-URL types)
							const selectableOptions = options.filter(
								(option) =>
									option.type !== ContextMenuOptionType.URL && option.type !== ContextMenuOptionType.NoResults,
							)

							if (selectableOptions.length === 0) return -1 // No selectable options

							// Find the index of the next selectable option
							const currentSelectableIndex = selectableOptions.findIndex((option) => option === options[prevIndex])

							const newSelectableIndex =
								(currentSelectableIndex + direction + selectableOptions.length) % selectableOptions.length

							// Find the index of the selected option in the original options array
							return options.findIndex((option) => option === selectableOptions[newSelectableIndex])
						})
						return
					}
					if ((event.key === "Enter" || event.key === "Tab") && selectedMenuIndex !== -1) {
						event.preventDefault()
						const selectedOption = getContextMenuOptions(searchQuery, selectedType, queryItems)[selectedMenuIndex]
						if (
							selectedOption &&
							selectedOption.type === ContextMenuOptionType.MemoryBank &&
							(selectedOption.value === "Initialize Memory Bank" ||
								selectedOption.value === "Update Memory Bank" ||
								selectedOption.value === "Follow your custom instructions") &&
							!memoryBankSettings.enabled
						) {
							return
						}
						if (
							selectedOption &&
							selectedOption.type !== ContextMenuOptionType.URL &&
							selectedOption.type !== ContextMenuOptionType.NoResults
						) {
							handleMentionSelect(selectedOption.type, selectedOption.value)
						}
						return
					}
				}

				const isComposing = event.nativeEvent?.isComposing ?? false
				if (event.key === "Enter" && !event.shiftKey && !isComposing) {
					event.preventDefault()
					setIsTextAreaFocused(false)
					onSend()
				}

				if (event.key === "Backspace" && !isComposing) {
					const charBeforeCursor = inputValue[cursorPosition - 1]
					const charAfterCursor = inputValue[cursorPosition + 1]

					const charBeforeIsWhitespace =
						charBeforeCursor === " " || charBeforeCursor === "\n" || charBeforeCursor === "\r\n"
					const charAfterIsWhitespace =
						charAfterCursor === " " || charAfterCursor === "\n" || charAfterCursor === "\r\n"
					// checks if char before cursor is whitespace after a mention
					if (
						charBeforeIsWhitespace &&
						inputValue.slice(0, cursorPosition - 1).match(new RegExp(mentionRegex.source + "$")) // "$" is added to ensure the match occurs at the end of the string
					) {
						const newCursorPosition = cursorPosition - 1
						// if mention is followed by another word, then instead of deleting the space separating them we just move the cursor to the end of the mention
						if (!charAfterIsWhitespace) {
							event.preventDefault()
							textAreaRef.current?.setSelectionRange(newCursorPosition, newCursorPosition)
							setCursorPosition(newCursorPosition)
						}
						setCursorPosition(newCursorPosition)
						setJustDeletedSpaceAfterMention(true)
					} else if (justDeletedSpaceAfterMention) {
						const { newText, newPosition } = removeMention(inputValue, cursorPosition)
						if (newText !== inputValue) {
							event.preventDefault()
							setInputValue(newText)
							setIntendedCursorPosition(newPosition) // Store the new cursor position in state
						}
						setJustDeletedSpaceAfterMention(false)
						setShowContextMenu(false)
					} else {
						setJustDeletedSpaceAfterMention(false)
					}
				}
			},
			[
				onSend,
				showContextMenu,
				searchQuery,
				selectedMenuIndex,
				handleMentionSelect,
				selectedType,
				inputValue,
				cursorPosition,
				setInputValue,
				justDeletedSpaceAfterMention,
				queryItems,
			],
		)

		useLayoutEffect(() => {
			if (intendedCursorPosition !== null && textAreaRef.current) {
				textAreaRef.current.setSelectionRange(intendedCursorPosition, intendedCursorPosition)
				setIntendedCursorPosition(null) // Reset the state
			}
		}, [inputValue, intendedCursorPosition])

		const handleInputChange = useCallback(
			(e: React.ChangeEvent<HTMLTextAreaElement>) => {
				const newValue = e.target.value
				const newCursorPosition = e.target.selectionStart
				setInputValue(newValue)
				setCursorPosition(newCursorPosition)
				const showMenu = shouldShowContextMenu(newValue, newCursorPosition)

				setShowContextMenu(showMenu)
				if (showMenu) {
					const lastAtIndex = newValue.lastIndexOf("@", newCursorPosition - 1)
					const query = newValue.slice(lastAtIndex + 1, newCursorPosition)
					setSearchQuery(query)
					if (query.length > 0) {
						setSelectedMenuIndex(0)
					} else {
						setSelectedMenuIndex(3) // Set to "File" option by default
					}
				} else {
					setSearchQuery("")
					setSelectedMenuIndex(-1)
				}
			},
			[setInputValue],
		)

		useEffect(() => {
			if (!showContextMenu) {
				setSelectedType(null)
			}
		}, [showContextMenu])

		const handleBlur = useCallback(() => {
			// Only hide the context menu if the user didn't click on it
			if (!isMouseDownOnMenu) {
				setShowContextMenu(false)
			}
			setIsTextAreaFocused(false)
		}, [isMouseDownOnMenu])

		const handlePaste = useCallback(
			async (e: React.ClipboardEvent) => {
				const items = e.clipboardData.items

				const pastedText = e.clipboardData.getData("text")
				// Check if the pasted content is a URL, add space after so user can easily delete if they don't want it
				const urlRegex = /^\S+:\/\/\S+$/
				if (urlRegex.test(pastedText.trim())) {
					e.preventDefault()
					const trimmedUrl = pastedText.trim()
					const newValue = inputValue.slice(0, cursorPosition) + trimmedUrl + " " + inputValue.slice(cursorPosition)
					setInputValue(newValue)
					const newCursorPosition = cursorPosition + trimmedUrl.length + 1
					setCursorPosition(newCursorPosition)
					setIntendedCursorPosition(newCursorPosition)
					setShowContextMenu(false)

					// Scroll to new cursor position
					// https://stackoverflow.com/questions/29899364/how-do-you-scroll-to-the-position-of-the-cursor-in-a-textarea/40951875#40951875
					setTimeout(() => {
						if (textAreaRef.current) {
							textAreaRef.current.blur()
							textAreaRef.current.focus()
						}
					}, 0)
					// NOTE: callbacks dont utilize return function to cleanup, but it's fine since this timeout immediately executes and will be cleaned up by the browser (no chance component unmounts before it executes)

					return
				}

				const acceptedTypes = ["png", "jpeg", "webp"] // supported by anthropic and openrouter (jpg is just a file extension but the image will be recognized as jpeg)
				const imageItems = Array.from(items).filter((item) => {
					const [type, subtype] = item.type.split("/")
					return type === "image" && acceptedTypes.includes(subtype)
				})
				if (!shouldDisableImages && imageItems.length > 0) {
					e.preventDefault()
					const imagePromises = imageItems.map((item) => {
						return new Promise<string | null>((resolve) => {
							const blob = item.getAsFile()
							if (!blob) {
								resolve(null)
								return
							}
							const reader = new FileReader()
							reader.onloadend = () => {
								if (reader.error) {
									console.error("Error reading file:", reader.error)
									resolve(null)
								} else {
									const result = reader.result
									resolve(typeof result === "string" ? result : null)
								}
							}
							reader.readAsDataURL(blob)
						})
					})
					const imageDataArray = await Promise.all(imagePromises)
					const dataUrls = imageDataArray.filter((dataUrl): dataUrl is string => dataUrl !== null)
					//.map((dataUrl) => dataUrl.split(",")[1]) // strip the mime type prefix, sharp doesn't need it
					if (dataUrls.length > 0) {
						setSelectedImages((prevImages) => [...prevImages, ...dataUrls].slice(0, MAX_IMAGES_PER_MESSAGE))
					} else {
						console.warn("No valid images were processed")
					}
				}
			},
			[shouldDisableImages, setSelectedImages, cursorPosition, setInputValue, inputValue],
		)

		const handleThumbnailsHeightChange = useCallback((height: number) => {
			setThumbnailsHeight(height)
		}, [])

		useEffect(() => {
			if (selectedImages.length === 0) {
				setThumbnailsHeight(0)
			}
		}, [selectedImages])

		const handleMenuMouseDown = useCallback(() => {
			setIsMouseDownOnMenu(true)
		}, [])

		const updateHighlights = useCallback(() => {
			if (!textAreaRef.current || !highlightLayerRef.current) return

			const text = textAreaRef.current.value

			highlightLayerRef.current.innerHTML = text
				.replace(/\n$/, "\n\n")
				.replace(/[<>&]/g, (c) => ({ "<": "&lt;", ">": "&gt;", "&": "&amp;" })[c] || c)
				.replace(mentionRegexGlobal, '<mark class="mention-context-textarea-highlight">$&</mark>')

			highlightLayerRef.current.scrollTop = textAreaRef.current.scrollTop
			highlightLayerRef.current.scrollLeft = textAreaRef.current.scrollLeft
		}, [])

		useLayoutEffect(() => {
			updateHighlights()
		}, [inputValue, updateHighlights])

		const updateCursorPosition = useCallback(() => {
			if (textAreaRef.current) {
				setCursorPosition(textAreaRef.current.selectionStart)
			}
		}, [])

		const handleKeyUp = useCallback(
			(e: React.KeyboardEvent<HTMLTextAreaElement>) => {
				if (["ArrowLeft", "ArrowRight", "ArrowUp", "ArrowDown", "Home", "End"].includes(e.key)) {
					updateCursorPosition()
				}
			},
			[updateCursorPosition],
		)

		// Separate the API config submission logic
		const submitApiConfig = useCallback(() => {
			const apiValidationResult = validateApiConfiguration(apiConfiguration)
			const modelIdValidationResult = validateModelId(apiConfiguration, openRouterModels)

			if (!apiValidationResult && !modelIdValidationResult) {
				vscode.postMessage({ type: "apiConfiguration", apiConfiguration })
			} else {
				vscode.postMessage({ type: "getLatestState" })
			}
		}, [apiConfiguration, openRouterModels])

		const onModeToggle = useCallback(() => {
			// if (textAreaDisabled) return
			let changeModeDelay = 0
			if (showModelSelector) {
				// user has model selector open, so we should save it before switching modes
				submitApiConfig()
				changeModeDelay = 250 // necessary to let the api config update (we send message and wait for it to be saved) FIXME: this is a hack and we ideally should check for api config changes, then wait for it to be saved, before switching modes
			}
			setTimeout(() => {
				const newMode = chatSettings.mode === "plan" ? "act" : "plan"
				vscode.postMessage({
					type: "togglePlanActMode",
					chatSettings: {
						mode: newMode,
					},
					chatContent: {
						message: inputValue.trim() ? inputValue : undefined,
						images: selectedImages.length > 0 ? selectedImages : undefined,
					},
				})
				// Focus the textarea after mode toggle with slight delay
				setTimeout(() => {
					textAreaRef.current?.focus()
				}, 100)
			}, changeModeDelay)
		}, [chatSettings.mode, showModelSelector, submitApiConfig, inputValue, selectedImages])

		useShortcut("Meta+Shift+a", onModeToggle, { disableTextInputs: false }) // important that we don't disable the text input here

		const handleContextButtonClick = useCallback(() => {
			if (textAreaDisabled) return

			// Focus the textarea first
			textAreaRef.current?.focus()

			// If input is empty, just insert @
			if (!inputValue.trim()) {
				const event = {
					target: {
						value: "@",
						selectionStart: 1,
					},
				} as React.ChangeEvent<HTMLTextAreaElement>
				handleInputChange(event)
				updateHighlights()
				return
			}

			// If input ends with space or is empty, just append @
			if (inputValue.endsWith(" ")) {
				const event = {
					target: {
						value: inputValue + "@",
						selectionStart: inputValue.length + 1,
					},
				} as React.ChangeEvent<HTMLTextAreaElement>
				handleInputChange(event)
				updateHighlights()
				return
			}

			// Otherwise add space then @
			const event = {
				target: {
					value: inputValue + " @",
					selectionStart: inputValue.length + 2,
				},
			} as React.ChangeEvent<HTMLTextAreaElement>
			handleInputChange(event)
			updateHighlights()
		}, [inputValue, textAreaDisabled, handleInputChange, updateHighlights])

		// Use an effect to detect menu close
		useEffect(() => {
			if (prevShowModelSelector.current && !showModelSelector) {
				// Menu was just closed
				submitApiConfig()
			}
			prevShowModelSelector.current = showModelSelector
		}, [showModelSelector, submitApiConfig])

		// Remove the handleApiConfigSubmit callback
		// Update click handler to just toggle the menu
		const handleModelButtonClick = () => {
			setShowModelSelector(!showModelSelector)
		}

		// Update click away handler to just close menu
		useClickAway(modelSelectorRef, () => {
			setShowModelSelector(false)
		})

		// Get model display name
		const modelDisplayName = useMemo(() => {
			const { selectedProvider, selectedModelId } = normalizeApiConfiguration(apiConfiguration)
			const unknownModel = "unknown"
			if (!apiConfiguration) return unknownModel
			switch (selectedProvider) {
				case "openai":
					return `openai-compat:${selectedModelId}`
				case "vscode-lm":
					return `vscode-lm:${apiConfiguration.vsCodeLmModelSelector ? `${apiConfiguration.vsCodeLmModelSelector.vendor ?? ""}/${apiConfiguration.vsCodeLmModelSelector.family ?? ""}` : unknownModel}`
				case "together":
					return `${selectedProvider}:${apiConfiguration.togetherModelId}`
				case "lmstudio":
					return `${selectedProvider}:${apiConfiguration.lmStudioModelId}`
				case "ollama":
					return `${selectedProvider}:${apiConfiguration.ollamaModelId}`
				case "litellm":
					return `${selectedProvider}:${apiConfiguration.liteLlmModelId}`
				case "requesty":
				case "anthropic":
				case "openrouter":
				default:
					return `${selectedProvider}:${selectedModelId}`
			}
		}, [apiConfiguration])

		// Calculate arrow position and menu position based on button location
		useEffect(() => {
			if (showModelSelector && buttonRef.current) {
				const buttonRect = buttonRef.current.getBoundingClientRect()
				const buttonCenter = buttonRect.left + buttonRect.width / 2

				// Calculate distance from right edge of viewport using viewport coordinates
				const rightPosition = document.documentElement.clientWidth - buttonCenter - 5

				setArrowPosition(rightPosition)
				setMenuPosition(buttonRect.top + 1) // Added +1 to move menu down by 1px
			}
		}, [showModelSelector, viewportWidth, viewportHeight])

		useEffect(() => {
			if (!showModelSelector) {
				// Attempt to save if possible
				// NOTE: we cannot call this here since it will create an infinite loop between this effect and the callback since getLatestState will update state. Instead we should submitapiconfig when the menu is explicitly closed, rather than as an effect of showModelSelector changing.
				// handleApiConfigSubmit()

				// Reset any active styling by blurring the button
				const button = buttonRef.current?.querySelector("a")
				if (button) {
					button.blur()
				}
			}
		}, [showModelSelector])

		/**
		 * Handles the drag over event to allow dropping.
		 * Prevents the default behavior to enable drop.
		 *
		 * @param {React.DragEvent} e - The drag event.
		 */
		const onDragOver = (e: React.DragEvent) => {
			e.preventDefault()
		}

		/**
		 * Handles the drop event for files and text.
		 * Processes dropped images and text, updating the state accordingly.
		 *
		 * @param {React.DragEvent} e - The drop event.
		 */
		const onDrop = async (e: React.DragEvent) => {
			e.preventDefault()

			const files = Array.from(e.dataTransfer.files)
			const text = e.dataTransfer.getData("text")

			if (text) {
				handleTextDrop(text)
				return
			}

			const acceptedTypes = ["png", "jpeg", "webp"]
			const imageFiles = files.filter((file) => {
				const [type, subtype] = file.type.split("/")
				return type === "image" && acceptedTypes.includes(subtype)
			})

			if (shouldDisableImages || imageFiles.length === 0) return

			const imageDataArray = await readImageFiles(imageFiles)
			const dataUrls = imageDataArray.filter((dataUrl): dataUrl is string => dataUrl !== null)

			if (dataUrls.length > 0) {
				setSelectedImages((prevImages) => [...prevImages, ...dataUrls].slice(0, MAX_IMAGES_PER_MESSAGE))
			} else {
				console.warn("No valid images were processed")
			}
		}

		/**
		 * Handles the drop event for text.
		 * Inserts the dropped text at the current cursor position.
		 *
		 * @param {string} text - The dropped text.
		 */
		const handleTextDrop = (text: string) => {
			const newValue = inputValue.slice(0, cursorPosition) + text + inputValue.slice(cursorPosition)
			setInputValue(newValue)
			const newCursorPosition = cursorPosition + text.length
			setCursorPosition(newCursorPosition)
			setIntendedCursorPosition(newCursorPosition)
		}

		/**
		 * Reads image files and returns their data URLs.
		 * Uses FileReader to read the files as data URLs.
		 *
		 * @param {File[]} imageFiles - The image files to read.
		 * @returns {Promise<(string | null)[]>} - A promise that resolves to an array of data URLs or null values.
		 */
		const readImageFiles = (imageFiles: File[]): Promise<(string | null)[]> => {
			return Promise.all(
				imageFiles.map(
					(file) =>
						new Promise<string | null>((resolve) => {
							const reader = new FileReader()
							reader.onloadend = () => {
								if (reader.error) {
									console.error("Error reading file:", reader.error)
									resolve(null)
								} else {
									const result = reader.result
									resolve(typeof result === "string" ? result : null)
								}
							}
							reader.readAsDataURL(file)
						}),
				),
			)
		}

		return (
			<div>
				<div
					style={{
						padding: "10px 15px",
						opacity: textAreaDisabled ? 0.5 : 1,
						position: "relative",
						display: "flex",
					}}
					onDrop={onDrop}
					onDragOver={onDragOver}>
					{showContextMenu && (
						<div ref={contextMenuContainerRef}>
							<ContextMenu
								onSelect={handleMentionSelect}
								searchQuery={searchQuery}
								onMouseDown={handleMenuMouseDown}
								selectedIndex={selectedMenuIndex}
								setSelectedIndex={setSelectedMenuIndex}
								selectedType={selectedType}
								queryItems={queryItems}
							/>
						</div>
					)}
					{!isTextAreaFocused && (
						<div
							style={{
								position: "absolute",
								inset: "10px 15px",
								border: "1px solid var(--vscode-input-border)",
								borderRadius: 2,
								pointerEvents: "none",
								zIndex: 5,
							}}
						/>
					)}
					<div
						ref={highlightLayerRef}
						style={{
							position: "absolute",
							top: 10,
							left: 15,
							right: 15,
							bottom: 10,
							pointerEvents: "none",
							whiteSpace: "pre-wrap",
							wordWrap: "break-word",
							color: "transparent",
							overflow: "hidden",
							backgroundColor: "var(--vscode-input-background)",
							fontFamily: "var(--vscode-font-family)",
							fontSize: "var(--vscode-editor-font-size)",
							lineHeight: "var(--vscode-editor-line-height)",
							borderRadius: 2,
							borderLeft: 0,
							borderRight: 0,
							borderTop: 0,
							borderColor: "transparent",
							borderBottom: `${thumbnailsHeight + 6}px solid transparent`,
							padding: "9px 28px 3px 9px",
						}}
					/>
					<DynamicTextArea
						data-testid="chat-input"
						ref={(el) => {
							if (typeof ref === "function") {
								ref(el)
							} else if (ref) {
								ref.current = el
							}
							textAreaRef.current = el
						}}
						value={inputValue}
						disabled={textAreaDisabled}
						onChange={(e) => {
							handleInputChange(e)
							updateHighlights()
						}}
						onKeyDown={handleKeyDown}
						onKeyUp={handleKeyUp}
						onFocus={() => setIsTextAreaFocused(true)}
						onBlur={handleBlur}
						onPaste={handlePaste}
						onSelect={updateCursorPosition}
						onMouseUp={updateCursorPosition}
						onHeightChange={(height) => {
							if (textAreaBaseHeight === undefined || height < textAreaBaseHeight) {
								setTextAreaBaseHeight(height)
							}
							onHeightChange?.(height)
						}}
						placeholder={placeholderText}
						maxRows={10}
						autoFocus={true}
						style={{
							width: "100%",
							boxSizing: "border-box",
							backgroundColor: "transparent",
							color: "var(--vscode-input-foreground)",
							//border: "1px solid var(--vscode-input-border)",
							borderRadius: 2,
							fontFamily: "var(--vscode-font-family)",
							fontSize: "var(--vscode-editor-font-size)",
							lineHeight: "var(--vscode-editor-line-height)",
							resize: "none",
							overflowX: "hidden",
							overflowY: "scroll",
							scrollbarWidth: "none",
							// Since we have maxRows, when text is long enough it starts to overflow the bottom padding, appearing behind the thumbnails. To fix this, we use a transparent border to push the text up instead. (https://stackoverflow.com/questions/42631947/maintaining-a-padding-inside-of-text-area/52538410#52538410)
							// borderTop: "9px solid transparent",
							borderLeft: 0,
							borderRight: 0,
							borderTop: 0,
							borderBottom: `${thumbnailsHeight + 6}px solid transparent`,
							borderColor: "transparent",
							// borderRight: "54px solid transparent",
							// borderLeft: "9px solid transparent", // NOTE: react-textarea-autosize doesn't calculate correct height when using borderLeft/borderRight so we need to use horizontal padding instead
							// Instead of using boxShadow, we use a div with a border to better replicate the behavior when the textarea is focused
							// boxShadow: "0px 0px 0px 1px var(--vscode-input-border)",
							padding: "9px 28px 3px 9px",
							cursor: textAreaDisabled ? "not-allowed" : undefined,
							flex: 1,
							zIndex: 1,
							outline: isTextAreaFocused
								? `1px solid ${chatSettings.mode === "plan" ? PLAN_MODE_COLOR : "var(--vscode-focusBorder)"}`
								: "none",
						}}
						onScroll={() => updateHighlights()}
					/>
					{selectedImages.length > 0 && (
						<Thumbnails
							images={selectedImages}
							setImages={setSelectedImages}
							onHeightChange={handleThumbnailsHeightChange}
							style={{
								position: "absolute",
								paddingTop: 4,
								bottom: 14,
								left: 22,
								right: 47, // (54 + 9) + 4 extra padding
								zIndex: 2,
							}}
						/>
					)}
					<div
						style={{
							position: "absolute",
							right: 23,
							display: "flex",
							alignItems: "flex-center",
							height: textAreaBaseHeight || 31,
							bottom: 9.5, // should be 10 but doesnt look good on mac
							zIndex: 2,
						}}>
						<div
							style={{
								display: "flex",
								flexDirection: "row",
								alignItems: "center",
							}}>
							{/* <div
								className={`input-icon-button ${shouldDisableImages ? "disabled" : ""} codicon codicon-device-camera`}
								onClick={() => {
									if (!shouldDisableImages) {
										onSelectImages()
									}
								}}
								style={{
									marginRight: 5.5,
									fontSize: 16.5,
								}}
							/> */}
							<div
								data-testid="send-button"
								className={`input-icon-button ${textAreaDisabled ? "disabled" : ""} codicon codicon-send`}
								onClick={() => {
									if (!textAreaDisabled) {
										setIsTextAreaFocused(false)
										onSend()
									}
								}}
								style={{ fontSize: 15 }}></div>
						</div>
					</div>
				</div>

				<ControlsContainer>
					<ButtonGroup>
						<VSCodeButton
							data-testid="context-button"
							appearance="icon"
							aria-label="Add Context"
							disabled={textAreaDisabled}
							onClick={handleContextButtonClick}
							style={{ padding: "0px 0px", height: "20px" }}>
							<ButtonContainer>
								<span style={{ fontSize: "13px", marginBottom: 1 }}>@</span>
								{/* {showButtonText && <span style={{ fontSize: "10px" }}>Context</span>} */}
							</ButtonContainer>
						</VSCodeButton>

						<VSCodeButton
							data-testid="images-button"
							appearance="icon"
							aria-label="Add Images"
							disabled={shouldDisableImages}
							onClick={() => {
								if (!shouldDisableImages) {
									onSelectImages()
								}
							}}
							style={{ padding: "0px 0px", height: "20px" }}>
							<ButtonContainer>
								<span className="codicon codicon-device-camera" style={{ fontSize: "14px", marginBottom: -3 }} />
								{/* {showButtonText && <span style={{ fontSize: "10px" }}>Images</span>} */}
							</ButtonContainer>
						</VSCodeButton>

						<ModelContainer ref={modelSelectorRef}>
							<ModelButtonWrapper ref={buttonRef}>
								<ModelDisplayButton
									role="button"
									isActive={showModelSelector}
									disabled={false}
									onClick={handleModelButtonClick}
									// onKeyDown={(e) => {
									// 	if (e.key === "Enter" || e.key === " ") {
									// 		e.preventDefault()
									// 		handleModelButtonClick()
									// 	}
									// }}
									tabIndex={0}>
									<ModelButtonContent>{modelDisplayName}</ModelButtonContent>
								</ModelDisplayButton>
							</ModelButtonWrapper>
							{showModelSelector && (
								<ModelSelectorTooltip
									arrowPosition={arrowPosition}
									menuPosition={menuPosition}
									style={{
										bottom: `calc(100vh - ${menuPosition}px + 6px)`,
									}}>
									<ApiOptions
										showModelOptions={true}
										apiErrorMessage={undefined}
										modelIdErrorMessage={undefined}
										isPopup={true}
									/>
								</ModelSelectorTooltip>
							)}
						</ModelContainer>
					</ButtonGroup>
					<Tooltip
						visible={shownTooltipMode !== null}
						tipText={`In ${shownTooltipMode === "act" ? "Act" : "Plan"}  mode, Cline will ${shownTooltipMode === "act" ? "complete the task immediately" : "gather information to architect a plan"}`}
						hintText={`Toggle w/ ${metaKeyChar}+Shift+A`}>
						<SwitchContainer data-testid="mode-switch" disabled={false} onClick={onModeToggle}>
							<Slider isAct={chatSettings.mode === "act"} isPlan={chatSettings.mode === "plan"} />
							<SwitchOption
								isActive={chatSettings.mode === "plan"}
								onMouseOver={() => setShownTooltipMode("plan")}
								onMouseLeave={() => setShownTooltipMode(null)}>
								Plan
							</SwitchOption>
							<SwitchOption
								isActive={chatSettings.mode === "act"}
								onMouseOver={() => setShownTooltipMode("act")}
								onMouseLeave={() => setShownTooltipMode(null)}>
								Act
							</SwitchOption>
						</SwitchContainer>
					</Tooltip>
				</ControlsContainer>
			</div>
		)
	},
)

// Update TypeScript interface for styled-component props
interface ModelSelectorTooltipProps {
	arrowPosition: number
	menuPosition: number
}

export default ChatTextArea<|MERGE_RESOLUTION|>--- conflicted
+++ resolved
@@ -214,12 +214,7 @@
 		},
 		ref,
 	) => {
-<<<<<<< HEAD
-		const { filePaths, chatSettings, apiConfiguration, openRouterModels, requestyModels, platform, memoryBankSettings } =
-			useExtensionState()
-=======
-		const { filePaths, chatSettings, apiConfiguration, openRouterModels, platform } = useExtensionState()
->>>>>>> 21d4ec13
+		const { filePaths, chatSettings, apiConfiguration, openRouterModels, platform, memoryBankSettings } = useExtensionState()
 		const [isTextAreaFocused, setIsTextAreaFocused] = useState(false)
 		const [gitCommits, setGitCommits] = useState<any[]>([])
 
