--- conflicted
+++ resolved
@@ -277,11 +277,7 @@
 		},
 		ref,
 	) => {
-<<<<<<< HEAD
-		const { chatSettings, apiConfiguration, openRouterModels, platform, localWorkflowToggles, globalWorkflowToggles } =
-=======
-		const { filePaths, mode, apiConfiguration, openRouterModels, platform, localWorkflowToggles, globalWorkflowToggles } =
->>>>>>> 16f73532
+		const { mode, apiConfiguration, openRouterModels, platform, localWorkflowToggles, globalWorkflowToggles } =
 			useExtensionState()
 		const [isTextAreaFocused, setIsTextAreaFocused] = useState(false)
 		const [isDraggingOver, setIsDraggingOver] = useState(false)
