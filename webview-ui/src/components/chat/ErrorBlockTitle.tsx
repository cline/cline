--- conflicted
+++ resolved
@@ -2,41 +2,6 @@
 import { ClineError, ClineErrorType } from "../../../../src/services/error/ClineError"
 import { ProgressIndicator } from "./ChatRow"
 
-<<<<<<< HEAD
-const RetryMessage = React.memo(
-	({ seconds, attempt, retryOperations }: { retryOperations: number; attempt: number; seconds?: number }) => {
-		const [remainingSeconds, setRemainingSeconds] = React.useState(seconds || 0)
-
-		React.useEffect(() => {
-			if (seconds && seconds > 0) {
-				setRemainingSeconds(seconds)
-
-				const interval = setInterval(() => {
-					setRemainingSeconds((prev) => {
-						if (prev <= 1) {
-							clearInterval(interval)
-							return 0
-						}
-						return prev - 1
-					})
-				}, 1000)
-
-				return () => clearInterval(interval)
-			}
-		}, [seconds])
-
-		return (
-			<span className="font-bold text-(--vscode-foreground)">
-				{`API Request (Retrying failed attempt ${attempt}/${retryOperations}`}
-				{remainingSeconds > 0 && ` in ${remainingSeconds} seconds`}
-				)...
-			</span>
-		)
-	},
-)
-
-=======
->>>>>>> fc8517b5
 interface ErrorBlockTitleProps {
 	cost?: number
 	apiReqCancelReason?: string
@@ -84,13 +49,8 @@
 			details.title = "API Request Cancelled"
 			details.classNames.push("text-(--vscode-foreground)")
 		} else if (apiReqCancelReason != null) {
-<<<<<<< HEAD
-			details.title = "API Streaming Failed"
+			details.title = "API Request Failed"
 			details.classNames.push("text-(--vscode-errorForeground)")
-=======
-			details.title = "API Request Failed"
-			details.classNames.push("text-[var(--vscode-errorForeground)]")
->>>>>>> fc8517b5
 		} else if (cost != null) {
 			// Handle completed request
 			details.title = "API Request"
