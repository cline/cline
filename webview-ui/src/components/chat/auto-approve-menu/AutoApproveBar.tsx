--- conflicted
+++ resolved
@@ -22,19 +22,6 @@
 
 		navigateToSettings()
 
-<<<<<<< HEAD
-		return (
-			<AutoApproveMenuItem
-				action={action}
-				condensed={true}
-				isChecked={isChecked}
-				isFavorited={isFavorited}
-				key={action?.id}
-				onToggle={updateAction}
-				showIcon={false}
-			/>
-		)
-=======
 		setTimeout(async () => {
 			try {
 				await UiServiceClient.scrollToSettings(StringRequest.create({ value: "features" }))
@@ -42,7 +29,6 @@
 				console.error("Error scrolling to features settings:", error)
 			}
 		}, 300)
->>>>>>> 8b80c337
 	}
 
 	const getEnabledActionsText = () => {
