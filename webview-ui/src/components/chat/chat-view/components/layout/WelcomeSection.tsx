--- conflicted
+++ resolved
@@ -24,11 +24,7 @@
 	taskHistory,
 	shouldShowQuickWins,
 }) => {
-<<<<<<< HEAD
-	const { lastDismissedInfoBannerVersion, lastDismissedCliBannerVersion, apiBanners } = useExtensionState()
-=======
 	const { lastDismissedInfoBannerVersion, lastDismissedCliBannerVersion, lastDismissedModelBannerVersion } = useExtensionState()
->>>>>>> f7ca3608
 
 	const shouldShowInfoBanner = lastDismissedInfoBannerVersion < CURRENT_INFO_BANNER_VERSION
 	const shouldShowNewModelBanner = lastDismissedModelBannerVersion < CURRENT_MODEL_BANNER_VERSION
@@ -46,7 +42,7 @@
 				{showAnnouncement && <Announcement hideAnnouncement={hideAnnouncement} version={version} />}
 				{shouldShowNewModelBanner && <NewModelBanner />}
 				{shouldShowCliBanner && <CliInstallBanner />}
-				{apiBanners?.map((banner) => (
+				{activeBanners?.map((banner) => (
 					<ApiBanner banner={banner} key={banner.id} />
 				))}
 				<HomeHeader shouldShowQuickWins={shouldShowQuickWins} />
