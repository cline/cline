import { Accordion, AccordionItem } from "@heroui/react"
import { EmptyRequest } from "@shared/proto/cline/common"
import { VSCodeButton, VSCodeLink } from "@vscode/webview-ui-toolkit/react"
import { CSSProperties, memo, useState } from "react"
import { useClineAuth } from "@/context/ClineAuthContext"
import { useExtensionState } from "@/context/ExtensionStateContext"
import { AccountServiceClient } from "@/services/grpc-client"
import { getAsVar, VSC_DESCRIPTION_FOREGROUND, VSC_INACTIVE_SELECTION_BACKGROUND } from "@/utils/vscStyles"
import { useApiConfigurationHandlers } from "../settings/utils/useApiConfigurationHandlers"

interface AnnouncementProps {
	version: string
	hideAnnouncement: () => void
}

const containerStyle: CSSProperties = {
	backgroundColor: getAsVar(VSC_INACTIVE_SELECTION_BACKGROUND),
	borderRadius: "3px",
	padding: "12px 16px",
	margin: "5px 15px 5px 15px",
	position: "relative",
	flexShrink: 0,
}
const closeIconStyle: CSSProperties = { position: "absolute", top: "8px", right: "8px" }
const h3TitleStyle: CSSProperties = { margin: "0 0 8px" }
const ulStyle: CSSProperties = { margin: "0 0 8px", paddingLeft: "12px" }
const _accountIconStyle: CSSProperties = { fontSize: 11 }
const hrStyle: CSSProperties = {
	height: "1px",
	background: getAsVar(VSC_DESCRIPTION_FOREGROUND),
	opacity: 0.1,
	margin: "8px 0",
}
const linkContainerStyle: CSSProperties = { margin: "0" }
const linkStyle: CSSProperties = { display: "inline" }

/*
Announcements are automatically shown when the major.minor version changes (for ex 3.19.x → 3.20.x or 4.0.x). 
The latestAnnouncementId is now automatically generated from the extension's package.json version. 
Patch releases (3.19.1 → 3.19.2) will not trigger new announcements.
*/
const Announcement = ({ version, hideAnnouncement }: AnnouncementProps) => {
	const minorVersion = version.split(".").slice(0, 2).join(".") // 2.0.0 -> 2.0
	const { clineUser } = useClineAuth()
	const { apiConfiguration, openRouterModels, setShowChatModelSelector } = useExtensionState()
	const user = apiConfiguration?.clineAccountId ? clineUser : undefined
	const { handleFieldsChange } = useApiConfigurationHandlers()

	const [didClickGrokCodeButton, setDidClickGrokCodeButton] = useState(false)

	const setGrokCodeFast1 = () => {
		const modelId = "x-ai/grok-code-fast-1"
		// set both plan and act modes to use grok-code-fast-1
		handleFieldsChange({
			planModeOpenRouterModelId: modelId,
			actModeOpenRouterModelId: modelId,
			planModeOpenRouterModelInfo: openRouterModels[modelId],
			actModeOpenRouterModelInfo: openRouterModels[modelId],
			planModeApiProvider: "cline",
			actModeApiProvider: "cline",
		})

		setTimeout(() => {
			setDidClickGrokCodeButton(true)
			setShowChatModelSelector(true)
		}, 10)
	}

	const handleShowAccount = () => {
		AccountServiceClient.accountLoginClicked(EmptyRequest.create()).catch((err) =>
			console.error("Failed to get login URL:", err),
		)
	}

	return (
		<div style={containerStyle}>
			<VSCodeButton appearance="icon" data-testid="close-button" onClick={hideAnnouncement} style={closeIconStyle}>
				<span className="codicon codicon-close"></span>
			</VSCodeButton>
			<h3 style={h3TitleStyle}>
				🎉{"  "}New in v{minorVersion}
			</h3>
<<<<<<< HEAD
			<b>
				Free <code>grok-code-fast-1</code> Until Sept 10th
=======
			<b>Cline is now available in JetBrains IDEs!</b>
			<div style={{ margin: "0.3rem 0" }} />
			Cline is now officially available for JetBrains IDEs including IntelliJ IDEA, PyCharm, WebStorm, and more! Experience
			the same powerful AI coding assistant you love in VSCode, now in your favorite JetBrains environment. Get started at:{" "}
			<a href="https://plugins.jetbrains.com/plugin/26861-cline">JetBrains Marketplace</a>
			<div style={{ margin: "12px 0" }} />
			<b>
				Plus: Free <code>grok-code-fast-1</code> Until Sept 10th
>>>>>>> dd59acf0
			</b>
			<div style={{ margin: "0.3rem 0" }} />
			We partnered with xAI to help build this model from the ground up for agentic coding, and so far–community feedback
			has been incredible. xAI is continuously improving the model's intelligence with more usage, so give it a try today
			and let us know what you think! Read more about it here:{" "}
			<a href="https://x.ai/news/grok-code-fast-1">https://x.ai/news/grok-code-fast-1</a>
			<div style={{ margin: "18px 0" }} />
			{user ? (
				!didClickGrokCodeButton ? (
					<VSCodeButton appearance="primary" onClick={setGrokCodeFast1}>
						Try grok-code-fast-1
					</VSCodeButton>
				) : null
			) : (
				<VSCodeButton appearance="secondary" onClick={handleShowAccount}>
					Sign Up with Cline
				</VSCodeButton>
			)}
			<div style={{ margin: "-8px 0 -3px 0" }}>
				<Accordion className="pl-0" isCompact>
					<AccordionItem
						aria-label="Previous Updates"
						classNames={{
							trigger: "bg-transparent border-0 pl-0 pb-0 w-fit",
							title: "font-bold text-[var(--vscode-foreground)]",
							indicator:
								"text-[var(--vscode-foreground)] mb-0.5 -rotate-180 data-[open=true]:-rotate-90 rtl:rotate-0 rtl:data-[open=true]:-rotate-90",
						}}
						key="1"
						title="Previous Updates:">
						<ul style={ulStyle}>
							<li>
								<b>Focus Chain:</b> Keeps cline focused on long-horizon tasks with automatic todo list management,
								breaking down complex tasks into manageable steps with real-time progress tracking and passive
								reminders.
							</li>
							<li>
								<b>Auto Compact:</b> Auto summarizes your task and next steps when your conversation approaches
								the model's context window limit. This significantly helps Cline stay on track for long task
								sessions!
							</li>
							<li>
								<b>Deep Planning:</b> New <code>/deep-planning</code> slash command transforms Cline into an
								architect who investigates your codebase, asks clarifying questions, and creates a comprehensive
								plan before writing any code.
							</li>
							<li>
								<b>1M Context for Claude Sonnet 4:</b> Cline/OpenRouter users get instant access, Anthropic users
								need Tier 4, and Bedrock users must be on a supported region.
							</li>
						</ul>
					</AccordionItem>
				</Accordion>
			</div>
			<div style={hrStyle} />
			<p style={linkContainerStyle}>
				Join us on{" "}
				<VSCodeLink href="https://x.com/cline" style={linkStyle}>
					X,
				</VSCodeLink>{" "}
				<VSCodeLink href="https://discord.gg/cline" style={linkStyle}>
					discord,
				</VSCodeLink>{" "}
				or{" "}
				<VSCodeLink href="https://www.reddit.com/r/cline/" style={linkStyle}>
					r/cline
				</VSCodeLink>
				for more updates!
			</p>
		</div>
	)
}

export default memo(Announcement)<|MERGE_RESOLUTION|>--- conflicted
+++ resolved
@@ -80,10 +80,6 @@
 			<h3 style={h3TitleStyle}>
 				🎉{"  "}New in v{minorVersion}
 			</h3>
-<<<<<<< HEAD
-			<b>
-				Free <code>grok-code-fast-1</code> Until Sept 10th
-=======
 			<b>Cline is now available in JetBrains IDEs!</b>
 			<div style={{ margin: "0.3rem 0" }} />
 			Cline is now officially available for JetBrains IDEs including IntelliJ IDEA, PyCharm, WebStorm, and more! Experience
@@ -92,7 +88,6 @@
 			<div style={{ margin: "12px 0" }} />
 			<b>
 				Plus: Free <code>grok-code-fast-1</code> Until Sept 10th
->>>>>>> dd59acf0
 			</b>
 			<div style={{ margin: "0.3rem 0" }} />
 			We partnered with xAI to help build this model from the ground up for agentic coding, and so far–community feedback
