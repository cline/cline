--- conflicted
+++ resolved
@@ -104,38 +104,6 @@
 			<h3 style={h3TitleStyle}>
 				🎉{"  "}New in v{minorVersion}
 			</h3>
-<<<<<<< HEAD
-			<b>Free Stealth Model 🥷:</b> Try code-supernova-1-million, an agentic coding model built for Cline with 1M context
-			window and multi-modal support!
-			<div style={{ margin: "8px 0" }} />
-			{user ? (
-				!didClickCodeSupernovaButton ? (
-					<VSCodeButton appearance="primary" onClick={setCodeSupernova}>
-						Try code-supernova
-					</VSCodeButton>
-				) : null
-			) : null}
-			<div style={{ margin: "12px 0" }} />
-			<b>Continued Grok Promotion:</b> Free grok-code-fast-1 access extended!
-			<div style={{ margin: "10px 0" }} />
-			{user ? (
-				!didClickGrokCodeButton ? (
-					<VSCodeButton appearance="primary" onClick={setGrokCodeFast1}>
-						Try grok-code-fast-1
-					</VSCodeButton>
-				) : null
-			) : (
-				<VSCodeButton appearance="primary" onClick={handleShowAccount}>
-					Sign Up with Cline
-				</VSCodeButton>
-			)}
-			<div style={{ margin: "12px 0" }} />
-			<b>JetBrains Support is Live!</b>
-			<br />
-			Use Cline in IntelliJ IDEA, PyCharm, WebStorm, Android Studio, GoLand, PhpStorm, and all JetBrains IDEs.
-			<div style={{ margin: "10px 0" }} />
-			<VSCodeButtonLink href="https://cline.bot/jetbrains">Get Cline for JetBrains!</VSCodeButtonLink>
-=======
 			<ul style={ulStyle}>
 				<li>
 					<b>UI Improvements:</b> New task header and focus chain design to take up less space for a cleaner experience
@@ -154,6 +122,18 @@
 					<VSCodeButtonLink href="https://cline.bot/jetbrains" style={{ margin: "5px 0" }}>
 						Get Cline for JetBrains
 					</VSCodeButtonLink>
+				</li>
+				<li>
+					<b>Free Stealth Model 🥷:</b> Try code-supernova-1-million, an agentic coding model built for Cline with 1M
+					context window and multi-modal support!
+					<br />
+					{user ? (
+						!didClickCodeSupernovaButton ? (
+							<VSCodeButton appearance="primary" onClick={setCodeSupernova} style={{ margin: "5px 0" }}>
+								Try code-supernova
+							</VSCodeButton>
+						) : null
+					) : null}
 				</li>
 				<li>
 					<b>Continued Free Models:</b> Try grok-code-fast-1 or code-supernova (stealth model 🥷)!
@@ -186,7 +166,6 @@
 					</li>
 				)}
 			</ul>
->>>>>>> d3cff6ac
 			<div style={{ margin: "12px 0" }} />
 			<div style={{ margin: "-8px 0 -3px 0" }}>
 				<Accordion className="pl-0" isCompact>
@@ -234,7 +213,7 @@
 					discord,
 				</VSCodeLink>{" "}
 				or{" "}
-				<VSCodeLink href="https://www.reddit.com/r/cline/" style={linkStyle}>
+				<VSCodeLink href="https://www.reddit.com/r/r/cline/" style={linkStyle}>
 					r/cline
 				</VSCodeLink>
 				for more updates!
