--- conflicted
+++ resolved
@@ -1,3 +1,5 @@
+import { VSCodeButton, VSCodeLink, VSCodeTextField } from "@vscode/webview-ui-toolkit/react"
+import { useEffect, useState, useCallback } from "react"
 import { VSCodeButton, VSCodeLink, VSCodeTextField } from "@vscode/webview-ui-toolkit/react"
 import { useEffect, useState, useCallback } from "react"
 import { useExtensionState } from "../../context/ExtensionStateContext"
@@ -6,11 +8,15 @@
 import ApiOptions from "../settings/ApiOptions"
 import { useEvent } from "react-use"
 import { ExtensionMessage } from "../../../../src/shared/ExtensionMessage"
+import { useEvent } from "react-use"
+import { ExtensionMessage } from "../../../../src/shared/ExtensionMessage"
 
 const WelcomeView = () => {
 	const { apiConfiguration } = useExtensionState()
 
 	const [apiErrorMessage, setApiErrorMessage] = useState<string | undefined>(undefined)
+	const [email, setEmail] = useState("")
+	const [isSubscribed, setIsSubscribed] = useState(false)
 	const [email, setEmail] = useState("")
 	const [isSubscribed, setIsSubscribed] = useState(false)
 
@@ -50,7 +56,6 @@
 				right: 0,
 				bottom: 0,
 			}}>
-<<<<<<< HEAD
 			<h2>Hi, I'm OG Assistant</h2>
 			<p>
 				I can do all kinds of tasks thanks to the latest breakthroughs in{" "}
@@ -63,68 +68,6 @@
 				terminal commands (with your permission, of course). I can even use MCP to create new tools and extend my own
 				capabilities.
 			</p>
-
-			<b>To get started, this extension needs an API provider for Claude 3.5 Sonnet.</b>
-
-			<div
-				style={{
-					marginTop: "15px",
-					padding: isSubscribed ? "5px 15px 5px 15px" : "12px",
-					background: "var(--vscode-textBlockQuote-background)",
-					borderRadius: "6px",
-					fontSize: "0.9em",
-				}}>
-				{isSubscribed ? (
-					<p style={{ display: "flex", alignItems: "center", gap: "8px" }}>
-						<span style={{ color: "var(--vscode-testing-iconPassed)", fontSize: "1.5em" }}>✓</span>
-						Thanks for subscribing! We'll keep you updated on new features.
-					</p>
-				) : (
-					<>
-						<p style={{ margin: 0, marginBottom: "8px" }}>
-							While Cline currently requires you bring your own API key, we are working on an official accounts
-							system with additional capabilities. Subscribe to our mailing list to get updates!
-						</p>
-						<div style={{ display: "flex", gap: "10px", alignItems: "center" }}>
-							<VSCodeTextField
-								type="email"
-								value={email}
-								onInput={(e: any) => setEmail(e.target.value)}
-								placeholder="Enter your email"
-								style={{ flex: 1 }}
-							/>
-							<VSCodeButton appearance="secondary" onClick={handleSubscribe} disabled={!email}>
-								Subscribe
-							</VSCodeButton>
-						</div>
-					</>
-				)}
-			</div>
-
-			<div style={{ marginTop: "15px" }}>
-				<ApiOptions showModelOptions={false} />
-				<VSCodeButton onClick={handleSubmit} disabled={disableLetsGoButton} style={{ marginTop: "3px" }}>
-					Let's go!
-				</VSCodeButton>
-=======
-			<div
-				style={{
-					height: "100%",
-					padding: "0 20px",
-					overflow: "auto",
-				}}>
-				<h2>Hi, I'm Cline</h2>
-				<p>
-					I can do all kinds of tasks thanks to the latest breakthroughs in{" "}
-					<VSCodeLink
-						href="https://www-cdn.anthropic.com/fed9cc193a14b84131812372d8d5857f8f304c52/Model_Card_Claude_3_Addendum.pdf"
-						style={{ display: "inline" }}>
-						Claude 3.5 Sonnet's agentic coding capabilities
-					</VSCodeLink>{" "}
-					and access to tools that let me create & edit files, explore complex projects, use the browser, and execute
-					terminal commands (with your permission, of course). I can even use MCP to create new tools and extend my own
-					capabilities.
-				</p>
 
 				<b>To get started, this extension needs an API provider for Claude 3.5 Sonnet.</b>
 
@@ -169,7 +112,6 @@
 						Let's go!
 					</VSCodeButton>
 				</div>
->>>>>>> 8e12bdb0
 			</div>
 		</div>
 	)
