import React, { useEffect, useState, useCallback } from "react"
<<<<<<< HEAD
import { useExtensionState } from "@/context/ExtensionStateContext"
=======
import { VSCodeProgressRing } from "@vscode/webview-ui-toolkit/react" // Import ProgressRing
import { useExtensionState } from "../../../context/ExtensionStateContext"
>>>>>>> ddca8411
import LinkPreview from "./LinkPreview"
import ImagePreview from "./ImagePreview"
import styled from "styled-components"
import { CODE_BLOCK_BG_COLOR } from "@/components/common/CodeBlock"
import ChatErrorBoundary from "@/components/chat/ChatErrorBoundary"
import { isUrl, isLocalhostUrl, formatUrlForOpening, checkIfImageUrl } from "./utils/mcpRichUtil"

// Maximum number of URLs to process in total, per response
export const MAX_URLS = 50

const ResponseHeader = styled.div`
	display: flex;
	justify-content: space-between;
	align-items: center;
	padding: 9px 10px;
	color: var(--vscode-descriptionForeground);
	cursor: pointer;
	user-select: none;
	border-bottom: 1px dashed var(--vscode-editorGroup-border);
	margin-bottom: 8px;

	.header-title {
		display: flex;
		align-items: center;
		white-space: nowrap;
		overflow: hidden;
		text-overflow: ellipsis;
		margin-right: 8px;
	}

	.header-icon {
		margin-right: 6px;
	}
`

const ToggleSwitch = styled.div`
	display: flex;
	align-items: center;
	font-size: 12px;
	color: var(--vscode-descriptionForeground);

	.toggle-label {
		margin-right: 8px;
	}

	.toggle-container {
		position: relative;
		width: 40px;
		height: 20px;
		background-color: var(--vscode-button-secondaryBackground);
		border-radius: 10px;
		cursor: pointer;
		transition: background-color 0.3s;
	}

	.toggle-container.active {
		background-color: var(--vscode-button-background);
	}

	.toggle-handle {
		position: absolute;
		top: 2px;
		left: 2px;
		width: 16px;
		height: 16px;
		background-color: var(--vscode-button-foreground);
		border-radius: 50%;
		transition: transform 0.3s;
	}

	.toggle-container.active .toggle-handle {
		transform: translateX(20px);
	}
`

const ResponseContainer = styled.div`
	position: relative;
	font-family: var(--vscode-editor-font-family, monospace);
	font-size: var(--vscode-editor-font-size, 12px);
	background-color: ${CODE_BLOCK_BG_COLOR};
	color: var(--vscode-editor-foreground, #d4d4d4);
	border-radius: 3px;
	border: 1px solid var(--vscode-editorGroup-border);
	overflow: hidden;

	.response-content {
		overflow-x: auto;
		overflow-y: hidden;
		max-width: 100%;
		padding: 10px;
	}
`

// Style for URL text to ensure proper wrapping
const UrlText = styled.div`
	white-space: pre-wrap;
	word-break: break-all;
	overflow-wrap: break-word;
	font-family: var(--vscode-editor-font-family, monospace);
	font-size: var(--vscode-editor-font-size, 12px);
`

interface McpResponseDisplayProps {
	responseText: string
}

// Represents a URL found in the text with its position and metadata
interface UrlMatch {
	url: string // The actual URL
	fullMatch: string // The full matched text
	index: number // Position in the text
	isImage: boolean // Whether this URL is an image
	isProcessed: boolean // Whether we've already processed this URL (to avoid duplicates)
}

const McpResponseDisplay: React.FC<McpResponseDisplayProps> = ({ responseText }) => {
<<<<<<< HEAD
	const [isLoading, setIsLoading] = useState(true)
	const { mcpRichDisplayEnabled } = useExtensionState()
=======
	const { mcpResponsesCollapsed } = useExtensionState() // Get setting from context
	const [isExpanded, setIsExpanded] = useState(!mcpResponsesCollapsed) // Initialize with context setting
	const [isLoading, setIsLoading] = useState(false) // Initial loading state for rich content
>>>>>>> ddca8411
	const [displayMode, setDisplayMode] = useState<"rich" | "plain">(() => {
		// First check localStorage for session preference
		const savedMode = localStorage.getItem("mcpDisplayMode")
		if (savedMode) {
			return savedMode === "plain" ? "plain" : "rich"
		}
		// If no localStorage value, use the global setting
		return mcpRichDisplayEnabled ? "rich" : "plain"
	})
	const [urlMatches, setUrlMatches] = useState<UrlMatch[]>([])
	const [error, setError] = useState<string | null>(null)
	// Add a counter state for forcing re-renders to make toggling run smoother
	const [forceUpdateCounter, setForceUpdateCounter] = useState(0)

	const toggleDisplayMode = useCallback(() => {
		const newMode = displayMode === "rich" ? "plain" : "rich"
		// Force an immediate re-render
		setForceUpdateCounter((prev) => prev + 1)
		// Update display mode and save preference
		setDisplayMode(newMode)
		localStorage.setItem("mcpDisplayMode", newMode)
		// If switching to plain mode, cancel any ongoing processing
		if (newMode === "plain") {
			console.log("Switching to plain mode - cancelling URL processing")
			setUrlMatches([]) // Clear any existing matches when switching to plain mode
		} else {
			// If switching to rich mode, the useEffect will re-run and fetch data
			console.log("Switching to rich mode - will start URL processing")
			setUrlMatches([])
		}
	}, [displayMode])

	const toggleExpand = useCallback(() => {
		setIsExpanded((prev) => !prev)
	}, [])

	// Effect to update isExpanded if mcpResponsesCollapsed changes from context
	useEffect(() => {
		setIsExpanded(!mcpResponsesCollapsed)
	}, [])

	// Find all URLs in the text and determine if they're images
	useEffect(() => {
		// Skip all processing if in plain mode
		if (!isExpanded || displayMode === "plain") {
			setIsLoading(false)
			setUrlMatches([]) // Clear any existing matches when in plain mode
			return
		}

		// Use a direct boolean for cancellation that's scoped to this effect run
		let processingCanceled = false
		const processResponse = async () => {
			console.log("Processing MCP response for URL extraction")
			setIsLoading(true)
			setError(null)
			try {
				const text = responseText || ""
				const matches: UrlMatch[] = []
				const urlRegex = /(?:https?:\/\/|data:image)[^\s<>"']+/g
				let urlMatch: RegExpExecArray | null
				let urlCount = 0

				// First pass: Extract all URLs and immediately make them available for rendering
				while ((urlMatch = urlRegex.exec(text)) !== null && urlCount < MAX_URLS) {
					// Get the original URL from the match - never modify the original URL text
					const url = urlMatch[0]

					// Skip invalid URLs
					if (!isUrl(url)) {
						console.log("Skipping invalid URL:", url)
						continue
					}

					// Skip localhost URLs to prevent security issues
					if (isLocalhostUrl(url)) {
						console.log("Skipping localhost URL:", url)
						continue
					}

					matches.push({
						url,
						fullMatch: url,
						index: urlMatch.index,
						isImage: false, // Will check later
						isProcessed: false,
					})

					urlCount++
				}

				console.log(`Found ${matches.length} URLs in text, will check if they are images`)

				// Set matches immediately so UI can start rendering with loading states
				setUrlMatches(matches.sort((a, b) => a.index - b.index))

				// Mark loading as complete to show content immediately
				setIsLoading(false)

				// Process image checks in the background - one at a time to avoid network flooding
				const processImageChecks = async () => {
					console.log(`Starting sequential URL processing for ${matches.length} URLs`)

					for (let i = 0; i < matches.length; i++) {
						// Skip already processed URLs (from extension check)
						if (matches[i].isProcessed) continue

						// Check if processing has been canceled (switched to plain mode)
						if (processingCanceled) {
							console.log("URL processing canceled - display mode changed to plain")
							return
						}

						const match = matches[i]
						console.log(`Processing URL ${i + 1} of ${matches.length}: ${match.url}`)

						try {
							// Process each URL individually
							const isImage = await checkIfImageUrl(match.url)

							// Skip if processing has been canceled
							if (processingCanceled) return

							// Update the match in place
							match.isImage = isImage
							match.isProcessed = true

							// Update state after each URL to show progress
							// Create a new array to ensure React detects the state change
							setUrlMatches([...matches])
						} catch (err) {
							console.log(`URL check error: ${match.url}`, err)
							match.isProcessed = true

							// Update state even on error
							if (!processingCanceled) {
								setUrlMatches([...matches])
							}
						}

						// Delay between URL processing to avoid overwhelming the network
						if (!processingCanceled && i < matches.length - 1) {
							await new Promise((resolve) => setTimeout(resolve, 100))
						}
					}

					console.log(`URL processing complete. Found ${matches.filter((m) => m.isImage).length} image URLs`)
				}

				// Start the background processing
				processImageChecks()
			} catch (error) {
				setError("Failed to process response content. Switch to plain text mode to view safely.")
				setIsLoading(false)
			}
		}

		processResponse()

		// Cleanup function to cancel processing if component unmounts or dependencies change
		return () => {
			processingCanceled = true
			console.log("Cleaning up URL processing")
		}
<<<<<<< HEAD
	}, [responseText, displayMode, forceUpdateCounter, mcpRichDisplayEnabled])
=======
	}, [responseText, displayMode, forceUpdateCounter, isExpanded])
>>>>>>> ddca8411

	// Function to render content based on display mode
	const renderContent = () => {
		if (!isExpanded) {
			return null // Don't render content if not expanded
		}

		if (isLoading && displayMode === "rich") {
			return (
				<div style={{ display: "flex", justifyContent: "center", alignItems: "center", height: "50px" }}>
					<VSCodeProgressRing />
				</div>
			)
		}

		// For plain text mode, just show the text
		if (displayMode === "plain") {
			return <UrlText>{responseText}</UrlText>
		}

		// Show error message if there was an error
		if (error) {
			return (
				<>
					<div style={{ color: "var(--vscode-errorForeground)", marginBottom: "10px" }}>{error}</div>
					<UrlText>{responseText}</UrlText>
				</>
			)
		}

		// For rich display mode, show the text with embedded content
		if (displayMode === "rich") {
			// We already know displayMode is "rich" if we get here
			// Create an array of text segments and embedded content
			const segments: JSX.Element[] = []
			let lastIndex = 0
			let segmentIndex = 0

			// Track embed count for logging
			let embedCount = 0

			// Add the text before the first URL
			if (urlMatches.length === 0) {
				segments.push(<UrlText key={`segment-${segmentIndex}`}>{responseText}</UrlText>)
			} else {
				for (let i = 0; i < urlMatches.length; i++) {
					const match = urlMatches[i]
					const { url, fullMatch, index } = match

					// Add text segment before this URL
					if (index > lastIndex) {
						segments.push(
							<UrlText key={`segment-${segmentIndex++}`}>{responseText.substring(lastIndex, index)}</UrlText>,
						)
					}

					// Add the URL text itself
					segments.push(<UrlText key={`url-${segmentIndex++}`}>{fullMatch}</UrlText>)

					// Calculate the end position of this URL in the text
					const urlEndIndex = index + fullMatch.length

					// Add embedded content after the URL
					// For images, use the ImagePreview component
					if (match.isImage) {
						segments.push(
							<div key={`embed-image-${url}-${segmentIndex++}`}>
								{/* Use formatUrlForOpening for network calls but preserve original URL in display */}
								<ImagePreview url={formatUrlForOpening(url)} />
							</div>,
						)
						embedCount++
						// console.log(`Added image embed for ${url}, embed count: ${embedCount}`);
					} else if (match.isProcessed) {
						// For non-image URLs or URLs we haven't processed yet, show link preview
						try {
							// Skip localhost URLs
							if (!isLocalhostUrl(url)) {
								// Use a unique key that includes the URL to ensure each preview is isolated
								segments.push(
									<div key={`embed-${url}-${segmentIndex++}`} style={{ margin: "10px 0" }}>
										{/* Already using formatUrlForOpening for link previews */}
										<LinkPreview url={formatUrlForOpening(url)} />
									</div>,
								)

								embedCount++
								// console.log(`Added link preview for ${url}, embed count: ${embedCount}`);
							}
						} catch (e) {
							console.log("Link preview could not be created")
							// Show error message for failed link preview
							segments.push(
								<div
									key={`embed-error-${segmentIndex++}`}
									style={{
										margin: "10px 0",
										padding: "8px",
										color: "var(--vscode-errorForeground)",
										border: "1px solid var(--vscode-editorError-foreground)",
										borderRadius: "4px",
										height: "128px", // Fixed height
										overflow: "auto", // Allow scrolling if content overflows
									}}>
									Failed to create preview for: {url}
								</div>,
							)
						}
					}

					// Update lastIndex for next segment
					lastIndex = urlEndIndex
				}

				// Add any remaining text after the last URL
				if (lastIndex < responseText.length) {
					segments.push(<UrlText key={`segment-${segmentIndex++}`}>{responseText.substring(lastIndex)}</UrlText>)
				}
			}

			return <>{segments}</>
		}

		return null
	}

	try {
		return (
			<ResponseContainer>
				<ResponseHeader
					onClick={toggleExpand}
					style={{
						borderBottom: isExpanded ? "1px dashed var(--vscode-editorGroup-border)" : "none",
						marginBottom: isExpanded ? "8px" : "0px",
					}}>
					<div className="header-title">
						<span className={`codicon codicon-chevron-${isExpanded ? "down" : "right"} header-icon`}></span>
						Response
					</div>
					<div style={{ minWidth: isExpanded ? "auto" : "0", visibility: isExpanded ? "visible" : "hidden" }}>
						<ToggleSwitch onClick={(e) => e.stopPropagation()}>
							<span className="toggle-label">{displayMode === "rich" ? "Rich Display" : "Plain Text"}</span>
							<div
								className={`toggle-container ${displayMode === "rich" ? "active" : ""}`}
								onClick={toggleDisplayMode}>
								<div className="toggle-handle"></div>
							</div>
						</ToggleSwitch>
					</div>
				</ResponseHeader>

				{isExpanded && <div className="response-content">{renderContent()}</div>}
			</ResponseContainer>
		)
	} catch (error) {
		console.log("Error rendering MCP response - falling back to plain text") // Restored comment
		// Fallback for critical rendering errors
		return (
			<ResponseContainer>
				<ResponseHeader onClick={toggleExpand}>
					<div className="header-title">
						<span className={`codicon codicon-chevron-${isExpanded ? "down" : "right"} header-icon`}></span>
						Response (Error)
					</div>
				</ResponseHeader>
				{isExpanded && (
					<div className="response-content">
						<div style={{ color: "var(--vscode-errorForeground)" }}>Error parsing response:</div>
						<UrlText>{responseText}</UrlText>
					</div>
				)}
			</ResponseContainer>
		)
	}
}

// Wrap the entire McpResponseDisplay component with an error boundary
const McpResponseDisplayWithErrorBoundary: React.FC<McpResponseDisplayProps> = (props) => {
	return (
		<ChatErrorBoundary>
			<McpResponseDisplay {...props} />
		</ChatErrorBoundary>
	)
}

export default McpResponseDisplayWithErrorBoundary<|MERGE_RESOLUTION|>--- conflicted
+++ resolved
@@ -1,10 +1,6 @@
 import React, { useEffect, useState, useCallback } from "react"
-<<<<<<< HEAD
-import { useExtensionState } from "@/context/ExtensionStateContext"
-=======
 import { VSCodeProgressRing } from "@vscode/webview-ui-toolkit/react" // Import ProgressRing
 import { useExtensionState } from "../../../context/ExtensionStateContext"
->>>>>>> ddca8411
 import LinkPreview from "./LinkPreview"
 import ImagePreview from "./ImagePreview"
 import styled from "styled-components"
@@ -121,14 +117,10 @@
 }
 
 const McpResponseDisplay: React.FC<McpResponseDisplayProps> = ({ responseText }) => {
-<<<<<<< HEAD
-	const [isLoading, setIsLoading] = useState(true)
-	const { mcpRichDisplayEnabled } = useExtensionState()
-=======
 	const { mcpResponsesCollapsed } = useExtensionState() // Get setting from context
+  const { mcpRichDisplayEnabled } = useExtensionState()
 	const [isExpanded, setIsExpanded] = useState(!mcpResponsesCollapsed) // Initialize with context setting
 	const [isLoading, setIsLoading] = useState(false) // Initial loading state for rich content
->>>>>>> ddca8411
 	const [displayMode, setDisplayMode] = useState<"rich" | "plain">(() => {
 		// First check localStorage for session preference
 		const savedMode = localStorage.getItem("mcpDisplayMode")
@@ -293,11 +285,7 @@
 			processingCanceled = true
 			console.log("Cleaning up URL processing")
 		}
-<<<<<<< HEAD
-	}, [responseText, displayMode, forceUpdateCounter, mcpRichDisplayEnabled])
-=======
-	}, [responseText, displayMode, forceUpdateCounter, isExpanded])
->>>>>>> ddca8411
+	}, [responseText, displayMode, forceUpdateCounter, mcpRichDisplayEnabled, isExpanded])
 
 	// Function to render content based on display mode
 	const renderContent = () => {
