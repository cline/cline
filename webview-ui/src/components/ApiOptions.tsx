--- conflicted
+++ resolved
@@ -80,12 +80,9 @@
 					<VSCodeOption value="openrouter">OpenRouter</VSCodeOption>
 					<VSCodeOption value="bedrock">AWS Bedrock</VSCodeOption>
 					<VSCodeOption value="vertex">GCP Vertex AI</VSCodeOption>
-<<<<<<< HEAD
-					<VSCodeOption value="sapaicore">SAP AI Core</VSCodeOption>
-=======
 					<VSCodeOption value="openai">OpenAI Compatible</VSCodeOption>
 					<VSCodeOption value="ollama">Ollama</VSCodeOption>
->>>>>>> 22474f8c
+					<VSCodeOption value="sapaicore">SAP AI Core</VSCodeOption>
 				</VSCodeDropdown>
 			</div>
 
@@ -353,7 +350,6 @@
 				</p>
 			)}
 
-<<<<<<< HEAD
 			{selectedProvider === "sapaicore" && (
 				<div style={{ display: "flex", flexDirection: "column", gap: 5 }}>
 					<VSCodeTextField
@@ -400,10 +396,53 @@
 				</div>
 			)}
 
-			{showModelOptions && (
-=======
+			{selectedProvider === "sapaicore" && (
+				<div style={{ display: "flex", flexDirection: "column", gap: 5 }}>
+					<VSCodeTextField
+						value={apiConfiguration?.sapAiCoreClientId || ""}
+						style={{ width: "100%" }}
+						onInput={handleInputChange("sapAiCoreClientId")}
+						placeholder="Enter AI Core Client Id...">
+						<span style={{ fontWeight: 500 }}>AI Core Client Id</span>
+					</VSCodeTextField>
+					<VSCodeTextField
+						value={apiConfiguration?.sapAiCoreClientSecret || ""}
+						style={{ width: "100%" }}
+						onInput={handleInputChange("sapAiCoreClientSecret")}
+						placeholder="Enter AI Core Client Secret...">
+						<span style={{ fontWeight: 500 }}>AI Core Client Secret</span>
+					</VSCodeTextField>
+					<VSCodeTextField
+						value={apiConfiguration?.sapAiCoreBaseUrl || ""}
+						style={{ width: "100%" }}
+						onInput={handleInputChange("sapAiCoreBaseUrl")}
+						placeholder="Enter AI Core Base URL...">
+						<span style={{ fontWeight: 500 }}>AI Core Base URL</span>
+					</VSCodeTextField>
+					<VSCodeTextField
+						value={apiConfiguration?.sapAiCoreTokenUrl || ""}
+						style={{ width: "100%" }}
+						onInput={handleInputChange("sapAiCoreTokenUrl")}
+						placeholder="Enter AI Core Auth URL...">
+						<span style={{ fontWeight: 500 }}>AI Core Auth URL</span>
+					</VSCodeTextField>
+					<p
+						style={{
+							fontSize: "12px",
+							marginTop: "5px",
+							color: "var(--vscode-descriptionForeground)",
+						}}>
+						These credentials are stored locally and only used to make API requests from this extension.
+						<VSCodeLink
+							href="https://help.sap.com/docs/sap-ai-core/sap-ai-core-service-guide/access-sap-ai-core-via-api"
+							style={{ display: "inline" }}>
+							You can find more information about SAP AI Core API access here.
+						</VSCodeLink>
+					</p>
+				</div>
+			)}
+
 			{selectedProvider !== "openai" && selectedProvider !== "ollama" && showModelOptions && (
->>>>>>> 22474f8c
 				<>
 					<div className="dropdown-container">
 						<label htmlFor="model-id">
