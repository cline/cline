--- conflicted
+++ resolved
@@ -1,9 +1,5 @@
-<<<<<<< HEAD
 import React, { memo, useEffect, useRef, useState } from "react"
-=======
-import React, { memo, useEffect } from "react"
 import type { ComponentProps } from "react"
->>>>>>> 450583c8
 import { useRemark } from "react-remark"
 import rehypeHighlight, { Options } from "rehype-highlight"
 import styled from "styled-components"
@@ -303,11 +299,7 @@
 						</PreWithCopyButton>
 					)
 				},
-<<<<<<< HEAD
-				code: (props: React.HTMLAttributes<HTMLElement>) => {
-=======
 				code: (props: ComponentProps<"code">) => {
->>>>>>> 450583c8
 					const className = props.className || ""
 					if (className.includes("language-mermaid")) {
 						const codeText = String(props.children || "")
