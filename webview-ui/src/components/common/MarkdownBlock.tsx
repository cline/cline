--- conflicted
+++ resolved
@@ -11,12 +11,10 @@
 import remarkMath from "remark-math"
 import styled from "styled-components"
 import type { Node } from "unist"
-<<<<<<< HEAD
 import { useExtensionState } from "@/context/ExtensionStateContext"
 import { CODE_BLOCK_BG_COLOR } from "@/components/common/CodeBlock"
 import MermaidBlock from "@/components/common/MermaidBlock"
 import { WithCopyButton } from "./CopyButton"
-=======
 import { visit } from "unist-util-visit"
 
 // Styled component for Act Mode text with more specific styling
@@ -39,7 +37,6 @@
 		Act Mode (⌘⇧A)
 	</span>
 )
->>>>>>> 9f605a1f
 
 interface MarkdownBlockProps {
 	markdown?: string
