import { BooleanRequest, EmptyRequest, StringArrayRequest, StringRequest } from "@shared/proto/cline/common"
import { AssociateTaskWithWorkspaceRequest, GetTaskHistoryRequest, TaskFavoriteRequest } from "@shared/proto/cline/task"
import { VSCodeButton, VSCodeCheckbox, VSCodeRadio, VSCodeRadioGroup, VSCodeTextField } from "@vscode/webview-ui-toolkit/react"
import Fuse, { FuseResult } from "fuse.js"
import { memo, useCallback, useEffect, useMemo, useState } from "react"
import { Virtuoso } from "react-virtuoso"
import DangerButton from "@/components/common/DangerButton"
import { useExtensionState } from "@/context/ExtensionStateContext"
import { TaskServiceClient } from "@/services/grpc-client"
import { getEnvironmentColor } from "@/utils/environmentColors"
import { formatLargeNumber, formatSize } from "@/utils/format"
import CrossWorkspaceWarningModal from "./CrossWorkspaceWarningModal"
import WorkspaceBadge from "./WorkspaceBadge"
import WorkspaceFilterDropdown from "./WorkspaceFilterDropdown"

type HistoryViewProps = {
	onDone: () => void
}

type SortOption = "newest" | "oldest" | "mostExpensive" | "mostTokens" | "mostRelevant"

// Tailwind-styled radio with custom icon support - works independently of VSCodeRadioGroup but looks the same
// Used for workspace and favorites filters

interface CustomFilterRadioProps {
	checked: boolean
	onChange: () => void
	icon: string
	label: string
}

const CustomFilterRadio = ({ checked, onChange, icon, label }: CustomFilterRadioProps) => {
	return (
		<div
			className="flex items-center cursor-pointer py-[0.3em] px-0 mr-[10px] text-(--vscode-font-size) select-none"
			onClick={onChange}>
			<div
				className={`w-[14px] h-[14px] rounded-full border border-(--vscode-checkbox-border) relative flex justify-center items-center mr-[6px] ${
					checked ? "bg-(--vscode-checkbox-background)" : "bg-transparent"
				}`}>
				{checked && <div className="w-[6px] h-[6px] rounded-full bg-(--vscode-checkbox-foreground)" />}
			</div>
			<span className="flex items-center gap-[3px]">
				<div className={`codicon codicon-${icon} text-(--vscode-button-background) text-base`} />
				{label}
			</span>
		</div>
	)
}

const HistoryView = ({ onDone }: HistoryViewProps) => {
	const extensionStateContext = useExtensionState()
	const { taskHistory, onRelinquishControl, environment } = extensionStateContext
	const [searchQuery, setSearchQuery] = useState("")
	const [sortOption, setSortOption] = useState<SortOption>("newest")
	const [lastNonRelevantSort, setLastNonRelevantSort] = useState<SortOption | null>("newest")
	const [deleteAllDisabled, setDeleteAllDisabled] = useState(false)
	const [selectedItems, setSelectedItems] = useState<string[]>([])
	const [showFavoritesOnly, setShowFavoritesOnly] = useState(false)

	// Keep track of pending favorite toggle operations
	const [pendingFavoriteToggles, setPendingFavoriteToggles] = useState<Record<string, boolean>>({})

	// Load filtered task history with gRPC
	const [tasks, setTasks] = useState<any[]>([])

	// Workspace filter and modal state
	const [selectedWorkspaceId, setSelectedWorkspaceId] = useState<string | null>(null)
	const [knownWorkspaces, setKnownWorkspaces] = useState<any[]>([])

	// Handle workspace selection changes
	const handleWorkspaceChange = useCallback((workspaceId: string | null) => {
		setSelectedWorkspaceId(workspaceId)
	}, [])
	const [crossWorkspaceModal, setCrossWorkspaceModal] = useState({
		open: false,
		taskId: "",
		taskName: "",
		workspaceName: "",
	})

	// Load and refresh task history
	const loadTaskHistory = useCallback(async () => {
		try {
			const response = await TaskServiceClient.getTaskHistory(
				GetTaskHistoryRequest.create({
					favoritesOnly: showFavoritesOnly,
					currentWorkspaceOnly: selectedWorkspaceId === "",
					searchQuery: searchQuery || undefined,
					sortBy: sortOption,
					filterByWorkspaceId:
						typeof selectedWorkspaceId === "string" && selectedWorkspaceId !== "" ? selectedWorkspaceId : undefined,
				}),
			)
			setTasks(response.tasks || [])
		} catch (error) {
			console.error("Error loading task history:", error)
		}
	}, [showFavoritesOnly, selectedWorkspaceId, searchQuery, sortOption])

	// Load when filters change
	useEffect(() => {
		loadTaskHistory()
	}, [loadTaskHistory])

	// Refresh task history when workspace changes
	useEffect(() => {
		// When workspaceRoots or primaryRootIndex changes, reload history
		loadTaskHistory()
	}, [extensionStateContext.workspaceRoots, extensionStateContext.primaryRootIndex, loadTaskHistory])

	// Reset filter to "Current Workspace" when workspace switches
	useEffect(() => {
		// When the actual workspace path changes, reset to current workspace filter
		if (extensionStateContext.currentWorkspacePath) {
			setSelectedWorkspaceId("")
		}
	}, [extensionStateContext.currentWorkspacePath])

	const toggleFavorite = useCallback(
		async (taskId: string, currentValue: boolean) => {
			// Optimistic UI update
			setPendingFavoriteToggles((prev) => ({ ...prev, [taskId]: !currentValue }))

			try {
				await TaskServiceClient.toggleTaskFavorite(
					TaskFavoriteRequest.create({
						taskId,
						isFavorited: !currentValue,
					}),
				)

				// Refresh if either filter is active to ensure proper combined filtering
				if (showFavoritesOnly || selectedWorkspaceId === "") {
					loadTaskHistory()
				}
			} catch (err) {
				console.error(`[FAVORITE_TOGGLE_UI] Error for task ${taskId}:`, err)
				// Revert optimistic update
				setPendingFavoriteToggles((prev) => {
					const updated = { ...prev }
					delete updated[taskId]
					return updated
				})
			} finally {
				// Clean up pending state after 1 second
				setTimeout(() => {
					setPendingFavoriteToggles((prev) => {
						const updated = { ...prev }
						delete updated[taskId]
						return updated
					})
				}, 1000)
			}
		},
		[showFavoritesOnly, loadTaskHistory],
	)

	// Use the onRelinquishControl hook instead of message event
	useEffect(() => {
		return onRelinquishControl(() => {
			setDeleteAllDisabled(false)
		})
	}, [onRelinquishControl])

	const { totalTasksSize, setTotalTasksSize } = extensionStateContext

	const fetchTotalTasksSize = useCallback(async () => {
		try {
			const response = await TaskServiceClient.getTotalTasksSize(EmptyRequest.create({}))
			if (response && typeof response.value === "number") {
				setTotalTasksSize?.(response.value || 0)
			}
		} catch (error) {
			console.error("Error getting total tasks size:", error)
		}
	}, [setTotalTasksSize])

	// Request total tasks size when component mounts
	useEffect(() => {
		fetchTotalTasksSize()
	}, [fetchTotalTasksSize])

	// Load known workspaces on mount
	useEffect(() => {
		const loadWorkspaces = async () => {
			try {
				const response = await TaskServiceClient.getKnownWorkspaces(EmptyRequest.create({}))
				setKnownWorkspaces(response.workspaces || [])
			} catch (error) {
				console.error("Error loading workspaces:", error)
			}
		}
		loadWorkspaces()
	}, [])

	useEffect(() => {
		if (searchQuery && sortOption !== "mostRelevant" && !lastNonRelevantSort) {
			setLastNonRelevantSort(sortOption)
			setSortOption("mostRelevant")
		} else if (!searchQuery && sortOption === "mostRelevant" && lastNonRelevantSort) {
			setSortOption(lastNonRelevantSort)
			setLastNonRelevantSort(null)
		}
	}, [searchQuery, sortOption, lastNonRelevantSort])

	const handleShowTaskWithId = useCallback(
		async (id: string) => {
			try {
				const response = await TaskServiceClient.showTaskWithId(StringRequest.create({ value: id }))
				if (response.isCrossWorkspace) {
					const task = tasks.find((t) => t.id === id)
					setCrossWorkspaceModal({
						open: true,
						taskId: response.id,
						taskName: response.task,
						workspaceName: task?.workspaceName || "Unknown Workspace",
					})
				}
			} catch (error) {
				console.error("Error showing task:", error)
			}
		},
		[tasks],
	)

	const handleModalConfirm = useCallback(async () => {
		try {
			const currentWorkspacePath = extensionStateContext.workspaceRoots[extensionStateContext.primaryRootIndex].path
			await TaskServiceClient.associateTaskWithWorkspace(
				AssociateTaskWithWorkspaceRequest.create({
					taskId: crossWorkspaceModal.taskId,
					workspacePath: currentWorkspacePath,
				}),
			)
			setCrossWorkspaceModal({ ...crossWorkspaceModal, open: false })
			await TaskServiceClient.showTaskWithId(StringRequest.create({ value: crossWorkspaceModal.taskId }))
		} catch (error) {
			console.error("Error associating task with workspace:", error)
		}
	}, [crossWorkspaceModal, extensionStateContext.workspaceRoots, extensionStateContext.primaryRootIndex])

	const handleModalCancel = useCallback(() => {
		setCrossWorkspaceModal({ ...crossWorkspaceModal, open: false })
	}, [crossWorkspaceModal])

	const handleHistorySelect = useCallback((itemId: string, checked: boolean) => {
		setSelectedItems((prev) => {
			if (checked) {
				return [...prev, itemId]
			} else {
				return prev.filter((id) => id !== itemId)
			}
		})
	}, [])

	const handleDeleteHistoryItem = useCallback(
		(id: string) => {
			TaskServiceClient.deleteTasksWithIds(StringArrayRequest.create({ value: [id] }))
				.then(() => fetchTotalTasksSize())
				.catch((error) => console.error("Error deleting task:", error))
		},
		[fetchTotalTasksSize],
	)

	const handleDeleteSelectedHistoryItems = useCallback(
		(ids: string[]) => {
			if (ids.length > 0) {
				TaskServiceClient.deleteTasksWithIds(StringArrayRequest.create({ value: ids }))
					.then(() => fetchTotalTasksSize())
					.catch((error) => console.error("Error deleting tasks:", error))
				setSelectedItems([])
			}
		},
		[fetchTotalTasksSize],
	)

	const formatDate = useCallback((timestamp: number) => {
		const date = new Date(timestamp)
		return date
			?.toLocaleString("en-US", {
				month: "long",
				day: "numeric",
				hour: "numeric",
				minute: "2-digit",
				hour12: true,
			})
			.replace(", ", " ")
			.replace(" at", ",")
			.toUpperCase()
	}, [])

	const fuse = useMemo(() => {
		return new Fuse(tasks, {
			keys: ["task"],
			threshold: 0.6,
			shouldSort: true,
			isCaseSensitive: false,
			ignoreLocation: false,
			includeMatches: true,
			minMatchCharLength: 1,
		})
	}, [tasks])

	const taskHistorySearchResults = useMemo(() => {
		const results = searchQuery ? highlight(fuse.search(searchQuery)) : tasks

		results.sort((a, b) => {
			switch (sortOption) {
				case "oldest":
					return a.ts - b.ts
				case "mostExpensive":
					return (b.totalCost || 0) - (a.totalCost || 0)
				case "mostTokens":
					return (
						(b.tokensIn || 0) +
						(b.tokensOut || 0) +
						(b.cacheWrites || 0) +
						(b.cacheReads || 0) -
						((a.tokensIn || 0) + (a.tokensOut || 0) + (a.cacheWrites || 0) + (a.cacheReads || 0))
					)
				case "mostRelevant":
					// NOTE: you must never sort directly on object since it will cause members to be reordered
					return searchQuery ? 0 : b.ts - a.ts // Keep fuse order if searching, otherwise sort by newest
				case "newest":
				default:
					return b.ts - a.ts
			}
		})

		return results
	}, [tasks, searchQuery, fuse, sortOption])

	// Calculate total size of selected items
	const selectedItemsSize = useMemo(() => {
		if (selectedItems.length === 0) {
			return 0
		}

		return taskHistory.filter((item) => selectedItems.includes(item.id)).reduce((total, item) => total + (item.size || 0), 0)
	}, [selectedItems, taskHistory])

	const handleBatchHistorySelect = useCallback(
		(selectAll: boolean) => {
			if (selectAll) {
				setSelectedItems(taskHistorySearchResults.map((item) => item.id))
			} else {
				setSelectedItems([])
			}
		},
		[taskHistorySearchResults],
	)

	return (
		<>
			<CrossWorkspaceWarningModal
				currentWorkspacePath={extensionStateContext.workspaceRoots[extensionStateContext.primaryRootIndex]?.path || ""}
				onCancel={handleModalCancel}
				onContinue={handleModalConfirm}
				open={crossWorkspaceModal.open}
				originalWorkspaceName={crossWorkspaceModal.workspaceName}
				taskId={crossWorkspaceModal.taskId}
				taskName={crossWorkspaceModal.taskName}
			/>
			<style>
				{`
					.history-item:hover {
						background-color: var(--vscode-list-hoverBackground);
					}
					.delete-button, .export-button {
						opacity: 0;
						pointer-events: none;
					}
					.history-item:hover .delete-button,
					.history-item:hover .export-button {
						opacity: 1;
						pointer-events: auto;
					}
					.history-item-highlight {
						background-color: var(--vscode-editor-findMatchHighlightBackground);
						color: inherit;
					}
				`}
			</style>
			<div className="fixed overflow-hidden inset-0 flex flex-col">
				<div
					style={{
						display: "flex",
						justifyContent: "space-between",
						alignItems: "center",
						padding: "10px 17px 10px 20px",
					}}>
					<h3
						style={{
							color: getEnvironmentColor(environment),
							margin: 0,
						}}>
						History
					</h3>
					<VSCodeButton onClick={() => onDone()}>Done</VSCodeButton>
				</div>
				<div style={{ padding: "5px 17px 6px 17px" }}>
					<div className="flex flex-col gap-3">
						<VSCodeTextField
							onInput={(e) => {
								const newValue = (e.target as HTMLInputElement)?.value
								setSearchQuery(newValue)
								if (newValue && !searchQuery && sortOption !== "mostRelevant") {
									setLastNonRelevantSort(sortOption)
									setSortOption("mostRelevant")
								}
							}}
							placeholder="Fuzzy search history..."
							style={{ width: "100%" }}
							value={searchQuery}>
							<div
								className="codicon codicon-search"
								slot="start"
								style={{
									fontSize: 13,
									marginTop: 2.5,
									opacity: 0.8,
								}}></div>
							{searchQuery && (
								<div
									aria-label="Clear search"
									className="input-icon-button codicon codicon-close"
									onClick={() => setSearchQuery("")}
									slot="end"
									style={{
										display: "flex",
										justifyContent: "center",
										alignItems: "center",
										height: "100%",
									}}
								/>
							)}
						</VSCodeTextField>
<<<<<<< HEAD
						<div className="flex flex-wrap items-center gap-x-4">
							<VSCodeRadioGroup
								onChange={(e) => setSortOption((e.target as HTMLInputElement).value as SortOption)}
								style={{ display: "flex", flexWrap: "wrap" }}
								value={sortOption}>
								<VSCodeRadio value="newest">Newest</VSCodeRadio>
								<VSCodeRadio value="oldest">Oldest</VSCodeRadio>
								<VSCodeRadio value="mostExpensive">Most Expensive</VSCodeRadio>
								<VSCodeRadio value="mostTokens">Most Tokens</VSCodeRadio>
								<VSCodeRadio
									disabled={!searchQuery}
									style={{ opacity: searchQuery ? 1 : 0.5 }}
									value="mostRelevant">
									Most Relevant
								</VSCodeRadio>
							</VSCodeRadioGroup>
							<div className="flex items-center gap-x-4">
								<WorkspaceFilterDropdown
									currentFilters={GetTaskHistoryRequest.create({
										favoritesOnly: showFavoritesOnly,
										searchQuery: searchQuery || undefined,
										sortBy: sortOption,
										filterByWorkspaceId: selectedWorkspaceId ?? undefined,
									})}
									onFilterChange={loadTaskHistory}
									onWorkspaceChange={handleWorkspaceChange}
									selectedWorkspaceId={selectedWorkspaceId}
								/>
								<CustomFilterRadio
									checked={showFavoritesOnly}
									icon="star-full"
									label="Favorites"
									onChange={() => setShowFavoritesOnly(!showFavoritesOnly)}
								/>
							</div>
						</div>
=======
						<VSCodeRadioGroup
							className="flex flex-wrap"
							onChange={(e) => setSortOption((e.target as HTMLInputElement).value as SortOption)}
							value={sortOption}>
							<VSCodeRadio value="newest">Newest</VSCodeRadio>
							<VSCodeRadio value="oldest">Oldest</VSCodeRadio>
							<VSCodeRadio value="mostExpensive">Most Expensive</VSCodeRadio>
							<VSCodeRadio value="mostTokens">Most Tokens</VSCodeRadio>
							<VSCodeRadio disabled={!searchQuery} style={{ opacity: searchQuery ? 1 : 0.5 }} value="mostRelevant">
								Most Relevant
							</VSCodeRadio>
							<CustomFilterRadio
								checked={showCurrentWorkspaceOnly}
								icon="workspace"
								label="Workspace"
								onChange={() => setShowCurrentWorkspaceOnly(!showCurrentWorkspaceOnly)}
							/>
							<CustomFilterRadio
								checked={showFavoritesOnly}
								icon="star-full"
								label="Favorites"
								onChange={() => setShowFavoritesOnly(!showFavoritesOnly)}
							/>
						</VSCodeRadioGroup>
>>>>>>> 9b0f2b82

						<div className="flex justify-end gap-2.5">
							<VSCodeButton onClick={() => handleBatchHistorySelect(true)}>Select All</VSCodeButton>
							<VSCodeButton onClick={() => handleBatchHistorySelect(false)}>Select None</VSCodeButton>
						</div>
					</div>
				</div>
				<div style={{ flexGrow: 1, overflowY: "auto", margin: 0 }}>
					<Virtuoso
						data={taskHistorySearchResults}
						itemContent={(index, item) => (
							<div
								className="history-item"
								key={item.id}
								style={{
									cursor: "pointer",
									borderBottom:
										index < taskHistory.length - 1 ? "1px solid var(--vscode-panel-border)" : "none",
									display: "flex",
								}}>
								<VSCodeCheckbox
									checked={selectedItems.includes(item.id)}
									className="pl-3 pr-1 py-auto"
									onClick={(e) => {
										const checked = (e.target as HTMLInputElement).checked
										handleHistorySelect(item.id, checked)
										e.stopPropagation()
									}}
								/>
								<div
									onClick={() => handleShowTaskWithId(item.id)}
									style={{
										display: "flex",
										flexDirection: "column",
										gap: "8px",
										padding: "12px 20px",
										paddingLeft: "16px",
										position: "relative",
										flexGrow: 1,
									}}>
									<div
										style={{
											display: "flex",
											justifyContent: "space-between",
											alignItems: "center",
										}}>
										<div className="flex items-center gap-2">
											<span
												style={{
													color: "var(--vscode-descriptionForeground)",
													fontWeight: 500,
													fontSize: "0.85em",
													textTransform: "uppercase",
												}}>
												{formatDate(item.ts)}
											</span>
											<WorkspaceBadge workspaceIds={item.workspaceIds} workspaceName={item.workspaceName} />
										</div>
										<div style={{ display: "flex", gap: "4px" }}>
											{/* only show delete button if task not favorited */}
											{!(pendingFavoriteToggles[item.id] ?? item.isFavorited) && (
												<VSCodeButton
													appearance="icon"
													aria-label="Delete"
													className="delete-button"
													onClick={(e) => {
														e.stopPropagation()
														handleDeleteHistoryItem(item.id)
													}}
													style={{ padding: "0px 0px" }}>
													<div
														style={{
															display: "flex",
															alignItems: "center",
															gap: "3px",
															fontSize: "11px",
														}}>
														<span className="codicon codicon-trash"></span>
														{formatSize(item.size)}
													</div>
												</VSCodeButton>
											)}
											<VSCodeButton
												appearance="icon"
												aria-label={item.isFavorited ? "Remove from favorites" : "Add to favorites"}
												onClick={(e) => {
													e.stopPropagation()
													toggleFavorite(item.id, item.isFavorited || false)
												}}
												style={{ padding: "0px" }}>
												<div
													className={`codicon ${
														pendingFavoriteToggles[item.id] !== undefined
															? pendingFavoriteToggles[item.id]
																? "codicon-star-full"
																: "codicon-star-empty"
															: item.isFavorited
																? "codicon-star-full"
																: "codicon-star-empty"
													}`}
													style={{
														color:
															(pendingFavoriteToggles[item.id] ?? item.isFavorited)
																? "var(--vscode-button-background)"
																: "inherit",
														opacity: (pendingFavoriteToggles[item.id] ?? item.isFavorited) ? 1 : 0.7,
														display:
															(pendingFavoriteToggles[item.id] ?? item.isFavorited)
																? "block"
																: undefined,
													}}
												/>
											</VSCodeButton>
										</div>
									</div>

									<div style={{ marginBottom: "8px", position: "relative" }}>
										<div
											style={{
												fontSize: "var(--vscode-font-size)",
												color: "var(--vscode-foreground)",
												display: "-webkit-box",
												WebkitLineClamp: 3,
												WebkitBoxOrient: "vertical",
												overflow: "hidden",
												whiteSpace: "pre-wrap",
												wordBreak: "break-word",
												overflowWrap: "anywhere",
											}}>
											<span
												className="ph-no-capture"
												dangerouslySetInnerHTML={{
													__html: item.task,
												}}
											/>
										</div>
									</div>
									<div
										style={{
											display: "flex",
											flexDirection: "column",
											gap: "4px",
										}}>
										<div
											style={{
												display: "flex",
												justifyContent: "space-between",
												alignItems: "center",
											}}>
											<div
												style={{
													display: "flex",
													alignItems: "center",
													gap: "4px",
													flexWrap: "wrap",
												}}>
												<span
													style={{
														fontWeight: 500,
														color: "var(--vscode-descriptionForeground)",
													}}>
													Tokens:
												</span>
												<span
													style={{
														display: "flex",
														alignItems: "center",
														gap: "3px",
														color: "var(--vscode-descriptionForeground)",
													}}>
													<i
														className="codicon codicon-arrow-up"
														style={{
															fontSize: "12px",
															fontWeight: "bold",
															marginBottom: "-2px",
														}}
													/>
													{formatLargeNumber(item.tokensIn || 0)}
												</span>
												<span
													style={{
														display: "flex",
														alignItems: "center",
														gap: "3px",
														color: "var(--vscode-descriptionForeground)",
													}}>
													<i
														className="codicon codicon-arrow-down"
														style={{
															fontSize: "12px",
															fontWeight: "bold",
															marginBottom: "-2px",
														}}
													/>
													{formatLargeNumber(item.tokensOut || 0)}
												</span>
											</div>
											{!item.totalCost && <ExportButton itemId={item.id} />}
										</div>

										{!!(item.cacheWrites || item.cacheReads) && (
											<div
												style={{
													display: "flex",
													alignItems: "center",
													gap: "4px",
													flexWrap: "wrap",
												}}>
												<span
													style={{
														fontWeight: 500,
														color: "var(--vscode-descriptionForeground)",
													}}>
													Cache:
												</span>
												{item.cacheWrites > 0 && (
													<span
														style={{
															display: "flex",
															alignItems: "center",
															gap: "3px",
															color: "var(--vscode-descriptionForeground)",
														}}>
														<i
															className="codicon codicon-arrow-right"
															style={{
																fontSize: "12px",
																fontWeight: "bold",
																marginBottom: "-1px",
															}}
														/>
														{formatLargeNumber(item.cacheWrites)}
													</span>
												)}
												{item.cacheReads > 0 && (
													<span
														style={{
															display: "flex",
															alignItems: "center",
															gap: "3px",
															color: "var(--vscode-descriptionForeground)",
														}}>
														<i
															className="codicon codicon-arrow-left"
															style={{
																fontSize: "12px",
																fontWeight: "bold",
																marginBottom: 0,
															}}
														/>
														{formatLargeNumber(item.cacheReads)}
													</span>
												)}
											</div>
										)}
										{item.modelId && <div className="text-description">Model: {item.modelId}</div>}
										{!!item.totalCost && (
											<div
												style={{
													display: "flex",
													justifyContent: "space-between",
													alignItems: "center",
													marginTop: -2,
												}}>
												<div
													style={{
														display: "flex",
														alignItems: "center",
														gap: "4px",
													}}>
													<span
														style={{
															fontWeight: 500,
															color: "var(--vscode-descriptionForeground)",
														}}>
														API Cost:
													</span>
													<span
														style={{
															color: "var(--vscode-descriptionForeground)",
														}}>
														${item.totalCost?.toFixed(4)}
													</span>
												</div>
												<ExportButton itemId={item.id} />
											</div>
										)}
									</div>
								</div>
							</div>
						)}
						style={{
							flexGrow: 1,
							overflowY: "scroll",
						}}
					/>
				</div>
				<div
					style={{
						padding: "10px 10px",
						borderTop: "1px solid var(--vscode-panel-border)",
					}}>
					{selectedItems.length > 0 ? (
						<DangerButton
							aria-label="Delete selected items"
							onClick={() => {
								handleDeleteSelectedHistoryItems(selectedItems)
							}}
							style={{ width: "100%" }}>
							Delete {selectedItems.length > 1 ? selectedItems.length : ""} Selected
							{selectedItemsSize > 0 ? ` (${formatSize(selectedItemsSize)})` : ""}
						</DangerButton>
					) : (
						<DangerButton
							aria-label="Delete all history"
							disabled={deleteAllDisabled || taskHistory.length === 0}
							onClick={() => {
								setDeleteAllDisabled(true)
								TaskServiceClient.deleteAllTaskHistory(BooleanRequest.create({}))
									.then(() => fetchTotalTasksSize())
									.catch((error) => console.error("Error deleting task history:", error))
									.finally(() => setDeleteAllDisabled(false))
							}}
							style={{ width: "100%" }}>
							Delete All History{totalTasksSize !== null ? ` (${formatSize(totalTasksSize)})` : ""}
						</DangerButton>
					)}
				</div>
			</div>
		</>
	)
}

const ExportButton = ({ itemId }: { itemId: string }) => (
	<VSCodeButton
		appearance="icon"
		aria-label="Export"
		className="export-button"
		onClick={(e) => {
			e.stopPropagation()
			TaskServiceClient.exportTaskWithId(StringRequest.create({ value: itemId })).catch((err) =>
				console.error("Failed to export task:", err),
			)
		}}>
		<div style={{ fontSize: "11px", fontWeight: 500, opacity: 1 }}>EXPORT</div>
	</VSCodeButton>
)

// https://gist.github.com/evenfrost/1ba123656ded32fb7a0cd4651efd4db0
export const highlight = (fuseSearchResult: FuseResult<any>[], highlightClassName: string = "history-item-highlight") => {
	const set = (obj: Record<string, any>, path: string, value: any) => {
		const pathValue = path.split(".")
		let i: number

		for (i = 0; i < pathValue.length - 1; i++) {
			obj = obj[pathValue[i]] as Record<string, any>
		}

		obj[pathValue[i]] = value
	}

	// Function to merge overlapping regions
	const mergeRegions = (regions: [number, number][]): [number, number][] => {
		if (regions.length === 0) {
			return regions
		}

		// Sort regions by start index
		regions.sort((a, b) => a[0] - b[0])

		const merged: [number, number][] = [regions[0]]

		for (let i = 1; i < regions.length; i++) {
			const last = merged[merged.length - 1]
			const current = regions[i]

			if (current[0] <= last[1] + 1) {
				// Overlapping or adjacent regions
				last[1] = Math.max(last[1], current[1])
			} else {
				merged.push(current)
			}
		}

		return merged
	}

	const generateHighlightedText = (inputText: string, regions: [number, number][] = []) => {
		if (regions.length === 0) {
			return inputText
		}

		// Sort and merge overlapping regions
		const mergedRegions = mergeRegions(regions)

		let content = ""
		let nextUnhighlightedRegionStartingIndex = 0

		mergedRegions.forEach((region) => {
			const start = region[0]
			const end = region[1]
			const lastRegionNextIndex = end + 1

			content += [
				inputText.substring(nextUnhighlightedRegionStartingIndex, start),
				`<span class="${highlightClassName}">`,
				inputText.substring(start, lastRegionNextIndex),
				"</span>",
			].join("")

			nextUnhighlightedRegionStartingIndex = lastRegionNextIndex
		})

		content += inputText.substring(nextUnhighlightedRegionStartingIndex)

		return content
	}

	return fuseSearchResult
		.filter(({ matches }) => matches && matches.length)
		.map(({ item, matches }) => {
			const highlightedItem = { ...item }

			matches?.forEach((match) => {
				if (match.key && typeof match.value === "string" && match.indices) {
					// Merge overlapping regions before generating highlighted text
					const mergedIndices = mergeRegions([...match.indices])
					set(highlightedItem, match.key, generateHighlightedText(match.value, mergedIndices))
				}
			})

			return highlightedItem
		})
}

export default memo(HistoryView)<|MERGE_RESOLUTION|>--- conflicted
+++ resolved
@@ -436,7 +436,6 @@
 								/>
 							)}
 						</VSCodeTextField>
-<<<<<<< HEAD
 						<div className="flex flex-wrap items-center gap-x-4">
 							<VSCodeRadioGroup
 								onChange={(e) => setSortOption((e.target as HTMLInputElement).value as SortOption)}
@@ -473,32 +472,6 @@
 								/>
 							</div>
 						</div>
-=======
-						<VSCodeRadioGroup
-							className="flex flex-wrap"
-							onChange={(e) => setSortOption((e.target as HTMLInputElement).value as SortOption)}
-							value={sortOption}>
-							<VSCodeRadio value="newest">Newest</VSCodeRadio>
-							<VSCodeRadio value="oldest">Oldest</VSCodeRadio>
-							<VSCodeRadio value="mostExpensive">Most Expensive</VSCodeRadio>
-							<VSCodeRadio value="mostTokens">Most Tokens</VSCodeRadio>
-							<VSCodeRadio disabled={!searchQuery} style={{ opacity: searchQuery ? 1 : 0.5 }} value="mostRelevant">
-								Most Relevant
-							</VSCodeRadio>
-							<CustomFilterRadio
-								checked={showCurrentWorkspaceOnly}
-								icon="workspace"
-								label="Workspace"
-								onChange={() => setShowCurrentWorkspaceOnly(!showCurrentWorkspaceOnly)}
-							/>
-							<CustomFilterRadio
-								checked={showFavoritesOnly}
-								icon="star-full"
-								label="Favorites"
-								onChange={() => setShowFavoritesOnly(!showFavoritesOnly)}
-							/>
-						</VSCodeRadioGroup>
->>>>>>> 9b0f2b82
 
 						<div className="flex justify-end gap-2.5">
 							<VSCodeButton onClick={() => handleBatchHistorySelect(true)}>Select All</VSCodeButton>
