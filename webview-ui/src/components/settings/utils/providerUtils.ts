import {
	ApiConfiguration,
	ApiProvider,
	anthropicDefaultModelId,
	anthropicModels,
	askSageDefaultModelId,
	askSageModels,
	basetenDefaultModelId,
	basetenModels,
	bedrockDefaultModelId,
	bedrockModels,
	cerebrasDefaultModelId,
	cerebrasModels,
	claudeCodeDefaultModelId,
	claudeCodeModels,
	deepSeekDefaultModelId,
	deepSeekModels,
	doubaoDefaultModelId,
	doubaoModels,
	fireworksDefaultModelId,
	fireworksModels,
	geminiDefaultModelId,
	geminiModels,
	groqDefaultModelId,
	groqModels,
	hicapModelInfoSaneDefaults,
	huaweiCloudMaasDefaultModelId,
	huaweiCloudMaasModels,
	huggingFaceDefaultModelId,
	huggingFaceModels,
	internationalQwenDefaultModelId,
	internationalQwenModels,
	internationalZAiDefaultModelId,
	internationalZAiModels,
	liteLlmModelInfoSaneDefaults,
	ModelInfo,
	mainlandQwenDefaultModelId,
	mainlandQwenModels,
	mainlandZAiDefaultModelId,
	mainlandZAiModels,
	minimaxDefaultModelId,
	minimaxModels,
	mistralDefaultModelId,
	mistralModels,
	moonshotDefaultModelId,
	moonshotModels,
	nebiusDefaultModelId,
	nebiusModels,
	openAiModelInfoSaneDefaults,
	openAiNativeDefaultModelId,
	openAiNativeModels,
	openRouterDefaultModelId,
	openRouterDefaultModelInfo,
	qwenCodeDefaultModelId,
	qwenCodeModels,
	requestyDefaultModelId,
	requestyDefaultModelInfo,
	sambanovaDefaultModelId,
	sambanovaModels,
	sapAiCoreDefaultModelId,
	sapAiCoreModels,
	vercelAiGatewayDefaultModelId,
	vercelAiGatewayDefaultModelInfo,
	vertexDefaultModelId,
	vertexModels,
	xaiDefaultModelId,
	xaiModels,
} from "@shared/api"
import { Mode } from "@shared/storage/types"

/**
 * Interface for normalized API configuration
 */
export interface NormalizedApiConfig {
	selectedProvider: ApiProvider
	selectedModelId: string
	selectedModelInfo: ModelInfo
}

/**
 * Normalizes API configuration to ensure consistent values
 */
export function normalizeApiConfiguration(
	apiConfiguration: ApiConfiguration | undefined,
	currentMode: Mode,
): NormalizedApiConfig {
	const provider =
		(currentMode === "plan" ? apiConfiguration?.planModeApiProvider : apiConfiguration?.actModeApiProvider) || "anthropic"

	const modelId = currentMode === "plan" ? apiConfiguration?.planModeApiModelId : apiConfiguration?.actModeApiModelId

	const getProviderData = (models: Record<string, ModelInfo>, defaultId: string) => {
		let selectedModelId: string
		let selectedModelInfo: ModelInfo
		if (modelId && modelId in models) {
			selectedModelId = modelId
			selectedModelInfo = models[modelId]
		} else {
			selectedModelId = defaultId
			selectedModelInfo = models[defaultId]
		}
		return {
			selectedProvider: provider,
			selectedModelId,
			selectedModelInfo,
		}
	}

	switch (provider) {
		case "anthropic":
			return getProviderData(anthropicModels, anthropicDefaultModelId)
		case "claude-code":
			return getProviderData(claudeCodeModels, claudeCodeDefaultModelId)
		case "bedrock":
			const awsBedrockCustomSelected =
				currentMode === "plan"
					? apiConfiguration?.planModeAwsBedrockCustomSelected
					: apiConfiguration?.actModeAwsBedrockCustomSelected
			if (awsBedrockCustomSelected) {
				const baseModelId =
					currentMode === "plan"
						? apiConfiguration?.planModeAwsBedrockCustomModelBaseId
						: apiConfiguration?.actModeAwsBedrockCustomModelBaseId

				return {
					selectedProvider: provider,
					selectedModelId: modelId || bedrockDefaultModelId,
					selectedModelInfo:
						(baseModelId && bedrockModels[baseModelId as keyof typeof bedrockModels]) ||
						bedrockModels[bedrockDefaultModelId],
				}
			}
			return getProviderData(bedrockModels, bedrockDefaultModelId)
		case "vertex":
			return getProviderData(vertexModels, vertexDefaultModelId)
		case "gemini":
			return getProviderData(geminiModels, geminiDefaultModelId)
		case "openai-native":
			return getProviderData(openAiNativeModels, openAiNativeDefaultModelId)
		case "deepseek":
			return getProviderData(deepSeekModels, deepSeekDefaultModelId)
		case "qwen":
			const qwenModels = apiConfiguration?.qwenApiLine === "china" ? mainlandQwenModels : internationalQwenModels
			const qwenDefaultId =
				apiConfiguration?.qwenApiLine === "china" ? mainlandQwenDefaultModelId : internationalQwenDefaultModelId
			return getProviderData(qwenModels, qwenDefaultId)
		case "qwen-code":
			return getProviderData(qwenCodeModels, qwenCodeDefaultModelId)
		case "doubao":
			return getProviderData(doubaoModels, doubaoDefaultModelId)
		case "mistral":
			return getProviderData(mistralModels, mistralDefaultModelId)
		case "asksage":
			return getProviderData(askSageModels, askSageDefaultModelId)
		case "openrouter":
			const openRouterModelId =
				currentMode === "plan" ? apiConfiguration?.planModeOpenRouterModelId : apiConfiguration?.actModeOpenRouterModelId
			const openRouterModelInfo =
				currentMode === "plan"
					? apiConfiguration?.planModeOpenRouterModelInfo
					: apiConfiguration?.actModeOpenRouterModelInfo
			return {
				selectedProvider: provider,
				selectedModelId: openRouterModelId || openRouterDefaultModelId,
				selectedModelInfo: openRouterModelInfo || openRouterDefaultModelInfo,
			}
		case "requesty":
			const requestyModelId =
				currentMode === "plan" ? apiConfiguration?.planModeRequestyModelId : apiConfiguration?.actModeRequestyModelId
			const requestyModelInfo =
				currentMode === "plan" ? apiConfiguration?.planModeRequestyModelInfo : apiConfiguration?.actModeRequestyModelInfo
			return {
				selectedProvider: provider,
				selectedModelId: requestyModelId || requestyDefaultModelId,
				selectedModelInfo: requestyModelInfo || requestyDefaultModelInfo,
			}
		case "cline":
			const clineOpenRouterModelId =
				(currentMode === "plan"
					? apiConfiguration?.planModeOpenRouterModelId
					: apiConfiguration?.actModeOpenRouterModelId) || openRouterDefaultModelId
			const clineOpenRouterModelInfo =
				(currentMode === "plan"
					? apiConfiguration?.planModeOpenRouterModelInfo
					: apiConfiguration?.actModeOpenRouterModelInfo) || openRouterDefaultModelInfo
			return {
				selectedProvider: provider,
				selectedModelId: clineOpenRouterModelId,
				selectedModelInfo: clineOpenRouterModelInfo,
			}
		case "openai":
			const openAiModelId =
				currentMode === "plan" ? apiConfiguration?.planModeOpenAiModelId : apiConfiguration?.actModeOpenAiModelId
			const openAiModelInfo =
				currentMode === "plan" ? apiConfiguration?.planModeOpenAiModelInfo : apiConfiguration?.actModeOpenAiModelInfo
			return {
				selectedProvider: provider,
				selectedModelId: openAiModelId || "",
				selectedModelInfo: openAiModelInfo || openAiModelInfoSaneDefaults,
			}
		case "hicap":
			const hicapModelId =
				currentMode === "plan" ? apiConfiguration?.planModeHicapModelId : apiConfiguration?.actModeHicapModelId
			return {
				selectedProvider: provider,
				selectedModelId: hicapModelId || "",
				selectedModelInfo: hicapModelInfoSaneDefaults,
			}
		case "ollama":
			const ollamaModelId =
				currentMode === "plan" ? apiConfiguration?.planModeOllamaModelId : apiConfiguration?.actModeOllamaModelId
			return {
				selectedProvider: provider,
				selectedModelId: ollamaModelId || "",
				selectedModelInfo: {
					...openAiModelInfoSaneDefaults,
					contextWindow: Number(apiConfiguration?.ollamaApiOptionsCtxNum ?? 32768),
				},
			}
		case "lmstudio":
			const lmStudioModelId =
				currentMode === "plan" ? apiConfiguration?.planModeLmStudioModelId : apiConfiguration?.actModeLmStudioModelId
			return {
				selectedProvider: provider,
				selectedModelId: lmStudioModelId || "",
				selectedModelInfo: {
					...openAiModelInfoSaneDefaults,
					contextWindow: Number(apiConfiguration?.lmStudioMaxTokens ?? 32768),
				},
			}
		case "vscode-lm":
			const vsCodeLmModelSelector =
				currentMode === "plan"
					? apiConfiguration?.planModeVsCodeLmModelSelector
					: apiConfiguration?.actModeVsCodeLmModelSelector
			return {
				selectedProvider: provider,
				selectedModelId: vsCodeLmModelSelector ? `${vsCodeLmModelSelector.vendor}/${vsCodeLmModelSelector.family}` : "",
				selectedModelInfo: {
					...openAiModelInfoSaneDefaults,
					supportsImages: false, // VSCode LM API currently doesn't support images
				},
			}
		case "litellm":
			const liteLlmModelId =
				currentMode === "plan" ? apiConfiguration?.planModeLiteLlmModelId : apiConfiguration?.actModeLiteLlmModelId
			const liteLlmModelInfo =
				currentMode === "plan" ? apiConfiguration?.planModeLiteLlmModelInfo : apiConfiguration?.actModeLiteLlmModelInfo
			return {
				selectedProvider: provider,
				selectedModelId: liteLlmModelId || "",
				selectedModelInfo: liteLlmModelInfo || liteLlmModelInfoSaneDefaults,
			}
		case "xai":
			return getProviderData(xaiModels, xaiDefaultModelId)
		case "moonshot":
			return getProviderData(moonshotModels, moonshotDefaultModelId)
		case "huggingface":
			const huggingFaceModelId =
				currentMode === "plan"
					? apiConfiguration?.planModeHuggingFaceModelId
					: apiConfiguration?.actModeHuggingFaceModelId
			const huggingFaceModelInfo =
				currentMode === "plan"
					? apiConfiguration?.planModeHuggingFaceModelInfo
					: apiConfiguration?.actModeHuggingFaceModelInfo
			return {
				selectedProvider: provider,
				selectedModelId: huggingFaceModelId || huggingFaceDefaultModelId,
				selectedModelInfo: huggingFaceModelInfo || huggingFaceModels[huggingFaceDefaultModelId],
			}
		case "nebius":
			return getProviderData(nebiusModels, nebiusDefaultModelId)
		case "sambanova":
			return getProviderData(sambanovaModels, sambanovaDefaultModelId)
		case "cerebras":
			return getProviderData(cerebrasModels, cerebrasDefaultModelId)
		case "groq":
			const groqModelId =
				currentMode === "plan" ? apiConfiguration?.planModeGroqModelId : apiConfiguration?.actModeGroqModelId
			const groqModelInfo =
				currentMode === "plan" ? apiConfiguration?.planModeGroqModelInfo : apiConfiguration?.actModeGroqModelInfo
			return {
				selectedProvider: provider,
				selectedModelId: groqModelId || groqDefaultModelId,
				selectedModelInfo: groqModelInfo || groqModels[groqDefaultModelId],
			}
		case "baseten":
			const basetenModelId =
				currentMode === "plan" ? apiConfiguration?.planModeBasetenModelId : apiConfiguration?.actModeBasetenModelId
			const basetenModelInfo =
				currentMode === "plan" ? apiConfiguration?.planModeBasetenModelInfo : apiConfiguration?.actModeBasetenModelInfo
			const finalBasetenModelId = basetenModelId || basetenDefaultModelId
			return {
				selectedProvider: provider,
				selectedModelId: finalBasetenModelId,
				selectedModelInfo: basetenModelInfo ||
					basetenModels[finalBasetenModelId as keyof typeof basetenModels] ||
					basetenModels[basetenDefaultModelId] || {
						description: "Baseten model",
					},
			}
		case "sapaicore":
			return getProviderData(sapAiCoreModels, sapAiCoreDefaultModelId)
		case "huawei-cloud-maas":
			const huaweiCloudMaasModelId =
				currentMode === "plan"
					? apiConfiguration?.planModeHuaweiCloudMaasModelId
					: apiConfiguration?.actModeHuaweiCloudMaasModelId
			const huaweiCloudMaasModelInfo =
				currentMode === "plan"
					? apiConfiguration?.planModeHuaweiCloudMaasModelInfo
					: apiConfiguration?.actModeHuaweiCloudMaasModelInfo
			return {
				selectedProvider: provider,
				selectedModelId: huaweiCloudMaasModelId || huaweiCloudMaasDefaultModelId,
				selectedModelInfo: huaweiCloudMaasModelInfo || huaweiCloudMaasModels[huaweiCloudMaasDefaultModelId],
			}
		case "dify":
			return {
				selectedProvider: provider,
				selectedModelId: "dify-workflow",
				selectedModelInfo: {
					maxTokens: 8192,
					contextWindow: 128000,
					supportsImages: true,
					supportsPromptCache: false,
					inputPrice: 0,
					outputPrice: 0,
					description: "Dify workflow - model selection is configured in your Dify application",
				},
			}
		case "vercel-ai-gateway":
			const vercelAiGatewayModelId =
				currentMode === "plan"
					? apiConfiguration?.planModeVercelAiGatewayModelId
					: apiConfiguration?.actModeVercelAiGatewayModelId
			const vercelAiGatewayModelInfo =
				currentMode === "plan"
					? apiConfiguration?.planModeVercelAiGatewayModelInfo
					: apiConfiguration?.actModeVercelAiGatewayModelInfo
			return {
				selectedProvider: provider,
				selectedModelId: vercelAiGatewayModelId || vercelAiGatewayDefaultModelId,
				selectedModelInfo: vercelAiGatewayModelInfo || vercelAiGatewayDefaultModelInfo,
			}
		case "zai":
			const zaiModels = apiConfiguration?.zaiApiLine === "china" ? mainlandZAiModels : internationalZAiModels
			const zaiDefaultId =
				apiConfiguration?.zaiApiLine === "china" ? mainlandZAiDefaultModelId : internationalZAiDefaultModelId
			return getProviderData(zaiModels, zaiDefaultId)
		case "fireworks":
			const fireworksModelId =
				currentMode === "plan" ? apiConfiguration?.planModeFireworksModelId : apiConfiguration?.actModeFireworksModelId
			return {
				selectedProvider: provider,
				selectedModelId: fireworksModelId || fireworksDefaultModelId,
				selectedModelInfo:
					fireworksModelId && fireworksModelId in fireworksModels
						? fireworksModels[fireworksModelId as keyof typeof fireworksModels]
						: fireworksModels[fireworksDefaultModelId],
			}
		case "oca":
			const ocaModelId = currentMode === "plan" ? apiConfiguration?.planModeOcaModelId : apiConfiguration?.actModeOcaModelId
			const ocaModelInfo =
				currentMode === "plan" ? apiConfiguration?.planModeOcaModelInfo : apiConfiguration?.actModeOcaModelInfo
			return {
				selectedProvider: provider,
				selectedModelId: ocaModelId || "",
				selectedModelInfo: ocaModelInfo || liteLlmModelInfoSaneDefaults,
			}
<<<<<<< HEAD
		case "aihubmix":
			// 仅使用 AIhubmix 专属字段，不再回退到全局或 OpenAI 兼容字段
			const aihubmixModelId =
				currentMode === "plan" ? apiConfiguration?.planModeAihubmixModelId : apiConfiguration?.actModeAihubmixModelId
			const aihubmixModelInfo =
				currentMode === "plan" ? apiConfiguration?.planModeAihubmixModelInfo : apiConfiguration?.actModeAihubmixModelInfo
			return {
				selectedProvider: provider,
				selectedModelId: aihubmixModelId || "",
				selectedModelInfo: aihubmixModelInfo || openAiModelInfoSaneDefaults,
			}
=======
		case "minimax":
			return getProviderData(minimaxModels, minimaxDefaultModelId)
>>>>>>> 8b80c337
		default:
			return getProviderData(anthropicModels, anthropicDefaultModelId)
	}
}

/**
 * Gets mode-specific field values from API configuration
 * @param apiConfiguration The API configuration object
 * @param mode The current mode ("plan" or "act")
 * @returns Object containing mode-specific field values for clean destructuring
 */
export function getModeSpecificFields(apiConfiguration: ApiConfiguration | undefined, mode: Mode) {
	if (!apiConfiguration) {
		return {
			// Core fields
			apiProvider: undefined,
			apiModelId: undefined,

			// Provider-specific model IDs
			togetherModelId: undefined,
			fireworksModelId: undefined,
			lmStudioModelId: undefined,
			ollamaModelId: undefined,
			liteLlmModelId: undefined,
			requestyModelId: undefined,
			openAiModelId: undefined,
			openRouterModelId: undefined,
			groqModelId: undefined,
			basetenModelId: undefined,
			huggingFaceModelId: undefined,
			huaweiCloudMaasModelId: undefined,
			vercelAiGatewayModelId: undefined,
			hicapModelId: undefined,

			// Model info objects
			openAiModelInfo: undefined,
			liteLlmModelInfo: undefined,
			openRouterModelInfo: undefined,
			requestyModelInfo: undefined,
			groqModelInfo: undefined,
			basetenModelInfo: undefined,
			huggingFaceModelInfo: undefined,
			vercelAiGatewayModelInfo: undefined,
			vsCodeLmModelSelector: undefined,

			// AWS Bedrock fields
			awsBedrockCustomSelected: undefined,
			awsBedrockCustomModelBaseId: undefined,

			// Huawei Cloud Maas Model Info
			huaweiCloudMaasModelInfo: undefined,

			// Other mode-specific fields
			thinkingBudgetTokens: undefined,
			reasoningEffort: undefined,
		}
	}

	return {
		// Core fields
		apiProvider: mode === "plan" ? apiConfiguration.planModeApiProvider : apiConfiguration.actModeApiProvider,
		apiModelId: mode === "plan" ? apiConfiguration.planModeApiModelId : apiConfiguration.actModeApiModelId,

		// Provider-specific model IDs
		togetherModelId: mode === "plan" ? apiConfiguration.planModeTogetherModelId : apiConfiguration.actModeTogetherModelId,
		fireworksModelId: mode === "plan" ? apiConfiguration.planModeFireworksModelId : apiConfiguration.actModeFireworksModelId,
		lmStudioModelId: mode === "plan" ? apiConfiguration.planModeLmStudioModelId : apiConfiguration.actModeLmStudioModelId,
		ollamaModelId: mode === "plan" ? apiConfiguration.planModeOllamaModelId : apiConfiguration.actModeOllamaModelId,
		liteLlmModelId: mode === "plan" ? apiConfiguration.planModeLiteLlmModelId : apiConfiguration.actModeLiteLlmModelId,
		requestyModelId: mode === "plan" ? apiConfiguration.planModeRequestyModelId : apiConfiguration.actModeRequestyModelId,
		openAiModelId: mode === "plan" ? apiConfiguration.planModeOpenAiModelId : apiConfiguration.actModeOpenAiModelId,
		openRouterModelId:
			mode === "plan" ? apiConfiguration.planModeOpenRouterModelId : apiConfiguration.actModeOpenRouterModelId,
		groqModelId: mode === "plan" ? apiConfiguration.planModeGroqModelId : apiConfiguration.actModeGroqModelId,
		basetenModelId: mode === "plan" ? apiConfiguration.planModeBasetenModelId : apiConfiguration.actModeBasetenModelId,
		huggingFaceModelId:
			mode === "plan" ? apiConfiguration.planModeHuggingFaceModelId : apiConfiguration.actModeHuggingFaceModelId,
		huaweiCloudMaasModelId:
			mode === "plan" ? apiConfiguration.planModeHuaweiCloudMaasModelId : apiConfiguration.actModeHuaweiCloudMaasModelId,
		vercelAiGatewayModelId:
			mode === "plan" ? apiConfiguration.planModeVercelAiGatewayModelId : apiConfiguration.actModeVercelAiGatewayModelId,
		ocaModelId: mode === "plan" ? apiConfiguration.planModeOcaModelId : apiConfiguration.actModeOcaModelId,
		hicapModelId: mode === "plan" ? apiConfiguration.planModeHicapModelId : apiConfiguration.actModeHicapModelId,

		// Model info objects
		openAiModelInfo: mode === "plan" ? apiConfiguration.planModeOpenAiModelInfo : apiConfiguration.actModeOpenAiModelInfo,
		liteLlmModelInfo: mode === "plan" ? apiConfiguration.planModeLiteLlmModelInfo : apiConfiguration.actModeLiteLlmModelInfo,
		openRouterModelInfo:
			mode === "plan" ? apiConfiguration.planModeOpenRouterModelInfo : apiConfiguration.actModeOpenRouterModelInfo,
		requestyModelInfo:
			mode === "plan" ? apiConfiguration.planModeRequestyModelInfo : apiConfiguration.actModeRequestyModelInfo,
		groqModelInfo: mode === "plan" ? apiConfiguration.planModeGroqModelInfo : apiConfiguration.actModeGroqModelInfo,
		basetenModelInfo: mode === "plan" ? apiConfiguration.planModeBasetenModelInfo : apiConfiguration.actModeBasetenModelInfo,
		huggingFaceModelInfo:
			mode === "plan" ? apiConfiguration.planModeHuggingFaceModelInfo : apiConfiguration.actModeHuggingFaceModelInfo,
		vercelAiGatewayModelInfo:
			mode === "plan"
				? apiConfiguration.planModeVercelAiGatewayModelInfo
				: apiConfiguration.actModeVercelAiGatewayModelInfo,
		vsCodeLmModelSelector:
			mode === "plan" ? apiConfiguration.planModeVsCodeLmModelSelector : apiConfiguration.actModeVsCodeLmModelSelector,
		hicapModelInfo: mode === "plan" ? apiConfiguration.planModeHicapModelInfo : apiConfiguration.actModeHicapModelInfo,

		// AWS Bedrock fields
		awsBedrockCustomSelected:
			mode === "plan"
				? apiConfiguration.planModeAwsBedrockCustomSelected
				: apiConfiguration.actModeAwsBedrockCustomSelected,
		awsBedrockCustomModelBaseId:
			mode === "plan"
				? apiConfiguration.planModeAwsBedrockCustomModelBaseId
				: apiConfiguration.actModeAwsBedrockCustomModelBaseId,

		// Huawei Cloud Maas Model Info
		huaweiCloudMaasModelInfo:
			mode === "plan"
				? apiConfiguration.planModeHuaweiCloudMaasModelInfo
				: apiConfiguration.actModeHuaweiCloudMaasModelInfo,

		// Other mode-specific fields
		thinkingBudgetTokens:
			mode === "plan" ? apiConfiguration.planModeThinkingBudgetTokens : apiConfiguration.actModeThinkingBudgetTokens,
		reasoningEffort: mode === "plan" ? apiConfiguration.planModeReasoningEffort : apiConfiguration.actModeReasoningEffort,
		// Oracle Code Assist
		ocaModelInfo: mode === "plan" ? apiConfiguration.planModeOcaModelInfo : apiConfiguration.actModeOcaModelInfo,
	}
}

/**
 * Synchronizes mode configurations by copying the source mode's settings to both modes
 * This is used when the "Use different models for Plan and Act modes" toggle is unchecked
 */
export async function syncModeConfigurations(
	apiConfiguration: ApiConfiguration | undefined,
	sourceMode: Mode,
	handleFieldsChange: (updates: Partial<ApiConfiguration>) => Promise<void>,
): Promise<void> {
	if (!apiConfiguration) {
		return
	}

	const sourceFields = getModeSpecificFields(apiConfiguration, sourceMode)
	const { apiProvider } = sourceFields

	if (!apiProvider) {
		return
	}

	// Build the complete update object with both plan and act mode fields
	const updates: Partial<ApiConfiguration> = {
		// Always sync common fields
		planModeApiProvider: sourceFields.apiProvider,
		actModeApiProvider: sourceFields.apiProvider,
		planModeThinkingBudgetTokens: sourceFields.thinkingBudgetTokens,
		actModeThinkingBudgetTokens: sourceFields.thinkingBudgetTokens,
		planModeReasoningEffort: sourceFields.reasoningEffort,
		actModeReasoningEffort: sourceFields.reasoningEffort,
	}

	// Handle provider-specific fields
	switch (apiProvider) {
		case "openrouter":
		case "cline":
			updates.planModeOpenRouterModelId = sourceFields.openRouterModelId
			updates.actModeOpenRouterModelId = sourceFields.openRouterModelId
			updates.planModeOpenRouterModelInfo = sourceFields.openRouterModelInfo
			updates.actModeOpenRouterModelInfo = sourceFields.openRouterModelInfo
			break

		case "requesty":
			updates.planModeRequestyModelId = sourceFields.requestyModelId
			updates.actModeRequestyModelId = sourceFields.requestyModelId
			updates.planModeRequestyModelInfo = sourceFields.requestyModelInfo
			updates.actModeRequestyModelInfo = sourceFields.requestyModelInfo
			break

		case "openai":
			updates.planModeOpenAiModelId = sourceFields.openAiModelId
			updates.actModeOpenAiModelId = sourceFields.openAiModelId
			updates.planModeOpenAiModelInfo = sourceFields.openAiModelInfo
			updates.actModeOpenAiModelInfo = sourceFields.openAiModelInfo
			break

		case "ollama":
			updates.planModeOllamaModelId = sourceFields.ollamaModelId
			updates.actModeOllamaModelId = sourceFields.ollamaModelId
			break

		case "lmstudio":
			updates.planModeLmStudioModelId = sourceFields.lmStudioModelId
			updates.actModeLmStudioModelId = sourceFields.lmStudioModelId
			break

		case "vscode-lm":
			updates.planModeVsCodeLmModelSelector = sourceFields.vsCodeLmModelSelector
			updates.actModeVsCodeLmModelSelector = sourceFields.vsCodeLmModelSelector
			break

		case "litellm":
			updates.planModeLiteLlmModelId = sourceFields.liteLlmModelId
			updates.actModeLiteLlmModelId = sourceFields.liteLlmModelId
			updates.planModeLiteLlmModelInfo = sourceFields.liteLlmModelInfo
			updates.actModeLiteLlmModelInfo = sourceFields.liteLlmModelInfo
			break

		case "groq":
			updates.planModeGroqModelId = sourceFields.groqModelId
			updates.actModeGroqModelId = sourceFields.groqModelId
			updates.planModeGroqModelInfo = sourceFields.groqModelInfo
			updates.actModeGroqModelInfo = sourceFields.groqModelInfo
			break

		case "huggingface":
			updates.planModeHuggingFaceModelId = sourceFields.huggingFaceModelId
			updates.actModeHuggingFaceModelId = sourceFields.huggingFaceModelId
			updates.planModeHuggingFaceModelInfo = sourceFields.huggingFaceModelInfo
			updates.actModeHuggingFaceModelInfo = sourceFields.huggingFaceModelInfo
			break

		case "baseten":
			updates.planModeBasetenModelId = sourceFields.basetenModelId
			updates.actModeBasetenModelId = sourceFields.basetenModelId
			updates.planModeBasetenModelInfo = sourceFields.basetenModelInfo
			updates.actModeBasetenModelInfo = sourceFields.basetenModelInfo
			break

		case "together":
			updates.planModeTogetherModelId = sourceFields.togetherModelId
			updates.actModeTogetherModelId = sourceFields.togetherModelId
			break

		case "fireworks":
			updates.planModeFireworksModelId = sourceFields.fireworksModelId
			updates.actModeFireworksModelId = sourceFields.fireworksModelId
			break

		case "bedrock":
			updates.planModeApiModelId = sourceFields.apiModelId
			updates.actModeApiModelId = sourceFields.apiModelId
			updates.planModeAwsBedrockCustomSelected = sourceFields.awsBedrockCustomSelected
			updates.actModeAwsBedrockCustomSelected = sourceFields.awsBedrockCustomSelected
			updates.planModeAwsBedrockCustomModelBaseId = sourceFields.awsBedrockCustomModelBaseId
			updates.actModeAwsBedrockCustomModelBaseId = sourceFields.awsBedrockCustomModelBaseId
			break
		case "huawei-cloud-maas":
			updates.planModeHuaweiCloudMaasModelId = sourceFields.huaweiCloudMaasModelId
			updates.actModeHuaweiCloudMaasModelId = sourceFields.huaweiCloudMaasModelId
			updates.planModeHuaweiCloudMaasModelInfo = sourceFields.huaweiCloudMaasModelInfo
			updates.actModeHuaweiCloudMaasModelInfo = sourceFields.huaweiCloudMaasModelInfo
			break

		case "dify":
			// Dify doesn't have mode-specific model configurations
			// The model is configured in the Dify application itself
			break

		case "hicap":
			updates.planModeHicapModelId = sourceFields.hicapModelId
			updates.actModeHicapModelId = sourceFields.hicapModelId
			updates.planModeHicapModelInfo = sourceFields.hicapModelInfo
			updates.actModeHicapModelInfo = sourceFields.hicapModelInfo
			break

		case "vercel-ai-gateway":
			updates.planModeVercelAiGatewayModelId = sourceFields.vercelAiGatewayModelId
			updates.actModeVercelAiGatewayModelId = sourceFields.vercelAiGatewayModelId
			updates.planModeVercelAiGatewayModelInfo = sourceFields.vercelAiGatewayModelInfo
			updates.actModeVercelAiGatewayModelInfo = sourceFields.vercelAiGatewayModelInfo
			break
		case "oca":
			updates.planModeOcaModelId = sourceFields.ocaModelId
			updates.actModeOcaModelId = sourceFields.ocaModelId
			updates.planModeOcaModelInfo = sourceFields.ocaModelInfo
			updates.actModeOcaModelInfo = sourceFields.ocaModelInfo
			break

		case "aihubmix":
			updates.planModeAihubmixModelId = sourceFields.apiModelId
			updates.actModeAihubmixModelId = sourceFields.apiModelId
			break

		// Providers that use apiProvider + apiModelId fields
		case "anthropic":
		case "claude-code":
		case "vertex":
		case "gemini":
		case "openai-native":
		case "deepseek":
		case "qwen":
		case "doubao":
		case "mistral":
		case "asksage":
		case "xai":
		case "nebius":
		case "sambanova":
		case "cerebras":
		case "sapaicore":
		case "zai":
		case "minimax":
		default:
			updates.planModeApiModelId = sourceFields.apiModelId
			updates.actModeApiModelId = sourceFields.apiModelId
			break
	}

	// Make the atomic update
	await handleFieldsChange(updates)
}<|MERGE_RESOLUTION|>--- conflicted
+++ resolved
@@ -369,9 +369,7 @@
 				selectedModelId: ocaModelId || "",
 				selectedModelInfo: ocaModelInfo || liteLlmModelInfoSaneDefaults,
 			}
-<<<<<<< HEAD
 		case "aihubmix":
-			// 仅使用 AIhubmix 专属字段，不再回退到全局或 OpenAI 兼容字段
 			const aihubmixModelId =
 				currentMode === "plan" ? apiConfiguration?.planModeAihubmixModelId : apiConfiguration?.actModeAihubmixModelId
 			const aihubmixModelInfo =
@@ -381,10 +379,8 @@
 				selectedModelId: aihubmixModelId || "",
 				selectedModelInfo: aihubmixModelInfo || openAiModelInfoSaneDefaults,
 			}
-=======
 		case "minimax":
 			return getProviderData(minimaxModels, minimaxDefaultModelId)
->>>>>>> 8b80c337
 		default:
 			return getProviderData(anthropicModels, anthropicDefaultModelId)
 	}
