--- conflicted
+++ resolved
@@ -409,12 +409,8 @@
 			basetenModelId: undefined,
 			huggingFaceModelId: undefined,
 			huaweiCloudMaasModelId: undefined,
-<<<<<<< HEAD
-=======
-			vercelAiGatewayModelId: undefined,
 			hicapModelId: undefined,
 			aihubmixModelId: undefined,
->>>>>>> aaa3846b
 
 			// Model info objects
 			openAiModelInfo: undefined,
