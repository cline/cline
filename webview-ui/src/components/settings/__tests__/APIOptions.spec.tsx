--- conflicted
+++ resolved
@@ -37,14 +37,10 @@
 
 	beforeEach(() => {
 		//@ts-expect-error - vscode is not defined in the global namespace in test environment
-<<<<<<< HEAD
-		global.vscode = { postMessage: mockPostMessage } as any
-=======
 		global.vscode = { postMessage: mockPostMessage }
 		mockExtensionState({
 			apiProvider: "requesty",
 		})
->>>>>>> 01a9ab0c
 	})
 
 	it("renders Requesty API Key input", () => {
@@ -68,40 +64,16 @@
 	})
 })
 
-<<<<<<< HEAD
-vi.mock("../../../context/ExtensionStateContext", async (importOriginal) => {
-	const actual = await importOriginal()
-	return {
-		...(typeof actual === "object" && actual !== null ? actual : {}),
-		// your mocked methods
-		useExtensionState: vi.fn(() => ({
-			apiConfiguration: {
-				apiProvider: "together",
-				requestyApiKey: "",
-				requestyModelId: "",
-			},
-			setApiConfiguration: vi.fn(),
-			uriScheme: "vscode",
-		})),
-	}
-})
-
-=======
->>>>>>> 01a9ab0c
-describe("ApiOptions Component", () => {
-	vi.clearAllMocks()
-	const mockPostMessage = vi.fn()
-
-	beforeEach(() => {
-		//@ts-expect-error - vscode is not defined in the global namespace in test environment
-<<<<<<< HEAD
-		global.vscode = { postMessage: mockPostMessage } as any
-=======
+describe("ApiOptions Component", () => {
+	vi.clearAllMocks()
+	const mockPostMessage = vi.fn()
+
+	beforeEach(() => {
+		//@ts-expect-error - vscode is not defined in the global namespace in test environment
 		global.vscode = { postMessage: mockPostMessage }
 		mockExtensionState({
 			apiProvider: "together",
 		})
->>>>>>> 01a9ab0c
 	})
 
 	it("renders Together API Key input", () => {
@@ -125,36 +97,12 @@
 	})
 })
 
-<<<<<<< HEAD
-vi.mock("../../../context/ExtensionStateContext", async (importOriginal) => {
-	const actual = await importOriginal()
-	return {
-		...(typeof actual === "object" && actual !== null ? actual : {}),
-		useExtensionState: vi.fn(() => ({
-			apiConfiguration: {
-				apiProvider: "fireworks",
-				fireworksApiKey: "",
-				fireworksModelId: "",
-				fireworksModelMaxCompletionTokens: 2000,
-				fireworksModelMaxTokens: 4000,
-			},
-			setApiConfiguration: vi.fn(),
-			uriScheme: "vscode",
-		})),
-	}
-})
-
-=======
->>>>>>> 01a9ab0c
-describe("ApiOptions Component", () => {
-	vi.clearAllMocks()
-	const mockPostMessage = vi.fn()
-
-	beforeEach(() => {
-		//@ts-expect-error - vscode is not defined in the global namespace in test environment
-<<<<<<< HEAD
-		global.vscode = { postMessage: mockPostMessage } as any
-=======
+describe("ApiOptions Component", () => {
+	vi.clearAllMocks()
+	const mockPostMessage = vi.fn()
+
+	beforeEach(() => {
+		//@ts-expect-error - vscode is not defined in the global namespace in test environment
 		global.vscode = { postMessage: mockPostMessage }
 
 		mockExtensionState({
@@ -164,7 +112,6 @@
 			fireworksModelMaxCompletionTokens: 2000,
 			fireworksModelMaxTokens: 4000,
 		})
->>>>>>> 01a9ab0c
 	})
 
 	it("renders Fireworks API Key input", () => {
@@ -208,26 +155,6 @@
 	})
 })
 
-<<<<<<< HEAD
-vi.mock("../../../context/ExtensionStateContext", async (importOriginal) => {
-	const actual = await importOriginal()
-	return {
-		...(typeof actual === "object" && actual !== null ? actual : {}),
-		// your mocked methods
-		useExtensionState: vi.fn(() => ({
-			apiConfiguration: {
-				apiProvider: "openai",
-				requestyApiKey: "",
-				requestyModelId: "",
-			},
-			setApiConfiguration: vi.fn(),
-			uriScheme: "vscode",
-		})),
-	}
-})
-
-=======
->>>>>>> 01a9ab0c
 describe("OpenApiInfoOptions", () => {
 	const mockPostMessage = vi.fn()
 
