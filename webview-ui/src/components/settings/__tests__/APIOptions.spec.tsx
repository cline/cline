import { render, screen, fireEvent } from "@testing-library/react"
import { describe, it, expect, vi } from "vitest"
import ApiOptions from "../ApiOptions"
import { ExtensionStateContextProvider } from "../../../context/ExtensionStateContext"

vi.mock("../../../context/ExtensionStateContext", async (importOriginal) => {
	const actual = await importOriginal()
	return {
		...actual,
		// your mocked methods
		useExtensionState: vi.fn(() => ({
			apiConfiguration: {
				apiProvider: "requesty",
				requestyApiKey: "",
				requestyModelId: "",
			},
			setApiConfiguration: vi.fn(),
			uriScheme: "vscode",
		})),
	}
})

describe("ApiOptions Component", () => {
	vi.clearAllMocks()
	const mockPostMessage = vi.fn()

	beforeEach(() => {
		global.vscode = { postMessage: mockPostMessage } as any
	})

	it("renders Requesty API Key input", () => {
		render(
			<ExtensionStateContextProvider>
				<ApiOptions showModelOptions={true} />
			</ExtensionStateContextProvider>,
		)
		const apiKeyInput = screen.getByPlaceholderText("Enter API Key...")
		expect(apiKeyInput).toBeInTheDocument()
	})

	it("renders Requesty Model ID input", () => {
		render(
			<ExtensionStateContextProvider>
				<ApiOptions showModelOptions={true} />
			</ExtensionStateContextProvider>,
		)
		const modelIdInput = screen.getByPlaceholderText("Enter Model ID...")
		expect(modelIdInput).toBeInTheDocument()
	})
})

vi.mock("../../../context/ExtensionStateContext", async (importOriginal) => {
	const actual = await importOriginal()
	return {
		...actual,
		// your mocked methods
		useExtensionState: vi.fn(() => ({
			apiConfiguration: {
				apiProvider: "together",
				requestyApiKey: "",
				requestyModelId: "",
			},
			setApiConfiguration: vi.fn(),
			uriScheme: "vscode",
		})),
	}
})

describe("ApiOptions Component", () => {
	vi.clearAllMocks()
	const mockPostMessage = vi.fn()

	beforeEach(() => {
		global.vscode = { postMessage: mockPostMessage } as any
	})

	it("renders Together API Key input", () => {
		render(
			<ExtensionStateContextProvider>
				<ApiOptions showModelOptions={true} />
			</ExtensionStateContextProvider>,
		)
		const apiKeyInput = screen.getByPlaceholderText("Enter API Key...")
		expect(apiKeyInput).toBeInTheDocument()
	})

	it("renders Together Model ID input", () => {
		render(
			<ExtensionStateContextProvider>
				<ApiOptions showModelOptions={true} />
			</ExtensionStateContextProvider>,
		)
		const modelIdInput = screen.getByPlaceholderText("Enter Model ID...")
		expect(modelIdInput).toBeInTheDocument()
	})
})

vi.mock("../../../context/ExtensionStateContext", async (importOriginal) => {
	const actual = await importOriginal()
	return {
		...actual,
		// your mocked methods
		useExtensionState: vi.fn(() => ({
			apiConfiguration: {
<<<<<<< HEAD
				apiProvider: "fireworks",
				fireworksApiKey: "",
				fireworksModelId: "",
				fireworksModelMaxCompletionTokens: 2000,
				fireworksModelMaxTokens: 4000,
=======
				apiProvider: "openai",
				requestyApiKey: "",
				requestyModelId: "",
>>>>>>> 0434b5c7
			},
			setApiConfiguration: vi.fn(),
			uriScheme: "vscode",
		})),
	}
})

<<<<<<< HEAD
describe("ApiOptions Component", () => {
	vi.clearAllMocks()
	const mockPostMessage = vi.fn()

	beforeEach(() => {
		global.vscode = { postMessage: mockPostMessage } as any
	})

	it("renders Fireworks API Key input", () => {
=======
describe("OpenApiInfoOptions", () => {
	const mockPostMessage = vi.fn()

	beforeEach(() => {
		vi.clearAllMocks()
		global.vscode = { postMessage: mockPostMessage }
	})

	it("renders OpenAI Supports Images input", () => {
>>>>>>> 0434b5c7
		render(
			<ExtensionStateContextProvider>
				<ApiOptions showModelOptions={true} />
			</ExtensionStateContextProvider>,
		)
<<<<<<< HEAD
		const apiKeyInput = screen.getByPlaceholderText("Enter API Key...")
		expect(apiKeyInput).toBeInTheDocument()
	})

	it("renders Fireworks Model ID input", () => {
=======
		const apiKeyInput = screen.getByText("Supports Images")
		expect(apiKeyInput).toBeInTheDocument()
	})

	it("renders OpenAI Context Window Size input", () => {
>>>>>>> 0434b5c7
		render(
			<ExtensionStateContextProvider>
				<ApiOptions showModelOptions={true} />
			</ExtensionStateContextProvider>,
		)
<<<<<<< HEAD
		const modelIdInput = screen.getByPlaceholderText("Enter Model ID...")
		expect(modelIdInput).toBeInTheDocument()
	})

	it("renders Fireworks Max Completion Tokens input", () => {
=======
		const orgIdInput = screen.getByText("Context Window Size")
		expect(orgIdInput).toBeInTheDocument()
	})

	it("renders OpenAI Max Output Tokens input", () => {
>>>>>>> 0434b5c7
		render(
			<ExtensionStateContextProvider>
				<ApiOptions showModelOptions={true} />
			</ExtensionStateContextProvider>,
		)
<<<<<<< HEAD
		const maxCompletionTokensInput = screen.getByPlaceholderText("2000")
		expect(maxCompletionTokensInput).toBeInTheDocument()
	})

	it("renders Fireworks Max Tokens input", () => {
		render(
			<ExtensionStateContextProvider>
				<ApiOptions showModelOptions={true} />
			</ExtensionStateContextProvider>,
		)
		const maxTokensInput = screen.getByPlaceholderText("4000")
		expect(maxTokensInput).toBeInTheDocument()
=======
		const modelInput = screen.getByText("Max Output Tokens")
		expect(modelInput).toBeInTheDocument()
>>>>>>> 0434b5c7
	})
})<|MERGE_RESOLUTION|>--- conflicted
+++ resolved
@@ -102,35 +102,84 @@
 		// your mocked methods
 		useExtensionState: vi.fn(() => ({
 			apiConfiguration: {
-<<<<<<< HEAD
 				apiProvider: "fireworks",
 				fireworksApiKey: "",
 				fireworksModelId: "",
 				fireworksModelMaxCompletionTokens: 2000,
 				fireworksModelMaxTokens: 4000,
-=======
+			},
+			setApiConfiguration: vi.fn(),
+			uriScheme: "vscode",
+		})),
+	}
+})
+
+describe("ApiOptions Component", () => {
+	vi.clearAllMocks()
+	const mockPostMessage = vi.fn()
+
+	beforeEach(() => {
+		global.vscode = { postMessage: mockPostMessage } as any
+	})
+
+	it("renders Fireworks API Key input", () => {
+		render(
+			<ExtensionStateContextProvider>
+				<ApiOptions showModelOptions={true} />
+			</ExtensionStateContextProvider>,
+		)
+		const apiKeyInput = screen.getByPlaceholderText("Enter API Key...")
+		expect(apiKeyInput).toBeInTheDocument()
+	})
+
+	it("renders Fireworks Model ID input", () => {
+		render(
+			<ExtensionStateContextProvider>
+				<ApiOptions showModelOptions={true} />
+			</ExtensionStateContextProvider>,
+		)
+		const modelIdInput = screen.getByPlaceholderText("Enter Model ID...")
+		expect(modelIdInput).toBeInTheDocument()
+	})
+
+	it("renders Fireworks Max Completion Tokens input", () => {
+		render(
+			<ExtensionStateContextProvider>
+				<ApiOptions showModelOptions={true} />
+			</ExtensionStateContextProvider>,
+		)
+		const maxCompletionTokensInput = screen.getByPlaceholderText("2000")
+		expect(maxCompletionTokensInput).toBeInTheDocument()
+	})
+
+	it("renders Fireworks Max Tokens input", () => {
+		render(
+			<ExtensionStateContextProvider>
+				<ApiOptions showModelOptions={true} />
+			</ExtensionStateContextProvider>,
+		)
+		const maxTokensInput = screen.getByPlaceholderText("4000")
+		expect(maxTokensInput).toBeInTheDocument()
+	})
+})
+
+vi.mock("../../../context/ExtensionStateContext", async (importOriginal) => {
+	const actual = await importOriginal()
+	return {
+		...actual,
+		// your mocked methods
+		useExtensionState: vi.fn(() => ({
+			apiConfiguration: {
 				apiProvider: "openai",
 				requestyApiKey: "",
 				requestyModelId: "",
->>>>>>> 0434b5c7
-			},
-			setApiConfiguration: vi.fn(),
-			uriScheme: "vscode",
-		})),
-	}
-})
-
-<<<<<<< HEAD
-describe("ApiOptions Component", () => {
-	vi.clearAllMocks()
-	const mockPostMessage = vi.fn()
-
-	beforeEach(() => {
-		global.vscode = { postMessage: mockPostMessage } as any
-	})
-
-	it("renders Fireworks API Key input", () => {
-=======
+			},
+			setApiConfiguration: vi.fn(),
+			uriScheme: "vscode",
+		})),
+	}
+})
+
 describe("OpenApiInfoOptions", () => {
 	const mockPostMessage = vi.fn()
 
@@ -140,64 +189,32 @@
 	})
 
 	it("renders OpenAI Supports Images input", () => {
->>>>>>> 0434b5c7
-		render(
-			<ExtensionStateContextProvider>
-				<ApiOptions showModelOptions={true} />
-			</ExtensionStateContextProvider>,
-		)
-<<<<<<< HEAD
-		const apiKeyInput = screen.getByPlaceholderText("Enter API Key...")
-		expect(apiKeyInput).toBeInTheDocument()
-	})
-
-	it("renders Fireworks Model ID input", () => {
-=======
+		render(
+			<ExtensionStateContextProvider>
+				<ApiOptions showModelOptions={true} />
+			</ExtensionStateContextProvider>,
+		)
 		const apiKeyInput = screen.getByText("Supports Images")
 		expect(apiKeyInput).toBeInTheDocument()
 	})
 
 	it("renders OpenAI Context Window Size input", () => {
->>>>>>> 0434b5c7
-		render(
-			<ExtensionStateContextProvider>
-				<ApiOptions showModelOptions={true} />
-			</ExtensionStateContextProvider>,
-		)
-<<<<<<< HEAD
-		const modelIdInput = screen.getByPlaceholderText("Enter Model ID...")
-		expect(modelIdInput).toBeInTheDocument()
-	})
-
-	it("renders Fireworks Max Completion Tokens input", () => {
-=======
+		render(
+			<ExtensionStateContextProvider>
+				<ApiOptions showModelOptions={true} />
+			</ExtensionStateContextProvider>,
+		)
 		const orgIdInput = screen.getByText("Context Window Size")
 		expect(orgIdInput).toBeInTheDocument()
 	})
 
 	it("renders OpenAI Max Output Tokens input", () => {
->>>>>>> 0434b5c7
-		render(
-			<ExtensionStateContextProvider>
-				<ApiOptions showModelOptions={true} />
-			</ExtensionStateContextProvider>,
-		)
-<<<<<<< HEAD
-		const maxCompletionTokensInput = screen.getByPlaceholderText("2000")
-		expect(maxCompletionTokensInput).toBeInTheDocument()
-	})
-
-	it("renders Fireworks Max Tokens input", () => {
-		render(
-			<ExtensionStateContextProvider>
-				<ApiOptions showModelOptions={true} />
-			</ExtensionStateContextProvider>,
-		)
-		const maxTokensInput = screen.getByPlaceholderText("4000")
-		expect(maxTokensInput).toBeInTheDocument()
-=======
+		render(
+			<ExtensionStateContextProvider>
+				<ApiOptions showModelOptions={true} />
+			</ExtensionStateContextProvider>,
+		)
 		const modelInput = screen.getByText("Max Output Tokens")
 		expect(modelInput).toBeInTheDocument()
->>>>>>> 0434b5c7
 	})
 })