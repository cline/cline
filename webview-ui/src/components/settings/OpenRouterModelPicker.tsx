--- conflicted
+++ resolved
@@ -1,8 +1,4 @@
-<<<<<<< HEAD
-import { ApiConfiguration, openRouterDefaultModelId } from "@shared/api"
-=======
 import { openRouterDefaultModelId } from "@shared/api"
->>>>>>> 06e0973c
 import { StringRequest } from "@shared/proto/cline/common"
 import { Mode } from "@shared/storage/types"
 import { VSCodeLink, VSCodeTextField } from "@vscode/webview-ui-toolkit/react"
@@ -377,21 +373,6 @@
 						marginTop: 0,
 						color: "var(--vscode-descriptionForeground)",
 					}}>
-<<<<<<< HEAD
-					<>
-						The extension automatically fetches the latest list of models available on{" "}
-						<VSCodeLink href="https://openrouter.ai/models" style={{ display: "inline", fontSize: "inherit" }}>
-							OpenRouter.
-						</VSCodeLink>
-						If you're unsure which model to choose, Cline works best with{" "}
-						<VSCodeLink
-							onClick={() => handleModelChange("anthropic/claude-sonnet-4")}
-							style={{ display: "inline", fontSize: "inherit" }}>
-							anthropic/claude-sonnet-4.
-						</VSCodeLink>
-						You can also try searching "free" for no-cost options currently available.
-					</>
-=======
 					The extension automatically fetches the latest list of models available on{" "}
 					<VSCodeLink href="https://openrouter.ai/models" style={{ display: "inline", fontSize: "inherit" }}>
 						OpenRouter.
@@ -403,7 +384,6 @@
 						anthropic/claude-sonnet-4.
 					</VSCodeLink>
 					You can also try searching "free" for no-cost options currently available.
->>>>>>> 06e0973c
 				</p>
 			)}
 		</div>
