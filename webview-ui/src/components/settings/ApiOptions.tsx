--- conflicted
+++ resolved
@@ -112,8 +112,8 @@
 }
 
 const SUPPORTED_THINKING_MODELS: Record<string, string[]> = {
-	anthropic: ["claude-3-7-sonnet-20250219"],
-	vertex: ["claude-3-7-sonnet-20250219"],
+	anthropic: ["claude-3-7-sonnet-20250219", "claude-sonnet-4-20250514", "claude-opus-4-20250514"],
+	vertex: ["claude-3-7-sonnet-20250219", "claude-sonnet-4@20250514", "claude-opus-4@20250514"],
 	qwen: [
 		"qwen3-235b-a22b",
 		"qwen3-32b",
@@ -2150,7 +2150,6 @@
 							{selectedProvider === "nebius" && createDropdown(nebiusModels)}
 						</DropdownContainer>
 
-<<<<<<< HEAD
 						{SUPPORTED_THINKING_MODELS[selectedProvider]?.includes(selectedModelId) && (
 							<ThinkingBudgetSlider
 								apiConfiguration={apiConfiguration}
@@ -2158,27 +2157,6 @@
 								maxBudget={selectedModelInfo.thinkingConfig?.maxBudget}
 							/>
 						)}
-=======
-						{selectedProvider === "anthropic" &&
-							(selectedModelId === "claude-3-7-sonnet-20250219" ||
-								selectedModelId === "claude-sonnet-4-20250514" ||
-								selectedModelId === "claude-opus-4-20250514") && (
-								<ThinkingBudgetSlider
-									apiConfiguration={apiConfiguration}
-									setApiConfiguration={setApiConfiguration}
-								/>
-							)}
-
-						{selectedProvider === "vertex" &&
-							(selectedModelId === "claude-3-7-sonnet@20250219" ||
-								selectedModelId === "claude-sonnet-4@20250514" ||
-								selectedModelId === "claude-opus-4@20250514") && (
-								<ThinkingBudgetSlider
-									apiConfiguration={apiConfiguration}
-									setApiConfiguration={setApiConfiguration}
-								/>
-							)}
->>>>>>> 10239f06
 
 						{selectedProvider === "xai" && selectedModelId.includes("3-mini") && (
 							<>
