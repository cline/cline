import { ModelsServiceClient, StateServiceClient } from "@/services/grpc-client"
import { StringRequest, BooleanRequest } from "@shared/proto/common"
import { VSCodeButton, VSCodeDropdown, VSCodeOption } from "@vscode/webview-ui-toolkit/react"
import { useCallback, useEffect, useState, useMemo } from "react"
import { useInterval } from "react-use"
import styled from "styled-components"
import { OPENROUTER_MODEL_PICKER_Z_INDEX } from "./OpenRouterModelPicker"
import { useApiConfigurationHandlers } from "./utils/useApiConfigurationHandlers"
import { validateApiConfiguration } from "@/utils/validate"

// Provider imports
import { ClineProvider } from "./providers/ClineProvider"
import { OpenRouterProvider } from "./providers/OpenRouterProvider"
import { MistralProvider } from "./providers/MistralProvider"
import { DeepSeekProvider } from "./providers/DeepSeekProvider"
import { TogetherProvider } from "./providers/TogetherProvider"
import { OpenAICompatibleProvider } from "./providers/OpenAICompatible"
import { SambanovaProvider } from "./providers/SambanovaProvider"
import { AnthropicProvider } from "./providers/AnthropicProvider"
import { AskSageProvider } from "./providers/AskSageProvider"
import { OpenAINativeProvider } from "./providers/OpenAINative"
import { GeminiProvider } from "./providers/GeminiProvider"
import { DoubaoProvider } from "./providers/DoubaoProvider"
import { QwenProvider } from "./providers/QwenProvider"
import { VertexProvider } from "./providers/VertexProvider"
import { RequestyProvider } from "./providers/RequestyProvider"
import { FireworksProvider } from "./providers/FireworksProvider"
import { XaiProvider } from "./providers/XaiProvider"
import { CerebrasProvider } from "./providers/CerebrasProvider"
import { OllamaProvider } from "./providers/OllamaProvider"
import { ClaudeCodeProvider } from "./providers/ClaudeCodeProvider"
import { SapAiCoreProvider } from "./providers/SapAiCoreProvider"
import { BedrockProvider } from "./providers/BedrockProvider"
import { MoonshotProvider } from "./providers/MoonshotProvider"
import { NebiusProvider } from "./providers/NebiusProvider"
import { LiteLlmProvider } from "./providers/LiteLlmProvider"
import { VSCodeLmProvider } from "./providers/VSCodeLmProvider"
import { LMStudioProvider } from "./providers/LMStudioProvider"

interface ApiOptionsProps {
	showSubmitButton?: boolean
	showModelOptions: boolean
	modelIdErrorMessage?: string
	isPopup?: boolean
}

export const DROPDOWN_Z_INDEX = OPENROUTER_MODEL_PICKER_Z_INDEX + 2

export const DropdownContainer = styled.div<{ zIndex?: number }>`
	position: relative;
	z-index: ${(props) => props.zIndex || DROPDOWN_Z_INDEX};

	& vscode-dropdown::part(listbox) {
		position: absolute !important;
		top: 100% !important;
		bottom: auto !important;
	}
`

// Provider options configuration
const PROVIDER_OPTIONS = [
	{ value: "cline", label: "Cline" },
	{ value: "openrouter", label: "OpenRouter" },
	{ value: "anthropic", label: "Anthropic" },
	{ value: "claude-code", label: "Claude Code" },
	{ value: "bedrock", label: "Amazon Bedrock" },
	{ value: "openai", label: "OpenAI Compatible" },
	{ value: "vertex", label: "GCP Vertex AI" },
	{ value: "gemini", label: "Google Gemini" },
	{ value: "deepseek", label: "DeepSeek" },
	{ value: "mistral", label: "Mistral" },
	{ value: "openai-native", label: "OpenAI" },
	{ value: "vscode-lm", label: "VS Code LM API" },
	{ value: "requesty", label: "Requesty" },
	{ value: "fireworks", label: "Fireworks" },
	{ value: "together", label: "Together" },
	{ value: "qwen", label: "Alibaba Qwen" },
	{ value: "doubao", label: "Bytedance Doubao" },
	{ value: "lmstudio", label: "LM Studio" },
	{ value: "ollama", label: "Ollama" },
	{ value: "litellm", label: "LiteLLM" },
	{ value: "nebius", label: "Nebius AI Studio" },
	{ value: "asksage", label: "AskSage" },
	{ value: "xai", label: "xAI" },
	{ value: "sambanova", label: "SambaNova" },
	{ value: "cerebras", label: "Cerebras" },
	{ value: "sapaicore", label: "SAP AI Core" },
] as const

// Provider component mapping
const PROVIDER_COMPONENTS = {
	cline: ClineProvider,
	asksage: AskSageProvider,
	anthropic: AnthropicProvider,
	"claude-code": ClaudeCodeProvider,
	"openai-native": OpenAINativeProvider,
	qwen: QwenProvider,
	doubao: DoubaoProvider,
	mistral: MistralProvider,
	openrouter: OpenRouterProvider,
	deepseek: DeepSeekProvider,
	together: TogetherProvider,
	openai: OpenAICompatibleProvider,
	sambanova: SambanovaProvider,
	bedrock: BedrockProvider,
	vertex: VertexProvider,
	gemini: GeminiProvider,
	requesty: RequestyProvider,
	fireworks: FireworksProvider,
	"vscode-lm": VSCodeLmProvider,
	litellm: LiteLlmProvider,
	lmstudio: LMStudioProvider,
	ollama: OllamaProvider,
	nebius: NebiusProvider,
	xai: XaiProvider,
	cerebras: CerebrasProvider,
	sapaicore: SapAiCoreProvider,
} as const

declare module "vscode" {
	interface LanguageModelChatSelector {
		vendor?: string
		family?: string
		version?: string
		id?: string
	}
}

const ApiOptions = ({ showSubmitButton, showModelOptions, modelIdErrorMessage, isPopup }: ApiOptionsProps) => {
	const [apiErrorMessage, setApiErrorMessage] = useState<string | undefined>(undefined)
	const [ollamaModels, setOllamaModels] = useState<string[]>([])

	const { handleFieldChange, apiConfiguration, uriScheme } = useApiConfigurationHandlers()
	const selectedProvider = apiConfiguration?.apiProvider

	// Memoize validation to prevent unnecessary recalculations
	const validationError = useMemo(() => validateApiConfiguration(apiConfiguration), [apiConfiguration])

	useEffect(() => {
		setApiErrorMessage(validationError)
	}, [validationError])

	// Optimized Ollama models fetching
	const requestOllamaModels = useCallback(async () => {
		if (selectedProvider !== "ollama") return

		try {
			const response = await ModelsServiceClient.getOllamaModels(
				StringRequest.create({
					value: apiConfiguration?.ollamaBaseUrl || "",
				}),
			)
			setOllamaModels(response?.values || [])
		} catch (error) {
			console.error("Failed to fetch Ollama models:", error)
			setOllamaModels([])
		}
	}, [selectedProvider, apiConfiguration?.ollamaBaseUrl])

	useEffect(() => {
		if (selectedProvider === "ollama") {
			requestOllamaModels()
		}
	}, [selectedProvider, requestOllamaModels])

	useInterval(requestOllamaModels, selectedProvider === "ollama" ? 2000 : null)

	const handleSubmit = useCallback(async () => {
		try {
			await StateServiceClient.setWelcomeViewCompleted(BooleanRequest.create({ value: true }))
		} catch (error) {
			console.error("Failed to update API configuration or complete welcome view:", error)
		}
	}, [])

	const handleProviderChange = useCallback(
		(e: any) => {
			handleFieldChange("apiProvider", e.target.value)
		},
		[handleFieldChange],
	)

	// Render provider component
	const renderProviderComponent = () => {
		if (!apiConfiguration || !selectedProvider) return null

		const ProviderComponent = PROVIDER_COMPONENTS[selectedProvider as keyof typeof PROVIDER_COMPONENTS]
		if (!ProviderComponent) return null

		const props = { showModelOptions, isPopup }

		// Special cases for providers that need additional props
		if (selectedProvider === "openrouter") {
			return <ProviderComponent {...props} uriScheme={uriScheme} />
		}

		if (apiConfiguration && selectedProvider === "vscode-lm") {
			return <VSCodeLmProvider />
		}

		return <ProviderComponent {...props} />
	}

	const disableLetsGoButton = apiErrorMessage != null

	return (
		<div className={`flex flex-col gap-1.5 ${isPopup ? "-mb-2.5" : "mb-0"}`}>
			<DropdownContainer className="dropdown-container">
				<label htmlFor="api-provider">
					<span className="font-medium">API Provider</span>
				</label>
				<VSCodeDropdown
					id="api-provider"
					value={selectedProvider}
<<<<<<< HEAD
					onChange={handleProviderChange}
					style={{ minWidth: 130, position: "relative" }}>
					{PROVIDER_OPTIONS.map(({ value, label }) => (
						<VSCodeOption key={value} value={value}>
							{label}
						</VSCodeOption>
					))}
=======
					onChange={(e: any) => handleFieldChange("apiProvider", e.target.value)}
					style={{
						minWidth: 130,
						position: "relative",
					}}>
					<VSCodeOption value="cline">Cline</VSCodeOption>
					<VSCodeOption value="openrouter">OpenRouter</VSCodeOption>
					<VSCodeOption value="anthropic">Anthropic</VSCodeOption>
					<VSCodeOption value="claude-code">Claude Code</VSCodeOption>
					<VSCodeOption value="bedrock">Amazon Bedrock</VSCodeOption>
					<VSCodeOption value="openai">OpenAI Compatible</VSCodeOption>
					<VSCodeOption value="vertex">GCP Vertex AI</VSCodeOption>
					<VSCodeOption value="gemini">Google Gemini</VSCodeOption>
					<VSCodeOption value="deepseek">DeepSeek</VSCodeOption>
					<VSCodeOption value="mistral">Mistral</VSCodeOption>
					<VSCodeOption value="openai-native">OpenAI</VSCodeOption>
					<VSCodeOption value="vscode-lm">VS Code LM API</VSCodeOption>
					<VSCodeOption value="requesty">Requesty</VSCodeOption>
					<VSCodeOption value="fireworks">Fireworks</VSCodeOption>
					<VSCodeOption value="together">Together</VSCodeOption>
					<VSCodeOption value="qwen">Alibaba Qwen</VSCodeOption>
					<VSCodeOption value="doubao">Bytedance Doubao</VSCodeOption>
					<VSCodeOption value="lmstudio">LM Studio</VSCodeOption>
					<VSCodeOption value="ollama">Ollama</VSCodeOption>
					<VSCodeOption value="litellm">LiteLLM</VSCodeOption>
					<VSCodeOption value="moonshot">Moonshot AI</VSCodeOption>
					<VSCodeOption value="nebius">Nebius AI Studio</VSCodeOption>
					<VSCodeOption value="asksage">AskSage</VSCodeOption>
					<VSCodeOption value="xai">xAI</VSCodeOption>
					<VSCodeOption value="sambanova">SambaNova</VSCodeOption>
					<VSCodeOption value="cerebras">Cerebras</VSCodeOption>
					<VSCodeOption value="sapaicore">SAP AI Core</VSCodeOption>
>>>>>>> 7d1f1998
				</VSCodeDropdown>
			</DropdownContainer>

			{renderProviderComponent()}

<<<<<<< HEAD
			{apiErrorMessage && <p className="-mt-2.5 mb-1 text-xs text-[var(--vscode-errorForeground)]">{apiErrorMessage}</p>}
=======
			{apiConfiguration && selectedProvider === "moonshot" && (
				<MoonshotProvider showModelOptions={showModelOptions} isPopup={isPopup} />
			)}

			{apiConfiguration && selectedProvider === "nebius" && (
				<NebiusProvider showModelOptions={showModelOptions} isPopup={isPopup} />
			)}
>>>>>>> 7d1f1998

			{modelIdErrorMessage && (
				<p className="-mt-2.5 mb-1 text-xs text-[var(--vscode-errorForeground)]">{modelIdErrorMessage}</p>
			)}

			{showSubmitButton && (
				<VSCodeButton onClick={handleSubmit} disabled={disableLetsGoButton} className="mt-0.75">
					Let's go!
				</VSCodeButton>
			)}
		</div>
	)
}

export default ApiOptions<|MERGE_RESOLUTION|>--- conflicted
+++ resolved
@@ -1,14 +1,12 @@
+import { useExtensionState } from "@/context/ExtensionStateContext"
 import { ModelsServiceClient, StateServiceClient } from "@/services/grpc-client"
-import { StringRequest, BooleanRequest } from "@shared/proto/common"
+import { BooleanRequest, StringRequest } from "@shared/proto/common"
 import { VSCodeButton, VSCodeDropdown, VSCodeOption } from "@vscode/webview-ui-toolkit/react"
-import { useCallback, useEffect, useState, useMemo } from "react"
+import { useCallback, useEffect, useState } from "react"
 import { useInterval } from "react-use"
 import styled from "styled-components"
 import { OPENROUTER_MODEL_PICKER_Z_INDEX } from "./OpenRouterModelPicker"
-import { useApiConfigurationHandlers } from "./utils/useApiConfigurationHandlers"
-import { validateApiConfiguration } from "@/utils/validate"
-
-// Provider imports
+
 import { ClineProvider } from "./providers/ClineProvider"
 import { OpenRouterProvider } from "./providers/OpenRouterProvider"
 import { MistralProvider } from "./providers/MistralProvider"
@@ -36,86 +34,30 @@
 import { LiteLlmProvider } from "./providers/LiteLlmProvider"
 import { VSCodeLmProvider } from "./providers/VSCodeLmProvider"
 import { LMStudioProvider } from "./providers/LMStudioProvider"
+import { useApiConfigurationHandlers } from "./utils/useApiConfigurationHandlers"
 
 interface ApiOptionsProps {
 	showSubmitButton?: boolean
 	showModelOptions: boolean
+	apiErrorMessage?: string
 	modelIdErrorMessage?: string
 	isPopup?: boolean
 }
 
-export const DROPDOWN_Z_INDEX = OPENROUTER_MODEL_PICKER_Z_INDEX + 2
+// This is necessary to ensure dropdown opens downward, important for when this is used in popup
+export const DROPDOWN_Z_INDEX = OPENROUTER_MODEL_PICKER_Z_INDEX + 2 // Higher than the OpenRouterModelPicker's and ModelSelectorTooltip's z-index
 
 export const DropdownContainer = styled.div<{ zIndex?: number }>`
 	position: relative;
 	z-index: ${(props) => props.zIndex || DROPDOWN_Z_INDEX};
 
+	// Force dropdowns to open downward
 	& vscode-dropdown::part(listbox) {
 		position: absolute !important;
 		top: 100% !important;
 		bottom: auto !important;
 	}
 `
-
-// Provider options configuration
-const PROVIDER_OPTIONS = [
-	{ value: "cline", label: "Cline" },
-	{ value: "openrouter", label: "OpenRouter" },
-	{ value: "anthropic", label: "Anthropic" },
-	{ value: "claude-code", label: "Claude Code" },
-	{ value: "bedrock", label: "Amazon Bedrock" },
-	{ value: "openai", label: "OpenAI Compatible" },
-	{ value: "vertex", label: "GCP Vertex AI" },
-	{ value: "gemini", label: "Google Gemini" },
-	{ value: "deepseek", label: "DeepSeek" },
-	{ value: "mistral", label: "Mistral" },
-	{ value: "openai-native", label: "OpenAI" },
-	{ value: "vscode-lm", label: "VS Code LM API" },
-	{ value: "requesty", label: "Requesty" },
-	{ value: "fireworks", label: "Fireworks" },
-	{ value: "together", label: "Together" },
-	{ value: "qwen", label: "Alibaba Qwen" },
-	{ value: "doubao", label: "Bytedance Doubao" },
-	{ value: "lmstudio", label: "LM Studio" },
-	{ value: "ollama", label: "Ollama" },
-	{ value: "litellm", label: "LiteLLM" },
-	{ value: "nebius", label: "Nebius AI Studio" },
-	{ value: "asksage", label: "AskSage" },
-	{ value: "xai", label: "xAI" },
-	{ value: "sambanova", label: "SambaNova" },
-	{ value: "cerebras", label: "Cerebras" },
-	{ value: "sapaicore", label: "SAP AI Core" },
-] as const
-
-// Provider component mapping
-const PROVIDER_COMPONENTS = {
-	cline: ClineProvider,
-	asksage: AskSageProvider,
-	anthropic: AnthropicProvider,
-	"claude-code": ClaudeCodeProvider,
-	"openai-native": OpenAINativeProvider,
-	qwen: QwenProvider,
-	doubao: DoubaoProvider,
-	mistral: MistralProvider,
-	openrouter: OpenRouterProvider,
-	deepseek: DeepSeekProvider,
-	together: TogetherProvider,
-	openai: OpenAICompatibleProvider,
-	sambanova: SambanovaProvider,
-	bedrock: BedrockProvider,
-	vertex: VertexProvider,
-	gemini: GeminiProvider,
-	requesty: RequestyProvider,
-	fireworks: FireworksProvider,
-	"vscode-lm": VSCodeLmProvider,
-	litellm: LiteLlmProvider,
-	lmstudio: LMStudioProvider,
-	ollama: OllamaProvider,
-	nebius: NebiusProvider,
-	xai: XaiProvider,
-	cerebras: CerebrasProvider,
-	sapaicore: SapAiCoreProvider,
-} as const
 
 declare module "vscode" {
 	interface LanguageModelChatSelector {
@@ -126,101 +68,67 @@
 	}
 }
 
-const ApiOptions = ({ showSubmitButton, showModelOptions, modelIdErrorMessage, isPopup }: ApiOptionsProps) => {
-	const [apiErrorMessage, setApiErrorMessage] = useState<string | undefined>(undefined)
+const ApiOptions = ({ showModelOptions, apiErrorMessage, modelIdErrorMessage, isPopup, showSubmitButton }: ApiOptionsProps) => {
+	// Use full context state for immediate save payload
+	const { apiConfiguration, uriScheme } = useExtensionState()
+
+	const selectedProvider = apiConfiguration?.apiProvider
+
+	const { handleFieldChange } = useApiConfigurationHandlers()
+
 	const [ollamaModels, setOllamaModels] = useState<string[]>([])
 
-	const { handleFieldChange, apiConfiguration, uriScheme } = useApiConfigurationHandlers()
-	const selectedProvider = apiConfiguration?.apiProvider
-
-	// Memoize validation to prevent unnecessary recalculations
-	const validationError = useMemo(() => validateApiConfiguration(apiConfiguration), [apiConfiguration])
-
-	useEffect(() => {
-		setApiErrorMessage(validationError)
-	}, [validationError])
-
-	// Optimized Ollama models fetching
-	const requestOllamaModels = useCallback(async () => {
-		if (selectedProvider !== "ollama") return
-
-		try {
-			const response = await ModelsServiceClient.getOllamaModels(
-				StringRequest.create({
-					value: apiConfiguration?.ollamaBaseUrl || "",
-				}),
-			)
-			setOllamaModels(response?.values || [])
-		} catch (error) {
-			console.error("Failed to fetch Ollama models:", error)
-			setOllamaModels([])
-		}
-	}, [selectedProvider, apiConfiguration?.ollamaBaseUrl])
-
-	useEffect(() => {
-		if (selectedProvider === "ollama") {
-			requestOllamaModels()
-		}
-	}, [selectedProvider, requestOllamaModels])
-
-	useInterval(requestOllamaModels, selectedProvider === "ollama" ? 2000 : null)
-
-	const handleSubmit = useCallback(async () => {
+	const handleSubmit = async () => {
 		try {
 			await StateServiceClient.setWelcomeViewCompleted(BooleanRequest.create({ value: true }))
 		} catch (error) {
 			console.error("Failed to update API configuration or complete welcome view:", error)
 		}
-	}, [])
-
-	const handleProviderChange = useCallback(
-		(e: any) => {
-			handleFieldChange("apiProvider", e.target.value)
-		},
-		[handleFieldChange],
-	)
-
-	// Render provider component
-	const renderProviderComponent = () => {
-		if (!apiConfiguration || !selectedProvider) return null
-
-		const ProviderComponent = PROVIDER_COMPONENTS[selectedProvider as keyof typeof PROVIDER_COMPONENTS]
-		if (!ProviderComponent) return null
-
-		const props = { showModelOptions, isPopup }
-
-		// Special cases for providers that need additional props
-		if (selectedProvider === "openrouter") {
-			return <ProviderComponent {...props} uriScheme={uriScheme} />
+	}
+
+	// Poll ollama/vscode-lm models
+	const requestLocalModels = useCallback(async () => {
+		if (selectedProvider === "ollama") {
+			try {
+				const response = await ModelsServiceClient.getOllamaModels(
+					StringRequest.create({
+						value: apiConfiguration?.ollamaBaseUrl || "",
+					}),
+				)
+				if (response && response.values) {
+					setOllamaModels(response.values)
+				}
+			} catch (error) {
+				console.error("Failed to fetch Ollama models:", error)
+				setOllamaModels([])
+			}
 		}
-
-		if (apiConfiguration && selectedProvider === "vscode-lm") {
-			return <VSCodeLmProvider />
+	}, [selectedProvider, apiConfiguration?.ollamaBaseUrl])
+	useEffect(() => {
+		if (selectedProvider === "ollama") {
+			requestLocalModels()
 		}
-
-		return <ProviderComponent {...props} />
-	}
-
-	const disableLetsGoButton = apiErrorMessage != null
+	}, [selectedProvider, requestLocalModels])
+	useInterval(requestLocalModels, selectedProvider === "ollama" ? 2000 : null)
+
+	/*
+	VSCodeDropdown has an open bug where dynamically rendered options don't auto select the provided value prop. You can see this for yourself by comparing  it with normal select/option elements, which work as expected.
+	https://github.com/microsoft/vscode-webview-ui-toolkit/issues/433
+
+	In our case, when the user switches between providers, we recalculate the selectedModelId depending on the provider, the default model for that provider, and a modelId that the user may have selected. Unfortunately, the VSCodeDropdown component wouldn't select this calculated value, and would default to the first "Select a model..." option instead, which makes it seem like the model was cleared out when it wasn't.
+
+	As a workaround, we create separate instances of the dropdown for each provider, and then conditionally render the one that matches the current provider.
+	*/
 
 	return (
-		<div className={`flex flex-col gap-1.5 ${isPopup ? "-mb-2.5" : "mb-0"}`}>
+		<div style={{ display: "flex", flexDirection: "column", gap: 5, marginBottom: isPopup ? -10 : 0 }}>
 			<DropdownContainer className="dropdown-container">
 				<label htmlFor="api-provider">
-					<span className="font-medium">API Provider</span>
+					<span style={{ fontWeight: 500 }}>API Provider</span>
 				</label>
 				<VSCodeDropdown
 					id="api-provider"
 					value={selectedProvider}
-<<<<<<< HEAD
-					onChange={handleProviderChange}
-					style={{ minWidth: 130, position: "relative" }}>
-					{PROVIDER_OPTIONS.map(({ value, label }) => (
-						<VSCodeOption key={value} value={value}>
-							{label}
-						</VSCodeOption>
-					))}
-=======
 					onChange={(e: any) => handleFieldChange("apiProvider", e.target.value)}
 					style={{
 						minWidth: 130,
@@ -253,15 +161,95 @@
 					<VSCodeOption value="sambanova">SambaNova</VSCodeOption>
 					<VSCodeOption value="cerebras">Cerebras</VSCodeOption>
 					<VSCodeOption value="sapaicore">SAP AI Core</VSCodeOption>
->>>>>>> 7d1f1998
 				</VSCodeDropdown>
 			</DropdownContainer>
 
-			{renderProviderComponent()}
-
-<<<<<<< HEAD
-			{apiErrorMessage && <p className="-mt-2.5 mb-1 text-xs text-[var(--vscode-errorForeground)]">{apiErrorMessage}</p>}
-=======
+			{apiConfiguration && selectedProvider === "cline" && (
+				<ClineProvider showModelOptions={showModelOptions} isPopup={isPopup} />
+			)}
+
+			{apiConfiguration && selectedProvider === "asksage" && (
+				<AskSageProvider showModelOptions={showModelOptions} isPopup={isPopup} />
+			)}
+
+			{apiConfiguration && selectedProvider === "anthropic" && (
+				<AnthropicProvider showModelOptions={showModelOptions} isPopup={isPopup} />
+			)}
+
+			{apiConfiguration && selectedProvider === "claude-code" && (
+				<ClaudeCodeProvider showModelOptions={showModelOptions} isPopup={isPopup} />
+			)}
+
+			{apiConfiguration && selectedProvider === "openai-native" && (
+				<OpenAINativeProvider showModelOptions={showModelOptions} isPopup={isPopup} />
+			)}
+
+			{apiConfiguration && selectedProvider === "qwen" && (
+				<QwenProvider showModelOptions={showModelOptions} isPopup={isPopup} />
+			)}
+
+			{apiConfiguration && selectedProvider === "doubao" && (
+				<DoubaoProvider showModelOptions={showModelOptions} isPopup={isPopup} />
+			)}
+
+			{apiConfiguration && selectedProvider === "mistral" && (
+				<MistralProvider showModelOptions={showModelOptions} isPopup={isPopup} />
+			)}
+
+			{apiConfiguration && selectedProvider === "openrouter" && (
+				<OpenRouterProvider showModelOptions={showModelOptions} isPopup={isPopup} uriScheme={uriScheme} />
+			)}
+
+			{apiConfiguration && selectedProvider === "deepseek" && (
+				<DeepSeekProvider showModelOptions={showModelOptions} isPopup={isPopup} />
+			)}
+
+			{apiConfiguration && selectedProvider === "together" && (
+				<TogetherProvider showModelOptions={showModelOptions} isPopup={isPopup} />
+			)}
+
+			{apiConfiguration && selectedProvider === "openai" && (
+				<OpenAICompatibleProvider showModelOptions={showModelOptions} isPopup={isPopup} />
+			)}
+
+			{apiConfiguration && selectedProvider === "sambanova" && (
+				<SambanovaProvider showModelOptions={showModelOptions} isPopup={isPopup} />
+			)}
+
+			{apiConfiguration && selectedProvider === "bedrock" && (
+				<BedrockProvider showModelOptions={showModelOptions} isPopup={isPopup} />
+			)}
+
+			{apiConfiguration && selectedProvider === "vertex" && (
+				<VertexProvider showModelOptions={showModelOptions} isPopup={isPopup} />
+			)}
+
+			{apiConfiguration && selectedProvider === "gemini" && (
+				<GeminiProvider showModelOptions={showModelOptions} isPopup={isPopup} />
+			)}
+
+			{apiConfiguration && selectedProvider === "requesty" && (
+				<RequestyProvider showModelOptions={showModelOptions} isPopup={isPopup} />
+			)}
+
+			{apiConfiguration && selectedProvider === "fireworks" && (
+				<FireworksProvider showModelOptions={showModelOptions} isPopup={isPopup} />
+			)}
+
+			{apiConfiguration && selectedProvider === "vscode-lm" && <VSCodeLmProvider />}
+
+			{apiConfiguration && selectedProvider === "litellm" && (
+				<LiteLlmProvider showModelOptions={showModelOptions} isPopup={isPopup} />
+			)}
+
+			{apiConfiguration && selectedProvider === "lmstudio" && (
+				<LMStudioProvider showModelOptions={showModelOptions} isPopup={isPopup} />
+			)}
+
+			{apiConfiguration && selectedProvider === "ollama" && (
+				<OllamaProvider showModelOptions={showModelOptions} isPopup={isPopup} />
+			)}
+
 			{apiConfiguration && selectedProvider === "moonshot" && (
 				<MoonshotProvider showModelOptions={showModelOptions} isPopup={isPopup} />
 			)}
@@ -269,14 +257,42 @@
 			{apiConfiguration && selectedProvider === "nebius" && (
 				<NebiusProvider showModelOptions={showModelOptions} isPopup={isPopup} />
 			)}
->>>>>>> 7d1f1998
-
+
+			{apiConfiguration && selectedProvider === "xai" && (
+				<XaiProvider showModelOptions={showModelOptions} isPopup={isPopup} />
+			)}
+
+			{apiConfiguration && selectedProvider === "cerebras" && (
+				<CerebrasProvider showModelOptions={showModelOptions} isPopup={isPopup} />
+			)}
+
+			{apiConfiguration && selectedProvider === "sapaicore" && (
+				<SapAiCoreProvider showModelOptions={showModelOptions} isPopup={isPopup} />
+			)}
+
+			{apiErrorMessage && (
+				<p
+					style={{
+						margin: "-10px 0 4px 0",
+						fontSize: 12,
+						color: "var(--vscode-errorForeground)",
+					}}>
+					{apiErrorMessage}
+				</p>
+			)}
 			{modelIdErrorMessage && (
-				<p className="-mt-2.5 mb-1 text-xs text-[var(--vscode-errorForeground)]">{modelIdErrorMessage}</p>
+				<p
+					style={{
+						margin: "-10px 0 4px 0",
+						fontSize: 12,
+						color: "var(--vscode-errorForeground)",
+					}}>
+					{modelIdErrorMessage}
+				</p>
 			)}
 
 			{showSubmitButton && (
-				<VSCodeButton onClick={handleSubmit} disabled={disableLetsGoButton} className="mt-0.75">
+				<VSCodeButton onClick={handleSubmit} disabled={apiErrorMessage != null} className="mt-0.75" title="Submit">
 					Let's go!
 				</VSCodeButton>
 			)}
