--- conflicted
+++ resolved
@@ -247,107 +247,9 @@
 				<VertexProvider currentMode={currentMode} isPopup={isPopup} showModelOptions={showModelOptions} />
 			)}
 
-<<<<<<< HEAD
-					<VSCodeCheckbox
-						checked={apiConfiguration?.azureIdentity || false}
-						onChange={(e: any) => {
-							const isChecked = e.target.checked === true
-							setApiConfiguration({
-								...apiConfiguration,
-								azureIdentity: isChecked,
-							})
-						}}>
-						Use Azure Identity authentication
-					</VSCodeCheckbox>
-					<VSCodeCheckbox
-						checked={azureApiVersionSelected}
-						onChange={(e: any) => {
-							const isChecked = e.target.checked === true
-							setAzureApiVersionSelected(isChecked)
-							if (!isChecked) {
-								setApiConfiguration({
-									...apiConfiguration,
-									azureApiVersion: "",
-								})
-							}
-						}}>
-						Set Azure API version
-					</VSCodeCheckbox>
-					{azureApiVersionSelected && (
-						<VSCodeTextField
-							value={apiConfiguration?.azureApiVersion || ""}
-							style={{ width: "100%", marginTop: 3 }}
-							onInput={handleInputChange("azureApiVersion")}
-							placeholder={`Default: ${azureOpenAiDefaultApiVersion}`}
-						/>
-					)}
-					<div
-						style={{
-							color: getAsVar(VSC_DESCRIPTION_FOREGROUND),
-							display: "flex",
-							margin: "10px 0",
-							cursor: "pointer",
-							alignItems: "center",
-						}}
-						onClick={() => setModelConfigurationSelected((val) => !val)}>
-						<span
-							className={`codicon ${modelConfigurationSelected ? "codicon-chevron-down" : "codicon-chevron-right"}`}
-							style={{
-								marginRight: "4px",
-							}}></span>
-						<span
-							style={{
-								fontWeight: 700,
-								textTransform: "uppercase",
-							}}>
-							Model Configuration
-						</span>
-					</div>
-					{modelConfigurationSelected && (
-						<>
-							<VSCodeCheckbox
-								checked={!!apiConfiguration?.openAiModelInfo?.supportsImages}
-								onChange={(e: any) => {
-									const isChecked = e.target.checked === true
-									const modelInfo = apiConfiguration?.openAiModelInfo
-										? apiConfiguration.openAiModelInfo
-										: { ...openAiModelInfoSaneDefaults }
-									modelInfo.supportsImages = isChecked
-									setApiConfiguration({
-										...apiConfiguration,
-										openAiModelInfo: modelInfo,
-									})
-								}}>
-								Supports Images
-							</VSCodeCheckbox>
-							<VSCodeCheckbox
-								checked={!!apiConfiguration?.openAiModelInfo?.supportsComputerUse}
-								onChange={(e: any) => {
-									const isChecked = e.target.checked === true
-									let modelInfo = apiConfiguration?.openAiModelInfo
-										? apiConfiguration.openAiModelInfo
-										: { ...openAiModelInfoSaneDefaults }
-									modelInfo = { ...modelInfo, supportsComputerUse: isChecked }
-									setApiConfiguration({
-										...apiConfiguration,
-										openAiModelInfo: modelInfo,
-									})
-								}}>
-								Supports Computer Use
-							</VSCodeCheckbox>
-							<VSCodeCheckbox
-								checked={!!apiConfiguration?.openAiModelInfo?.isR1FormatRequired}
-								onChange={(e: any) => {
-									const isChecked = e.target.checked === true
-									let modelInfo = apiConfiguration?.openAiModelInfo
-										? apiConfiguration.openAiModelInfo
-										: { ...openAiModelInfoSaneDefaults }
-									modelInfo = { ...modelInfo, isR1FormatRequired: isChecked }
-=======
 			{apiConfiguration && selectedProvider === "gemini" && (
 				<GeminiProvider currentMode={currentMode} isPopup={isPopup} showModelOptions={showModelOptions} />
 			)}
->>>>>>> 4628eca3
 
 			{apiConfiguration && selectedProvider === "requesty" && (
 				<RequestyProvider currentMode={currentMode} isPopup={isPopup} showModelOptions={showModelOptions} />
