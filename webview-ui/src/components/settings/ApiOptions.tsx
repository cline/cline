--- conflicted
+++ resolved
@@ -131,54 +131,7 @@
 	const dropdownListRef = useRef<HTMLDivElement>(null)
 
 	const providerOptions = useMemo(() => {
-<<<<<<< HEAD
-		let providers = [
-			{ value: "cline", label: "Cline" },
-			{ value: "openrouter", label: "OpenRouter" },
-			{ value: "gemini", label: "Google Gemini" },
-			{ value: "openai", label: "OpenAI Compatible" },
-			{ value: "anthropic", label: "Anthropic" },
-			{ value: "bedrock", label: "Amazon Bedrock" },
-			{ value: "vscode-lm", label: "VS Code LM API" },
-			{ value: "deepseek", label: "DeepSeek" },
-			{ value: "openai-native", label: "OpenAI" },
-			{ value: "ollama", label: "Ollama" },
-			{ value: "vertex", label: "GCP Vertex AI" },
-			{ value: "litellm", label: "LiteLLM" },
-			{ value: "claude-code", label: "Claude Code" },
-			{ value: "sapaicore", label: "SAP AI Core" },
-			{ value: "mistral", label: "Mistral" },
-			{ value: "zai", label: "Z AI" },
-			{ value: "groq", label: "Groq" },
-			{ value: "cerebras", label: "Cerebras" },
-			{ value: "vercel-ai-gateway", label: "Vercel AI Gateway" },
-			{ value: "baseten", label: "Baseten" },
-			{ value: "requesty", label: "Requesty" },
-			{ value: "fireworks", label: "Fireworks AI" },
-			{ value: "together", label: "Together" },
-			{ value: "qwen", label: "Alibaba Qwen" },
-			{ value: "qwen-code", label: "Qwen Code" },
-			{ value: "doubao", label: "Bytedance Doubao" },
-			{ value: "lmstudio", label: "LM Studio" },
-			{ value: "moonshot", label: "Moonshot" },
-			{ value: "huggingface", label: "Hugging Face" },
-			{ value: "nebius", label: "Nebius AI Studio" },
-			{ value: "asksage", label: "AskSage" },
-			{ value: "xai", label: "xAI" },
-			{ value: "sambanova", label: "SambaNova" },
-			{ value: "huawei-cloud-maas", label: "Huawei Cloud MaaS" },
-			{ value: "dify", label: "Dify.ai" },
-			{ value: "oca", label: "Oracle Code Assist" },
-			{ value: "minimax", label: "MiniMax" },
-			{ value: "hicap", label: "Hicap" },
-			{ value: "avalai", label: "AvalAI" },
-			{ value: "aihubmix", label: "AIhubmix" },
-			{ value: "nousResearch", label: "NousResearch" },
-		]
-
-=======
 		let providers = PROVIDERS.list
->>>>>>> 6baf6113
 		// Filter by platform
 		if (PLATFORM_CONFIG.type !== PlatformType.VSCODE) {
 			// Don't include VS Code LM API for non-VSCode platforms
