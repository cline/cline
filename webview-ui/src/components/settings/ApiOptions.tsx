--- conflicted
+++ resolved
@@ -1198,30 +1198,19 @@
 								Supports Images
 							</VSCodeCheckbox>
 							<VSCodeCheckbox
-<<<<<<< HEAD
-								checked={
-									(apiConfiguration?.openAiConfigs &&
-										apiConfiguration.openAiConfigs[apiConfiguration.openAiSelectedConfigIndex ?? 0]
-											?.openAiModelInfo?.supportsComputerUse) ||
-									false
-								}
-								onChange={handleOpenAiChange("supportsComputerUse", true)}>
-								Supports Computer Use
-=======
 								checked={!!apiConfiguration?.openAiModelInfo?.supportsImages}
 								onChange={(e: any) => {
 									const isChecked = e.target.checked === true
 									let modelInfo = apiConfiguration?.openAiModelInfo
 										? apiConfiguration.openAiModelInfo
 										: { ...openAiModelInfoSaneDefaults }
-									modelInfo.supportsImages = isChecked
+									modelInfo = { ...modelInfo, supportsImages: isChecked }
 									setApiConfiguration({
 										...apiConfiguration,
 										openAiModelInfo: modelInfo,
 									})
 								}}>
 								Supports browser use
->>>>>>> d4bd755e
 							</VSCodeCheckbox>
 							<VSCodeCheckbox
 								checked={
