import VSCodeButtonLink from "@/components/common/VSCodeButtonLink"
import { useExtensionState } from "@/context/ExtensionStateContext"
import { ModelsServiceClient } from "@/services/grpc-client"
import { vscode } from "@/utils/vscode"
import { getAsVar, VSC_DESCRIPTION_FOREGROUND } from "@/utils/vscStyles"
import {
	anthropicDefaultModelId,
	anthropicModels,
	ApiConfiguration,
	ApiProvider,
	askSageDefaultModelId,
	askSageDefaultURL,
	askSageModels,
	azureOpenAiDefaultApiVersion,
	bedrockDefaultModelId,
	bedrockModels,
	cerebrasDefaultModelId,
	cerebrasModels,
	deepSeekDefaultModelId,
	deepSeekModels,
	doubaoDefaultModelId,
	doubaoModels,
	geminiDefaultModelId,
	geminiModels,
	internationalQwenDefaultModelId,
	internationalQwenModels,
	liteLlmModelInfoSaneDefaults,
	mainlandQwenDefaultModelId,
	mainlandQwenModels,
	mistralDefaultModelId,
	mistralModels,
	ModelInfo,
<<<<<<< HEAD
	OpenAiCompatibleModelInfo,
=======
	nebiusDefaultModelId,
	nebiusModels,
>>>>>>> 1aaa30ec
	openAiModelInfoSaneDefaults,
	openAiNativeDefaultModelId,
	openAiNativeModels,
	openRouterDefaultModelId,
	openRouterDefaultModelInfo,
	requestyDefaultModelId,
	requestyDefaultModelInfo,
	sambanovaDefaultModelId,
	sambanovaModels,
	vertexDefaultModelId,
	vertexGlobalModels,
	vertexModels,
	xaiDefaultModelId,
	xaiModels,
<<<<<<< HEAD
	sambanovaModels,
	sambanovaDefaultModelId,
	doubaoModels,
	doubaoDefaultModelId,
	openAiCompatibleDefaultConfig,
	liteLlmModelInfoSaneDefaults,
=======
>>>>>>> 1aaa30ec
} from "@shared/api"
import { EmptyRequest, StringRequest } from "@shared/proto/common"
import { OpenAiModelsRequest } from "@shared/proto/models"
import {
	VSCodeButton,
	VSCodeCheckbox,
	VSCodeDropdown,
	VSCodeLink,
	VSCodeOption,
	VSCodeRadio,
	VSCodeRadioGroup,
	VSCodeTextField,
} from "@vscode/webview-ui-toolkit/react"
import { Fragment, memo, useCallback, useEffect, useMemo, useRef, useState } from "react"
import { useInterval } from "react-use"
import styled from "styled-components"
import * as vscodemodels from "vscode"
import { useOpenRouterKeyInfo } from "../ui/hooks/useOpenRouterKeyInfo"
import { ClineAccountInfoCard } from "./ClineAccountInfoCard"
import OpenRouterModelPicker, { ModelDescriptionMarkdown, OPENROUTER_MODEL_PICKER_Z_INDEX } from "./OpenRouterModelPicker"
import RequestyModelPicker from "./RequestyModelPicker"
import ThinkingBudgetSlider from "./ThinkingBudgetSlider"

interface ApiOptionsProps {
	showModelOptions: boolean
	apiErrorMessage?: string
	modelIdErrorMessage?: string
	isPopup?: boolean
	saveImmediately?: boolean // Add prop to control immediate saving
}

const OpenRouterBalanceDisplay = ({ apiKey }: { apiKey: string }) => {
	const { data: keyInfo, isLoading, error } = useOpenRouterKeyInfo(apiKey)

	if (isLoading) {
		return <span style={{ fontSize: "12px", color: "var(--vscode-descriptionForeground)" }}>Loading...</span>
	}

	if (error || !keyInfo || keyInfo.limit === null) {
		// Don't show anything if there's an error, no info, or no limit set
		return null
	}

	// Calculate remaining balance
	const remainingBalance = keyInfo.limit - keyInfo.usage
	const formattedBalance = remainingBalance.toLocaleString("en-US", {
		style: "currency",
		currency: "USD",
		minimumFractionDigits: 2,
		maximumFractionDigits: 4,
	})

	return (
		<VSCodeLink
			href="https://openrouter.ai/settings/keys"
			title={`Remaining balance: ${formattedBalance}\nLimit: ${keyInfo.limit.toLocaleString("en-US", { style: "currency", currency: "USD" })}\nUsage: ${keyInfo.usage.toLocaleString("en-US", { style: "currency", currency: "USD" })}`}
			style={{
				fontSize: "12px",
				color: "var(--vscode-foreground)",
				textDecoration: "none",
				fontWeight: 500,
				paddingLeft: 4,
				cursor: "pointer",
			}}>
			Balance: {formattedBalance}
		</VSCodeLink>
	)
}

// This is necessary to ensure dropdown opens downward, important for when this is used in popup
const DROPDOWN_Z_INDEX = OPENROUTER_MODEL_PICKER_Z_INDEX + 2 // Higher than the OpenRouterModelPicker's and ModelSelectorTooltip's z-index

export const DropdownContainer = styled.div<{ zIndex?: number }>`
	position: relative;
	z-index: ${(props) => props.zIndex || DROPDOWN_Z_INDEX};

	// Force dropdowns to open downward
	& vscode-dropdown::part(listbox) {
		position: absolute !important;
		top: 100% !important;
		bottom: auto !important;
	}
`

declare module "vscode" {
	interface LanguageModelChatSelector {
		vendor?: string
		family?: string
		version?: string
		id?: string
	}
}

const ApiOptions = ({
	showModelOptions,
	apiErrorMessage,
	modelIdErrorMessage,
	isPopup,
	saveImmediately = false, // Default to false
}: ApiOptionsProps) => {
	// Use full context state for immediate save payload
	const extensionState = useExtensionState()
	const { apiConfiguration, setApiConfiguration, uriScheme } = extensionState
	const [ollamaModels, setOllamaModels] = useState<string[]>([])
	const [lmStudioModels, setLmStudioModels] = useState<string[]>([])
	const [vsCodeLmModels, setVsCodeLmModels] = useState<vscodemodels.LanguageModelChatSelector[]>([])
	const [anthropicBaseUrlSelected, setAnthropicBaseUrlSelected] = useState(!!apiConfiguration?.anthropicBaseUrl)
	const [geminiBaseUrlSelected, setGeminiBaseUrlSelected] = useState(!!apiConfiguration?.geminiBaseUrl)
	const [azureApiVersionSelected, setAzureApiVersionSelected] = useState(
		!!(
			apiConfiguration?.openAiConfigs &&
			apiConfiguration.openAiConfigs[apiConfiguration.openAiSelectedConfigIndex ?? 0]?.azureApiVersion
		),
	)
	const [awsEndpointSelected, setAwsEndpointSelected] = useState(!!apiConfiguration?.awsBedrockEndpoint)
	const [modelConfigurationSelected, setModelConfigurationSelected] = useState(false)
	const [isDescriptionExpanded, setIsDescriptionExpanded] = useState(false)
	const [isAddingProfile, setIsAddingProfile] = useState(false)
	const [newProfileName, setNewProfileName] = useState("")
	const [providerSortingSelected, setProviderSortingSelected] = useState(!!apiConfiguration?.openRouterProviderSorting)
	const [reasoningEffortSelected, setReasoningEffortSelected] = useState(!!apiConfiguration?.reasoningEffort)

	const handleInputChange = (field: keyof ApiConfiguration) => (event: any) => {
		const newValue = event.target.value

		// Update local state
		setApiConfiguration({
			...apiConfiguration,
			[field]: newValue,
		})

		// If the field is the provider AND saveImmediately is true, save it immediately using the full context state
		if (saveImmediately && field === "apiProvider") {
			// Use apiConfiguration from the full extensionState context to send the most complete data
			const currentFullApiConfig = extensionState.apiConfiguration
			vscode.postMessage({
				type: "apiConfiguration",
				apiConfiguration: {
					...currentFullApiConfig, // Send the most complete config available
					apiProvider: newValue, // Override with the new provider
				},
			})
		}
	}

	const handleOpenAiChange =
		(field: string, isModelInfo: boolean = false) =>
		(event: any) => {
			const rawValue = event.target.checked !== undefined ? event.target.checked : event.target.value

			const openAiConfigs = apiConfiguration?.openAiConfigs ? [...apiConfiguration.openAiConfigs] : []
			const selectedIndex = apiConfiguration?.openAiSelectedConfigIndex ?? 0

			const currentConfig =
				openAiConfigs[selectedIndex] ||
				(isModelInfo
					? openAiCompatibleDefaultConfig
					: {
							openAiBaseUrl: "",
							openAiApiKey: "",
							openAiModelId: "",
							openAiModelInfo: { ...openAiModelInfoSaneDefaults },
							azureApiVersion: "",
						})

			if (isModelInfo) {
				let newValue: any = rawValue
				if (
					typeof rawValue === "string" &&
					["contextWindow", "maxTokens", "inputPrice", "outputPrice", "temperature"].includes(field)
				) {
					const key = field as keyof OpenAiCompatibleModelInfo
					const valueStr = rawValue
					const shouldPreserveFormat = valueStr.endsWith(".") || (valueStr.includes(".") && valueStr.endsWith("0"))
					newValue =
						rawValue === ""
							? currentConfig.openAiModelInfo?.[key] || openAiModelInfoSaneDefaults[key]
							: shouldPreserveFormat
								? valueStr
								: parseFloat(valueStr)
				}
				const updatedModelInfo: OpenAiCompatibleModelInfo = {
					...currentConfig.openAiModelInfo,
					[field]: newValue,
				}
				openAiConfigs[selectedIndex] = { ...currentConfig, openAiModelInfo: updatedModelInfo }
			} else {
				openAiConfigs[selectedIndex] = { ...currentConfig, [field]: rawValue }
			}

			setApiConfiguration({
				...apiConfiguration,
				openAiConfigs,
			})
		}

	const selectOpenAiProfile = (index: number) => {
		setApiConfiguration({ ...apiConfiguration, openAiSelectedConfigIndex: index } as ApiConfiguration)
		setModelConfigurationSelected(false)
	}

	const removeOpenAiProfile = (index: number) => {
		let currentConfigs = apiConfiguration?.openAiConfigs ? [...apiConfiguration.openAiConfigs] : []
		if (currentConfigs.length <= 1) return
		currentConfigs.splice(index, 1)
		let newSelectedIndex = apiConfiguration?.openAiSelectedConfigIndex ?? 0
		if (newSelectedIndex >= currentConfigs.length) {
			newSelectedIndex = currentConfigs.length - 1
		}
		setApiConfiguration({
			...apiConfiguration,
			openAiConfigs: currentConfigs,
			openAiSelectedConfigIndex: newSelectedIndex,
		} as ApiConfiguration)
	}

	const handleAddProfile = () => {
		if (newProfileName.trim() === "") return
		const currentConfigs = apiConfiguration?.openAiConfigs ? [...apiConfiguration.openAiConfigs] : []
		const newProfile = {
			profileName: newProfileName,
			openAiBaseUrl: "",
			openAiApiKey: "",
			openAiModelId: "",
			openAiModelInfo: openAiModelInfoSaneDefaults,
			azureApiVersion: "",
		}
		currentConfigs.push(newProfile)
		const newIndex = currentConfigs.length - 1
		setApiConfiguration({
			...apiConfiguration,
			openAiConfigs: currentConfigs,
			openAiSelectedConfigIndex: newIndex,
		} as ApiConfiguration)
		setNewProfileName("")
		setIsAddingProfile(false)
	}

	useEffect(() => {
		setAzureApiVersionSelected(
			!!(
				apiConfiguration?.openAiConfigs &&
				apiConfiguration.openAiConfigs[apiConfiguration.openAiSelectedConfigIndex ?? 0]?.azureApiVersion
			),
		)
	}, [apiConfiguration?.openAiConfigs, apiConfiguration?.openAiSelectedConfigIndex])

	const { selectedProvider, selectedModelId, selectedModelInfo } = useMemo(() => {
		return normalizeApiConfiguration(apiConfiguration)
	}, [apiConfiguration])

	// Poll ollama/lmstudio models
	const requestLocalModels = useCallback(async () => {
		if (selectedProvider === "ollama") {
			try {
				const response = await ModelsServiceClient.getOllamaModels(
					StringRequest.create({
						value: apiConfiguration?.ollamaBaseUrl || "",
					}),
				)
				if (response && response.values) {
					setOllamaModels(response.values)
				}
			} catch (error) {
				console.error("Failed to fetch Ollama models:", error)
				setOllamaModels([])
			}
		} else if (selectedProvider === "lmstudio") {
			try {
				const response = await ModelsServiceClient.getLmStudioModels(
					StringRequest.create({
						value: apiConfiguration?.lmStudioBaseUrl || "",
					}),
				)
				if (response && response.values) {
					setLmStudioModels(response.values)
				}
			} catch (error) {
				console.error("Failed to fetch LM Studio models:", error)
				setLmStudioModels([])
			}
		} else if (selectedProvider === "vscode-lm") {
			try {
				const response = await ModelsServiceClient.getVsCodeLmModels(EmptyRequest.create({}))
				if (response && response.models) {
					setVsCodeLmModels(response.models)
				}
			} catch (error) {
				console.error("Failed to fetch VS Code LM models:", error)
				setVsCodeLmModels([])
			}
		}
	}, [selectedProvider, apiConfiguration?.ollamaBaseUrl, apiConfiguration?.lmStudioBaseUrl])
	useEffect(() => {
		if (selectedProvider === "ollama" || selectedProvider === "lmstudio" || selectedProvider === "vscode-lm") {
			requestLocalModels()
		}
	}, [selectedProvider, requestLocalModels])
	useInterval(
		requestLocalModels,
		selectedProvider === "ollama" || selectedProvider === "lmstudio" || selectedProvider === "vscode-lm" ? 2000 : null,
	)

	/*
	VSCodeDropdown has an open bug where dynamically rendered options don't auto select the provided value prop. You can see this for yourself by comparing  it with normal select/option elements, which work as expected.
	https://github.com/microsoft/vscode-webview-ui-toolkit/issues/433

	In our case, when the user switches between providers, we recalculate the selectedModelId depending on the provider, the default model for that provider, and a modelId that the user may have selected. Unfortunately, the VSCodeDropdown component wouldn't select this calculated value, and would default to the first "Select a model..." option instead, which makes it seem like the model was cleared out when it wasn't.

	As a workaround, we create separate instances of the dropdown for each provider, and then conditionally render the one that matches the current provider.
	*/
	const createDropdown = (models: Record<string, ModelInfo>) => {
		return (
			<VSCodeDropdown
				id="model-id"
				value={selectedModelId}
				onChange={handleInputChange("apiModelId")}
				style={{ width: "100%" }}>
				<VSCodeOption value="">Select a model...</VSCodeOption>
				{Object.keys(models).map((modelId) => (
					<VSCodeOption
						key={modelId}
						value={modelId}
						style={{
							whiteSpace: "normal",
							wordWrap: "break-word",
							maxWidth: "100%",
						}}>
						{modelId}
					</VSCodeOption>
				))}
			</VSCodeDropdown>
		)
	}

	// Debounced function to refresh OpenAI models (prevents excessive API calls while typing)
	const debounceTimerRef = useRef<NodeJS.Timeout | null>(null)

	useEffect(() => {
		return () => {
			if (debounceTimerRef.current) {
				clearTimeout(debounceTimerRef.current)
			}
		}
	}, [])

	const debouncedRefreshOpenAiModels = useCallback((baseUrl?: string, apiKey?: string) => {
		if (debounceTimerRef.current) {
			clearTimeout(debounceTimerRef.current)
		}

		if (baseUrl && apiKey) {
			debounceTimerRef.current = setTimeout(() => {
				ModelsServiceClient.refreshOpenAiModels(
					OpenAiModelsRequest.create({
						baseUrl,
						apiKey,
					}),
				).catch((error) => {
					console.error("Failed to refresh OpenAI models:", error)
				})
			}, 500)
		}
	}, [])

	return (
		<div style={{ display: "flex", flexDirection: "column", gap: 5, marginBottom: isPopup ? -10 : 0 }}>
			<DropdownContainer className="dropdown-container">
				<label htmlFor="api-provider">
					<span style={{ fontWeight: 500 }}>API Provider</span>
				</label>
				<VSCodeDropdown
					id="api-provider"
					value={selectedProvider}
					onChange={handleInputChange("apiProvider")}
					style={{
						minWidth: 130,
						position: "relative",
					}}>
					<VSCodeOption value="cline">Cline</VSCodeOption>
					<VSCodeOption value="openrouter">OpenRouter</VSCodeOption>
					<VSCodeOption value="anthropic">Anthropic</VSCodeOption>
					<VSCodeOption value="bedrock">Amazon Bedrock</VSCodeOption>
					<VSCodeOption value="openai">OpenAI Compatible</VSCodeOption>
					<VSCodeOption value="vertex">GCP Vertex AI</VSCodeOption>
					<VSCodeOption value="gemini">Google Gemini</VSCodeOption>
					<VSCodeOption value="deepseek">DeepSeek</VSCodeOption>
					<VSCodeOption value="mistral">Mistral</VSCodeOption>
					<VSCodeOption value="openai-native">OpenAI</VSCodeOption>
					<VSCodeOption value="vscode-lm">VS Code LM API</VSCodeOption>
					<VSCodeOption value="requesty">Requesty</VSCodeOption>
					<VSCodeOption value="fireworks">Fireworks</VSCodeOption>
					<VSCodeOption value="together">Together</VSCodeOption>
					<VSCodeOption value="qwen">Alibaba Qwen</VSCodeOption>
					<VSCodeOption value="doubao">Bytedance Doubao</VSCodeOption>
					<VSCodeOption value="lmstudio">LM Studio</VSCodeOption>
					<VSCodeOption value="ollama">Ollama</VSCodeOption>
					<VSCodeOption value="litellm">LiteLLM</VSCodeOption>
					<VSCodeOption value="nebius">Nebius AI Studio</VSCodeOption>
					<VSCodeOption value="asksage">AskSage</VSCodeOption>
					<VSCodeOption value="xai">xAI</VSCodeOption>
					<VSCodeOption value="sambanova">SambaNova</VSCodeOption>
					<VSCodeOption value="cerebras">Cerebras</VSCodeOption>
				</VSCodeDropdown>
			</DropdownContainer>

			{selectedProvider === "cline" && (
				<div style={{ marginBottom: 14, marginTop: 4 }}>
					<ClineAccountInfoCard />
				</div>
			)}

			{selectedProvider === "asksage" && (
				<div>
					<VSCodeTextField
						value={apiConfiguration?.asksageApiKey || ""}
						style={{ width: "100%" }}
						type="password"
						onInput={handleInputChange("asksageApiKey")}
						placeholder="Enter API Key...">
						<span style={{ fontWeight: 500 }}>AskSage API Key</span>
					</VSCodeTextField>
					<p
						style={{
							fontSize: "12px",
							marginTop: 3,
							color: "var(--vscode-descriptionForeground)",
						}}>
						This key is stored locally and only used to make API requests from this extension.
					</p>
					<VSCodeTextField
						value={apiConfiguration?.asksageApiUrl || askSageDefaultURL}
						style={{ width: "100%" }}
						type="url"
						onInput={handleInputChange("asksageApiUrl")}
						placeholder="Enter AskSage API URL...">
						<span style={{ fontWeight: 500 }}>AskSage API URL</span>
					</VSCodeTextField>
				</div>
			)}

			{selectedProvider === "anthropic" && (
				<div>
					<VSCodeTextField
						value={apiConfiguration?.apiKey || ""}
						style={{ width: "100%" }}
						type="password"
						onInput={handleInputChange("apiKey")}
						placeholder="Enter API Key...">
						<span style={{ fontWeight: 500 }}>Anthropic API Key</span>
					</VSCodeTextField>

					<VSCodeCheckbox
						checked={anthropicBaseUrlSelected}
						onChange={(e: any) => {
							const isChecked = e.target.checked === true
							setAnthropicBaseUrlSelected(isChecked)
							if (!isChecked) {
								setApiConfiguration({
									...apiConfiguration,
									anthropicBaseUrl: "",
								})
							}
						}}>
						Use custom base URL
					</VSCodeCheckbox>

					{anthropicBaseUrlSelected && (
						<VSCodeTextField
							value={apiConfiguration?.anthropicBaseUrl || ""}
							style={{ width: "100%", marginTop: 3 }}
							type="url"
							onInput={handleInputChange("anthropicBaseUrl")}
							placeholder="Default: https://api.anthropic.com"
						/>
					)}

					<p
						style={{
							fontSize: "12px",
							marginTop: 3,
							color: "var(--vscode-descriptionForeground)",
						}}>
						This key is stored locally and only used to make API requests from this extension.
						{!apiConfiguration?.apiKey && (
							<VSCodeLink
								href="https://console.anthropic.com/settings/keys"
								style={{
									display: "inline",
									fontSize: "inherit",
								}}>
								You can get an Anthropic API key by signing up here.
							</VSCodeLink>
						)}
					</p>
				</div>
			)}

			{selectedProvider === "openai-native" && (
				<div>
					<VSCodeTextField
						value={apiConfiguration?.openAiNativeApiKey || ""}
						style={{ width: "100%" }}
						type="password"
						onInput={handleInputChange("openAiNativeApiKey")}
						placeholder="Enter API Key...">
						<span style={{ fontWeight: 500 }}>OpenAI API Key</span>
					</VSCodeTextField>
					<p
						style={{
							fontSize: "12px",
							marginTop: 3,
							color: "var(--vscode-descriptionForeground)",
						}}>
						This key is stored locally and only used to make API requests from this extension.
						{!apiConfiguration?.openAiNativeApiKey && (
							<VSCodeLink
								href="https://platform.openai.com/api-keys"
								style={{
									display: "inline",
									fontSize: "inherit",
								}}>
								You can get an OpenAI API key by signing up here.
							</VSCodeLink>
						)}
					</p>
				</div>
			)}

			{selectedProvider === "deepseek" && (
				<div>
					<VSCodeTextField
						value={apiConfiguration?.deepSeekApiKey || ""}
						style={{ width: "100%" }}
						type="password"
						onInput={handleInputChange("deepSeekApiKey")}
						placeholder="Enter API Key...">
						<span style={{ fontWeight: 500 }}>DeepSeek API Key</span>
					</VSCodeTextField>
					<p
						style={{
							fontSize: "12px",
							marginTop: 3,
							color: "var(--vscode-descriptionForeground)",
						}}>
						This key is stored locally and only used to make API requests from this extension.
						{!apiConfiguration?.deepSeekApiKey && (
							<VSCodeLink
								href="https://www.deepseek.com/"
								style={{
									display: "inline",
									fontSize: "inherit",
								}}>
								You can get a DeepSeek API key by signing up here.
							</VSCodeLink>
						)}
					</p>
				</div>
			)}

			{selectedProvider === "qwen" && (
				<div>
					<DropdownContainer className="dropdown-container" style={{ position: "inherit" }}>
						<label htmlFor="qwen-line-provider">
							<span style={{ fontWeight: 500, marginTop: 5 }}>Alibaba API Line</span>
						</label>
						<VSCodeDropdown
							id="qwen-line-provider"
							value={apiConfiguration?.qwenApiLine || "china"}
							onChange={handleInputChange("qwenApiLine")}
							style={{
								minWidth: 130,
								position: "relative",
							}}>
							<VSCodeOption value="china">China API</VSCodeOption>
							<VSCodeOption value="international">International API</VSCodeOption>
						</VSCodeDropdown>
					</DropdownContainer>
					<p
						style={{
							fontSize: "12px",
							marginTop: 3,
							color: "var(--vscode-descriptionForeground)",
						}}>
						Please select the appropriate API interface based on your location. If you are in China, choose the China
						API interface. Otherwise, choose the International API interface.
					</p>
					<VSCodeTextField
						value={apiConfiguration?.qwenApiKey || ""}
						style={{ width: "100%" }}
						type="password"
						onInput={handleInputChange("qwenApiKey")}
						placeholder="Enter API Key...">
						<span style={{ fontWeight: 500 }}>Qwen API Key</span>
					</VSCodeTextField>
					<p
						style={{
							fontSize: "12px",
							marginTop: 3,
							color: "var(--vscode-descriptionForeground)",
						}}>
						This key is stored locally and only used to make API requests from this extension.
						{!apiConfiguration?.qwenApiKey && (
							<VSCodeLink
								href="https://bailian.console.aliyun.com/"
								style={{
									display: "inline",
									fontSize: "inherit",
								}}>
								You can get a Qwen API key by signing up here.
							</VSCodeLink>
						)}
					</p>
				</div>
			)}

			{selectedProvider === "doubao" && (
				<div>
					<VSCodeTextField
						value={apiConfiguration?.doubaoApiKey || ""}
						style={{ width: "100%" }}
						type="password"
						onInput={handleInputChange("doubaoApiKey")}
						placeholder="Enter API Key...">
						<span style={{ fontWeight: 500 }}>Doubao API Key</span>
					</VSCodeTextField>
					<p
						style={{
							fontSize: "12px",
							marginTop: 3,
							color: "var(--vscode-descriptionForeground)",
						}}>
						This key is stored locally and only used to make API requests from this extension.
						{!apiConfiguration?.doubaoApiKey && (
							<VSCodeLink
								href="https://console.volcengine.com/home"
								style={{
									display: "inline",
									fontSize: "inherit",
								}}>
								You can get a Doubao API key by signing up here.
							</VSCodeLink>
						)}
					</p>
				</div>
			)}

			{selectedProvider === "mistral" && (
				<div>
					<VSCodeTextField
						value={apiConfiguration?.mistralApiKey || ""}
						style={{ width: "100%" }}
						type="password"
						onInput={handleInputChange("mistralApiKey")}
						placeholder="Enter API Key...">
						<span style={{ fontWeight: 500 }}>Mistral API Key</span>
					</VSCodeTextField>
					<p
						style={{
							fontSize: "12px",
							marginTop: 3,
							color: "var(--vscode-descriptionForeground)",
						}}>
						This key is stored locally and only used to make API requests from this extension.
						{!apiConfiguration?.mistralApiKey && (
							<VSCodeLink
								href="https://console.mistral.ai/codestral"
								style={{
									display: "inline",
									fontSize: "inherit",
								}}>
								You can get a Mistral API key by signing up here.
							</VSCodeLink>
						)}
					</p>
				</div>
			)}

			{selectedProvider === "openrouter" && (
				<div>
					<VSCodeTextField
						value={apiConfiguration?.openRouterApiKey || ""}
						style={{ width: "100%" }}
						type="password"
						onInput={handleInputChange("openRouterApiKey")}
						placeholder="Enter API Key...">
						<div style={{ display: "flex", justifyContent: "space-between", alignItems: "center", width: "100%" }}>
							<span style={{ fontWeight: 500 }}>OpenRouter API Key</span>
							{apiConfiguration?.openRouterApiKey && (
								<OpenRouterBalanceDisplay apiKey={apiConfiguration.openRouterApiKey} />
							)}
						</div>
					</VSCodeTextField>
					{!apiConfiguration?.openRouterApiKey && (
						<VSCodeButtonLink
							href={getOpenRouterAuthUrl(uriScheme)}
							style={{ margin: "5px 0 0 0" }}
							appearance="secondary">
							Get OpenRouter API Key
						</VSCodeButtonLink>
					)}
					<p
						style={{
							fontSize: "12px",
							marginTop: "5px",
							color: "var(--vscode-descriptionForeground)",
						}}>
						This key is stored locally and only used to make API requests from this extension.{" "}
						{/* {!apiConfiguration?.openRouterApiKey && (
							<span style={{ color: "var(--vscode-charts-green)" }}>
								(<span style={{ fontWeight: 500 }}>Note:</span> OpenRouter is recommended for high rate
								limits, prompt caching, and wider selection of models.)
							</span>
						)} */}
					</p>
				</div>
			)}

			{selectedProvider === "bedrock" && (
				<div
					style={{
						display: "flex",
						flexDirection: "column",
						gap: 5,
					}}>
					<VSCodeRadioGroup
						value={apiConfiguration?.awsUseProfile ? "profile" : "credentials"}
						onChange={(e) => {
							const value = (e.target as HTMLInputElement)?.value
							const useProfile = value === "profile"
							setApiConfiguration({
								...apiConfiguration,
								awsUseProfile: useProfile,
							})
						}}>
						<VSCodeRadio value="credentials">AWS Credentials</VSCodeRadio>
						<VSCodeRadio value="profile">AWS Profile</VSCodeRadio>
					</VSCodeRadioGroup>

					{apiConfiguration?.awsUseProfile ? (
						<VSCodeTextField
							value={apiConfiguration?.awsProfile || ""}
							style={{ width: "100%" }}
							onInput={handleInputChange("awsProfile")}
							placeholder="Enter profile name (default if empty)">
							<span style={{ fontWeight: 500 }}>AWS Profile Name</span>
						</VSCodeTextField>
					) : (
						<>
							<VSCodeTextField
								value={apiConfiguration?.awsAccessKey || ""}
								style={{ width: "100%" }}
								type="password"
								onInput={handleInputChange("awsAccessKey")}
								placeholder="Enter Access Key...">
								<span style={{ fontWeight: 500 }}>AWS Access Key</span>
							</VSCodeTextField>
							<VSCodeTextField
								value={apiConfiguration?.awsSecretKey || ""}
								style={{ width: "100%" }}
								type="password"
								onInput={handleInputChange("awsSecretKey")}
								placeholder="Enter Secret Key...">
								<span style={{ fontWeight: 500 }}>AWS Secret Key</span>
							</VSCodeTextField>
							<VSCodeTextField
								value={apiConfiguration?.awsSessionToken || ""}
								style={{ width: "100%" }}
								type="password"
								onInput={handleInputChange("awsSessionToken")}
								placeholder="Enter Session Token...">
								<span style={{ fontWeight: 500 }}>AWS Session Token</span>
							</VSCodeTextField>
						</>
					)}
					<DropdownContainer zIndex={DROPDOWN_Z_INDEX - 1} className="dropdown-container">
						<label htmlFor="aws-region-dropdown">
							<span style={{ fontWeight: 500 }}>AWS Region</span>
						</label>
						<VSCodeDropdown
							id="aws-region-dropdown"
							value={apiConfiguration?.awsRegion || ""}
							style={{ width: "100%" }}
							onChange={handleInputChange("awsRegion")}>
							<VSCodeOption value="">Select a region...</VSCodeOption>
							{/* The user will have to choose a region that supports the model they use, but this shouldn't be a problem since they'd have to request access for it in that region in the first place. */}
							<VSCodeOption value="us-east-1">us-east-1</VSCodeOption>
							<VSCodeOption value="us-east-2">us-east-2</VSCodeOption>
							{/* <VSCodeOption value="us-west-1">us-west-1</VSCodeOption> */}
							<VSCodeOption value="us-west-2">us-west-2</VSCodeOption>
							{/* <VSCodeOption value="af-south-1">af-south-1</VSCodeOption> */}
							{/* <VSCodeOption value="ap-east-1">ap-east-1</VSCodeOption> */}
							<VSCodeOption value="ap-south-1">ap-south-1</VSCodeOption>
							<VSCodeOption value="ap-northeast-1">ap-northeast-1</VSCodeOption>
							<VSCodeOption value="ap-northeast-2">ap-northeast-2</VSCodeOption>
							<VSCodeOption value="ap-northeast-3">ap-northeast-3</VSCodeOption>
							<VSCodeOption value="ap-southeast-1">ap-southeast-1</VSCodeOption>
							<VSCodeOption value="ap-southeast-2">ap-southeast-2</VSCodeOption>
							<VSCodeOption value="ca-central-1">ca-central-1</VSCodeOption>
							<VSCodeOption value="eu-central-1">eu-central-1</VSCodeOption>
							<VSCodeOption value="eu-central-2">eu-central-2</VSCodeOption>
							<VSCodeOption value="eu-west-1">eu-west-1</VSCodeOption>
							<VSCodeOption value="eu-west-2">eu-west-2</VSCodeOption>
							<VSCodeOption value="eu-west-3">eu-west-3</VSCodeOption>
							<VSCodeOption value="eu-north-1">eu-north-1</VSCodeOption>
							{/* <VSCodeOption value="me-south-1">me-south-1</VSCodeOption> */}
							<VSCodeOption value="sa-east-1">sa-east-1</VSCodeOption>
							<VSCodeOption value="us-gov-east-1">us-gov-east-1</VSCodeOption>
							<VSCodeOption value="us-gov-west-1">us-gov-west-1</VSCodeOption>
							{/* <VSCodeOption value="us-gov-east-1">us-gov-east-1</VSCodeOption> */}
						</VSCodeDropdown>
					</DropdownContainer>

					<div style={{ display: "flex", flexDirection: "column" }}>
						<VSCodeCheckbox
							checked={awsEndpointSelected}
							onChange={(e: any) => {
								const isChecked = e.target.checked === true
								setAwsEndpointSelected(isChecked)
								if (!isChecked) {
									setApiConfiguration({
										...apiConfiguration,
										awsBedrockEndpoint: "",
									})
								}
							}}>
							Use custom VPC endpoint
						</VSCodeCheckbox>

						{awsEndpointSelected && (
							<VSCodeTextField
								value={apiConfiguration?.awsBedrockEndpoint || ""}
								style={{ width: "100%", marginTop: 3, marginBottom: 5 }}
								type="url"
								onInput={handleInputChange("awsBedrockEndpoint")}
								placeholder="Enter VPC Endpoint URL (optional)"
							/>
						)}

						<VSCodeCheckbox
							checked={apiConfiguration?.awsUseCrossRegionInference || false}
							onChange={(e: any) => {
								const isChecked = e.target.checked === true
								setApiConfiguration({
									...apiConfiguration,
									awsUseCrossRegionInference: isChecked,
								})
							}}>
							Use cross-region inference
						</VSCodeCheckbox>

						{selectedModelInfo.supportsPromptCache && (
							<>
								<VSCodeCheckbox
									checked={apiConfiguration?.awsBedrockUsePromptCache || false}
									onChange={(e: any) => {
										const isChecked = e.target.checked === true
										setApiConfiguration({
											...apiConfiguration,
											awsBedrockUsePromptCache: isChecked,
										})
									}}>
									Use prompt caching
								</VSCodeCheckbox>
							</>
						)}
					</div>
					<p
						style={{
							fontSize: "12px",
							marginTop: "5px",
							color: "var(--vscode-descriptionForeground)",
						}}>
						{apiConfiguration?.awsUseProfile ? (
							<>
								Using AWS Profile credentials from ~/.aws/credentials. Leave profile name empty to use the default
								profile. These credentials are only used locally to make API requests from this extension.
							</>
						) : (
							<>
								Authenticate by either providing the keys above or use the default AWS credential providers, i.e.
								~/.aws/credentials or environment variables. These credentials are only used locally to make API
								requests from this extension.
							</>
						)}
					</p>
					<label htmlFor="bedrock-model-dropdown">
						<span style={{ fontWeight: 500 }}>Model</span>
					</label>
					<DropdownContainer zIndex={DROPDOWN_Z_INDEX - 2} className="dropdown-container">
						<VSCodeDropdown
							id="bedrock-model-dropdown"
							value={apiConfiguration?.awsBedrockCustomSelected ? "custom" : selectedModelId}
							onChange={(e: any) => {
								const isCustom = e.target.value === "custom"
								setApiConfiguration({
									...apiConfiguration,
									apiModelId: isCustom ? "" : e.target.value,
									awsBedrockCustomSelected: isCustom,
									awsBedrockCustomModelBaseId: bedrockDefaultModelId,
								})
							}}
							style={{ width: "100%" }}>
							<VSCodeOption value="">Select a model...</VSCodeOption>
							{Object.keys(bedrockModels).map((modelId) => (
								<VSCodeOption
									key={modelId}
									value={modelId}
									style={{
										whiteSpace: "normal",
										wordWrap: "break-word",
										maxWidth: "100%",
									}}>
									{modelId}
								</VSCodeOption>
							))}
							<VSCodeOption value="custom">Custom</VSCodeOption>
						</VSCodeDropdown>
					</DropdownContainer>
					{apiConfiguration?.awsBedrockCustomSelected && (
						<div>
							<p
								style={{
									fontSize: "12px",
									marginTop: "5px",
									color: "var(--vscode-descriptionForeground)",
								}}>
								Select "Custom" when using the Application Inference Profile in Bedrock. Enter the Application
								Inference Profile ARN in the Model ID field.
							</p>
							<label htmlFor="bedrock-model-input">
								<span style={{ fontWeight: 500 }}>Model ID</span>
							</label>
							<VSCodeTextField
								id="bedrock-model-input"
								value={apiConfiguration?.apiModelId || ""}
								style={{ width: "100%", marginTop: 3 }}
								onInput={handleInputChange("apiModelId")}
								placeholder="Enter custom model ID..."
							/>
							<label htmlFor="bedrock-base-model-dropdown">
								<span style={{ fontWeight: 500 }}>Base Inference Model</span>
							</label>
							<DropdownContainer zIndex={DROPDOWN_Z_INDEX - 3} className="dropdown-container">
								<VSCodeDropdown
									id="bedrock-base-model-dropdown"
									value={apiConfiguration?.awsBedrockCustomModelBaseId || bedrockDefaultModelId}
									onChange={handleInputChange("awsBedrockCustomModelBaseId")}
									style={{ width: "100%" }}>
									<VSCodeOption value="">Select a model...</VSCodeOption>
									{Object.keys(bedrockModels).map((modelId) => (
										<VSCodeOption
											key={modelId}
											value={modelId}
											style={{
												whiteSpace: "normal",
												wordWrap: "break-word",
												maxWidth: "100%",
											}}>
											{modelId}
										</VSCodeOption>
									))}
								</VSCodeDropdown>
							</DropdownContainer>
						</div>
					)}
					{(selectedModelId === "anthropic.claude-3-7-sonnet-20250219-v1:0" ||
						selectedModelId === "anthropic.claude-sonnet-4-20250514-v1:0" ||
						selectedModelId === "anthropic.claude-opus-4-20250514-v1:0" ||
						(apiConfiguration?.awsBedrockCustomSelected &&
							apiConfiguration?.awsBedrockCustomModelBaseId === "anthropic.claude-3-7-sonnet-20250219-v1:0") ||
						(apiConfiguration?.awsBedrockCustomSelected &&
							apiConfiguration?.awsBedrockCustomModelBaseId === "anthropic.claude-sonnet-4-20250514-v1:0") ||
						(apiConfiguration?.awsBedrockCustomSelected &&
							apiConfiguration?.awsBedrockCustomModelBaseId === "anthropic.claude-opus-4-20250514-v1:0")) && (
						<ThinkingBudgetSlider apiConfiguration={apiConfiguration} setApiConfiguration={setApiConfiguration} />
					)}
					<ModelInfoView
						selectedModelId={selectedModelId}
						modelInfo={selectedModelInfo}
						isDescriptionExpanded={isDescriptionExpanded}
						setIsDescriptionExpanded={setIsDescriptionExpanded}
						isPopup={isPopup}
					/>
				</div>
			)}

			{apiConfiguration?.apiProvider === "vertex" && (
				<div
					style={{
						display: "flex",
						flexDirection: "column",
						gap: 5,
					}}>
					<VSCodeTextField
						value={apiConfiguration?.vertexProjectId || ""}
						style={{ width: "100%" }}
						onInput={handleInputChange("vertexProjectId")}
						placeholder="Enter Project ID...">
						<span style={{ fontWeight: 500 }}>Google Cloud Project ID</span>
					</VSCodeTextField>
					<DropdownContainer zIndex={DROPDOWN_Z_INDEX - 1} className="dropdown-container">
						<label htmlFor="vertex-region-dropdown">
							<span style={{ fontWeight: 500 }}>Google Cloud Region</span>
						</label>
						<VSCodeDropdown
							id="vertex-region-dropdown"
							value={apiConfiguration?.vertexRegion || ""}
							style={{ width: "100%" }}
							onChange={handleInputChange("vertexRegion")}>
							<VSCodeOption value="">Select a region...</VSCodeOption>
							<VSCodeOption value="us-east5">us-east5</VSCodeOption>
							<VSCodeOption value="us-central1">us-central1</VSCodeOption>
							<VSCodeOption value="europe-west1">europe-west1</VSCodeOption>
							<VSCodeOption value="europe-west4">europe-west4</VSCodeOption>
							<VSCodeOption value="asia-southeast1">asia-southeast1</VSCodeOption>
							<VSCodeOption value="global">global</VSCodeOption>
						</VSCodeDropdown>
					</DropdownContainer>
					<p
						style={{
							fontSize: "12px",
							marginTop: "5px",
							color: "var(--vscode-descriptionForeground)",
						}}>
						To use Google Cloud Vertex AI, you need to
						<VSCodeLink
							href="https://cloud.google.com/vertex-ai/generative-ai/docs/partner-models/use-claude#before_you_begin"
							style={{ display: "inline", fontSize: "inherit" }}>
							{"1) create a Google Cloud account › enable the Vertex AI API › enable the desired Claude models,"}
						</VSCodeLink>{" "}
						<VSCodeLink
							href="https://cloud.google.com/docs/authentication/provide-credentials-adc#google-idp"
							style={{ display: "inline", fontSize: "inherit" }}>
							{"2) install the Google Cloud CLI › configure Application Default Credentials."}
						</VSCodeLink>
					</p>
				</div>
			)}

			{selectedProvider === "gemini" && (
				<div>
					<VSCodeTextField
						value={apiConfiguration?.geminiApiKey || ""}
						style={{ width: "100%" }}
						type="password"
						onInput={handleInputChange("geminiApiKey")}
						placeholder="Enter API Key...">
						<span style={{ fontWeight: 500 }}>Gemini API Key</span>
					</VSCodeTextField>

					<VSCodeCheckbox
						checked={geminiBaseUrlSelected}
						onChange={(e: any) => {
							const isChecked = e.target.checked === true
							setGeminiBaseUrlSelected(isChecked)
							if (!isChecked) {
								setApiConfiguration({
									...apiConfiguration,
									geminiBaseUrl: "",
								})
							}
						}}>
						Use custom base URL
					</VSCodeCheckbox>

					{geminiBaseUrlSelected && (
						<VSCodeTextField
							value={apiConfiguration?.geminiBaseUrl || ""}
							style={{ width: "100%", marginTop: 3 }}
							type="url"
							onInput={handleInputChange("geminiBaseUrl")}
							placeholder="Default: https://generativelanguage.googleapis.com"
						/>
					)}

					<p
						style={{
							fontSize: "12px",
							marginTop: 3,
							color: "var(--vscode-descriptionForeground)",
						}}>
						This key is stored locally and only used to make API requests from this extension.
						{!apiConfiguration?.geminiApiKey && (
							<VSCodeLink
								href="https://aistudio.google.com/apikey"
								style={{
									display: "inline",
									fontSize: "inherit",
								}}>
								You can get a Gemini API key by signing up here.
							</VSCodeLink>
						)}
					</p>

					{/* Add Thinking Budget Slider specifically for gemini-2.5-flash-preview-04-17 */}
					{selectedProvider === "gemini" && selectedModelId === "gemini-2.5-flash-preview-04-17" && (
						<ThinkingBudgetSlider
							apiConfiguration={apiConfiguration}
							setApiConfiguration={setApiConfiguration}
							maxBudget={selectedModelInfo.thinkingConfig?.maxBudget}
						/>
					)}
				</div>
			)}

			{selectedProvider === "openai" && (
				<div>
					<div style={{ display: "flex", alignItems: "center", gap: "10px" }}>
						<DropdownContainer zIndex={DROPDOWN_Z_INDEX - 3} className="dropdown-container">
							<label htmlFor="openai-profile">
								<span style={{ fontWeight: 500 }}>Profile</span>
							</label>
							<VSCodeDropdown
								key={`openai-dropdown-${apiConfiguration?.openAiSelectedConfigIndex}`}
								id="openai-profile-dropdown"
								value={(apiConfiguration?.openAiSelectedConfigIndex ?? 0).toString()}
								onChange={(e) => {
									const value = (e.target as HTMLSelectElement).value
									selectOpenAiProfile(Number(value))
								}}
								style={{
									minWidth: 130,
									position: "relative",
								}}>
								{(
									apiConfiguration?.openAiConfigs || [
										{
											profileName: "Default",
											openAiBaseUrl: "",
											openAiApiKey: "",
											openAiModelId: "",
											openAiModelInfo: openAiModelInfoSaneDefaults,
											azureApiVersion: "",
										},
									]
								).map((config, index) => (
									<VSCodeOption key={index} value={index.toString()}>
										{config.profileName || "Default"}
									</VSCodeOption>
								))}
							</VSCodeDropdown>
						</DropdownContainer>
						<div style={{ display: "flex", alignItems: "flex-end", gap: "5px" }}>
							<div
								data-testid="add-button"
								className="input-icon-button codicon codicon-add"
								onClick={() => setIsAddingProfile(true)}
								style={{ fontSize: 15, height: "16px", lineHeight: "32px", cursor: "pointer" }}></div>
							<div
								data-testid="delete-button"
								className="input-icon-button codicon codicon-trash"
								onClick={() => removeOpenAiProfile(apiConfiguration?.openAiSelectedConfigIndex ?? 0)}
								style={{ fontSize: 15, height: "16px", lineHeight: "32px", cursor: "pointer" }}></div>
						</div>
					</div>
					<div style={{ border: "1px solid var(--vscode-editorForeground)", padding: 0, marginBottom: 0 }}>
						{isAddingProfile && (
							<div style={{ marginTop: 5, display: "flex", alignItems: "center", gap: 5 }}>
								<VSCodeTextField
									value={newProfileName}
									onInput={(e) => setNewProfileName((e.target as HTMLInputElement).value)}
									placeholder="Enter a new profile name"
									style={{ width: "80%" }}
								/>
								<VSCodeButton onClick={handleAddProfile}>Add</VSCodeButton>
								<VSCodeButton
									onClick={() => {
										setIsAddingProfile(false)
										setNewProfileName("")
									}}>
									Cancel
								</VSCodeButton>
							</div>
						)}
					</div>
					<VSCodeTextField
						value={
							(apiConfiguration?.openAiConfigs &&
								apiConfiguration.openAiConfigs[apiConfiguration.openAiSelectedConfigIndex ?? 0]?.openAiBaseUrl) ||
							""
						}
						style={{ width: "100%", marginBottom: 10 }}
						type="url"
<<<<<<< HEAD
						onInput={handleOpenAiChange("openAiBaseUrl")}
=======
						onInput={(e: any) => {
							const baseUrl = e.target.value
							handleInputChange("openAiBaseUrl")({ target: { value: baseUrl } })

							debouncedRefreshOpenAiModels(baseUrl, apiConfiguration?.openAiApiKey)
						}}
>>>>>>> 1aaa30ec
						placeholder={"Enter base URL..."}>
						<span style={{ fontWeight: 500 }}>Base URL</span>
					</VSCodeTextField>
					<VSCodeTextField
						value={
							(apiConfiguration?.openAiConfigs &&
								apiConfiguration.openAiConfigs[apiConfiguration.openAiSelectedConfigIndex ?? 0]?.openAiApiKey) ||
							""
						}
						style={{ width: "100%", marginBottom: 10 }}
						type="password"
<<<<<<< HEAD
						onInput={handleOpenAiChange("openAiApiKey")}
=======
						onInput={(e: any) => {
							const apiKey = e.target.value
							handleInputChange("openAiApiKey")({ target: { value: apiKey } })

							debouncedRefreshOpenAiModels(apiConfiguration?.openAiBaseUrl, apiKey)
						}}
>>>>>>> 1aaa30ec
						placeholder="Enter API Key...">
						<span style={{ fontWeight: 500 }}>API Key</span>
					</VSCodeTextField>
					<VSCodeTextField
						value={
							(apiConfiguration?.openAiConfigs &&
								apiConfiguration.openAiConfigs[apiConfiguration.openAiSelectedConfigIndex ?? 0]?.openAiModelId) ||
							""
						}
						style={{ width: "100%", marginBottom: 10 }}
						onInput={handleOpenAiChange("openAiModelId")}
						placeholder={"Enter Model ID..."}>
						<span style={{ fontWeight: 500 }}>Model ID</span>
					</VSCodeTextField>

					{/* OpenAI Compatible Custom Headers */}
					{(() => {
						const headerEntries = Object.entries(apiConfiguration?.openAiHeaders ?? {})
						return (
							<div style={{ marginBottom: 10 }}>
								<div style={{ display: "flex", justifyContent: "space-between", alignItems: "center" }}>
									<span style={{ fontWeight: 500 }}>Custom Headers</span>
									<VSCodeButton
										onClick={() => {
											const currentHeaders = { ...(apiConfiguration?.openAiHeaders || {}) }
											const headerCount = Object.keys(currentHeaders).length
											const newKey = `header${headerCount + 1}`
											currentHeaders[newKey] = ""
											handleInputChange("openAiHeaders")({
												target: {
													value: currentHeaders,
												},
											})
										}}>
										Add Header
									</VSCodeButton>
								</div>
								<div>
									{headerEntries.map(([key, value], index) => (
										<div key={index} style={{ display: "flex", gap: 5, marginTop: 5 }}>
											<VSCodeTextField
												value={key}
												style={{ width: "40%" }}
												placeholder="Header name"
												onInput={(e: any) => {
													const currentHeaders = apiConfiguration?.openAiHeaders ?? {}
													const newValue = e.target.value
													if (newValue && newValue !== key) {
														const { [key]: _, ...rest } = currentHeaders
														handleInputChange("openAiHeaders")({
															target: {
																value: {
																	...rest,
																	[newValue]: value,
																},
															},
														})
													}
												}}
											/>
											<VSCodeTextField
												value={value}
												style={{ width: "40%" }}
												placeholder="Header value"
												onInput={(e: any) => {
													handleInputChange("openAiHeaders")({
														target: {
															value: {
																...(apiConfiguration?.openAiHeaders ?? {}),
																[key]: e.target.value,
															},
														},
													})
												}}
											/>
											<VSCodeButton
												appearance="secondary"
												onClick={() => {
													const { [key]: _, ...rest } = apiConfiguration?.openAiHeaders ?? {}
													handleInputChange("openAiHeaders")({
														target: {
															value: rest,
														},
													})
												}}>
												Remove
											</VSCodeButton>
										</div>
									))}
								</div>
							</div>
						)
					})()}

					<VSCodeCheckbox
						checked={azureApiVersionSelected}
						onChange={(e: any) => {
							const isChecked = e.target.checked === true
							setAzureApiVersionSelected(isChecked)
						}}>
						Set Azure API version
					</VSCodeCheckbox>
					{azureApiVersionSelected && (
						<VSCodeTextField
							value={
								(apiConfiguration?.openAiConfigs &&
									apiConfiguration.openAiConfigs[apiConfiguration.openAiSelectedConfigIndex ?? 0]
										?.azureApiVersion) ||
								""
							}
							style={{ width: "100%", marginTop: 3 }}
							onInput={handleOpenAiChange("azureApiVersion")}
							placeholder={`Default: ${azureOpenAiDefaultApiVersion}`}
						/>
					)}
					<div
						style={{
							color: getAsVar(VSC_DESCRIPTION_FOREGROUND),
							display: "flex",
							margin: "10px 0",
							cursor: "pointer",
							alignItems: "center",
						}}
						onClick={() => setModelConfigurationSelected((val) => !val)}>
						<span
							className={`codicon ${modelConfigurationSelected ? "codicon-chevron-down" : "codicon-chevron-right"}`}
							style={{
								marginRight: "4px",
							}}></span>
						<span
							style={{
								fontWeight: 700,
								textTransform: "uppercase",
							}}>
							Model Configuration
						</span>
					</div>
					{modelConfigurationSelected && (
						<>
							<VSCodeCheckbox
								checked={
									(apiConfiguration?.openAiConfigs &&
										apiConfiguration.openAiConfigs[apiConfiguration.openAiSelectedConfigIndex ?? 0]
											?.openAiModelInfo?.supportsImages) ||
									false
								}
								onChange={handleOpenAiChange("supportsImages", true)}>
								Supports Images
							</VSCodeCheckbox>
							<VSCodeCheckbox
								checked={
									(apiConfiguration?.openAiConfigs &&
										apiConfiguration.openAiConfigs[apiConfiguration.openAiSelectedConfigIndex ?? 0]
											?.openAiModelInfo?.supportsImages) ||
									false
								}
								onChange={(e: any) => {
									const isChecked = e.target.checked === true
									let modelInfo = apiConfiguration?.openAiModelInfo
										? apiConfiguration.openAiModelInfo
										: { ...openAiModelInfoSaneDefaults }
									modelInfo = { ...modelInfo, supportsImages: isChecked }
									setApiConfiguration({
										...apiConfiguration,
										openAiModelInfo: modelInfo,
									})
								}}>
								Supports browser use
							</VSCodeCheckbox>
							<VSCodeCheckbox
								checked={
									(apiConfiguration?.openAiConfigs &&
										apiConfiguration.openAiConfigs[apiConfiguration.openAiSelectedConfigIndex ?? 0]
											?.openAiModelInfo?.isR1FormatRequired) ||
									false
								}
								onChange={handleOpenAiChange("isR1FormatRequired", true)}>
								Enable R1 messages format
							</VSCodeCheckbox>
							<div style={{ display: "flex", gap: 10, marginTop: "5px" }}>
								<VSCodeTextField
									value={
										(apiConfiguration?.openAiConfigs &&
											apiConfiguration.openAiConfigs[
												apiConfiguration.openAiSelectedConfigIndex ?? 0
											]?.openAiModelInfo?.contextWindow?.toString()) ||
										openAiModelInfoSaneDefaults.contextWindow?.toString()
									}
									style={{ flex: 1 }}
									onInput={handleOpenAiChange("contextWindow", true)}>
									<span style={{ fontWeight: 500 }}>Context Window Size</span>
								</VSCodeTextField>
								<VSCodeTextField
									value={
										(apiConfiguration?.openAiConfigs &&
											apiConfiguration.openAiConfigs[
												apiConfiguration.openAiSelectedConfigIndex ?? 0
											]?.openAiModelInfo?.maxTokens?.toString()) ||
										openAiModelInfoSaneDefaults.maxTokens?.toString()
									}
									style={{ flex: 1 }}
									onInput={handleOpenAiChange("maxTokens", true)}>
									<span style={{ fontWeight: 500 }}>Max Output Tokens</span>
								</VSCodeTextField>
							</div>
							<div style={{ display: "flex", gap: 10, marginTop: "5px" }}>
								<VSCodeTextField
									value={
										(apiConfiguration?.openAiConfigs &&
											apiConfiguration.openAiConfigs[
												apiConfiguration.openAiSelectedConfigIndex ?? 0
											]?.openAiModelInfo?.inputPrice?.toString()) ||
										openAiModelInfoSaneDefaults.inputPrice?.toString()
									}
									style={{ flex: 1 }}
									onInput={handleOpenAiChange("inputPrice", true)}>
									<span style={{ fontWeight: 500 }}>Input Price / 1M tokens</span>
								</VSCodeTextField>
								<VSCodeTextField
									value={
										(apiConfiguration?.openAiConfigs &&
											apiConfiguration.openAiConfigs[
												apiConfiguration.openAiSelectedConfigIndex ?? 0
											]?.openAiModelInfo?.outputPrice?.toString()) ||
										openAiModelInfoSaneDefaults.outputPrice?.toString()
									}
									style={{ flex: 1 }}
									onInput={handleOpenAiChange("outputPrice", true)}>
									<span style={{ fontWeight: 500 }}>Output Price / 1M tokens</span>
								</VSCodeTextField>
							</div>
							<div style={{ display: "flex", gap: 10, marginTop: "5px" }}>
								<VSCodeTextField
									value={
										(apiConfiguration?.openAiConfigs &&
											apiConfiguration.openAiConfigs[
												apiConfiguration.openAiSelectedConfigIndex ?? 0
											]?.openAiModelInfo?.temperature?.toString()) ||
										openAiModelInfoSaneDefaults.temperature?.toString()
									}
									onInput={handleOpenAiChange("temperature", true)}>
									<span style={{ fontWeight: 500 }}>Temperature</span>
								</VSCodeTextField>
							</div>
						</>
					)}
					<p
						style={{
							fontSize: "12px",
							marginTop: 3,
							color: "var(--vscode-descriptionForeground)",
						}}>
						<span style={{ color: "var(--vscode-errorForeground)" }}>
							(<span style={{ fontWeight: 500 }}>Note:</span> Cline uses complex prompts and works best with Claude
							models. Less capable models may not work as expected.)
						</span>
					</p>
				</div>
			)}

			{selectedProvider === "requesty" && (
				<div>
					<VSCodeTextField
						value={apiConfiguration?.requestyApiKey || ""}
						style={{ width: "100%" }}
						type="password"
						onInput={handleInputChange("requestyApiKey")}
						placeholder="Enter API Key...">
						<span style={{ fontWeight: 500 }}>API Key</span>
					</VSCodeTextField>
					{!apiConfiguration?.requestyApiKey && <a href="https://app.requesty.ai/manage-api">Get API Key</a>}
				</div>
			)}

			{selectedProvider === "fireworks" && (
				<div>
					<VSCodeTextField
						value={apiConfiguration?.fireworksApiKey || ""}
						style={{ width: "100%" }}
						type="password"
						onInput={handleInputChange("fireworksApiKey")}
						placeholder="Enter API Key...">
						<span style={{ fontWeight: 500 }}>Fireworks API Key</span>
					</VSCodeTextField>
					<p
						style={{
							fontSize: "12px",
							marginTop: 3,
							color: "var(--vscode-descriptionForeground)",
						}}>
						This key is stored locally and only used to make API requests from this extension.
						{!apiConfiguration?.fireworksApiKey && (
							<VSCodeLink
								href="https://fireworks.ai/settings/users/api-keys"
								style={{
									display: "inline",
									fontSize: "inherit",
								}}>
								You can get a Fireworks API key by signing up here.
							</VSCodeLink>
						)}
					</p>
					<VSCodeTextField
						value={apiConfiguration?.fireworksModelId || ""}
						style={{ width: "100%" }}
						onInput={handleInputChange("fireworksModelId")}
						placeholder={"Enter Model ID..."}>
						<span style={{ fontWeight: 500 }}>Model ID</span>
					</VSCodeTextField>
					<p
						style={{
							fontSize: "12px",
							marginTop: 3,
							color: "var(--vscode-descriptionForeground)",
						}}>
						<span style={{ color: "var(--vscode-errorForeground)" }}>
							(<span style={{ fontWeight: 500 }}>Note:</span> Cline uses complex prompts and works best with Claude
							models. Less capable models may not work as expected.)
						</span>
					</p>
					<VSCodeTextField
						value={apiConfiguration?.fireworksModelMaxCompletionTokens?.toString() || ""}
						style={{ width: "100%", marginBottom: 8 }}
						onInput={(e) => {
							const value = (e.target as HTMLInputElement).value
							if (!value) {
								return
							}
							const num = parseInt(value, 10)
							if (isNaN(num)) {
								return
							}
							handleInputChange("fireworksModelMaxCompletionTokens")({
								target: {
									value: num,
								},
							})
						}}
						placeholder={"2000"}>
						<span style={{ fontWeight: 500 }}>Max Completion Tokens</span>
					</VSCodeTextField>
					<VSCodeTextField
						value={apiConfiguration?.fireworksModelMaxTokens?.toString() || ""}
						style={{ width: "100%", marginBottom: 8 }}
						onInput={(e) => {
							const value = (e.target as HTMLInputElement).value
							if (!value) {
								return
							}
							const num = parseInt(value)
							if (isNaN(num)) {
								return
							}
							handleInputChange("fireworksModelMaxTokens")({
								target: {
									value: num,
								},
							})
						}}
						placeholder={"4000"}>
						<span style={{ fontWeight: 500 }}>Max Context Tokens</span>
					</VSCodeTextField>
				</div>
			)}

			{selectedProvider === "together" && (
				<div>
					<VSCodeTextField
						value={apiConfiguration?.togetherApiKey || ""}
						style={{ width: "100%" }}
						type="password"
						onInput={handleInputChange("togetherApiKey")}
						placeholder="Enter API Key...">
						<span style={{ fontWeight: 500 }}>API Key</span>
					</VSCodeTextField>
					<VSCodeTextField
						value={apiConfiguration?.togetherModelId || ""}
						style={{ width: "100%" }}
						onInput={handleInputChange("togetherModelId")}
						placeholder={"Enter Model ID..."}>
						<span style={{ fontWeight: 500 }}>Model ID</span>
					</VSCodeTextField>
					<p
						style={{
							fontSize: "12px",
							marginTop: 3,
							color: "var(--vscode-descriptionForeground)",
						}}>
						<span style={{ color: "var(--vscode-errorForeground)" }}>
							(<span style={{ fontWeight: 500 }}>Note:</span> Cline uses complex prompts and works best with Claude
							models. Less capable models may not work as expected.)
						</span>
					</p>
				</div>
			)}

			{selectedProvider === "vscode-lm" && (
				<div>
					<DropdownContainer zIndex={DROPDOWN_Z_INDEX - 2} className="dropdown-container">
						<label htmlFor="vscode-lm-model">
							<span style={{ fontWeight: 500 }}>Language Model</span>
						</label>
						{vsCodeLmModels.length > 0 ? (
							<VSCodeDropdown
								id="vscode-lm-model"
								value={
									apiConfiguration?.vsCodeLmModelSelector
										? `${apiConfiguration.vsCodeLmModelSelector.vendor ?? ""}/${apiConfiguration.vsCodeLmModelSelector.family ?? ""}`
										: ""
								}
								onChange={(e) => {
									const value = (e.target as HTMLInputElement).value
									if (!value) {
										return
									}
									const [vendor, family] = value.split("/")
									handleInputChange("vsCodeLmModelSelector")({
										target: {
											value: { vendor, family },
										},
									})
								}}
								style={{ width: "100%" }}>
								<VSCodeOption value="">Select a model...</VSCodeOption>
								{vsCodeLmModels.map((model) => (
									<VSCodeOption
										key={`${model.vendor}/${model.family}`}
										value={`${model.vendor}/${model.family}`}>
										{model.vendor} - {model.family}
									</VSCodeOption>
								))}
							</VSCodeDropdown>
						) : (
							<p
								style={{
									fontSize: "12px",
									marginTop: "5px",
									color: "var(--vscode-descriptionForeground)",
								}}>
								The VS Code Language Model API allows you to run models provided by other VS Code extensions
								(including but not limited to GitHub Copilot). The easiest way to get started is to install the
								Copilot extension from the VS Marketplace and enabling Claude 3.7 Sonnet.
							</p>
						)}

						<p
							style={{
								fontSize: "12px",
								marginTop: "5px",
								color: "var(--vscode-errorForeground)",
								fontWeight: 500,
							}}>
							Note: This is a very experimental integration and may not work as expected.
						</p>
					</DropdownContainer>
				</div>
			)}

			{selectedProvider === "lmstudio" && (
				<div>
					<VSCodeTextField
						value={apiConfiguration?.lmStudioBaseUrl || ""}
						style={{ width: "100%" }}
						type="url"
						onInput={handleInputChange("lmStudioBaseUrl")}
						placeholder={"Default: http://localhost:1234"}>
						<span style={{ fontWeight: 500 }}>Base URL (optional)</span>
					</VSCodeTextField>
					<VSCodeTextField
						value={apiConfiguration?.lmStudioModelId || ""}
						style={{ width: "100%" }}
						onInput={handleInputChange("lmStudioModelId")}
						placeholder={"e.g. meta-llama-3.1-8b-instruct"}>
						<span style={{ fontWeight: 500 }}>Model ID</span>
					</VSCodeTextField>
					{lmStudioModels.length > 0 && (
						<VSCodeRadioGroup
							value={
								lmStudioModels.includes(apiConfiguration?.lmStudioModelId || "")
									? apiConfiguration?.lmStudioModelId
									: ""
							}
							onChange={(e) => {
								const value = (e.target as HTMLInputElement)?.value
								// need to check value first since radio group returns empty string sometimes
								if (value) {
									handleInputChange("lmStudioModelId")({
										target: { value },
									})
								}
							}}>
							{lmStudioModels.map((model) => (
								<VSCodeRadio key={model} value={model} checked={apiConfiguration?.lmStudioModelId === model}>
									{model}
								</VSCodeRadio>
							))}
						</VSCodeRadioGroup>
					)}
					<p
						style={{
							fontSize: "12px",
							marginTop: "5px",
							color: "var(--vscode-descriptionForeground)",
						}}>
						LM Studio allows you to run models locally on your computer. For instructions on how to get started, see
						their
						<VSCodeLink href="https://lmstudio.ai/docs" style={{ display: "inline", fontSize: "inherit" }}>
							quickstart guide.
						</VSCodeLink>
						You will also need to start LM Studio's{" "}
						<VSCodeLink
							href="https://lmstudio.ai/docs/basics/server"
							style={{ display: "inline", fontSize: "inherit" }}>
							local server
						</VSCodeLink>{" "}
						feature to use it with this extension.{" "}
						<span style={{ color: "var(--vscode-errorForeground)" }}>
							(<span style={{ fontWeight: 500 }}>Note:</span> Cline uses complex prompts and works best with Claude
							models. Less capable models may not work as expected.)
						</span>
					</p>
				</div>
			)}

			{selectedProvider === "litellm" && (
				<div>
					<VSCodeTextField
						value={apiConfiguration?.liteLlmBaseUrl || ""}
						style={{ width: "100%" }}
						type="url"
						onInput={handleInputChange("liteLlmBaseUrl")}
						placeholder={"Default: http://localhost:4000"}>
						<span style={{ fontWeight: 500 }}>Base URL (optional)</span>
					</VSCodeTextField>
					<VSCodeTextField
						value={apiConfiguration?.liteLlmApiKey || ""}
						style={{ width: "100%" }}
						type="password"
						onInput={handleInputChange("liteLlmApiKey")}
						placeholder="Default: noop">
						<span style={{ fontWeight: 500 }}>API Key</span>
					</VSCodeTextField>
					<VSCodeTextField
						value={apiConfiguration?.liteLlmModelId || ""}
						style={{ width: "100%" }}
						onInput={handleInputChange("liteLlmModelId")}
						placeholder={"e.g. anthropic/claude-sonnet-4-20250514"}>
						<span style={{ fontWeight: 500 }}>Model ID</span>
					</VSCodeTextField>

					<div style={{ display: "flex", flexDirection: "column", marginTop: 10, marginBottom: 10 }}>
						{selectedModelInfo.supportsPromptCache && (
							<>
								<VSCodeCheckbox
									checked={apiConfiguration?.liteLlmUsePromptCache || false}
									onChange={(e: any) => {
										const isChecked = e.target.checked === true
										setApiConfiguration({
											...apiConfiguration,
											liteLlmUsePromptCache: isChecked,
										})
									}}
									style={{ fontWeight: 500, color: "var(--vscode-charts-green)" }}>
									Use prompt caching (GA)
								</VSCodeCheckbox>
								<p style={{ fontSize: "12px", marginTop: 3, color: "var(--vscode-charts-green)" }}>
									Prompt caching requires a supported provider and model
								</p>
							</>
						)}
					</div>

					<>
						<ThinkingBudgetSlider apiConfiguration={apiConfiguration} setApiConfiguration={setApiConfiguration} />
						<p
							style={{
								fontSize: "12px",
								marginTop: "5px",
								color: "var(--vscode-descriptionForeground)",
							}}>
							Extended thinking is available for models such as Sonnet-4, o3-mini, Deepseek R1, etc. More info on{" "}
							<VSCodeLink
								href="https://docs.litellm.ai/docs/reasoning_content"
								style={{ display: "inline", fontSize: "inherit" }}>
								thinking mode configuration
							</VSCodeLink>
						</p>
					</>

					<div
						style={{
							color: getAsVar(VSC_DESCRIPTION_FOREGROUND),
							display: "flex",
							margin: "10px 0",
							cursor: "pointer",
							alignItems: "center",
						}}
						onClick={() => setModelConfigurationSelected((val) => !val)}>
						<span
							className={`codicon ${modelConfigurationSelected ? "codicon-chevron-down" : "codicon-chevron-right"}`}
							style={{
								marginRight: "4px",
							}}></span>
						<span
							style={{
								fontWeight: 700,
								textTransform: "uppercase",
							}}>
							Model Configuration
						</span>
					</div>
					{modelConfigurationSelected && (
						<>
							<VSCodeCheckbox
								checked={!!apiConfiguration?.liteLlmModelInfo?.supportsImages}
								onChange={(e: any) => {
									const isChecked = e.target.checked === true
									const modelInfo = apiConfiguration?.liteLlmModelInfo
										? apiConfiguration.liteLlmModelInfo
										: { ...liteLlmModelInfoSaneDefaults }
									modelInfo.supportsImages = isChecked
									setApiConfiguration({
										...apiConfiguration,
										liteLlmModelInfo: modelInfo,
									})
								}}>
								Supports Images
							</VSCodeCheckbox>
							<div style={{ display: "flex", gap: 10, marginTop: "5px" }}>
								<VSCodeTextField
									value={
										apiConfiguration?.liteLlmModelInfo?.contextWindow
											? apiConfiguration.liteLlmModelInfo.contextWindow.toString()
											: liteLlmModelInfoSaneDefaults.contextWindow?.toString()
									}
									style={{ flex: 1 }}
									onInput={(input: any) => {
										const modelInfo = apiConfiguration?.liteLlmModelInfo
											? apiConfiguration.liteLlmModelInfo
											: { ...liteLlmModelInfoSaneDefaults }
										modelInfo.contextWindow = Number(input.target.value)
										setApiConfiguration({
											...apiConfiguration,
											liteLlmModelInfo: modelInfo,
										})
									}}>
									<span style={{ fontWeight: 500 }}>Context Window Size</span>
								</VSCodeTextField>
								<VSCodeTextField
									value={
										apiConfiguration?.liteLlmModelInfo?.maxTokens
											? apiConfiguration.liteLlmModelInfo.maxTokens.toString()
											: liteLlmModelInfoSaneDefaults.maxTokens?.toString()
									}
									style={{ flex: 1 }}
									onInput={(input: any) => {
										const modelInfo = apiConfiguration?.liteLlmModelInfo
											? apiConfiguration.liteLlmModelInfo
											: { ...liteLlmModelInfoSaneDefaults }
										modelInfo.maxTokens = input.target.value
										setApiConfiguration({
											...apiConfiguration,
											liteLlmModelInfo: modelInfo,
										})
									}}>
									<span style={{ fontWeight: 500 }}>Max Output Tokens</span>
								</VSCodeTextField>
							</div>
							<div style={{ display: "flex", gap: 10, marginTop: "5px" }}>
								<VSCodeTextField
									value={
										apiConfiguration?.liteLlmModelInfo?.temperature !== undefined
											? apiConfiguration.liteLlmModelInfo.temperature.toString()
											: liteLlmModelInfoSaneDefaults.temperature?.toString()
									}
									onInput={(input: any) => {
										const modelInfo = apiConfiguration?.liteLlmModelInfo
											? apiConfiguration.liteLlmModelInfo
											: { ...liteLlmModelInfoSaneDefaults }

										// Check if the input ends with a decimal point or has trailing zeros after decimal
										const value = input.target.value
										const shouldPreserveFormat =
											value.endsWith(".") || (value.includes(".") && value.endsWith("0"))

										modelInfo.temperature =
											value === ""
												? liteLlmModelInfoSaneDefaults.temperature
												: shouldPreserveFormat
													? value // Keep as string to preserve decimal format
													: parseFloat(value)

										setApiConfiguration({
											...apiConfiguration,
											liteLlmModelInfo: modelInfo,
										})
									}}>
									<span style={{ fontWeight: 500 }}>Temperature</span>
								</VSCodeTextField>
							</div>
						</>
					)}
					<p
						style={{
							fontSize: "12px",
							marginTop: "5px",
							color: "var(--vscode-descriptionForeground)",
						}}>
						LiteLLM provides a unified interface to access various LLM providers' models. See their{" "}
						<VSCodeLink href="https://docs.litellm.ai/docs/" style={{ display: "inline", fontSize: "inherit" }}>
							quickstart guide
						</VSCodeLink>{" "}
						for more information.
					</p>
				</div>
			)}

			{selectedProvider === "ollama" && (
				<div>
					<VSCodeTextField
						value={apiConfiguration?.ollamaBaseUrl || ""}
						style={{ width: "100%" }}
						type="url"
						onInput={handleInputChange("ollamaBaseUrl")}
						placeholder={"Default: http://localhost:11434"}>
						<span style={{ fontWeight: 500 }}>Base URL (optional)</span>
					</VSCodeTextField>
					<VSCodeTextField
						value={apiConfiguration?.ollamaModelId || ""}
						style={{ width: "100%" }}
						onInput={handleInputChange("ollamaModelId")}
						placeholder={"e.g. llama3.1"}>
						<span style={{ fontWeight: 500 }}>Model ID</span>
					</VSCodeTextField>
					<VSCodeTextField
						value={apiConfiguration?.ollamaApiOptionsCtxNum || "32768"}
						style={{ width: "100%" }}
						onInput={handleInputChange("ollamaApiOptionsCtxNum")}
						placeholder={"e.g. 32768"}>
						<span style={{ fontWeight: 500 }}>Model Context Window</span>
					</VSCodeTextField>
					{ollamaModels.length > 0 && (
						<VSCodeRadioGroup
							value={
								ollamaModels.includes(apiConfiguration?.ollamaModelId || "")
									? apiConfiguration?.ollamaModelId
									: ""
							}
							onChange={(e) => {
								const value = (e.target as HTMLInputElement)?.value
								// need to check value first since radio group returns empty string sometimes
								if (value) {
									handleInputChange("ollamaModelId")({
										target: { value },
									})
								}
							}}>
							{ollamaModels.map((model) => (
								<VSCodeRadio key={model} value={model} checked={apiConfiguration?.ollamaModelId === model}>
									{model}
								</VSCodeRadio>
							))}
						</VSCodeRadioGroup>
					)}
					<p
						style={{
							fontSize: "12px",
							marginTop: "5px",
							color: "var(--vscode-descriptionForeground)",
						}}>
						Ollama allows you to run models locally on your computer. For instructions on how to get started, see
						their
						<VSCodeLink
							href="https://github.com/ollama/ollama/blob/main/README.md"
							style={{ display: "inline", fontSize: "inherit" }}>
							quickstart guide.
						</VSCodeLink>
						<span style={{ color: "var(--vscode-errorForeground)" }}>
							(<span style={{ fontWeight: 500 }}>Note:</span> Cline uses complex prompts and works best with Claude
							models. Less capable models may not work as expected.)
						</span>
					</p>
				</div>
			)}

			{selectedProvider === "nebius" && (
				<div>
					<VSCodeTextField
						value={apiConfiguration?.nebiusApiKey || ""}
						style={{ width: "100%" }}
						type="password"
						onInput={handleInputChange("nebiusApiKey")}
						placeholder="Enter API Key...">
						<span style={{ fontWeight: 500 }}>Nebius API Key</span>
					</VSCodeTextField>
					<p
						style={{
							fontSize: "12px",
							marginTop: 3,
							color: "var(--vscode-descriptionForeground)",
						}}>
						This key is stored locally and only used to make API requests from this extension.{" "}
						{!apiConfiguration?.nebiusApiKey && (
							<VSCodeLink
								href="https://studio.nebius.com/settings/api-keys"
								style={{
									display: "inline",
									fontSize: "inherit",
								}}>
								You can get a Nebius API key by signing up here.{" "}
							</VSCodeLink>
						)}
						<span style={{ color: "var(--vscode-errorForeground)" }}>
							(<span style={{ fontWeight: 500 }}>Note:</span> Cline uses complex prompts and works best with Claude
							models. Less capable models may not work as expected.)
						</span>
					</p>
				</div>
			)}

			{apiErrorMessage && (
				<p
					style={{
						margin: "-10px 0 4px 0",
						fontSize: 12,
						color: "var(--vscode-errorForeground)",
					}}>
					{apiErrorMessage}
				</p>
			)}

			{selectedProvider === "xai" && (
				<div>
					<VSCodeTextField
						value={apiConfiguration?.xaiApiKey || ""}
						style={{ width: "100%" }}
						type="password"
						onInput={handleInputChange("xaiApiKey")}
						placeholder="Enter API Key...">
						<span style={{ fontWeight: 500 }}>X AI API Key</span>
					</VSCodeTextField>
					<p
						style={{
							fontSize: "12px",
							marginTop: 3,
							color: "var(--vscode-descriptionForeground)",
						}}>
						<span style={{ color: "var(--vscode-errorForeground)" }}>
							(<span style={{ fontWeight: 500 }}>Note:</span> Cline uses complex prompts and works best with Claude
							models. Less capable models may not work as expected.)
						</span>
						This key is stored locally and only used to make API requests from this extension.
						{!apiConfiguration?.xaiApiKey && (
							<VSCodeLink href="https://x.ai" style={{ display: "inline", fontSize: "inherit" }}>
								You can get an X AI API key by signing up here.
							</VSCodeLink>
						)}
					</p>
					{/* Note: To fully implement this, you would need to add a handler in ClineProvider.ts */}
					{/* {apiConfiguration?.xaiApiKey && (
						<button
							onClick={() => {
								vscode.postMessage({
									type: "requestXAIModels",
									text: apiConfiguration?.xaiApiKey,
								})
							}}
							style={{ margin: "5px 0 0 0" }}
							className="vscode-button">
							Fetch Available Models
						</button>
					)} */}
				</div>
			)}

			{selectedProvider === "sambanova" && (
				<div>
					<VSCodeTextField
						value={apiConfiguration?.sambanovaApiKey || ""}
						style={{ width: "100%" }}
						type="password"
						onInput={handleInputChange("sambanovaApiKey")}
						placeholder="Enter API Key...">
						<span style={{ fontWeight: 500 }}>SambaNova API Key</span>
					</VSCodeTextField>
					<p
						style={{
							fontSize: "12px",
							marginTop: 3,
							color: "var(--vscode-descriptionForeground)",
						}}>
						This key is stored locally and only used to make API requests from this extension.
						{!apiConfiguration?.sambanovaApiKey && (
							<VSCodeLink
								href="https://docs.sambanova.ai/cloud/docs/get-started/overview"
								style={{
									display: "inline",
									fontSize: "inherit",
								}}>
								You can get a SambaNova API key by signing up here.
							</VSCodeLink>
						)}
					</p>
				</div>
			)}

			{selectedProvider === "cerebras" && (
				<div>
					<VSCodeTextField
						value={apiConfiguration?.cerebrasApiKey || ""}
						style={{ width: "100%" }}
						type="password"
						onInput={handleInputChange("cerebrasApiKey")}
						placeholder="Enter API Key...">
						<span style={{ fontWeight: 500 }}>Cerebras API Key</span>
					</VSCodeTextField>
					<p
						style={{
							fontSize: "12px",
							marginTop: 3,
							color: "var(--vscode-descriptionForeground)",
						}}>
						This key is stored locally and only used to make API requests from this extension.
						{!apiConfiguration?.cerebrasApiKey && (
							<VSCodeLink
								href="https://cloud.cerebras.ai/"
								style={{
									display: "inline",
									fontSize: "inherit",
								}}>
								You can get a Cerebras API key by signing up here.
							</VSCodeLink>
						)}
					</p>
				</div>
			)}

			{apiErrorMessage && (
				<p
					style={{
						margin: "-10px 0 4px 0",
						fontSize: 12,
						color: "var(--vscode-errorForeground)",
					}}>
					{apiErrorMessage}
				</p>
			)}

			{selectedProvider === "ollama" && showModelOptions && (
				<>
					<VSCodeTextField
						value={apiConfiguration?.requestTimeoutMs ? apiConfiguration.requestTimeoutMs.toString() : "30000"}
						style={{ width: "100%" }}
						onInput={(e: any) => {
							const value = e.target.value
							// Convert to number, with validation
							const numValue = parseInt(value, 10)
							if (!isNaN(numValue) && numValue > 0) {
								setApiConfiguration({
									...apiConfiguration,
									requestTimeoutMs: numValue,
								})
							}
						}}
						placeholder="Default: 30000 (30 seconds)">
						<span style={{ fontWeight: 500 }}>Request Timeout (ms)</span>
					</VSCodeTextField>
					<p style={{ fontSize: "12px", marginTop: 3, color: "var(--vscode-descriptionForeground)" }}>
						Maximum time in milliseconds to wait for API responses before timing out.
					</p>
				</>
			)}

			{(selectedProvider === "openrouter" || selectedProvider === "cline") && showModelOptions && (
				<>
					<VSCodeCheckbox
						style={{ marginTop: -10 }}
						checked={providerSortingSelected}
						onChange={(e: any) => {
							const isChecked = e.target.checked === true
							setProviderSortingSelected(isChecked)
							if (!isChecked) {
								setApiConfiguration({
									...apiConfiguration,
									openRouterProviderSorting: "",
								})
							}
						}}>
						Sort underlying provider routing
					</VSCodeCheckbox>

					{providerSortingSelected && (
						<div style={{ marginBottom: -6 }}>
							<DropdownContainer className="dropdown-container" zIndex={OPENROUTER_MODEL_PICKER_Z_INDEX + 1}>
								<VSCodeDropdown
									style={{ width: "100%", marginTop: 3 }}
									value={apiConfiguration?.openRouterProviderSorting}
									onChange={(e: any) => {
										setApiConfiguration({
											...apiConfiguration,
											openRouterProviderSorting: e.target.value,
										})
									}}>
									<VSCodeOption value="">Default</VSCodeOption>
									<VSCodeOption value="price">Price</VSCodeOption>
									<VSCodeOption value="throughput">Throughput</VSCodeOption>
									<VSCodeOption value="latency">Latency</VSCodeOption>
								</VSCodeDropdown>
							</DropdownContainer>
							<p style={{ fontSize: "12px", marginTop: 3, color: "var(--vscode-descriptionForeground)" }}>
								{!apiConfiguration?.openRouterProviderSorting &&
									"Default behavior is to load balance requests across providers (like AWS, Google Vertex, Anthropic), prioritizing price while considering provider uptime"}
								{apiConfiguration?.openRouterProviderSorting === "price" &&
									"Sort providers by price, prioritizing the lowest cost provider"}
								{apiConfiguration?.openRouterProviderSorting === "throughput" &&
									"Sort providers by throughput, prioritizing the provider with the highest throughput (may increase cost)"}
								{apiConfiguration?.openRouterProviderSorting === "latency" &&
									"Sort providers by response time, prioritizing the provider with the lowest latency"}
							</p>
						</div>
					)}
				</>
			)}

			{selectedProvider !== "openrouter" &&
				selectedProvider !== "cline" &&
				selectedProvider !== "openai" &&
				selectedProvider !== "ollama" &&
				selectedProvider !== "lmstudio" &&
				selectedProvider !== "vscode-lm" &&
				selectedProvider !== "litellm" &&
				selectedProvider !== "requesty" &&
				selectedProvider !== "bedrock" &&
				showModelOptions && (
					<>
						<DropdownContainer zIndex={DROPDOWN_Z_INDEX - 2} className="dropdown-container">
							<label htmlFor="model-id">
								<span style={{ fontWeight: 500 }}>Model</span>
							</label>
							{selectedProvider === "anthropic" && createDropdown(anthropicModels)}
							{selectedProvider === "vertex" &&
								createDropdown(apiConfiguration?.vertexRegion === "global" ? vertexGlobalModels : vertexModels)}
							{selectedProvider === "gemini" && createDropdown(geminiModels)}
							{selectedProvider === "openai-native" && createDropdown(openAiNativeModels)}
							{selectedProvider === "deepseek" && createDropdown(deepSeekModels)}
							{selectedProvider === "qwen" &&
								createDropdown(
									apiConfiguration?.qwenApiLine === "china" ? mainlandQwenModels : internationalQwenModels,
								)}
							{selectedProvider === "doubao" && createDropdown(doubaoModels)}
							{selectedProvider === "mistral" && createDropdown(mistralModels)}
							{selectedProvider === "asksage" && createDropdown(askSageModels)}
							{selectedProvider === "xai" && createDropdown(xaiModels)}
							{selectedProvider === "sambanova" && createDropdown(sambanovaModels)}
							{selectedProvider === "cerebras" && createDropdown(cerebrasModels)}
							{selectedProvider === "nebius" && createDropdown(nebiusModels)}
						</DropdownContainer>

						{selectedProvider === "anthropic" &&
							(selectedModelId === "claude-3-7-sonnet-20250219" ||
								selectedModelId === "claude-sonnet-4-20250514" ||
								selectedModelId === "claude-opus-4-20250514") && (
								<ThinkingBudgetSlider
									apiConfiguration={apiConfiguration}
									setApiConfiguration={setApiConfiguration}
								/>
							)}

						{selectedProvider === "vertex" &&
							(selectedModelId === "claude-3-7-sonnet@20250219" ||
								selectedModelId === "claude-sonnet-4@20250514" ||
								selectedModelId === "claude-opus-4@20250514") && (
								<ThinkingBudgetSlider
									apiConfiguration={apiConfiguration}
									setApiConfiguration={setApiConfiguration}
								/>
							)}

						{selectedProvider === "xai" && selectedModelId.includes("3-mini") && (
							<>
								<VSCodeCheckbox
									style={{ marginTop: 0 }}
									checked={reasoningEffortSelected}
									onChange={(e: any) => {
										const isChecked = e.target.checked === true
										setReasoningEffortSelected(isChecked)
										if (!isChecked) {
											setApiConfiguration({
												...apiConfiguration,
												reasoningEffort: "",
											})
										}
									}}>
									Modify reasoning effort
								</VSCodeCheckbox>

								{reasoningEffortSelected && (
									<div>
										<label htmlFor="reasoning-effort-dropdown">
											<span style={{}}>Reasoning Effort</span>
										</label>
										<DropdownContainer className="dropdown-container" zIndex={DROPDOWN_Z_INDEX - 100}>
											<VSCodeDropdown
												id="reasoning-effort-dropdown"
												style={{ width: "100%", marginTop: 3 }}
												value={apiConfiguration?.reasoningEffort || "high"}
												onChange={(e: any) => {
													setApiConfiguration({
														...apiConfiguration,
														reasoningEffort: e.target.value,
													})
												}}>
												<VSCodeOption value="low">low</VSCodeOption>
												<VSCodeOption value="high">high</VSCodeOption>
											</VSCodeDropdown>
										</DropdownContainer>
										<p
											style={{
												fontSize: "12px",
												marginTop: 3,
												marginBottom: 0,
												color: "var(--vscode-descriptionForeground)",
											}}>
											High effort may produce more thorough analysis but takes longer and uses more tokens.
										</p>
									</div>
								)}
							</>
						)}
						<ModelInfoView
							selectedModelId={selectedModelId}
							modelInfo={selectedModelInfo}
							isDescriptionExpanded={isDescriptionExpanded}
							setIsDescriptionExpanded={setIsDescriptionExpanded}
							isPopup={isPopup}
						/>
					</>
				)}

			{(selectedProvider === "openrouter" || selectedProvider === "cline") && showModelOptions && (
				<OpenRouterModelPicker isPopup={isPopup} />
			)}
			{selectedProvider === "requesty" && showModelOptions && <RequestyModelPicker isPopup={isPopup} />}

			{modelIdErrorMessage && (
				<p
					style={{
						margin: "-10px 0 4px 0",
						fontSize: 12,
						color: "var(--vscode-errorForeground)",
					}}>
					{modelIdErrorMessage}
				</p>
			)}
		</div>
	)
}

export function getOpenRouterAuthUrl(uriScheme?: string) {
	return `https://openrouter.ai/auth?callback_url=${uriScheme || "vscode"}://saoudrizwan.claude-dev/openrouter`
}

export const formatPrice = (price: number) => {
	return new Intl.NumberFormat("en-US", {
		style: "currency",
		currency: "USD",
		minimumFractionDigits: 2,
		maximumFractionDigits: 2,
	}).format(price)
}

// Returns an array of formatted tier strings
const formatTiers = (
	tiers: ModelInfo["tiers"],
	priceType: "inputPrice" | "outputPrice" | "cacheReadsPrice" | "cacheWritesPrice",
): JSX.Element[] => {
	if (!tiers || tiers.length === 0) {
		return []
	}

	return tiers
		.map((tier, index, arr) => {
			const prevLimit = index > 0 ? arr[index - 1].contextWindow : 0
			const price = tier[priceType]

			if (price === undefined) return null

			return (
				<span style={{ paddingLeft: "15px" }} key={index}>
					{formatPrice(price)}/million tokens (
					{tier.contextWindow === Number.POSITIVE_INFINITY ? (
						<span>
							{">"} {prevLimit.toLocaleString()}
						</span>
					) : (
						<span>
							{"<="} {tier.contextWindow.toLocaleString()}
						</span>
					)}
					{" tokens)"}
					{index < arr.length - 1 && <br />}
				</span>
			)
		})
		.filter((element): element is JSX.Element => element !== null)
}

export const ModelInfoView = ({
	selectedModelId,
	modelInfo,
	isDescriptionExpanded,
	setIsDescriptionExpanded,
	isPopup,
}: {
	selectedModelId: string
	modelInfo: ModelInfo
	isDescriptionExpanded: boolean
	setIsDescriptionExpanded: (isExpanded: boolean) => void
	isPopup?: boolean
}) => {
	const isGemini = Object.keys(geminiModels).includes(selectedModelId)
	const hasThinkingConfig = !!modelInfo.thinkingConfig
	const hasTiers = !!modelInfo.tiers && modelInfo.tiers.length > 0

	// Create elements for input pricing
	const inputPriceElement = hasTiers ? (
		<Fragment key="inputPriceTiers">
			<span style={{ fontWeight: 500 }}>Input price:</span>
			<br />
			{formatTiers(modelInfo.tiers, "inputPrice")}
		</Fragment>
	) : modelInfo.inputPrice !== undefined && modelInfo.inputPrice > 0 ? (
		<span key="inputPrice">
			<span style={{ fontWeight: 500 }}>Input price:</span> {formatPrice(modelInfo.inputPrice)}/million tokens
		</span>
	) : null

	// --- Output Price Logic ---
	let outputPriceElement = null
	if (hasThinkingConfig && modelInfo.outputPrice !== undefined && modelInfo.thinkingConfig?.outputPrice !== undefined) {
		// Display both standard and thinking budget prices
		outputPriceElement = (
			<Fragment key="outputPriceConditional">
				<span style={{ fontWeight: 500 }}>Output price (Standard):</span> {formatPrice(modelInfo.outputPrice)}/million
				tokens
				<br />
				<span style={{ fontWeight: 500 }}>Output price (Thinking Budget &gt; 0):</span>{" "}
				{formatPrice(modelInfo.thinkingConfig.outputPrice)}/million tokens
			</Fragment>
		)
	} else if (hasTiers) {
		// Display tiered output pricing
		outputPriceElement = (
			<Fragment key="outputPriceTiers">
				<span style={{ fontWeight: 500 }}>Output price:</span>
				<span style={{ fontStyle: "italic" }}> (based on input tokens)</span>
				<br />
				{formatTiers(modelInfo.tiers, "outputPrice")}
			</Fragment>
		)
	} else if (modelInfo.outputPrice !== undefined && modelInfo.outputPrice > 0) {
		// Display single standard output price
		outputPriceElement = (
			<span key="outputPrice">
				<span style={{ fontWeight: 500 }}>Output price:</span> {formatPrice(modelInfo.outputPrice)}/million tokens
			</span>
		)
	}
	// --- End Output Price Logic ---

	const infoItems = [
		modelInfo.description && (
			<ModelDescriptionMarkdown
				key="description"
				markdown={modelInfo.description}
				isExpanded={isDescriptionExpanded}
				setIsExpanded={setIsDescriptionExpanded}
				isPopup={isPopup}
			/>
		),
		<ModelInfoSupportsItem
			key="supportsImages"
			isSupported={modelInfo.supportsImages ?? false}
			supportsLabel="Supports images"
			doesNotSupportLabel="Does not support images"
		/>,
		<ModelInfoSupportsItem
			key="supportsBrowserUse"
			isSupported={modelInfo.supportsImages ?? false} // cline browser tool uses image recognition for navigation (requires model image support).
			supportsLabel="Supports browser use"
			doesNotSupportLabel="Does not support browser use"
		/>,
		!isGemini && (
			<ModelInfoSupportsItem
				key="supportsPromptCache"
				isSupported={modelInfo.supportsPromptCache}
				supportsLabel="Supports prompt caching"
				doesNotSupportLabel="Does not support prompt caching"
			/>
		),
		modelInfo.maxTokens !== undefined && modelInfo.maxTokens > 0 && (
			<span key="maxTokens">
				<span style={{ fontWeight: 500 }}>Max output:</span> {modelInfo.maxTokens?.toLocaleString()} tokens
			</span>
		),
		inputPriceElement, // Add the generated input price block
		modelInfo.supportsPromptCache && modelInfo.cacheWritesPrice && (
			<span key="cacheWritesPrice">
				<span style={{ fontWeight: 500 }}>Cache writes price:</span> {formatPrice(modelInfo.cacheWritesPrice || 0)}
				/million tokens
			</span>
		),
		modelInfo.supportsPromptCache && modelInfo.cacheReadsPrice && (
			<span key="cacheReadsPrice">
				<span style={{ fontWeight: 500 }}>Cache reads price:</span> {formatPrice(modelInfo.cacheReadsPrice || 0)}/million
				tokens
			</span>
		),
		outputPriceElement, // Add the generated output price block
		isGemini && (
			<span key="geminiInfo" style={{ fontStyle: "italic" }}>
				* Free up to {selectedModelId && selectedModelId.includes("flash") ? "15" : "2"} requests per minute. After that,
				billing depends on prompt size.{" "}
				<VSCodeLink href="https://ai.google.dev/pricing" style={{ display: "inline", fontSize: "inherit" }}>
					For more info, see pricing details.
				</VSCodeLink>
			</span>
		),
	].filter(Boolean)

	return (
		<p
			style={{
				fontSize: "12px",
				marginTop: "2px",
				color: "var(--vscode-descriptionForeground)",
			}}>
			{infoItems.map((item, index) => (
				<Fragment key={index}>
					{item}
					{index < infoItems.length - 1 && <br />}
				</Fragment>
			))}
		</p>
	)
}

const ModelInfoSupportsItem = ({
	isSupported,
	supportsLabel,
	doesNotSupportLabel,
}: {
	isSupported: boolean
	supportsLabel: string
	doesNotSupportLabel: string
}) => (
	<span
		style={{
			fontWeight: 500,
			color: isSupported ? "var(--vscode-charts-green)" : "var(--vscode-errorForeground)",
		}}>
		<i
			className={`codicon codicon-${isSupported ? "check" : "x"}`}
			style={{
				marginRight: 4,
				marginBottom: isSupported ? 1 : -1,
				fontSize: isSupported ? 11 : 13,
				fontWeight: 700,
				display: "inline-block",
				verticalAlign: "bottom",
			}}></i>
		{isSupported ? supportsLabel : doesNotSupportLabel}
	</span>
)

export function normalizeApiConfiguration(apiConfiguration?: ApiConfiguration): {
	selectedProvider: ApiProvider
	selectedModelId: string
	selectedModelInfo: ModelInfo
} {
	const provider = apiConfiguration?.apiProvider || "anthropic"
	const modelId = apiConfiguration?.apiModelId

	const getProviderData = (models: Record<string, ModelInfo>, defaultId: string) => {
		let selectedModelId: string
		let selectedModelInfo: ModelInfo
		if (modelId && modelId in models) {
			selectedModelId = modelId
			selectedModelInfo = models[modelId]
		} else {
			selectedModelId = defaultId
			selectedModelInfo = models[defaultId]
		}
		return {
			selectedProvider: provider,
			selectedModelId,
			selectedModelInfo,
		}
	}
	switch (provider) {
		case "anthropic":
			return getProviderData(anthropicModels, anthropicDefaultModelId)
		case "bedrock":
			if (apiConfiguration?.awsBedrockCustomSelected) {
				const baseModelId = apiConfiguration.awsBedrockCustomModelBaseId
				return {
					selectedProvider: provider,
					selectedModelId: modelId || bedrockDefaultModelId,
					selectedModelInfo: (baseModelId && bedrockModels[baseModelId]) || bedrockModels[bedrockDefaultModelId],
				}
			}
			return getProviderData(bedrockModels, bedrockDefaultModelId)
		case "vertex":
			return getProviderData(vertexModels, vertexDefaultModelId)
		case "gemini":
			return getProviderData(geminiModels, geminiDefaultModelId)
		case "openai-native":
			return getProviderData(openAiNativeModels, openAiNativeDefaultModelId)
		case "deepseek":
			return getProviderData(deepSeekModels, deepSeekDefaultModelId)
		case "qwen":
			const qwenModels = apiConfiguration?.qwenApiLine === "china" ? mainlandQwenModels : internationalQwenModels
			const qwenDefaultId =
				apiConfiguration?.qwenApiLine === "china" ? mainlandQwenDefaultModelId : internationalQwenDefaultModelId
			return getProviderData(qwenModels, qwenDefaultId)
		case "doubao":
			return getProviderData(doubaoModels, doubaoDefaultModelId)
		case "mistral":
			return getProviderData(mistralModels, mistralDefaultModelId)
		case "asksage":
			return getProviderData(askSageModels, askSageDefaultModelId)
		case "openrouter":
			return {
				selectedProvider: provider,
				selectedModelId: apiConfiguration?.openRouterModelId || openRouterDefaultModelId,
				selectedModelInfo: apiConfiguration?.openRouterModelInfo || openRouterDefaultModelInfo,
			}
		case "requesty":
			return {
				selectedProvider: provider,
				selectedModelId: apiConfiguration?.requestyModelId || requestyDefaultModelId,
				selectedModelInfo: apiConfiguration?.requestyModelInfo || requestyDefaultModelInfo,
			}
		case "cline":
			return {
				selectedProvider: provider,
				selectedModelId: apiConfiguration?.openRouterModelId || openRouterDefaultModelId,
				selectedModelInfo: apiConfiguration?.openRouterModelInfo || openRouterDefaultModelInfo,
			}
		case "openai":
			const selectedConfig =
				apiConfiguration?.openAiConfigs?.[apiConfiguration.openAiSelectedConfigIndex ?? 0] ||
				openAiCompatibleDefaultConfig
			return {
				selectedProvider: provider,
				selectedModelId: selectedConfig.openAiModelId || "",
				selectedModelInfo: selectedConfig.openAiModelInfo || openAiModelInfoSaneDefaults,
			}
		case "ollama":
			return {
				selectedProvider: provider,
				selectedModelId: apiConfiguration?.ollamaModelId || "",
				selectedModelInfo: openAiModelInfoSaneDefaults,
			}
		case "lmstudio":
			return {
				selectedProvider: provider,
				selectedModelId: apiConfiguration?.lmStudioModelId || "",
				selectedModelInfo: openAiModelInfoSaneDefaults,
			}
		case "vscode-lm":
			return {
				selectedProvider: provider,
				selectedModelId: apiConfiguration?.vsCodeLmModelSelector
					? `${apiConfiguration.vsCodeLmModelSelector.vendor}/${apiConfiguration.vsCodeLmModelSelector.family}`
					: "",
				selectedModelInfo: {
					...openAiModelInfoSaneDefaults,
					supportsImages: false, // VSCode LM API currently doesn't support images
				},
			}
		case "litellm":
			return {
				selectedProvider: provider,
				selectedModelId: apiConfiguration?.liteLlmModelId || "",
				selectedModelInfo: apiConfiguration?.liteLlmModelInfo || liteLlmModelInfoSaneDefaults,
			}
		case "xai":
			return getProviderData(xaiModels, xaiDefaultModelId)
		case "nebius":
			return getProviderData(nebiusModels, nebiusDefaultModelId)
		case "sambanova":
			return getProviderData(sambanovaModels, sambanovaDefaultModelId)
		case "cerebras":
			return getProviderData(cerebrasModels, cerebrasDefaultModelId)
		default:
			return getProviderData(anthropicModels, anthropicDefaultModelId)
	}
}

export default memo(ApiOptions)<|MERGE_RESOLUTION|>--- conflicted
+++ resolved
@@ -30,12 +30,9 @@
 	mistralDefaultModelId,
 	mistralModels,
 	ModelInfo,
-<<<<<<< HEAD
-	OpenAiCompatibleModelInfo,
-=======
 	nebiusDefaultModelId,
 	nebiusModels,
->>>>>>> 1aaa30ec
+	OpenAiCompatibleModelInfo,
 	openAiModelInfoSaneDefaults,
 	openAiNativeDefaultModelId,
 	openAiNativeModels,
@@ -50,15 +47,12 @@
 	vertexModels,
 	xaiDefaultModelId,
 	xaiModels,
-<<<<<<< HEAD
 	sambanovaModels,
 	sambanovaDefaultModelId,
 	doubaoModels,
 	doubaoDefaultModelId,
 	openAiCompatibleDefaultConfig,
 	liteLlmModelInfoSaneDefaults,
-=======
->>>>>>> 1aaa30ec
 } from "@shared/api"
 import { EmptyRequest, StringRequest } from "@shared/proto/common"
 import { OpenAiModelsRequest } from "@shared/proto/models"
@@ -1243,16 +1237,12 @@
 						}
 						style={{ width: "100%", marginBottom: 10 }}
 						type="url"
-<<<<<<< HEAD
-						onInput={handleOpenAiChange("openAiBaseUrl")}
-=======
 						onInput={(e: any) => {
 							const baseUrl = e.target.value
 							handleInputChange("openAiBaseUrl")({ target: { value: baseUrl } })
 
 							debouncedRefreshOpenAiModels(baseUrl, apiConfiguration?.openAiApiKey)
 						}}
->>>>>>> 1aaa30ec
 						placeholder={"Enter base URL..."}>
 						<span style={{ fontWeight: 500 }}>Base URL</span>
 					</VSCodeTextField>
@@ -1264,16 +1254,12 @@
 						}
 						style={{ width: "100%", marginBottom: 10 }}
 						type="password"
-<<<<<<< HEAD
-						onInput={handleOpenAiChange("openAiApiKey")}
-=======
 						onInput={(e: any) => {
 							const apiKey = e.target.value
 							handleInputChange("openAiApiKey")({ target: { value: apiKey } })
 
 							debouncedRefreshOpenAiModels(apiConfiguration?.openAiBaseUrl, apiKey)
 						}}
->>>>>>> 1aaa30ec
 						placeholder="Enter API Key...">
 						<span style={{ fontWeight: 500 }}>API Key</span>
 					</VSCodeTextField>
