import { useExtensionState } from "@/context/ExtensionStateContext"
import { ModelsServiceClient } from "@/services/grpc-client"
import { getAsVar, VSC_DESCRIPTION_FOREGROUND } from "@/utils/vscStyles"
import {
	anthropicModels,
	ApiConfiguration,
	askSageDefaultURL,
	askSageModels,
	azureOpenAiDefaultApiVersion,
	bedrockDefaultModelId,
	bedrockModels,
	cerebrasModels,
	deepSeekModels,
	doubaoModels,
	geminiModels,
	internationalQwenModels,
	liteLlmModelInfoSaneDefaults,
	mainlandQwenModels,
	ModelInfo,
	nebiusModels,
	openAiModelInfoSaneDefaults,
	openAiNativeModels,
	sambanovaModels,
	vertexGlobalModels,
	vertexModels,
	xaiModels,
	sapAiCoreDefaultModelId,
	sapAiCoreModels,
} from "@shared/api"
import { EmptyRequest, StringRequest } from "@shared/proto/common"
import { OpenAiModelsRequest, UpdateApiConfigurationRequest } from "@shared/proto/models"
import { convertApiConfigurationToProto } from "@shared/proto-conversions/models/api-configuration-conversion"
import {
	VSCodeButton,
	VSCodeCheckbox,
	VSCodeDropdown,
	VSCodeLink,
	VSCodeOption,
	VSCodeRadio,
	VSCodeRadioGroup,
	VSCodeTextField,
} from "@vscode/webview-ui-toolkit/react"
import { Fragment, memo, useCallback, useEffect, useMemo, useRef, useState } from "react"
import { useInterval } from "react-use"
import styled from "styled-components"
import * as vscodemodels from "vscode"
import { ClineAccountInfoCard } from "./ClineAccountInfoCard"
import OllamaModelPicker from "./OllamaModelPicker"
import OpenRouterModelPicker, { ModelDescriptionMarkdown, OPENROUTER_MODEL_PICKER_Z_INDEX } from "./OpenRouterModelPicker"
import RequestyModelPicker from "./RequestyModelPicker"
import ThinkingBudgetSlider from "./ThinkingBudgetSlider"
<<<<<<< HEAD
import { formatPrice } from "./utils/pricingUtils"
import { normalizeApiConfiguration } from "./utils/providerUtils"

import { OpenRouterProvider } from "./providers/OpenRouterProvider"
import { MistralProvider } from "./providers/MistralProvider"
=======
import { ExtensionMessage } from "@shared/ExtensionMessage"
>>>>>>> 5d4594e8

interface ApiOptionsProps {
	showModelOptions: boolean
	apiErrorMessage?: string
	modelIdErrorMessage?: string
	isPopup?: boolean
	saveImmediately?: boolean // Add prop to control immediate saving
}

const SUPPORTED_THINKING_MODELS: Record<string, string[]> = {
	anthropic: ["claude-3-7-sonnet-20250219", "claude-sonnet-4-20250514", "claude-opus-4-20250514"],
	vertex: [
		"claude-3-7-sonnet@20250219",
		"claude-sonnet-4@20250514",
		"claude-opus-4@20250514",
		"gemini-2.5-flash-preview-05-20",
		"gemini-2.5-flash-preview-04-17",
		"gemini-2.5-pro-preview-06-05",
	],
	qwen: [
		"qwen3-235b-a22b",
		"qwen3-32b",
		"qwen3-30b-a3b",
		"qwen3-14b",
		"qwen3-8b",
		"qwen3-4b",
		"qwen3-1.7b",
		"qwen3-0.6b",
		"qwen-plus-latest",
		"qwen-turbo-latest",
	],
	gemini: ["gemini-2.5-flash-preview-05-20", "gemini-2.5-flash-preview-04-17", "gemini-2.5-pro-preview-06-05"],
}

// This is necessary to ensure dropdown opens downward, important for when this is used in popup
const DROPDOWN_Z_INDEX = OPENROUTER_MODEL_PICKER_Z_INDEX + 2 // Higher than the OpenRouterModelPicker's and ModelSelectorTooltip's z-index

export const DropdownContainer = styled.div<{ zIndex?: number }>`
	position: relative;
	z-index: ${(props) => props.zIndex || DROPDOWN_Z_INDEX};

	// Force dropdowns to open downward
	& vscode-dropdown::part(listbox) {
		position: absolute !important;
		top: 100% !important;
		bottom: auto !important;
	}
`

declare module "vscode" {
	interface LanguageModelChatSelector {
		vendor?: string
		family?: string
		version?: string
		id?: string
	}
}

const ApiOptions = ({
	showModelOptions,
	apiErrorMessage,
	modelIdErrorMessage,
	isPopup,
	saveImmediately = false, // Default to false
}: ApiOptionsProps) => {
	// Use full context state for immediate save payload
	const extensionState = useExtensionState()
	const { apiConfiguration, setApiConfiguration, uriScheme } = extensionState
	const [ollamaModels, setOllamaModels] = useState<string[]>([])
	const [lmStudioModels, setLmStudioModels] = useState<string[]>([])
	const [vsCodeLmModels, setVsCodeLmModels] = useState<vscodemodels.LanguageModelChatSelector[]>([])
	const [anthropicBaseUrlSelected, setAnthropicBaseUrlSelected] = useState(!!apiConfiguration?.anthropicBaseUrl)
	const [geminiBaseUrlSelected, setGeminiBaseUrlSelected] = useState(!!apiConfiguration?.geminiBaseUrl)
	const [azureApiVersionSelected, setAzureApiVersionSelected] = useState(!!apiConfiguration?.azureApiVersion)
	const [awsEndpointSelected, setAwsEndpointSelected] = useState(!!apiConfiguration?.awsBedrockEndpoint)
	const [modelConfigurationSelected, setModelConfigurationSelected] = useState(false)
	const [isDescriptionExpanded, setIsDescriptionExpanded] = useState(false)
	const [providerSortingSelected, setProviderSortingSelected] = useState(!!apiConfiguration?.openRouterProviderSorting)
	const [reasoningEffortSelected, setReasoningEffortSelected] = useState(!!apiConfiguration?.reasoningEffort)

	const handleInputChange = (field: keyof ApiConfiguration) => (event: any) => {
		const newValue = event.target.value

		// Update local state
		setApiConfiguration({
			...apiConfiguration,
			[field]: newValue,
		})

		// If the field is the provider AND saveImmediately is true, save it immediately using the full context state
		if (saveImmediately && field === "apiProvider") {
			// Use apiConfiguration from the full extensionState context to send the most complete data
			const currentFullApiConfig = extensionState.apiConfiguration

			// Convert to proto format and send via gRPC
			const updatedConfig = {
				...currentFullApiConfig,
				apiProvider: newValue,
			}
			const protoConfig = convertApiConfigurationToProto(updatedConfig)
			ModelsServiceClient.updateApiConfigurationProto(
				UpdateApiConfigurationRequest.create({
					apiConfiguration: protoConfig,
				}),
			).catch((error) => {
				console.error("Failed to update API configuration:", error)
			})
		}
	}

	const { selectedProvider, selectedModelId, selectedModelInfo } = useMemo(() => {
		return normalizeApiConfiguration(apiConfiguration)
	}, [apiConfiguration])

	// Poll ollama/lmstudio models
	const requestLocalModels = useCallback(async () => {
		if (selectedProvider === "ollama") {
			try {
				const response = await ModelsServiceClient.getOllamaModels(
					StringRequest.create({
						value: apiConfiguration?.ollamaBaseUrl || "",
					}),
				)
				if (response && response.values) {
					setOllamaModels(response.values)
				}
			} catch (error) {
				console.error("Failed to fetch Ollama models:", error)
				setOllamaModels([])
			}
		} else if (selectedProvider === "lmstudio") {
			try {
				const response = await ModelsServiceClient.getLmStudioModels(
					StringRequest.create({
						value: apiConfiguration?.lmStudioBaseUrl || "",
					}),
				)
				if (response && response.values) {
					setLmStudioModels(response.values)
				}
			} catch (error) {
				console.error("Failed to fetch LM Studio models:", error)
				setLmStudioModels([])
			}
		} else if (selectedProvider === "vscode-lm") {
			try {
				const response = await ModelsServiceClient.getVsCodeLmModels(EmptyRequest.create({}))
				if (response && response.models) {
					setVsCodeLmModels(response.models)
				}
			} catch (error) {
				console.error("Failed to fetch VS Code LM models:", error)
				setVsCodeLmModels([])
			}
		}
	}, [selectedProvider, apiConfiguration?.ollamaBaseUrl, apiConfiguration?.lmStudioBaseUrl])
	useEffect(() => {
		if (selectedProvider === "ollama" || selectedProvider === "lmstudio" || selectedProvider === "vscode-lm") {
			requestLocalModels()
		}
	}, [selectedProvider, requestLocalModels])
	useInterval(
		requestLocalModels,
		selectedProvider === "ollama" || selectedProvider === "lmstudio" || selectedProvider === "vscode-lm" ? 2000 : null,
	)

	/*
	VSCodeDropdown has an open bug where dynamically rendered options don't auto select the provided value prop. You can see this for yourself by comparing  it with normal select/option elements, which work as expected.
	https://github.com/microsoft/vscode-webview-ui-toolkit/issues/433

	In our case, when the user switches between providers, we recalculate the selectedModelId depending on the provider, the default model for that provider, and a modelId that the user may have selected. Unfortunately, the VSCodeDropdown component wouldn't select this calculated value, and would default to the first "Select a model..." option instead, which makes it seem like the model was cleared out when it wasn't.

	As a workaround, we create separate instances of the dropdown for each provider, and then conditionally render the one that matches the current provider.
	*/
	const createDropdown = (models: Record<string, ModelInfo>) => {
		return (
			<VSCodeDropdown
				id="model-id"
				value={selectedModelId}
				onChange={handleInputChange("apiModelId")}
				style={{ width: "100%" }}>
				<VSCodeOption value="">Select a model...</VSCodeOption>
				{Object.keys(models).map((modelId) => (
					<VSCodeOption
						key={modelId}
						value={modelId}
						style={{
							whiteSpace: "normal",
							wordWrap: "break-word",
							maxWidth: "100%",
						}}>
						{modelId}
					</VSCodeOption>
				))}
			</VSCodeDropdown>
		)
	}

	// Debounced function to refresh OpenAI models (prevents excessive API calls while typing)
	const debounceTimerRef = useRef<NodeJS.Timeout | null>(null)

	useEffect(() => {
		return () => {
			if (debounceTimerRef.current) {
				clearTimeout(debounceTimerRef.current)
			}
		}
	}, [])

	const debouncedRefreshOpenAiModels = useCallback((baseUrl?: string, apiKey?: string) => {
		if (debounceTimerRef.current) {
			clearTimeout(debounceTimerRef.current)
		}

		if (baseUrl && apiKey) {
			debounceTimerRef.current = setTimeout(() => {
				ModelsServiceClient.refreshOpenAiModels(
					OpenAiModelsRequest.create({
						baseUrl,
						apiKey,
					}),
				).catch((error) => {
					console.error("Failed to refresh OpenAI models:", error)
				})
			}, 500)
		}
	}, [])

	return (
		<div style={{ display: "flex", flexDirection: "column", gap: 5, marginBottom: isPopup ? -10 : 0 }}>
			<DropdownContainer className="dropdown-container">
				<label htmlFor="api-provider">
					<span style={{ fontWeight: 500 }}>API Provider</span>
				</label>
				<VSCodeDropdown
					id="api-provider"
					value={selectedProvider}
					onChange={handleInputChange("apiProvider")}
					style={{
						minWidth: 130,
						position: "relative",
					}}>
					<VSCodeOption value="cline">Cline</VSCodeOption>
					<VSCodeOption value="openrouter">OpenRouter</VSCodeOption>
					<VSCodeOption value="anthropic">Anthropic</VSCodeOption>
					<VSCodeOption value="bedrock">Amazon Bedrock</VSCodeOption>
					<VSCodeOption value="openai">OpenAI Compatible</VSCodeOption>
					<VSCodeOption value="vertex">GCP Vertex AI</VSCodeOption>
					<VSCodeOption value="gemini">Google Gemini</VSCodeOption>
					<VSCodeOption value="deepseek">DeepSeek</VSCodeOption>
					<VSCodeOption value="mistral">Mistral</VSCodeOption>
					<VSCodeOption value="openai-native">OpenAI</VSCodeOption>
					<VSCodeOption value="vscode-lm">VS Code LM API</VSCodeOption>
					<VSCodeOption value="requesty">Requesty</VSCodeOption>
					<VSCodeOption value="fireworks">Fireworks</VSCodeOption>
					<VSCodeOption value="together">Together</VSCodeOption>
					<VSCodeOption value="qwen">Alibaba Qwen</VSCodeOption>
					<VSCodeOption value="doubao">Bytedance Doubao</VSCodeOption>
					<VSCodeOption value="lmstudio">LM Studio</VSCodeOption>
					<VSCodeOption value="ollama">Ollama</VSCodeOption>
					<VSCodeOption value="litellm">LiteLLM</VSCodeOption>
					<VSCodeOption value="nebius">Nebius AI Studio</VSCodeOption>
					<VSCodeOption value="asksage">AskSage</VSCodeOption>
					<VSCodeOption value="xai">xAI</VSCodeOption>
					<VSCodeOption value="sambanova">SambaNova</VSCodeOption>
					<VSCodeOption value="cerebras">Cerebras</VSCodeOption>
					<VSCodeOption value="sapaicore">SAP AI Core</VSCodeOption>
				</VSCodeDropdown>
			</DropdownContainer>

			{selectedProvider === "cline" && (
				<div style={{ marginBottom: 14, marginTop: 4 }}>
					<ClineAccountInfoCard />
				</div>
			)}

			{selectedProvider === "asksage" && (
				<div>
					<VSCodeTextField
						value={apiConfiguration?.asksageApiKey || ""}
						style={{ width: "100%" }}
						type="password"
						onInput={handleInputChange("asksageApiKey")}
						placeholder="Enter API Key...">
						<span style={{ fontWeight: 500 }}>AskSage API Key</span>
					</VSCodeTextField>
					<p
						style={{
							fontSize: "12px",
							marginTop: 3,
							color: "var(--vscode-descriptionForeground)",
						}}>
						This key is stored locally and only used to make API requests from this extension.
					</p>
					<VSCodeTextField
						value={apiConfiguration?.asksageApiUrl || askSageDefaultURL}
						style={{ width: "100%" }}
						type="url"
						onInput={handleInputChange("asksageApiUrl")}
						placeholder="Enter AskSage API URL...">
						<span style={{ fontWeight: 500 }}>AskSage API URL</span>
					</VSCodeTextField>
				</div>
			)}

			{selectedProvider === "anthropic" && (
				<div>
					<VSCodeTextField
						value={apiConfiguration?.apiKey || ""}
						style={{ width: "100%" }}
						type="password"
						onInput={handleInputChange("apiKey")}
						placeholder="Enter API Key...">
						<span style={{ fontWeight: 500 }}>Anthropic API Key</span>
					</VSCodeTextField>

					<VSCodeCheckbox
						checked={anthropicBaseUrlSelected}
						onChange={(e: any) => {
							const isChecked = e.target.checked === true
							setAnthropicBaseUrlSelected(isChecked)
							if (!isChecked) {
								setApiConfiguration({
									...apiConfiguration,
									anthropicBaseUrl: "",
								})
							}
						}}>
						Use custom base URL
					</VSCodeCheckbox>

					{anthropicBaseUrlSelected && (
						<VSCodeTextField
							value={apiConfiguration?.anthropicBaseUrl || ""}
							style={{ width: "100%", marginTop: 3 }}
							type="url"
							onInput={handleInputChange("anthropicBaseUrl")}
							placeholder="Default: https://api.anthropic.com"
						/>
					)}

					<p
						style={{
							fontSize: "12px",
							marginTop: 3,
							color: "var(--vscode-descriptionForeground)",
						}}>
						This key is stored locally and only used to make API requests from this extension.
						{!apiConfiguration?.apiKey && (
							<VSCodeLink
								href="https://console.anthropic.com/settings/keys"
								style={{
									display: "inline",
									fontSize: "inherit",
								}}>
								You can get an Anthropic API key by signing up here.
							</VSCodeLink>
						)}
					</p>
				</div>
			)}

			{selectedProvider === "openai-native" && (
				<div>
					<VSCodeTextField
						value={apiConfiguration?.openAiNativeApiKey || ""}
						style={{ width: "100%" }}
						type="password"
						onInput={handleInputChange("openAiNativeApiKey")}
						placeholder="Enter API Key...">
						<span style={{ fontWeight: 500 }}>OpenAI API Key</span>
					</VSCodeTextField>
					<p
						style={{
							fontSize: "12px",
							marginTop: 3,
							color: "var(--vscode-descriptionForeground)",
						}}>
						This key is stored locally and only used to make API requests from this extension.
						{!apiConfiguration?.openAiNativeApiKey && (
							<VSCodeLink
								href="https://platform.openai.com/api-keys"
								style={{
									display: "inline",
									fontSize: "inherit",
								}}>
								You can get an OpenAI API key by signing up here.
							</VSCodeLink>
						)}
					</p>
				</div>
			)}

			{selectedProvider === "deepseek" && (
				<div>
					<VSCodeTextField
						value={apiConfiguration?.deepSeekApiKey || ""}
						style={{ width: "100%" }}
						type="password"
						onInput={handleInputChange("deepSeekApiKey")}
						placeholder="Enter API Key...">
						<span style={{ fontWeight: 500 }}>DeepSeek API Key</span>
					</VSCodeTextField>
					<p
						style={{
							fontSize: "12px",
							marginTop: 3,
							color: "var(--vscode-descriptionForeground)",
						}}>
						This key is stored locally and only used to make API requests from this extension.
						{!apiConfiguration?.deepSeekApiKey && (
							<VSCodeLink
								href="https://www.deepseek.com/"
								style={{
									display: "inline",
									fontSize: "inherit",
								}}>
								You can get a DeepSeek API key by signing up here.
							</VSCodeLink>
						)}
					</p>
				</div>
			)}

			{selectedProvider === "qwen" && (
				<div>
					<DropdownContainer className="dropdown-container" style={{ position: "inherit" }}>
						<label htmlFor="qwen-line-provider">
							<span style={{ fontWeight: 500, marginTop: 5 }}>Alibaba API Line</span>
						</label>
						<VSCodeDropdown
							id="qwen-line-provider"
							value={apiConfiguration?.qwenApiLine || "china"}
							onChange={handleInputChange("qwenApiLine")}
							style={{
								minWidth: 130,
								position: "relative",
							}}>
							<VSCodeOption value="china">China API</VSCodeOption>
							<VSCodeOption value="international">International API</VSCodeOption>
						</VSCodeDropdown>
					</DropdownContainer>
					<p
						style={{
							fontSize: "12px",
							marginTop: 3,
							color: "var(--vscode-descriptionForeground)",
						}}>
						Please select the appropriate API interface based on your location. If you are in China, choose the China
						API interface. Otherwise, choose the International API interface.
					</p>
					<VSCodeTextField
						value={apiConfiguration?.qwenApiKey || ""}
						style={{ width: "100%" }}
						type="password"
						onInput={handleInputChange("qwenApiKey")}
						placeholder="Enter API Key...">
						<span style={{ fontWeight: 500 }}>Qwen API Key</span>
					</VSCodeTextField>
					<p
						style={{
							fontSize: "12px",
							marginTop: 3,
							color: "var(--vscode-descriptionForeground)",
						}}>
						This key is stored locally and only used to make API requests from this extension.
						{!apiConfiguration?.qwenApiKey && (
							<VSCodeLink
								href="https://bailian.console.aliyun.com/"
								style={{
									display: "inline",
									fontSize: "inherit",
								}}>
								You can get a Qwen API key by signing up here.
							</VSCodeLink>
						)}
					</p>
				</div>
			)}

			{selectedProvider === "doubao" && (
				<div>
					<VSCodeTextField
						value={apiConfiguration?.doubaoApiKey || ""}
						style={{ width: "100%" }}
						type="password"
						onInput={handleInputChange("doubaoApiKey")}
						placeholder="Enter API Key...">
						<span style={{ fontWeight: 500 }}>Doubao API Key</span>
					</VSCodeTextField>
					<p
						style={{
							fontSize: "12px",
							marginTop: 3,
							color: "var(--vscode-descriptionForeground)",
						}}>
						This key is stored locally and only used to make API requests from this extension.
						{!apiConfiguration?.doubaoApiKey && (
							<VSCodeLink
								href="https://console.volcengine.com/home"
								style={{
									display: "inline",
									fontSize: "inherit",
								}}>
								You can get a Doubao API key by signing up here.
							</VSCodeLink>
						)}
					</p>
				</div>
			)}

			{apiConfiguration && selectedProvider === "mistral" && (
				<MistralProvider
					apiConfiguration={apiConfiguration}
					handleInputChange={handleInputChange}
					showModelOptions={showModelOptions}
					isPopup={isPopup}
				/>
			)}

			{apiConfiguration && selectedProvider === "openrouter" && (
				<OpenRouterProvider
					apiConfiguration={apiConfiguration}
					handleInputChange={handleInputChange}
					showModelOptions={showModelOptions}
					isPopup={isPopup}
					uriScheme={uriScheme}
				/>
			)}

			{selectedProvider === "bedrock" && (
				<div
					style={{
						display: "flex",
						flexDirection: "column",
						gap: 5,
					}}>
					<VSCodeRadioGroup
						value={apiConfiguration?.awsUseProfile ? "profile" : "credentials"}
						onChange={(e) => {
							const value = (e.target as HTMLInputElement)?.value
							const useProfile = value === "profile"
							setApiConfiguration({
								...apiConfiguration,
								awsUseProfile: useProfile,
							})
						}}>
						<VSCodeRadio value="credentials">AWS Credentials</VSCodeRadio>
						<VSCodeRadio value="profile">AWS Profile</VSCodeRadio>
					</VSCodeRadioGroup>

					{apiConfiguration?.awsUseProfile ? (
						<VSCodeTextField
							value={apiConfiguration?.awsProfile || ""}
							style={{ width: "100%" }}
							onInput={handleInputChange("awsProfile")}
							placeholder="Enter profile name (default if empty)">
							<span style={{ fontWeight: 500 }}>AWS Profile Name</span>
						</VSCodeTextField>
					) : (
						<>
							<VSCodeTextField
								value={apiConfiguration?.awsAccessKey || ""}
								style={{ width: "100%" }}
								type="password"
								onInput={handleInputChange("awsAccessKey")}
								placeholder="Enter Access Key...">
								<span style={{ fontWeight: 500 }}>AWS Access Key</span>
							</VSCodeTextField>
							<VSCodeTextField
								value={apiConfiguration?.awsSecretKey || ""}
								style={{ width: "100%" }}
								type="password"
								onInput={handleInputChange("awsSecretKey")}
								placeholder="Enter Secret Key...">
								<span style={{ fontWeight: 500 }}>AWS Secret Key</span>
							</VSCodeTextField>
							<VSCodeTextField
								value={apiConfiguration?.awsSessionToken || ""}
								style={{ width: "100%" }}
								type="password"
								onInput={handleInputChange("awsSessionToken")}
								placeholder="Enter Session Token...">
								<span style={{ fontWeight: 500 }}>AWS Session Token</span>
							</VSCodeTextField>
						</>
					)}
					<DropdownContainer zIndex={DROPDOWN_Z_INDEX - 1} className="dropdown-container">
						<label htmlFor="aws-region-dropdown">
							<span style={{ fontWeight: 500 }}>AWS Region</span>
						</label>
						<VSCodeDropdown
							id="aws-region-dropdown"
							value={apiConfiguration?.awsRegion || ""}
							style={{ width: "100%" }}
							onChange={handleInputChange("awsRegion")}>
							<VSCodeOption value="">Select a region...</VSCodeOption>
							{/* The user will have to choose a region that supports the model they use, but this shouldn't be a problem since they'd have to request access for it in that region in the first place. */}
							<VSCodeOption value="us-east-1">us-east-1</VSCodeOption>
							<VSCodeOption value="us-east-2">us-east-2</VSCodeOption>
							{/* <VSCodeOption value="us-west-1">us-west-1</VSCodeOption> */}
							<VSCodeOption value="us-west-2">us-west-2</VSCodeOption>
							{/* <VSCodeOption value="af-south-1">af-south-1</VSCodeOption> */}
							{/* <VSCodeOption value="ap-east-1">ap-east-1</VSCodeOption> */}
							<VSCodeOption value="ap-south-1">ap-south-1</VSCodeOption>
							<VSCodeOption value="ap-northeast-1">ap-northeast-1</VSCodeOption>
							<VSCodeOption value="ap-northeast-2">ap-northeast-2</VSCodeOption>
							<VSCodeOption value="ap-northeast-3">ap-northeast-3</VSCodeOption>
							<VSCodeOption value="ap-southeast-1">ap-southeast-1</VSCodeOption>
							<VSCodeOption value="ap-southeast-2">ap-southeast-2</VSCodeOption>
							<VSCodeOption value="ca-central-1">ca-central-1</VSCodeOption>
							<VSCodeOption value="eu-central-1">eu-central-1</VSCodeOption>
							<VSCodeOption value="eu-central-2">eu-central-2</VSCodeOption>
							<VSCodeOption value="eu-west-1">eu-west-1</VSCodeOption>
							<VSCodeOption value="eu-west-2">eu-west-2</VSCodeOption>
							<VSCodeOption value="eu-west-3">eu-west-3</VSCodeOption>
							<VSCodeOption value="eu-north-1">eu-north-1</VSCodeOption>
							{/* <VSCodeOption value="me-south-1">me-south-1</VSCodeOption> */}
							<VSCodeOption value="sa-east-1">sa-east-1</VSCodeOption>
							<VSCodeOption value="us-gov-east-1">us-gov-east-1</VSCodeOption>
							<VSCodeOption value="us-gov-west-1">us-gov-west-1</VSCodeOption>
							{/* <VSCodeOption value="us-gov-east-1">us-gov-east-1</VSCodeOption> */}
						</VSCodeDropdown>
					</DropdownContainer>

					<div style={{ display: "flex", flexDirection: "column" }}>
						<VSCodeCheckbox
							checked={awsEndpointSelected}
							onChange={(e: any) => {
								const isChecked = e.target.checked === true
								setAwsEndpointSelected(isChecked)
								if (!isChecked) {
									setApiConfiguration({
										...apiConfiguration,
										awsBedrockEndpoint: "",
									})
								}
							}}>
							Use custom VPC endpoint
						</VSCodeCheckbox>

						{awsEndpointSelected && (
							<VSCodeTextField
								value={apiConfiguration?.awsBedrockEndpoint || ""}
								style={{ width: "100%", marginTop: 3, marginBottom: 5 }}
								type="url"
								onInput={handleInputChange("awsBedrockEndpoint")}
								placeholder="Enter VPC Endpoint URL (optional)"
							/>
						)}

						<VSCodeCheckbox
							checked={apiConfiguration?.awsUseCrossRegionInference || false}
							onChange={(e: any) => {
								const isChecked = e.target.checked === true
								setApiConfiguration({
									...apiConfiguration,
									awsUseCrossRegionInference: isChecked,
								})
							}}>
							Use cross-region inference
						</VSCodeCheckbox>

						{selectedModelInfo.supportsPromptCache && (
							<>
								<VSCodeCheckbox
									checked={apiConfiguration?.awsBedrockUsePromptCache || false}
									onChange={(e: any) => {
										const isChecked = e.target.checked === true
										setApiConfiguration({
											...apiConfiguration,
											awsBedrockUsePromptCache: isChecked,
										})
									}}>
									Use prompt caching
								</VSCodeCheckbox>
							</>
						)}
					</div>
					<p
						style={{
							fontSize: "12px",
							marginTop: "5px",
							color: "var(--vscode-descriptionForeground)",
						}}>
						{apiConfiguration?.awsUseProfile ? (
							<>
								Using AWS Profile credentials from ~/.aws/credentials. Leave profile name empty to use the default
								profile. These credentials are only used locally to make API requests from this extension.
							</>
						) : (
							<>
								Authenticate by either providing the keys above or use the default AWS credential providers, i.e.
								~/.aws/credentials or environment variables. These credentials are only used locally to make API
								requests from this extension.
							</>
						)}
					</p>
					<label htmlFor="bedrock-model-dropdown">
						<span style={{ fontWeight: 500 }}>Model</span>
					</label>
					<DropdownContainer zIndex={DROPDOWN_Z_INDEX - 2} className="dropdown-container">
						<VSCodeDropdown
							id="bedrock-model-dropdown"
							value={apiConfiguration?.awsBedrockCustomSelected ? "custom" : selectedModelId}
							onChange={(e: any) => {
								const isCustom = e.target.value === "custom"
								setApiConfiguration({
									...apiConfiguration,
									apiModelId: isCustom ? "" : e.target.value,
									awsBedrockCustomSelected: isCustom,
									awsBedrockCustomModelBaseId: bedrockDefaultModelId,
								})
							}}
							style={{ width: "100%" }}>
							<VSCodeOption value="">Select a model...</VSCodeOption>
							{Object.keys(bedrockModels).map((modelId) => (
								<VSCodeOption
									key={modelId}
									value={modelId}
									style={{
										whiteSpace: "normal",
										wordWrap: "break-word",
										maxWidth: "100%",
									}}>
									{modelId}
								</VSCodeOption>
							))}
							<VSCodeOption value="custom">Custom</VSCodeOption>
						</VSCodeDropdown>
					</DropdownContainer>
					{apiConfiguration?.awsBedrockCustomSelected && (
						<div>
							<p
								style={{
									fontSize: "12px",
									marginTop: "5px",
									color: "var(--vscode-descriptionForeground)",
								}}>
								Select "Custom" when using the Application Inference Profile in Bedrock. Enter the Application
								Inference Profile ARN in the Model ID field.
							</p>
							<label htmlFor="bedrock-model-input">
								<span style={{ fontWeight: 500 }}>Model ID</span>
							</label>
							<VSCodeTextField
								id="bedrock-model-input"
								value={apiConfiguration?.apiModelId || ""}
								style={{ width: "100%", marginTop: 3 }}
								onInput={handleInputChange("apiModelId")}
								placeholder="Enter custom model ID..."
							/>
							<label htmlFor="bedrock-base-model-dropdown">
								<span style={{ fontWeight: 500 }}>Base Inference Model</span>
							</label>
							<DropdownContainer zIndex={DROPDOWN_Z_INDEX - 3} className="dropdown-container">
								<VSCodeDropdown
									id="bedrock-base-model-dropdown"
									value={apiConfiguration?.awsBedrockCustomModelBaseId || bedrockDefaultModelId}
									onChange={handleInputChange("awsBedrockCustomModelBaseId")}
									style={{ width: "100%" }}>
									<VSCodeOption value="">Select a model...</VSCodeOption>
									{Object.keys(bedrockModels).map((modelId) => (
										<VSCodeOption
											key={modelId}
											value={modelId}
											style={{
												whiteSpace: "normal",
												wordWrap: "break-word",
												maxWidth: "100%",
											}}>
											{modelId}
										</VSCodeOption>
									))}
								</VSCodeDropdown>
							</DropdownContainer>
						</div>
					)}
					{(selectedModelId === "anthropic.claude-3-7-sonnet-20250219-v1:0" ||
						selectedModelId === "anthropic.claude-sonnet-4-20250514-v1:0" ||
						selectedModelId === "anthropic.claude-opus-4-20250514-v1:0" ||
						(apiConfiguration?.awsBedrockCustomSelected &&
							apiConfiguration?.awsBedrockCustomModelBaseId === "anthropic.claude-3-7-sonnet-20250219-v1:0") ||
						(apiConfiguration?.awsBedrockCustomSelected &&
							apiConfiguration?.awsBedrockCustomModelBaseId === "anthropic.claude-sonnet-4-20250514-v1:0") ||
						(apiConfiguration?.awsBedrockCustomSelected &&
							apiConfiguration?.awsBedrockCustomModelBaseId === "anthropic.claude-opus-4-20250514-v1:0")) && (
						<ThinkingBudgetSlider apiConfiguration={apiConfiguration} setApiConfiguration={setApiConfiguration} />
					)}
					<ModelInfoView
						selectedModelId={selectedModelId}
						modelInfo={selectedModelInfo}
						isDescriptionExpanded={isDescriptionExpanded}
						setIsDescriptionExpanded={setIsDescriptionExpanded}
						isPopup={isPopup}
					/>
				</div>
			)}

			{apiConfiguration?.apiProvider === "vertex" && (
				<div
					style={{
						display: "flex",
						flexDirection: "column",
						gap: 5,
					}}>
					<VSCodeTextField
						value={apiConfiguration?.vertexProjectId || ""}
						style={{ width: "100%" }}
						onInput={handleInputChange("vertexProjectId")}
						placeholder="Enter Project ID...">
						<span style={{ fontWeight: 500 }}>Google Cloud Project ID</span>
					</VSCodeTextField>
					<DropdownContainer zIndex={DROPDOWN_Z_INDEX - 1} className="dropdown-container">
						<label htmlFor="vertex-region-dropdown">
							<span style={{ fontWeight: 500 }}>Google Cloud Region</span>
						</label>
						<VSCodeDropdown
							id="vertex-region-dropdown"
							value={apiConfiguration?.vertexRegion || ""}
							style={{ width: "100%" }}
							onChange={handleInputChange("vertexRegion")}>
							<VSCodeOption value="">Select a region...</VSCodeOption>
							<VSCodeOption value="us-east5">us-east5</VSCodeOption>
							<VSCodeOption value="us-central1">us-central1</VSCodeOption>
							<VSCodeOption value="europe-west1">europe-west1</VSCodeOption>
							<VSCodeOption value="europe-west4">europe-west4</VSCodeOption>
							<VSCodeOption value="asia-southeast1">asia-southeast1</VSCodeOption>
							<VSCodeOption value="global">global</VSCodeOption>
						</VSCodeDropdown>
					</DropdownContainer>
					<p
						style={{
							fontSize: "12px",
							marginTop: "5px",
							color: "var(--vscode-descriptionForeground)",
						}}>
						To use Google Cloud Vertex AI, you need to
						<VSCodeLink
							href="https://cloud.google.com/vertex-ai/generative-ai/docs/partner-models/use-claude#before_you_begin"
							style={{ display: "inline", fontSize: "inherit" }}>
							{"1) create a Google Cloud account › enable the Vertex AI API › enable the desired Claude models,"}
						</VSCodeLink>{" "}
						<VSCodeLink
							href="https://cloud.google.com/docs/authentication/provide-credentials-adc#google-idp"
							style={{ display: "inline", fontSize: "inherit" }}>
							{"2) install the Google Cloud CLI › configure Application Default Credentials."}
						</VSCodeLink>
					</p>
				</div>
			)}

			{selectedProvider === "gemini" && (
				<div>
					<VSCodeTextField
						value={apiConfiguration?.geminiApiKey || ""}
						style={{ width: "100%" }}
						type="password"
						onInput={handleInputChange("geminiApiKey")}
						placeholder="Enter API Key...">
						<span style={{ fontWeight: 500 }}>Gemini API Key</span>
					</VSCodeTextField>

					<VSCodeCheckbox
						checked={geminiBaseUrlSelected}
						onChange={(e: any) => {
							const isChecked = e.target.checked === true
							setGeminiBaseUrlSelected(isChecked)
							if (!isChecked) {
								setApiConfiguration({
									...apiConfiguration,
									geminiBaseUrl: "",
								})
							}
						}}>
						Use custom base URL
					</VSCodeCheckbox>

					{geminiBaseUrlSelected && (
						<VSCodeTextField
							value={apiConfiguration?.geminiBaseUrl || ""}
							style={{ width: "100%", marginTop: 3 }}
							type="url"
							onInput={handleInputChange("geminiBaseUrl")}
							placeholder="Default: https://generativelanguage.googleapis.com"
						/>
					)}

					<p
						style={{
							fontSize: "12px",
							marginTop: 3,
							color: "var(--vscode-descriptionForeground)",
						}}>
						This key is stored locally and only used to make API requests from this extension.
						{!apiConfiguration?.geminiApiKey && (
							<VSCodeLink
								href="https://aistudio.google.com/apikey"
								style={{
									display: "inline",
									fontSize: "inherit",
								}}>
								You can get a Gemini API key by signing up here.
							</VSCodeLink>
						)}
					</p>
				</div>
			)}

			{selectedProvider === "openai" && (
				<div>
					<VSCodeTextField
						value={apiConfiguration?.openAiBaseUrl || ""}
						style={{ width: "100%", marginBottom: 10 }}
						type="url"
						onInput={(e: any) => {
							const baseUrl = e.target.value
							handleInputChange("openAiBaseUrl")({ target: { value: baseUrl } })

							debouncedRefreshOpenAiModels(baseUrl, apiConfiguration?.openAiApiKey)
						}}
						placeholder={"Enter base URL..."}>
						<span style={{ fontWeight: 500 }}>Base URL</span>
					</VSCodeTextField>
					<VSCodeTextField
						value={apiConfiguration?.openAiApiKey || ""}
						style={{ width: "100%", marginBottom: 10 }}
						type="password"
						onInput={(e: any) => {
							const apiKey = e.target.value
							handleInputChange("openAiApiKey")({ target: { value: apiKey } })

							debouncedRefreshOpenAiModels(apiConfiguration?.openAiBaseUrl, apiKey)
						}}
						placeholder="Enter API Key...">
						<span style={{ fontWeight: 500 }}>API Key</span>
					</VSCodeTextField>
					<VSCodeTextField
						value={apiConfiguration?.openAiModelId || ""}
						style={{ width: "100%", marginBottom: 10 }}
						onInput={handleInputChange("openAiModelId")}
						placeholder={"Enter Model ID..."}>
						<span style={{ fontWeight: 500 }}>Model ID</span>
					</VSCodeTextField>

					{/* OpenAI Compatible Custom Headers */}
					{(() => {
						const headerEntries = Object.entries(apiConfiguration?.openAiHeaders ?? {})
						return (
							<div style={{ marginBottom: 10 }}>
								<div style={{ display: "flex", justifyContent: "space-between", alignItems: "center" }}>
									<span style={{ fontWeight: 500 }}>Custom Headers</span>
									<VSCodeButton
										onClick={() => {
											const currentHeaders = { ...(apiConfiguration?.openAiHeaders || {}) }
											const headerCount = Object.keys(currentHeaders).length
											const newKey = `header${headerCount + 1}`
											currentHeaders[newKey] = ""
											handleInputChange("openAiHeaders")({
												target: {
													value: currentHeaders,
												},
											})
										}}>
										Add Header
									</VSCodeButton>
								</div>
								<div>
									{headerEntries.map(([key, value], index) => (
										<div key={index} style={{ display: "flex", gap: 5, marginTop: 5 }}>
											<VSCodeTextField
												value={key}
												style={{ width: "40%" }}
												placeholder="Header name"
												onInput={(e: any) => {
													const currentHeaders = apiConfiguration?.openAiHeaders ?? {}
													const newValue = e.target.value
													if (newValue && newValue !== key) {
														const { [key]: _, ...rest } = currentHeaders
														handleInputChange("openAiHeaders")({
															target: {
																value: {
																	...rest,
																	[newValue]: value,
																},
															},
														})
													}
												}}
											/>
											<VSCodeTextField
												value={value}
												style={{ width: "40%" }}
												placeholder="Header value"
												onInput={(e: any) => {
													handleInputChange("openAiHeaders")({
														target: {
															value: {
																...(apiConfiguration?.openAiHeaders ?? {}),
																[key]: e.target.value,
															},
														},
													})
												}}
											/>
											<VSCodeButton
												appearance="secondary"
												onClick={() => {
													const { [key]: _, ...rest } = apiConfiguration?.openAiHeaders ?? {}
													handleInputChange("openAiHeaders")({
														target: {
															value: rest,
														},
													})
												}}>
												Remove
											</VSCodeButton>
										</div>
									))}
								</div>
							</div>
						)
					})()}

					<VSCodeCheckbox
						checked={azureApiVersionSelected}
						onChange={(e: any) => {
							const isChecked = e.target.checked === true
							setAzureApiVersionSelected(isChecked)
							if (!isChecked) {
								setApiConfiguration({
									...apiConfiguration,
									azureApiVersion: "",
								})
							}
						}}>
						Set Azure API version
					</VSCodeCheckbox>
					{azureApiVersionSelected && (
						<VSCodeTextField
							value={apiConfiguration?.azureApiVersion || ""}
							style={{ width: "100%", marginTop: 3 }}
							onInput={handleInputChange("azureApiVersion")}
							placeholder={`Default: ${azureOpenAiDefaultApiVersion}`}
						/>
					)}
					<div
						style={{
							color: getAsVar(VSC_DESCRIPTION_FOREGROUND),
							display: "flex",
							margin: "10px 0",
							cursor: "pointer",
							alignItems: "center",
						}}
						onClick={() => setModelConfigurationSelected((val) => !val)}>
						<span
							className={`codicon ${modelConfigurationSelected ? "codicon-chevron-down" : "codicon-chevron-right"}`}
							style={{
								marginRight: "4px",
							}}></span>
						<span
							style={{
								fontWeight: 700,
								textTransform: "uppercase",
							}}>
							Model Configuration
						</span>
					</div>
					{modelConfigurationSelected && (
						<>
							<VSCodeCheckbox
								checked={!!apiConfiguration?.openAiModelInfo?.supportsImages}
								onChange={(e: any) => {
									const isChecked = e.target.checked === true
									const modelInfo = apiConfiguration?.openAiModelInfo
										? apiConfiguration.openAiModelInfo
										: { ...openAiModelInfoSaneDefaults }
									modelInfo.supportsImages = isChecked
									setApiConfiguration({
										...apiConfiguration,
										openAiModelInfo: modelInfo,
									})
								}}>
								Supports Images
							</VSCodeCheckbox>
							<VSCodeCheckbox
								checked={!!apiConfiguration?.openAiModelInfo?.supportsImages}
								onChange={(e: any) => {
									const isChecked = e.target.checked === true
									let modelInfo = apiConfiguration?.openAiModelInfo
										? apiConfiguration.openAiModelInfo
										: { ...openAiModelInfoSaneDefaults }
									modelInfo.supportsImages = isChecked
									setApiConfiguration({
										...apiConfiguration,
										openAiModelInfo: modelInfo,
									})
								}}>
								Supports browser use
							</VSCodeCheckbox>
							<VSCodeCheckbox
								checked={!!apiConfiguration?.openAiModelInfo?.isR1FormatRequired}
								onChange={(e: any) => {
									const isChecked = e.target.checked === true
									let modelInfo = apiConfiguration?.openAiModelInfo
										? apiConfiguration.openAiModelInfo
										: { ...openAiModelInfoSaneDefaults }
									modelInfo = { ...modelInfo, isR1FormatRequired: isChecked }

									setApiConfiguration({
										...apiConfiguration,
										openAiModelInfo: modelInfo,
									})
								}}>
								Enable R1 messages format
							</VSCodeCheckbox>
							<div style={{ display: "flex", gap: 10, marginTop: "5px" }}>
								<VSCodeTextField
									value={
										apiConfiguration?.openAiModelInfo?.contextWindow
											? apiConfiguration.openAiModelInfo.contextWindow.toString()
											: openAiModelInfoSaneDefaults.contextWindow?.toString()
									}
									style={{ flex: 1 }}
									onInput={(input: any) => {
										const modelInfo = apiConfiguration?.openAiModelInfo
											? apiConfiguration.openAiModelInfo
											: { ...openAiModelInfoSaneDefaults }
										modelInfo.contextWindow = Number(input.target.value)
										setApiConfiguration({
											...apiConfiguration,
											openAiModelInfo: modelInfo,
										})
									}}>
									<span style={{ fontWeight: 500 }}>Context Window Size</span>
								</VSCodeTextField>
								<VSCodeTextField
									value={
										apiConfiguration?.openAiModelInfo?.maxTokens
											? apiConfiguration.openAiModelInfo.maxTokens.toString()
											: openAiModelInfoSaneDefaults.maxTokens?.toString()
									}
									style={{ flex: 1 }}
									onInput={(input: any) => {
										const modelInfo = apiConfiguration?.openAiModelInfo
											? apiConfiguration.openAiModelInfo
											: { ...openAiModelInfoSaneDefaults }
										modelInfo.maxTokens = input.target.value
										setApiConfiguration({
											...apiConfiguration,
											openAiModelInfo: modelInfo,
										})
									}}>
									<span style={{ fontWeight: 500 }}>Max Output Tokens</span>
								</VSCodeTextField>
							</div>
							<div style={{ display: "flex", gap: 10, marginTop: "5px" }}>
								<VSCodeTextField
									value={
										apiConfiguration?.openAiModelInfo?.inputPrice
											? apiConfiguration.openAiModelInfo.inputPrice.toString()
											: openAiModelInfoSaneDefaults.inputPrice?.toString()
									}
									style={{ flex: 1 }}
									onInput={(input: any) => {
										const modelInfo = apiConfiguration?.openAiModelInfo
											? apiConfiguration.openAiModelInfo
											: { ...openAiModelInfoSaneDefaults }
										modelInfo.inputPrice = input.target.value
										setApiConfiguration({
											...apiConfiguration,
											openAiModelInfo: modelInfo,
										})
									}}>
									<span style={{ fontWeight: 500 }}>Input Price / 1M tokens</span>
								</VSCodeTextField>
								<VSCodeTextField
									value={
										apiConfiguration?.openAiModelInfo?.outputPrice
											? apiConfiguration.openAiModelInfo.outputPrice.toString()
											: openAiModelInfoSaneDefaults.outputPrice?.toString()
									}
									style={{ flex: 1 }}
									onInput={(input: any) => {
										const modelInfo = apiConfiguration?.openAiModelInfo
											? apiConfiguration.openAiModelInfo
											: { ...openAiModelInfoSaneDefaults }
										modelInfo.outputPrice = input.target.value
										setApiConfiguration({
											...apiConfiguration,
											openAiModelInfo: modelInfo,
										})
									}}>
									<span style={{ fontWeight: 500 }}>Output Price / 1M tokens</span>
								</VSCodeTextField>
							</div>
							<div style={{ display: "flex", gap: 10, marginTop: "5px" }}>
								<VSCodeTextField
									value={
										apiConfiguration?.openAiModelInfo?.temperature
											? apiConfiguration.openAiModelInfo.temperature.toString()
											: openAiModelInfoSaneDefaults.temperature?.toString()
									}
									onInput={(input: any) => {
										const modelInfo = apiConfiguration?.openAiModelInfo
											? apiConfiguration.openAiModelInfo
											: { ...openAiModelInfoSaneDefaults }

										// Check if the input ends with a decimal point or has trailing zeros after decimal
										const value = input.target.value
										const shouldPreserveFormat =
											value.endsWith(".") || (value.includes(".") && value.endsWith("0"))

										modelInfo.temperature =
											value === ""
												? openAiModelInfoSaneDefaults.temperature
												: shouldPreserveFormat
													? value // Keep as string to preserve decimal format
													: parseFloat(value)

										setApiConfiguration({
											...apiConfiguration,
											openAiModelInfo: modelInfo,
										})
									}}>
									<span style={{ fontWeight: 500 }}>Temperature</span>
								</VSCodeTextField>
							</div>
						</>
					)}
					<p
						style={{
							fontSize: "12px",
							marginTop: 3,
							color: "var(--vscode-descriptionForeground)",
						}}>
						<span style={{ color: "var(--vscode-errorForeground)" }}>
							(<span style={{ fontWeight: 500 }}>Note:</span> Cline uses complex prompts and works best with Claude
							models. Less capable models may not work as expected.)
						</span>
					</p>
				</div>
			)}

			{selectedProvider === "requesty" && (
				<div>
					<VSCodeTextField
						value={apiConfiguration?.requestyApiKey || ""}
						style={{ width: "100%" }}
						type="password"
						onInput={handleInputChange("requestyApiKey")}
						placeholder="Enter API Key...">
						<span style={{ fontWeight: 500 }}>API Key</span>
					</VSCodeTextField>
					{!apiConfiguration?.requestyApiKey && <a href="https://app.requesty.ai/manage-api">Get API Key</a>}
				</div>
			)}

			{selectedProvider === "fireworks" && (
				<div>
					<VSCodeTextField
						value={apiConfiguration?.fireworksApiKey || ""}
						style={{ width: "100%" }}
						type="password"
						onInput={handleInputChange("fireworksApiKey")}
						placeholder="Enter API Key...">
						<span style={{ fontWeight: 500 }}>Fireworks API Key</span>
					</VSCodeTextField>
					<p
						style={{
							fontSize: "12px",
							marginTop: 3,
							color: "var(--vscode-descriptionForeground)",
						}}>
						This key is stored locally and only used to make API requests from this extension.
						{!apiConfiguration?.fireworksApiKey && (
							<VSCodeLink
								href="https://fireworks.ai/settings/users/api-keys"
								style={{
									display: "inline",
									fontSize: "inherit",
								}}>
								You can get a Fireworks API key by signing up here.
							</VSCodeLink>
						)}
					</p>
					<VSCodeTextField
						value={apiConfiguration?.fireworksModelId || ""}
						style={{ width: "100%" }}
						onInput={handleInputChange("fireworksModelId")}
						placeholder={"Enter Model ID..."}>
						<span style={{ fontWeight: 500 }}>Model ID</span>
					</VSCodeTextField>
					<p
						style={{
							fontSize: "12px",
							marginTop: 3,
							color: "var(--vscode-descriptionForeground)",
						}}>
						<span style={{ color: "var(--vscode-errorForeground)" }}>
							(<span style={{ fontWeight: 500 }}>Note:</span> Cline uses complex prompts and works best with Claude
							models. Less capable models may not work as expected.)
						</span>
					</p>
					<VSCodeTextField
						value={apiConfiguration?.fireworksModelMaxCompletionTokens?.toString() || ""}
						style={{ width: "100%", marginBottom: 8 }}
						onInput={(e) => {
							const value = (e.target as HTMLInputElement).value
							if (!value) {
								return
							}
							const num = parseInt(value, 10)
							if (isNaN(num)) {
								return
							}
							handleInputChange("fireworksModelMaxCompletionTokens")({
								target: {
									value: num,
								},
							})
						}}
						placeholder={"2000"}>
						<span style={{ fontWeight: 500 }}>Max Completion Tokens</span>
					</VSCodeTextField>
					<VSCodeTextField
						value={apiConfiguration?.fireworksModelMaxTokens?.toString() || ""}
						style={{ width: "100%", marginBottom: 8 }}
						onInput={(e) => {
							const value = (e.target as HTMLInputElement).value
							if (!value) {
								return
							}
							const num = parseInt(value)
							if (isNaN(num)) {
								return
							}
							handleInputChange("fireworksModelMaxTokens")({
								target: {
									value: num,
								},
							})
						}}
						placeholder={"4000"}>
						<span style={{ fontWeight: 500 }}>Max Context Tokens</span>
					</VSCodeTextField>
				</div>
			)}

			{selectedProvider === "together" && (
				<div>
					<VSCodeTextField
						value={apiConfiguration?.togetherApiKey || ""}
						style={{ width: "100%" }}
						type="password"
						onInput={handleInputChange("togetherApiKey")}
						placeholder="Enter API Key...">
						<span style={{ fontWeight: 500 }}>API Key</span>
					</VSCodeTextField>
					<VSCodeTextField
						value={apiConfiguration?.togetherModelId || ""}
						style={{ width: "100%" }}
						onInput={handleInputChange("togetherModelId")}
						placeholder={"Enter Model ID..."}>
						<span style={{ fontWeight: 500 }}>Model ID</span>
					</VSCodeTextField>
					<p
						style={{
							fontSize: "12px",
							marginTop: 3,
							color: "var(--vscode-descriptionForeground)",
						}}>
						<span style={{ color: "var(--vscode-errorForeground)" }}>
							(<span style={{ fontWeight: 500 }}>Note:</span> Cline uses complex prompts and works best with Claude
							models. Less capable models may not work as expected.)
						</span>
					</p>
				</div>
			)}

			{selectedProvider === "vscode-lm" && (
				<div>
					<DropdownContainer zIndex={DROPDOWN_Z_INDEX - 2} className="dropdown-container">
						<label htmlFor="vscode-lm-model">
							<span style={{ fontWeight: 500 }}>Language Model</span>
						</label>
						{vsCodeLmModels.length > 0 ? (
							<VSCodeDropdown
								id="vscode-lm-model"
								value={
									apiConfiguration?.vsCodeLmModelSelector
										? `${apiConfiguration.vsCodeLmModelSelector.vendor ?? ""}/${apiConfiguration.vsCodeLmModelSelector.family ?? ""}`
										: ""
								}
								onChange={(e) => {
									const value = (e.target as HTMLInputElement).value
									if (!value) {
										return
									}
									const [vendor, family] = value.split("/")
									handleInputChange("vsCodeLmModelSelector")({
										target: {
											value: { vendor, family },
										},
									})
								}}
								style={{ width: "100%" }}>
								<VSCodeOption value="">Select a model...</VSCodeOption>
								{vsCodeLmModels.map((model) => (
									<VSCodeOption
										key={`${model.vendor}/${model.family}`}
										value={`${model.vendor}/${model.family}`}>
										{model.vendor} - {model.family}
									</VSCodeOption>
								))}
							</VSCodeDropdown>
						) : (
							<p
								style={{
									fontSize: "12px",
									marginTop: "5px",
									color: "var(--vscode-descriptionForeground)",
								}}>
								The VS Code Language Model API allows you to run models provided by other VS Code extensions
								(including but not limited to GitHub Copilot). The easiest way to get started is to install the
								Copilot extension from the VS Marketplace and enabling Claude 3.7 Sonnet.
							</p>
						)}

						<p
							style={{
								fontSize: "12px",
								marginTop: "5px",
								color: "var(--vscode-errorForeground)",
								fontWeight: 500,
							}}>
							Note: This is a very experimental integration and may not work as expected.
						</p>
					</DropdownContainer>
				</div>
			)}

			{selectedProvider === "lmstudio" && (
				<div>
					<VSCodeTextField
						value={apiConfiguration?.lmStudioBaseUrl || ""}
						style={{ width: "100%" }}
						type="url"
						onInput={handleInputChange("lmStudioBaseUrl")}
						placeholder={"Default: http://localhost:1234"}>
						<span style={{ fontWeight: 500 }}>Base URL (optional)</span>
					</VSCodeTextField>
					<VSCodeTextField
						value={apiConfiguration?.lmStudioModelId || ""}
						style={{ width: "100%" }}
						onInput={handleInputChange("lmStudioModelId")}
						placeholder={"e.g. meta-llama-3.1-8b-instruct"}>
						<span style={{ fontWeight: 500 }}>Model ID</span>
					</VSCodeTextField>
					{lmStudioModels.length > 0 && (
						<VSCodeRadioGroup
							value={
								lmStudioModels.includes(apiConfiguration?.lmStudioModelId || "")
									? apiConfiguration?.lmStudioModelId
									: ""
							}
							onChange={(e) => {
								const value = (e.target as HTMLInputElement)?.value
								// need to check value first since radio group returns empty string sometimes
								if (value) {
									handleInputChange("lmStudioModelId")({
										target: { value },
									})
								}
							}}>
							{lmStudioModels.map((model) => (
								<VSCodeRadio key={model} value={model} checked={apiConfiguration?.lmStudioModelId === model}>
									{model}
								</VSCodeRadio>
							))}
						</VSCodeRadioGroup>
					)}
					<p
						style={{
							fontSize: "12px",
							marginTop: "5px",
							color: "var(--vscode-descriptionForeground)",
						}}>
						LM Studio allows you to run models locally on your computer. For instructions on how to get started, see
						their
						<VSCodeLink href="https://lmstudio.ai/docs" style={{ display: "inline", fontSize: "inherit" }}>
							quickstart guide.
						</VSCodeLink>
						You will also need to start LM Studio's{" "}
						<VSCodeLink
							href="https://lmstudio.ai/docs/basics/server"
							style={{ display: "inline", fontSize: "inherit" }}>
							local server
						</VSCodeLink>{" "}
						feature to use it with this extension.{" "}
						<span style={{ color: "var(--vscode-errorForeground)" }}>
							(<span style={{ fontWeight: 500 }}>Note:</span> Cline uses complex prompts and works best with Claude
							models. Less capable models may not work as expected.)
						</span>
					</p>
				</div>
			)}

			{selectedProvider === "litellm" && (
				<div>
					<VSCodeTextField
						value={apiConfiguration?.liteLlmBaseUrl || ""}
						style={{ width: "100%" }}
						type="url"
						onInput={handleInputChange("liteLlmBaseUrl")}
						placeholder={"Default: http://localhost:4000"}>
						<span style={{ fontWeight: 500 }}>Base URL (optional)</span>
					</VSCodeTextField>
					<VSCodeTextField
						value={apiConfiguration?.liteLlmApiKey || ""}
						style={{ width: "100%" }}
						type="password"
						onInput={handleInputChange("liteLlmApiKey")}
						placeholder="Default: noop">
						<span style={{ fontWeight: 500 }}>API Key</span>
					</VSCodeTextField>
					<VSCodeTextField
						value={apiConfiguration?.liteLlmModelId || ""}
						style={{ width: "100%" }}
						onInput={handleInputChange("liteLlmModelId")}
						placeholder={"e.g. anthropic/claude-sonnet-4-20250514"}>
						<span style={{ fontWeight: 500 }}>Model ID</span>
					</VSCodeTextField>

					<div style={{ display: "flex", flexDirection: "column", marginTop: 10, marginBottom: 10 }}>
						{selectedModelInfo.supportsPromptCache && (
							<>
								<VSCodeCheckbox
									checked={apiConfiguration?.liteLlmUsePromptCache || false}
									onChange={(e: any) => {
										const isChecked = e.target.checked === true
										setApiConfiguration({
											...apiConfiguration,
											liteLlmUsePromptCache: isChecked,
										})
									}}
									style={{ fontWeight: 500, color: "var(--vscode-charts-green)" }}>
									Use prompt caching (GA)
								</VSCodeCheckbox>
								<p style={{ fontSize: "12px", marginTop: 3, color: "var(--vscode-charts-green)" }}>
									Prompt caching requires a supported provider and model
								</p>
							</>
						)}
					</div>

					<>
						<ThinkingBudgetSlider apiConfiguration={apiConfiguration} setApiConfiguration={setApiConfiguration} />
						<p
							style={{
								fontSize: "12px",
								marginTop: "5px",
								color: "var(--vscode-descriptionForeground)",
							}}>
							Extended thinking is available for models such as Sonnet-4, o3-mini, Deepseek R1, etc. More info on{" "}
							<VSCodeLink
								href="https://docs.litellm.ai/docs/reasoning_content"
								style={{ display: "inline", fontSize: "inherit" }}>
								thinking mode configuration
							</VSCodeLink>
						</p>
					</>

					<div
						style={{
							color: getAsVar(VSC_DESCRIPTION_FOREGROUND),
							display: "flex",
							margin: "10px 0",
							cursor: "pointer",
							alignItems: "center",
						}}
						onClick={() => setModelConfigurationSelected((val) => !val)}>
						<span
							className={`codicon ${modelConfigurationSelected ? "codicon-chevron-down" : "codicon-chevron-right"}`}
							style={{
								marginRight: "4px",
							}}></span>
						<span
							style={{
								fontWeight: 700,
								textTransform: "uppercase",
							}}>
							Model Configuration
						</span>
					</div>
					{modelConfigurationSelected && (
						<>
							<VSCodeCheckbox
								checked={!!apiConfiguration?.liteLlmModelInfo?.supportsImages}
								onChange={(e: any) => {
									const isChecked = e.target.checked === true
									const modelInfo = apiConfiguration?.liteLlmModelInfo
										? apiConfiguration.liteLlmModelInfo
										: { ...liteLlmModelInfoSaneDefaults }
									modelInfo.supportsImages = isChecked
									setApiConfiguration({
										...apiConfiguration,
										liteLlmModelInfo: modelInfo,
									})
								}}>
								Supports Images
							</VSCodeCheckbox>
							<div style={{ display: "flex", gap: 10, marginTop: "5px" }}>
								<VSCodeTextField
									value={
										apiConfiguration?.liteLlmModelInfo?.contextWindow
											? apiConfiguration.liteLlmModelInfo.contextWindow.toString()
											: liteLlmModelInfoSaneDefaults.contextWindow?.toString()
									}
									style={{ flex: 1 }}
									onInput={(input: any) => {
										const modelInfo = apiConfiguration?.liteLlmModelInfo
											? apiConfiguration.liteLlmModelInfo
											: { ...liteLlmModelInfoSaneDefaults }
										modelInfo.contextWindow = Number(input.target.value)
										setApiConfiguration({
											...apiConfiguration,
											liteLlmModelInfo: modelInfo,
										})
									}}>
									<span style={{ fontWeight: 500 }}>Context Window Size</span>
								</VSCodeTextField>
								<VSCodeTextField
									value={
										apiConfiguration?.liteLlmModelInfo?.maxTokens
											? apiConfiguration.liteLlmModelInfo.maxTokens.toString()
											: liteLlmModelInfoSaneDefaults.maxTokens?.toString()
									}
									style={{ flex: 1 }}
									onInput={(input: any) => {
										const modelInfo = apiConfiguration?.liteLlmModelInfo
											? apiConfiguration.liteLlmModelInfo
											: { ...liteLlmModelInfoSaneDefaults }
										modelInfo.maxTokens = input.target.value
										setApiConfiguration({
											...apiConfiguration,
											liteLlmModelInfo: modelInfo,
										})
									}}>
									<span style={{ fontWeight: 500 }}>Max Output Tokens</span>
								</VSCodeTextField>
							</div>
							<div style={{ display: "flex", gap: 10, marginTop: "5px" }}>
								<VSCodeTextField
									value={
										apiConfiguration?.liteLlmModelInfo?.temperature !== undefined
											? apiConfiguration.liteLlmModelInfo.temperature.toString()
											: liteLlmModelInfoSaneDefaults.temperature?.toString()
									}
									onInput={(input: any) => {
										const modelInfo = apiConfiguration?.liteLlmModelInfo
											? apiConfiguration.liteLlmModelInfo
											: { ...liteLlmModelInfoSaneDefaults }

										// Check if the input ends with a decimal point or has trailing zeros after decimal
										const value = input.target.value
										const shouldPreserveFormat =
											value.endsWith(".") || (value.includes(".") && value.endsWith("0"))

										modelInfo.temperature =
											value === ""
												? liteLlmModelInfoSaneDefaults.temperature
												: shouldPreserveFormat
													? value // Keep as string to preserve decimal format
													: parseFloat(value)

										setApiConfiguration({
											...apiConfiguration,
											liteLlmModelInfo: modelInfo,
										})
									}}>
									<span style={{ fontWeight: 500 }}>Temperature</span>
								</VSCodeTextField>
							</div>
						</>
					)}
					<p
						style={{
							fontSize: "12px",
							marginTop: "5px",
							color: "var(--vscode-descriptionForeground)",
						}}>
						LiteLLM provides a unified interface to access various LLM providers' models. See their{" "}
						<VSCodeLink href="https://docs.litellm.ai/docs/" style={{ display: "inline", fontSize: "inherit" }}>
							quickstart guide
						</VSCodeLink>{" "}
						for more information.
					</p>
				</div>
			)}

			{selectedProvider === "ollama" && (
				<div>
					<VSCodeTextField
						value={apiConfiguration?.ollamaBaseUrl || ""}
						style={{ width: "100%" }}
						type="url"
						onInput={handleInputChange("ollamaBaseUrl")}
						placeholder={"Default: http://localhost:11434"}>
						<span style={{ fontWeight: 500 }}>Base URL (optional)</span>
					</VSCodeTextField>

					{/* Model selection - use filterable picker */}
					<label htmlFor="ollama-model-selection">
						<span style={{ fontWeight: 500 }}>Model</span>
					</label>
					<OllamaModelPicker
						ollamaModels={ollamaModels}
						selectedModelId={apiConfiguration?.ollamaModelId || ""}
						onModelChange={(modelId) => {
							setApiConfiguration({
								...apiConfiguration,
								ollamaModelId: modelId,
							})
						}}
						placeholder={ollamaModels.length > 0 ? "Search and select a model..." : "e.g. llama3.1"}
					/>

					{/* Show status message based on model availability */}
					{ollamaModels.length === 0 && (
						<p
							style={{
								fontSize: "12px",
								marginTop: "3px",
								color: "var(--vscode-descriptionForeground)",
								fontStyle: "italic",
							}}>
							Unable to fetch models from Ollama server. Please ensure Ollama is running and accessible, or enter
							the model ID manually above.
						</p>
					)}

					<VSCodeTextField
						value={apiConfiguration?.ollamaApiOptionsCtxNum || "32768"}
						style={{ width: "100%" }}
						onInput={handleInputChange("ollamaApiOptionsCtxNum")}
						placeholder={"e.g. 32768"}>
						<span style={{ fontWeight: 500 }}>Model Context Window</span>
					</VSCodeTextField>
					<p
						style={{
							fontSize: "12px",
							marginTop: "5px",
							color: "var(--vscode-descriptionForeground)",
						}}>
						Ollama allows you to run models locally on your computer. For instructions on how to get started, see
						their{" "}
						<VSCodeLink
							href="https://github.com/ollama/ollama/blob/main/README.md"
							style={{ display: "inline", fontSize: "inherit" }}>
							quickstart guide.
						</VSCodeLink>{" "}
						<span style={{ color: "var(--vscode-errorForeground)" }}>
							(<span style={{ fontWeight: 500 }}>Note:</span> Cline uses complex prompts and works best with Claude
							models. Less capable models may not work as expected.)
						</span>
					</p>
				</div>
			)}

			{selectedProvider === "nebius" && (
				<div>
					<VSCodeTextField
						value={apiConfiguration?.nebiusApiKey || ""}
						style={{ width: "100%" }}
						type="password"
						onInput={handleInputChange("nebiusApiKey")}
						placeholder="Enter API Key...">
						<span style={{ fontWeight: 500 }}>Nebius API Key</span>
					</VSCodeTextField>
					<p
						style={{
							fontSize: "12px",
							marginTop: 3,
							color: "var(--vscode-descriptionForeground)",
						}}>
						This key is stored locally and only used to make API requests from this extension.{" "}
						{!apiConfiguration?.nebiusApiKey && (
							<VSCodeLink
								href="https://studio.nebius.com/settings/api-keys"
								style={{
									display: "inline",
									fontSize: "inherit",
								}}>
								You can get a Nebius API key by signing up here.{" "}
							</VSCodeLink>
						)}
						<span style={{ color: "var(--vscode-errorForeground)" }}>
							(<span style={{ fontWeight: 500 }}>Note:</span> Cline uses complex prompts and works best with Claude
							models. Less capable models may not work as expected.)
						</span>
					</p>
				</div>
			)}

			{apiErrorMessage && (
				<p
					style={{
						margin: "-10px 0 4px 0",
						fontSize: 12,
						color: "var(--vscode-errorForeground)",
					}}>
					{apiErrorMessage}
				</p>
			)}

			{selectedProvider === "xai" && (
				<div>
					<VSCodeTextField
						value={apiConfiguration?.xaiApiKey || ""}
						style={{ width: "100%" }}
						type="password"
						onInput={handleInputChange("xaiApiKey")}
						placeholder="Enter API Key...">
						<span style={{ fontWeight: 500 }}>X AI API Key</span>
					</VSCodeTextField>
					<p
						style={{
							fontSize: "12px",
							marginTop: 3,
							color: "var(--vscode-descriptionForeground)",
						}}>
						<span style={{ color: "var(--vscode-errorForeground)" }}>
							(<span style={{ fontWeight: 500 }}>Note:</span> Cline uses complex prompts and works best with Claude
							models. Less capable models may not work as expected.)
						</span>
						This key is stored locally and only used to make API requests from this extension.
						{!apiConfiguration?.xaiApiKey && (
							<VSCodeLink href="https://x.ai" style={{ display: "inline", fontSize: "inherit" }}>
								You can get an X AI API key by signing up here.
							</VSCodeLink>
						)}
					</p>
					{/* Note: To fully implement this, you would need to add a handler in ClineProvider.ts */}
					{/* {apiConfiguration?.xaiApiKey && (
						<button
							onClick={() => {
								vscode.postMessage({
									type: "requestXAIModels",
									text: apiConfiguration?.xaiApiKey,
								})
							}}
							style={{ margin: "5px 0 0 0" }}
							className="vscode-button">
							Fetch Available Models
						</button>
					)} */}
				</div>
			)}

			{selectedProvider === "sambanova" && (
				<div>
					<VSCodeTextField
						value={apiConfiguration?.sambanovaApiKey || ""}
						style={{ width: "100%" }}
						type="password"
						onInput={handleInputChange("sambanovaApiKey")}
						placeholder="Enter API Key...">
						<span style={{ fontWeight: 500 }}>SambaNova API Key</span>
					</VSCodeTextField>
					<p
						style={{
							fontSize: "12px",
							marginTop: 3,
							color: "var(--vscode-descriptionForeground)",
						}}>
						This key is stored locally and only used to make API requests from this extension.
						{!apiConfiguration?.sambanovaApiKey && (
							<VSCodeLink
								href="https://docs.sambanova.ai/cloud/docs/get-started/overview"
								style={{
									display: "inline",
									fontSize: "inherit",
								}}>
								You can get a SambaNova API key by signing up here.
							</VSCodeLink>
						)}
					</p>
				</div>
			)}

			{selectedProvider === "cerebras" && (
				<div>
					<VSCodeTextField
						value={apiConfiguration?.cerebrasApiKey || ""}
						style={{ width: "100%" }}
						type="password"
						onInput={handleInputChange("cerebrasApiKey")}
						placeholder="Enter API Key...">
						<span style={{ fontWeight: 500 }}>Cerebras API Key</span>
					</VSCodeTextField>
					<p
						style={{
							fontSize: "12px",
							marginTop: 3,
							color: "var(--vscode-descriptionForeground)",
						}}>
						This key is stored locally and only used to make API requests from this extension.
						{!apiConfiguration?.cerebrasApiKey && (
							<VSCodeLink
								href="https://cloud.cerebras.ai/"
								style={{
									display: "inline",
									fontSize: "inherit",
								}}>
								You can get a Cerebras API key by signing up here.
							</VSCodeLink>
						)}
					</p>
				</div>
			)}

			{selectedProvider === "sapaicore" && (
				<div style={{ display: "flex", flexDirection: "column", gap: 5 }}>
					<VSCodeTextField
						value={apiConfiguration?.sapAiCoreClientId || ""}
						style={{ width: "100%" }}
						type="password"
						onInput={handleInputChange("sapAiCoreClientId")}
						placeholder="Enter AI Core Client Id...">
						<span style={{ fontWeight: 500 }}>AI Core Client Id</span>
					</VSCodeTextField>
					{apiConfiguration?.sapAiCoreClientId && (
						<p style={{ fontSize: "12px", color: "var(--vscode-descriptionForeground)" }}>
							Client Id is set. To change it, please re-enter the value.
						</p>
					)}
					<VSCodeTextField
						value={apiConfiguration?.sapAiCoreClientSecret ? "********" : ""}
						style={{ width: "100%" }}
						type="password"
						onInput={handleInputChange("sapAiCoreClientSecret")}
						placeholder="Enter AI Core Client Secret...">
						<span style={{ fontWeight: 500 }}>AI Core Client Secret</span>
					</VSCodeTextField>
					{apiConfiguration?.sapAiCoreClientSecret && (
						<p style={{ fontSize: "12px", color: "var(--vscode-descriptionForeground)" }}>
							Client Secret is set. To change it, please re-enter the value.
						</p>
					)}
					<VSCodeTextField
						value={apiConfiguration?.sapAiCoreBaseUrl || ""}
						style={{ width: "100%" }}
						onInput={handleInputChange("sapAiCoreBaseUrl")}
						placeholder="Enter AI Core Base URL...">
						<span style={{ fontWeight: 500 }}>AI Core Base URL</span>
					</VSCodeTextField>
					<VSCodeTextField
						value={apiConfiguration?.sapAiCoreTokenUrl || ""}
						style={{ width: "100%" }}
						onInput={handleInputChange("sapAiCoreTokenUrl")}
						placeholder="Enter AI Core Auth URL...">
						<span style={{ fontWeight: 500 }}>AI Core Auth URL</span>
					</VSCodeTextField>
					<VSCodeTextField
						value={apiConfiguration?.sapAiResourceGroup || ""}
						style={{ width: "100%" }}
						onInput={handleInputChange("sapAiResourceGroup")}
						placeholder="Enter AI Core Resource Group...">
						<span style={{ fontWeight: 500 }}>AI Core Resource Group</span>
					</VSCodeTextField>
					<p
						style={{
							fontSize: "12px",
							marginTop: "5px",
							color: "var(--vscode-descriptionForeground)",
						}}>
						These credentials are stored locally and only used to make API requests from this extension.
						<VSCodeLink
							href="https://help.sap.com/docs/sap-ai-core/sap-ai-core-service-guide/access-sap-ai-core-via-api"
							style={{ display: "inline" }}>
							You can find more information about SAP AI Core API access here.
						</VSCodeLink>
					</p>
				</div>
			)}

			{apiErrorMessage && (
				<p
					style={{
						margin: "-10px 0 4px 0",
						fontSize: 12,
						color: "var(--vscode-errorForeground)",
					}}>
					{apiErrorMessage}
				</p>
			)}

			{selectedProvider === "ollama" && showModelOptions && (
				<>
					<VSCodeTextField
						value={apiConfiguration?.requestTimeoutMs ? apiConfiguration.requestTimeoutMs.toString() : "30000"}
						style={{ width: "100%" }}
						onInput={(e: any) => {
							const value = e.target.value
							// Convert to number, with validation
							const numValue = parseInt(value, 10)
							if (!isNaN(numValue) && numValue > 0) {
								setApiConfiguration({
									...apiConfiguration,
									requestTimeoutMs: numValue,
								})
							}
						}}
						placeholder="Default: 30000 (30 seconds)">
						<span style={{ fontWeight: 500 }}>Request Timeout (ms)</span>
					</VSCodeTextField>
					<p style={{ fontSize: "12px", marginTop: 3, color: "var(--vscode-descriptionForeground)" }}>
						Maximum time in milliseconds to wait for API responses before timing out.
					</p>
				</>
			)}

			{selectedProvider === "cline" && showModelOptions && (
				<>
					<VSCodeCheckbox
						style={{ marginTop: -10 }}
						checked={providerSortingSelected}
						onChange={(e: any) => {
							const isChecked = e.target.checked === true
							setProviderSortingSelected(isChecked)
							if (!isChecked) {
								setApiConfiguration({
									...apiConfiguration,
									openRouterProviderSorting: "",
								})
							}
						}}>
						Sort underlying provider routing
					</VSCodeCheckbox>

					{providerSortingSelected && (
						<div style={{ marginBottom: -6 }}>
							<DropdownContainer className="dropdown-container" zIndex={OPENROUTER_MODEL_PICKER_Z_INDEX + 1}>
								<VSCodeDropdown
									style={{ width: "100%", marginTop: 3 }}
									value={apiConfiguration?.openRouterProviderSorting}
									onChange={(e: any) => {
										setApiConfiguration({
											...apiConfiguration,
											openRouterProviderSorting: e.target.value,
										})
									}}>
									<VSCodeOption value="">Default</VSCodeOption>
									<VSCodeOption value="price">Price</VSCodeOption>
									<VSCodeOption value="throughput">Throughput</VSCodeOption>
									<VSCodeOption value="latency">Latency</VSCodeOption>
								</VSCodeDropdown>
							</DropdownContainer>
							<p style={{ fontSize: "12px", marginTop: 3, color: "var(--vscode-descriptionForeground)" }}>
								{!apiConfiguration?.openRouterProviderSorting &&
									"Default behavior is to load balance requests across providers (like AWS, Google Vertex, Anthropic), prioritizing price while considering provider uptime"}
								{apiConfiguration?.openRouterProviderSorting === "price" &&
									"Sort providers by price, prioritizing the lowest cost provider"}
								{apiConfiguration?.openRouterProviderSorting === "throughput" &&
									"Sort providers by throughput, prioritizing the provider with the highest throughput (may increase cost)"}
								{apiConfiguration?.openRouterProviderSorting === "latency" &&
									"Sort providers by response time, prioritizing the provider with the lowest latency"}
							</p>
						</div>
					)}
				</>
			)}

			{selectedProvider !== "openrouter" &&
				selectedProvider !== "cline" &&
				selectedProvider !== "openai" &&
				selectedProvider !== "ollama" &&
				selectedProvider !== "lmstudio" &&
				selectedProvider !== "vscode-lm" &&
				selectedProvider !== "litellm" &&
				selectedProvider !== "requesty" &&
				selectedProvider !== "bedrock" &&
				selectedProvider !== "mistral" &&
				showModelOptions && (
					<>
						<DropdownContainer zIndex={DROPDOWN_Z_INDEX - 2} className="dropdown-container">
							<label htmlFor="model-id">
								<span style={{ fontWeight: 500 }}>Model</span>
							</label>
							{selectedProvider === "anthropic" && createDropdown(anthropicModels)}
							{selectedProvider === "vertex" &&
								createDropdown(apiConfiguration?.vertexRegion === "global" ? vertexGlobalModels : vertexModels)}
							{selectedProvider === "gemini" && createDropdown(geminiModels)}
							{selectedProvider === "openai-native" && createDropdown(openAiNativeModels)}
							{selectedProvider === "deepseek" && createDropdown(deepSeekModels)}
							{selectedProvider === "qwen" &&
								createDropdown(
									apiConfiguration?.qwenApiLine === "china" ? mainlandQwenModels : internationalQwenModels,
								)}
							{selectedProvider === "doubao" && createDropdown(doubaoModels)}
							{selectedProvider === "asksage" && createDropdown(askSageModels)}
							{selectedProvider === "xai" && createDropdown(xaiModels)}
							{selectedProvider === "sambanova" && createDropdown(sambanovaModels)}
							{selectedProvider === "cerebras" && createDropdown(cerebrasModels)}
							{selectedProvider === "nebius" && createDropdown(nebiusModels)}
							{selectedProvider === "sapaicore" && createDropdown(sapAiCoreModels)}
						</DropdownContainer>

						{SUPPORTED_THINKING_MODELS[selectedProvider]?.includes(selectedModelId) && (
							<ThinkingBudgetSlider
								apiConfiguration={apiConfiguration}
								setApiConfiguration={setApiConfiguration}
								maxBudget={selectedModelInfo.thinkingConfig?.maxBudget}
							/>
						)}

						{selectedProvider === "xai" && selectedModelId.includes("3-mini") && (
							<>
								<VSCodeCheckbox
									style={{ marginTop: 0 }}
									checked={reasoningEffortSelected}
									onChange={(e: any) => {
										const isChecked = e.target.checked === true
										setReasoningEffortSelected(isChecked)
										if (!isChecked) {
											setApiConfiguration({
												...apiConfiguration,
												reasoningEffort: "",
											})
										}
									}}>
									Modify reasoning effort
								</VSCodeCheckbox>

								{reasoningEffortSelected && (
									<div>
										<label htmlFor="reasoning-effort-dropdown">
											<span style={{}}>Reasoning Effort</span>
										</label>
										<DropdownContainer className="dropdown-container" zIndex={DROPDOWN_Z_INDEX - 100}>
											<VSCodeDropdown
												id="reasoning-effort-dropdown"
												style={{ width: "100%", marginTop: 3 }}
												value={apiConfiguration?.reasoningEffort || "high"}
												onChange={(e: any) => {
													setApiConfiguration({
														...apiConfiguration,
														reasoningEffort: e.target.value,
													})
												}}>
												<VSCodeOption value="low">low</VSCodeOption>
												<VSCodeOption value="high">high</VSCodeOption>
											</VSCodeDropdown>
										</DropdownContainer>
										<p
											style={{
												fontSize: "12px",
												marginTop: 3,
												marginBottom: 0,
												color: "var(--vscode-descriptionForeground)",
											}}>
											High effort may produce more thorough analysis but takes longer and uses more tokens.
										</p>
									</div>
								)}
							</>
						)}
						<ModelInfoView
							selectedModelId={selectedModelId}
							modelInfo={selectedModelInfo}
							isDescriptionExpanded={isDescriptionExpanded}
							setIsDescriptionExpanded={setIsDescriptionExpanded}
							isPopup={isPopup}
						/>
					</>
				)}

			{selectedProvider === "cline" && showModelOptions && <OpenRouterModelPicker isPopup={isPopup} />}
			{selectedProvider === "requesty" && showModelOptions && <RequestyModelPicker isPopup={isPopup} />}

			{modelIdErrorMessage && (
				<p
					style={{
						margin: "-10px 0 4px 0",
						fontSize: 12,
						color: "var(--vscode-errorForeground)",
					}}>
					{modelIdErrorMessage}
				</p>
			)}
		</div>
	)
}

// Returns an array of formatted tier strings
const formatTiers = (
	tiers: ModelInfo["tiers"],
	priceType: "inputPrice" | "outputPrice" | "cacheReadsPrice" | "cacheWritesPrice",
): JSX.Element[] => {
	if (!tiers || tiers.length === 0) {
		return []
	}

	return tiers
		.map((tier, index, arr) => {
			const prevLimit = index > 0 ? arr[index - 1].contextWindow : 0
			const price = tier[priceType]

			if (price === undefined) return null

			return (
				<span style={{ paddingLeft: "15px" }} key={index}>
					{formatPrice(price)}/million tokens (
					{tier.contextWindow === Number.POSITIVE_INFINITY ? (
						<span>
							{">"} {prevLimit.toLocaleString()}
						</span>
					) : (
						<span>
							{"<="} {tier.contextWindow.toLocaleString()}
						</span>
					)}
					{" tokens)"}
					{index < arr.length - 1 && <br />}
				</span>
			)
		})
		.filter((element): element is JSX.Element => element !== null)
}

export const ModelInfoView = ({
	selectedModelId,
	modelInfo,
	isDescriptionExpanded,
	setIsDescriptionExpanded,
	isPopup,
}: {
	selectedModelId: string
	modelInfo: ModelInfo
	isDescriptionExpanded: boolean
	setIsDescriptionExpanded: (isExpanded: boolean) => void
	isPopup?: boolean
}) => {
	const isGemini = Object.keys(geminiModels).includes(selectedModelId)
	const hasThinkingConfig = !!modelInfo.thinkingConfig
	const hasTiers = !!modelInfo.tiers && modelInfo.tiers.length > 0

	// Create elements for input pricing
	const inputPriceElement = hasTiers ? (
		<Fragment key="inputPriceTiers">
			<span style={{ fontWeight: 500 }}>Input price:</span>
			<br />
			{formatTiers(modelInfo.tiers, "inputPrice")}
		</Fragment>
	) : modelInfo.inputPrice !== undefined && modelInfo.inputPrice > 0 ? (
		<span key="inputPrice">
			<span style={{ fontWeight: 500 }}>Input price:</span> {formatPrice(modelInfo.inputPrice)}/million tokens
		</span>
	) : null

	// --- Output Price Logic ---
	let outputPriceElement = null
	if (hasThinkingConfig && modelInfo.outputPrice !== undefined && modelInfo.thinkingConfig?.outputPrice !== undefined) {
		// Display both standard and thinking budget prices
		outputPriceElement = (
			<Fragment key="outputPriceConditional">
				<span style={{ fontWeight: 500 }}>Output price (Standard):</span> {formatPrice(modelInfo.outputPrice)}/million
				tokens
				<br />
				<span style={{ fontWeight: 500 }}>Output price (Thinking Budget &gt; 0):</span>{" "}
				{formatPrice(modelInfo.thinkingConfig.outputPrice)}/million tokens
			</Fragment>
		)
	} else if (hasTiers) {
		// Display tiered output pricing
		outputPriceElement = (
			<Fragment key="outputPriceTiers">
				<span style={{ fontWeight: 500 }}>Output price:</span>
				<span style={{ fontStyle: "italic" }}> (based on input tokens)</span>
				<br />
				{formatTiers(modelInfo.tiers, "outputPrice")}
			</Fragment>
		)
	} else if (modelInfo.outputPrice !== undefined && modelInfo.outputPrice > 0) {
		// Display single standard output price
		outputPriceElement = (
			<span key="outputPrice">
				<span style={{ fontWeight: 500 }}>Output price:</span> {formatPrice(modelInfo.outputPrice)}/million tokens
			</span>
		)
	}
	// --- End Output Price Logic ---

	const infoItems = [
		modelInfo.description && (
			<ModelDescriptionMarkdown
				key="description"
				markdown={modelInfo.description}
				isExpanded={isDescriptionExpanded}
				setIsExpanded={setIsDescriptionExpanded}
				isPopup={isPopup}
			/>
		),
		<ModelInfoSupportsItem
			key="supportsImages"
			isSupported={modelInfo.supportsImages ?? false}
			supportsLabel="Supports images"
			doesNotSupportLabel="Does not support images"
		/>,
		<ModelInfoSupportsItem
			key="supportsBrowserUse"
			isSupported={modelInfo.supportsImages ?? false} // cline browser tool uses image recognition for navigation (requires model image support).
			supportsLabel="Supports browser use"
			doesNotSupportLabel="Does not support browser use"
		/>,
		!isGemini && (
			<ModelInfoSupportsItem
				key="supportsPromptCache"
				isSupported={modelInfo.supportsPromptCache}
				supportsLabel="Supports prompt caching"
				doesNotSupportLabel="Does not support prompt caching"
			/>
		),
		modelInfo.maxTokens !== undefined && modelInfo.maxTokens > 0 && (
			<span key="maxTokens">
				<span style={{ fontWeight: 500 }}>Max output:</span> {modelInfo.maxTokens?.toLocaleString()} tokens
			</span>
		),
		inputPriceElement, // Add the generated input price block
		modelInfo.supportsPromptCache && modelInfo.cacheWritesPrice && (
			<span key="cacheWritesPrice">
				<span style={{ fontWeight: 500 }}>Cache writes price:</span> {formatPrice(modelInfo.cacheWritesPrice || 0)}
				/million tokens
			</span>
		),
		modelInfo.supportsPromptCache && modelInfo.cacheReadsPrice && (
			<span key="cacheReadsPrice">
				<span style={{ fontWeight: 500 }}>Cache reads price:</span> {formatPrice(modelInfo.cacheReadsPrice || 0)}/million
				tokens
			</span>
		),
		outputPriceElement, // Add the generated output price block
		isGemini && (
			<span key="geminiInfo" style={{ fontStyle: "italic" }}>
				* Free up to {selectedModelId && selectedModelId.includes("flash") ? "15" : "2"} requests per minute. After that,
				billing depends on prompt size.{" "}
				<VSCodeLink href="https://ai.google.dev/pricing" style={{ display: "inline", fontSize: "inherit" }}>
					For more info, see pricing details.
				</VSCodeLink>
			</span>
		),
	].filter(Boolean)

	return (
		<p
			style={{
				fontSize: "12px",
				marginTop: "2px",
				color: "var(--vscode-descriptionForeground)",
			}}>
			{infoItems.map((item, index) => (
				<Fragment key={index}>
					{item}
					{index < infoItems.length - 1 && <br />}
				</Fragment>
			))}
		</p>
	)
}

const ModelInfoSupportsItem = ({
	isSupported,
	supportsLabel,
	doesNotSupportLabel,
}: {
	isSupported: boolean
	supportsLabel: string
	doesNotSupportLabel: string
}) => (
	<span
		style={{
			fontWeight: 500,
			color: isSupported ? "var(--vscode-charts-green)" : "var(--vscode-errorForeground)",
		}}>
		<i
			className={`codicon codicon-${isSupported ? "check" : "x"}`}
			style={{
				marginRight: 4,
				marginBottom: isSupported ? 1 : -1,
				fontSize: isSupported ? 11 : 13,
				fontWeight: 700,
				display: "inline-block",
				verticalAlign: "bottom",
			}}></i>
		{isSupported ? supportsLabel : doesNotSupportLabel}
	</span>
)

<<<<<<< HEAD
=======
export function normalizeApiConfiguration(apiConfiguration?: ApiConfiguration): {
	selectedProvider: ApiProvider
	selectedModelId: string
	selectedModelInfo: ModelInfo
} {
	const provider = apiConfiguration?.apiProvider || "anthropic"
	const modelId = apiConfiguration?.apiModelId

	const getProviderData = (models: Record<string, ModelInfo>, defaultId: string) => {
		let selectedModelId: string
		let selectedModelInfo: ModelInfo
		if (modelId && modelId in models) {
			selectedModelId = modelId
			selectedModelInfo = models[modelId]
		} else {
			selectedModelId = defaultId
			selectedModelInfo = models[defaultId]
		}
		return {
			selectedProvider: provider,
			selectedModelId,
			selectedModelInfo,
		}
	}
	switch (provider) {
		case "anthropic":
			return getProviderData(anthropicModels, anthropicDefaultModelId)
		case "bedrock":
			if (apiConfiguration?.awsBedrockCustomSelected) {
				const baseModelId = apiConfiguration.awsBedrockCustomModelBaseId
				return {
					selectedProvider: provider,
					selectedModelId: modelId || bedrockDefaultModelId,
					selectedModelInfo: (baseModelId && bedrockModels[baseModelId]) || bedrockModels[bedrockDefaultModelId],
				}
			}
			return getProviderData(bedrockModels, bedrockDefaultModelId)
		case "vertex":
			return getProviderData(vertexModels, vertexDefaultModelId)
		case "gemini":
			return getProviderData(geminiModels, geminiDefaultModelId)
		case "openai-native":
			return getProviderData(openAiNativeModels, openAiNativeDefaultModelId)
		case "deepseek":
			return getProviderData(deepSeekModels, deepSeekDefaultModelId)
		case "qwen":
			const qwenModels = apiConfiguration?.qwenApiLine === "china" ? mainlandQwenModels : internationalQwenModels
			const qwenDefaultId =
				apiConfiguration?.qwenApiLine === "china" ? mainlandQwenDefaultModelId : internationalQwenDefaultModelId
			return getProviderData(qwenModels, qwenDefaultId)
		case "doubao":
			return getProviderData(doubaoModels, doubaoDefaultModelId)
		case "mistral":
			return getProviderData(mistralModels, mistralDefaultModelId)
		case "asksage":
			return getProviderData(askSageModels, askSageDefaultModelId)
		case "openrouter":
			return {
				selectedProvider: provider,
				selectedModelId: apiConfiguration?.openRouterModelId || openRouterDefaultModelId,
				selectedModelInfo: apiConfiguration?.openRouterModelInfo || openRouterDefaultModelInfo,
			}
		case "requesty":
			return {
				selectedProvider: provider,
				selectedModelId: apiConfiguration?.requestyModelId || requestyDefaultModelId,
				selectedModelInfo: apiConfiguration?.requestyModelInfo || requestyDefaultModelInfo,
			}
		case "cline":
			const openRouterModelId = apiConfiguration?.openRouterModelId || openRouterDefaultModelId
			const openRouterModelInfo = apiConfiguration?.openRouterModelInfo || openRouterDefaultModelInfo
			return {
				selectedProvider: provider,
				selectedModelId: openRouterModelId,
				// TODO: remove this once we have a better way to handle free models on Cline
				// Free grok 3 promotion
				selectedModelInfo:
					openRouterModelId === "x-ai/grok-3"
						? { ...openRouterModelInfo, inputPrice: 0, outputPrice: 0 }
						: openRouterModelInfo,
			}
		case "openai":
			return {
				selectedProvider: provider,
				selectedModelId: apiConfiguration?.openAiModelId || "",
				selectedModelInfo: apiConfiguration?.openAiModelInfo || openAiModelInfoSaneDefaults,
			}
		case "ollama":
			return {
				selectedProvider: provider,
				selectedModelId: apiConfiguration?.ollamaModelId || "",
				selectedModelInfo: openAiModelInfoSaneDefaults,
			}
		case "lmstudio":
			return {
				selectedProvider: provider,
				selectedModelId: apiConfiguration?.lmStudioModelId || "",
				selectedModelInfo: openAiModelInfoSaneDefaults,
			}
		case "vscode-lm":
			return {
				selectedProvider: provider,
				selectedModelId: apiConfiguration?.vsCodeLmModelSelector
					? `${apiConfiguration.vsCodeLmModelSelector.vendor}/${apiConfiguration.vsCodeLmModelSelector.family}`
					: "",
				selectedModelInfo: {
					...openAiModelInfoSaneDefaults,
					supportsImages: false, // VSCode LM API currently doesn't support images
				},
			}
		case "litellm":
			return {
				selectedProvider: provider,
				selectedModelId: apiConfiguration?.liteLlmModelId || "",
				selectedModelInfo: apiConfiguration?.liteLlmModelInfo || liteLlmModelInfoSaneDefaults,
			}
		case "xai":
			return getProviderData(xaiModels, xaiDefaultModelId)
		case "nebius":
			return getProviderData(nebiusModels, nebiusDefaultModelId)
		case "sambanova":
			return getProviderData(sambanovaModels, sambanovaDefaultModelId)
		case "cerebras":
			return getProviderData(cerebrasModels, cerebrasDefaultModelId)
		case "sapaicore":
			return getProviderData(sapAiCoreModels, sapAiCoreDefaultModelId)
		default:
			return getProviderData(anthropicModels, anthropicDefaultModelId)
	}
}

>>>>>>> 5d4594e8
export default memo(ApiOptions)<|MERGE_RESOLUTION|>--- conflicted
+++ resolved
@@ -24,7 +24,6 @@
 	vertexGlobalModels,
 	vertexModels,
 	xaiModels,
-	sapAiCoreDefaultModelId,
 	sapAiCoreModels,
 } from "@shared/api"
 import { EmptyRequest, StringRequest } from "@shared/proto/common"
@@ -49,15 +48,12 @@
 import OpenRouterModelPicker, { ModelDescriptionMarkdown, OPENROUTER_MODEL_PICKER_Z_INDEX } from "./OpenRouterModelPicker"
 import RequestyModelPicker from "./RequestyModelPicker"
 import ThinkingBudgetSlider from "./ThinkingBudgetSlider"
-<<<<<<< HEAD
 import { formatPrice } from "./utils/pricingUtils"
 import { normalizeApiConfiguration } from "./utils/providerUtils"
 
 import { OpenRouterProvider } from "./providers/OpenRouterProvider"
 import { MistralProvider } from "./providers/MistralProvider"
-=======
 import { ExtensionMessage } from "@shared/ExtensionMessage"
->>>>>>> 5d4594e8
 
 interface ApiOptionsProps {
 	showModelOptions: boolean
@@ -2457,138 +2453,4 @@
 	</span>
 )
 
-<<<<<<< HEAD
-=======
-export function normalizeApiConfiguration(apiConfiguration?: ApiConfiguration): {
-	selectedProvider: ApiProvider
-	selectedModelId: string
-	selectedModelInfo: ModelInfo
-} {
-	const provider = apiConfiguration?.apiProvider || "anthropic"
-	const modelId = apiConfiguration?.apiModelId
-
-	const getProviderData = (models: Record<string, ModelInfo>, defaultId: string) => {
-		let selectedModelId: string
-		let selectedModelInfo: ModelInfo
-		if (modelId && modelId in models) {
-			selectedModelId = modelId
-			selectedModelInfo = models[modelId]
-		} else {
-			selectedModelId = defaultId
-			selectedModelInfo = models[defaultId]
-		}
-		return {
-			selectedProvider: provider,
-			selectedModelId,
-			selectedModelInfo,
-		}
-	}
-	switch (provider) {
-		case "anthropic":
-			return getProviderData(anthropicModels, anthropicDefaultModelId)
-		case "bedrock":
-			if (apiConfiguration?.awsBedrockCustomSelected) {
-				const baseModelId = apiConfiguration.awsBedrockCustomModelBaseId
-				return {
-					selectedProvider: provider,
-					selectedModelId: modelId || bedrockDefaultModelId,
-					selectedModelInfo: (baseModelId && bedrockModels[baseModelId]) || bedrockModels[bedrockDefaultModelId],
-				}
-			}
-			return getProviderData(bedrockModels, bedrockDefaultModelId)
-		case "vertex":
-			return getProviderData(vertexModels, vertexDefaultModelId)
-		case "gemini":
-			return getProviderData(geminiModels, geminiDefaultModelId)
-		case "openai-native":
-			return getProviderData(openAiNativeModels, openAiNativeDefaultModelId)
-		case "deepseek":
-			return getProviderData(deepSeekModels, deepSeekDefaultModelId)
-		case "qwen":
-			const qwenModels = apiConfiguration?.qwenApiLine === "china" ? mainlandQwenModels : internationalQwenModels
-			const qwenDefaultId =
-				apiConfiguration?.qwenApiLine === "china" ? mainlandQwenDefaultModelId : internationalQwenDefaultModelId
-			return getProviderData(qwenModels, qwenDefaultId)
-		case "doubao":
-			return getProviderData(doubaoModels, doubaoDefaultModelId)
-		case "mistral":
-			return getProviderData(mistralModels, mistralDefaultModelId)
-		case "asksage":
-			return getProviderData(askSageModels, askSageDefaultModelId)
-		case "openrouter":
-			return {
-				selectedProvider: provider,
-				selectedModelId: apiConfiguration?.openRouterModelId || openRouterDefaultModelId,
-				selectedModelInfo: apiConfiguration?.openRouterModelInfo || openRouterDefaultModelInfo,
-			}
-		case "requesty":
-			return {
-				selectedProvider: provider,
-				selectedModelId: apiConfiguration?.requestyModelId || requestyDefaultModelId,
-				selectedModelInfo: apiConfiguration?.requestyModelInfo || requestyDefaultModelInfo,
-			}
-		case "cline":
-			const openRouterModelId = apiConfiguration?.openRouterModelId || openRouterDefaultModelId
-			const openRouterModelInfo = apiConfiguration?.openRouterModelInfo || openRouterDefaultModelInfo
-			return {
-				selectedProvider: provider,
-				selectedModelId: openRouterModelId,
-				// TODO: remove this once we have a better way to handle free models on Cline
-				// Free grok 3 promotion
-				selectedModelInfo:
-					openRouterModelId === "x-ai/grok-3"
-						? { ...openRouterModelInfo, inputPrice: 0, outputPrice: 0 }
-						: openRouterModelInfo,
-			}
-		case "openai":
-			return {
-				selectedProvider: provider,
-				selectedModelId: apiConfiguration?.openAiModelId || "",
-				selectedModelInfo: apiConfiguration?.openAiModelInfo || openAiModelInfoSaneDefaults,
-			}
-		case "ollama":
-			return {
-				selectedProvider: provider,
-				selectedModelId: apiConfiguration?.ollamaModelId || "",
-				selectedModelInfo: openAiModelInfoSaneDefaults,
-			}
-		case "lmstudio":
-			return {
-				selectedProvider: provider,
-				selectedModelId: apiConfiguration?.lmStudioModelId || "",
-				selectedModelInfo: openAiModelInfoSaneDefaults,
-			}
-		case "vscode-lm":
-			return {
-				selectedProvider: provider,
-				selectedModelId: apiConfiguration?.vsCodeLmModelSelector
-					? `${apiConfiguration.vsCodeLmModelSelector.vendor}/${apiConfiguration.vsCodeLmModelSelector.family}`
-					: "",
-				selectedModelInfo: {
-					...openAiModelInfoSaneDefaults,
-					supportsImages: false, // VSCode LM API currently doesn't support images
-				},
-			}
-		case "litellm":
-			return {
-				selectedProvider: provider,
-				selectedModelId: apiConfiguration?.liteLlmModelId || "",
-				selectedModelInfo: apiConfiguration?.liteLlmModelInfo || liteLlmModelInfoSaneDefaults,
-			}
-		case "xai":
-			return getProviderData(xaiModels, xaiDefaultModelId)
-		case "nebius":
-			return getProviderData(nebiusModels, nebiusDefaultModelId)
-		case "sambanova":
-			return getProviderData(sambanovaModels, sambanovaDefaultModelId)
-		case "cerebras":
-			return getProviderData(cerebrasModels, cerebrasDefaultModelId)
-		case "sapaicore":
-			return getProviderData(sapAiCoreModels, sapAiCoreDefaultModelId)
-		default:
-			return getProviderData(anthropicModels, anthropicDefaultModelId)
-	}
-}
-
->>>>>>> 5d4594e8
 export default memo(ApiOptions)