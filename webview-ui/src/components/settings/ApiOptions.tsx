--- conflicted
+++ resolved
@@ -12,10 +12,6 @@
 	mainlandQwenModels,
 	ModelInfo,
 	nebiusModels,
-<<<<<<< HEAD
-=======
-	sapAiCoreModels,
->>>>>>> 8c3fd8ba
 } from "@shared/api"
 import { EmptyRequest, StringRequest } from "@shared/proto/common"
 import { UpdateApiConfigurationRequest } from "@shared/proto/models"
@@ -56,12 +52,9 @@
 import { RequestyProvider } from "./providers/RequestyProvider"
 import { FireworksProvider } from "./providers/FireworksProvider"
 import { XaiProvider } from "./providers/XaiProvider"
-<<<<<<< HEAD
-import { SapAiCoreProvider } from "./providers/SapAiCoreProvider"
-=======
 import { CerebrasProvider } from "./providers/CerebrasProvider"
 import { OllamaProvider } from "./providers/OllamaProvider"
->>>>>>> 8c3fd8ba
+import { SapAiCoreProvider } from "./providers/SapAiCoreProvider"
 
 interface ApiOptionsProps {
 	showModelOptions: boolean
@@ -1272,11 +1265,8 @@
 				selectedProvider !== "gemini-cli" &&
 				selectedProvider !== "fireworks" &&
 				selectedProvider !== "xai" &&
-<<<<<<< HEAD
+				selectedProvider !== "cerebras" &&
 				selectedProvider !== "sapaicore" &&
-=======
-				selectedProvider !== "cerebras" &&
->>>>>>> 8c3fd8ba
 				showModelOptions && (
 					<>
 						<DropdownContainer zIndex={DROPDOWN_Z_INDEX - 2} className="dropdown-container">
