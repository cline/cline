--- conflicted
+++ resolved
@@ -239,15 +239,9 @@
 	const itemRefs = useRef<(HTMLDivElement | null)[]>([])
 	const dropdownListRef = useRef<HTMLDivElement>(null)
 
-<<<<<<< HEAD
 	const [lastChosenOption, setLastChosenOption] = useState<string | null>(null)
-
-	const providerOptions = useMemo(
-		() => [
-=======
 	const providerOptions = useMemo(() => {
 		const providers = [
->>>>>>> edf5ea00
 			{ value: "cline", label: "Cline" },
 			{ value: "openrouter", label: "OpenRouter" },
 			{ value: "gemini", label: "Google Gemini" },
