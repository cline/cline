import {
	VSCodeButton,
	VSCodeCheckbox,
	VSCodeDropdown,
	VSCodeLink,
	VSCodeOption,
	VSCodeRadio,
	VSCodeRadioGroup,
	VSCodeTextField,
} from "@vscode/webview-ui-toolkit/react"
import { Fragment, memo, useCallback, useEffect, useMemo, useRef, useState } from "react"
import ThinkingBudgetSlider from "./ThinkingBudgetSlider"
import { useEvent, useInterval } from "react-use"
import styled from "styled-components"
import * as vscodemodels from "vscode"
import {
	anthropicDefaultModelId,
	anthropicModels,
	ApiConfiguration,
	ApiProvider,
	azureOpenAiDefaultApiVersion,
	bedrockDefaultModelId,
	bedrockModels,
	deepSeekDefaultModelId,
	deepSeekModels,
	geminiDefaultModelId,
	geminiModels,
	mistralDefaultModelId,
	mistralModels,
	ModelInfo,
	openAiModelInfoSaneDefaults,
	openAiNativeDefaultModelId,
	openAiNativeModels,
	openRouterDefaultModelId,
	openRouterDefaultModelInfo,
	requestyDefaultModelId,
	requestyDefaultModelInfo,
	mainlandQwenModels,
	internationalQwenModels,
	mainlandQwenDefaultModelId,
	internationalQwenDefaultModelId,
	vertexDefaultModelId,
	vertexModels,
	askSageModels,
	askSageDefaultModelId,
	askSageDefaultURL,
	xaiDefaultModelId,
	xaiModels,
	sambanovaModels,
	sambanovaDefaultModelId,
	doubaoModels,
	doubaoDefaultModelId,
	liteLlmModelInfoSaneDefaults,
} from "@shared/api"
import { ExtensionMessage } from "@shared/ExtensionMessage"
import { useExtensionState } from "@/context/ExtensionStateContext"
import { vscode } from "@/utils/vscode"
import { ModelsServiceClient } from "@/services/grpc-client"
import { getAsVar, VSC_DESCRIPTION_FOREGROUND } from "@/utils/vscStyles"
import VSCodeButtonLink from "@/components/common/VSCodeButtonLink"
import OpenRouterModelPicker, { ModelDescriptionMarkdown, OPENROUTER_MODEL_PICKER_Z_INDEX } from "./OpenRouterModelPicker"
import { ClineAccountInfoCard } from "./ClineAccountInfoCard"
import RequestyModelPicker from "./RequestyModelPicker"
import { useOpenRouterKeyInfo } from "../ui/hooks/useOpenRouterKeyInfo"

interface ApiOptionsProps {
	showModelOptions: boolean
	apiErrorMessage?: string
	modelIdErrorMessage?: string
	isPopup?: boolean
	saveImmediately?: boolean // Add prop to control immediate saving
}

const OpenRouterBalanceDisplay = ({ apiKey }: { apiKey: string }) => {
	const { data: keyInfo, isLoading, error } = useOpenRouterKeyInfo(apiKey)

	if (isLoading) {
		return <span style={{ fontSize: "12px", color: "var(--vscode-descriptionForeground)" }}>Loading...</span>
	}

	if (error || !keyInfo || keyInfo.limit === null) {
		// Don't show anything if there's an error, no info, or no limit set
		return null
	}

	// Calculate remaining balance
	const remainingBalance = keyInfo.limit - keyInfo.usage
	const formattedBalance = remainingBalance.toLocaleString("en-US", {
		style: "currency",
		currency: "USD",
		minimumFractionDigits: 2,
		maximumFractionDigits: 4,
	})

	return (
		<VSCodeLink
			href="https://openrouter.ai/settings/keys"
			title={`Remaining balance: ${formattedBalance}\nLimit: ${keyInfo.limit.toLocaleString("en-US", { style: "currency", currency: "USD" })}\nUsage: ${keyInfo.usage.toLocaleString("en-US", { style: "currency", currency: "USD" })}`}
			style={{
				fontSize: "12px",
				color: "var(--vscode-foreground)",
				textDecoration: "none",
				fontWeight: 500,
				paddingLeft: 4,
				cursor: "pointer",
			}}>
			Balance: {formattedBalance}
		</VSCodeLink>
	)
}

// This is necessary to ensure dropdown opens downward, important for when this is used in popup
const DROPDOWN_Z_INDEX = OPENROUTER_MODEL_PICKER_Z_INDEX + 2 // Higher than the OpenRouterModelPicker's and ModelSelectorTooltip's z-index

export const DropdownContainer = styled.div<{ zIndex?: number }>`
	position: relative;
	z-index: ${(props) => props.zIndex || DROPDOWN_Z_INDEX};

	// Force dropdowns to open downward
	& vscode-dropdown::part(listbox) {
		position: absolute !important;
		top: 100% !important;
		bottom: auto !important;
	}
`

declare module "vscode" {
	interface LanguageModelChatSelector {
		vendor?: string
		family?: string
		version?: string
		id?: string
	}
}

const ApiOptions = ({
	showModelOptions,
	apiErrorMessage,
	modelIdErrorMessage,
	isPopup,
	saveImmediately = false, // Default to false
}: ApiOptionsProps) => {
	// Use full context state for immediate save payload
	const extensionState = useExtensionState()
	const { apiConfiguration, setApiConfiguration, uriScheme } = extensionState
	const [ollamaModels, setOllamaModels] = useState<string[]>([])
	const [lmStudioModels, setLmStudioModels] = useState<string[]>([])
	const [vsCodeLmModels, setVsCodeLmModels] = useState<vscodemodels.LanguageModelChatSelector[]>([])
	const [anthropicBaseUrlSelected, setAnthropicBaseUrlSelected] = useState(!!apiConfiguration?.anthropicBaseUrl)
	const [geminiBaseUrlSelected, setGeminiBaseUrlSelected] = useState(!!apiConfiguration?.geminiBaseUrl)
	const [azureApiVersionSelected, setAzureApiVersionSelected] = useState(!!apiConfiguration?.azureApiVersion)
	const [awsEndpointSelected, setAwsEndpointSelected] = useState(!!apiConfiguration?.awsBedrockEndpoint)
	const [modelConfigurationSelected, setModelConfigurationSelected] = useState(false)
	const [isDescriptionExpanded, setIsDescriptionExpanded] = useState(false)
	const [providerSortingSelected, setProviderSortingSelected] = useState(!!apiConfiguration?.openRouterProviderSorting)
	const [reasoningEffortSelected, setReasoningEffortSelected] = useState(!!apiConfiguration?.reasoningEffort)

	const handleInputChange = (field: keyof ApiConfiguration) => (event: any) => {
		const newValue = event.target.value

		// Update local state
		setApiConfiguration({
			...apiConfiguration,
			[field]: newValue,
		})

		// If the field is the provider AND saveImmediately is true, save it immediately using the full context state
		if (saveImmediately && field === "apiProvider") {
			// Use apiConfiguration from the full extensionState context to send the most complete data
			const currentFullApiConfig = extensionState.apiConfiguration
			vscode.postMessage({
				type: "apiConfiguration",
				apiConfiguration: {
					...currentFullApiConfig, // Send the most complete config available
					apiProvider: newValue, // Override with the new provider
				},
			})
		}
	}

	const { selectedProvider, selectedModelId, selectedModelInfo } = useMemo(() => {
		return normalizeApiConfiguration(apiConfiguration)
	}, [apiConfiguration])

	// Poll ollama/lmstudio models
	const requestLocalModels = useCallback(async () => {
		if (selectedProvider === "ollama") {
			try {
				const response = await ModelsServiceClient.getOllamaModels({
					value: apiConfiguration?.ollamaBaseUrl || "",
				})
				if (response && response.values) {
					setOllamaModels(response.values)
				}
			} catch (error) {
				console.error("Failed to fetch Ollama models:", error)
				setOllamaModels([])
			}
		} else if (selectedProvider === "lmstudio") {
			try {
				const response = await ModelsServiceClient.getLmStudioModels({
					value: apiConfiguration?.lmStudioBaseUrl || "",
				})
				if (response && response.values) {
					setLmStudioModels(response.values)
				}
			} catch (error) {
				console.error("Failed to fetch LM Studio models:", error)
				setLmStudioModels([])
			}
		} else if (selectedProvider === "vscode-lm") {
			try {
				const response = await ModelsServiceClient.getVsCodeLmModels({})
				if (response && response.models) {
					setVsCodeLmModels(response.models)
				}
			} catch (error) {
				console.error("Failed to fetch VS Code LM models:", error)
				setVsCodeLmModels([])
			}
		}
	}, [selectedProvider, apiConfiguration?.ollamaBaseUrl, apiConfiguration?.lmStudioBaseUrl])
	useEffect(() => {
		if (selectedProvider === "ollama" || selectedProvider === "lmstudio" || selectedProvider === "vscode-lm") {
			requestLocalModels()
		}
	}, [selectedProvider, requestLocalModels])
	useInterval(
		requestLocalModels,
		selectedProvider === "ollama" || selectedProvider === "lmstudio" || selectedProvider === "vscode-lm" ? 2000 : null,
	)

	/*
	VSCodeDropdown has an open bug where dynamically rendered options don't auto select the provided value prop. You can see this for yourself by comparing  it with normal select/option elements, which work as expected.
	https://github.com/microsoft/vscode-webview-ui-toolkit/issues/433

	In our case, when the user switches between providers, we recalculate the selectedModelId depending on the provider, the default model for that provider, and a modelId that the user may have selected. Unfortunately, the VSCodeDropdown component wouldn't select this calculated value, and would default to the first "Select a model..." option instead, which makes it seem like the model was cleared out when it wasn't.

	As a workaround, we create separate instances of the dropdown for each provider, and then conditionally render the one that matches the current provider.
	*/
	const createDropdown = (models: Record<string, ModelInfo>) => {
		return (
			<VSCodeDropdown
				id="model-id"
				value={selectedModelId}
				onChange={handleInputChange("apiModelId")}
				style={{ width: "100%" }}>
				<VSCodeOption value="">Select a model...</VSCodeOption>
				{Object.keys(models).map((modelId) => (
					<VSCodeOption
						key={modelId}
						value={modelId}
						style={{
							whiteSpace: "normal",
							wordWrap: "break-word",
							maxWidth: "100%",
						}}>
						{modelId}
					</VSCodeOption>
				))}
			</VSCodeDropdown>
		)
	}

	// Debounced function to refresh OpenAI models (prevents excessive API calls while typing)
	const debounceTimerRef = useRef<NodeJS.Timeout | null>(null)

	useEffect(() => {
		return () => {
			if (debounceTimerRef.current) {
				clearTimeout(debounceTimerRef.current)
			}
		}
	}, [])

	const debouncedRefreshOpenAiModels = useCallback((baseUrl?: string, apiKey?: string) => {
		if (debounceTimerRef.current) {
			clearTimeout(debounceTimerRef.current)
		}

		if (baseUrl && apiKey) {
			debounceTimerRef.current = setTimeout(() => {
				ModelsServiceClient.refreshOpenAiModels({
					baseUrl,
					apiKey,
				}).catch((error) => {
					console.error("Failed to refresh OpenAI models:", error)
				})
			}, 500)
		}
	}, [])

	return (
		<div style={{ display: "flex", flexDirection: "column", gap: 5, marginBottom: isPopup ? -10 : 0 }}>
			<DropdownContainer className="dropdown-container">
				<label htmlFor="api-provider">
					<span style={{ fontWeight: 500 }}>API Provider</span>
				</label>
				<VSCodeDropdown
					id="api-provider"
					value={selectedProvider}
					onChange={handleInputChange("apiProvider")}
					style={{
						minWidth: 130,
						position: "relative",
					}}>
					<VSCodeOption value="cline">Cline</VSCodeOption>
					<VSCodeOption value="openrouter">OpenRouter</VSCodeOption>
					<VSCodeOption value="anthropic">Anthropic</VSCodeOption>
					<VSCodeOption value="bedrock">Amazon Bedrock</VSCodeOption>
					<VSCodeOption value="openai">OpenAI Compatible</VSCodeOption>
					<VSCodeOption value="vertex">GCP Vertex AI</VSCodeOption>
					<VSCodeOption value="gemini">Google Gemini</VSCodeOption>
					<VSCodeOption value="deepseek">DeepSeek</VSCodeOption>
					<VSCodeOption value="mistral">Mistral</VSCodeOption>
					<VSCodeOption value="openai-native">OpenAI</VSCodeOption>
					<VSCodeOption value="vscode-lm">VS Code LM API</VSCodeOption>
					<VSCodeOption value="requesty">Requesty</VSCodeOption>
					<VSCodeOption value="fireworks">Fireworks</VSCodeOption>
					<VSCodeOption value="together">Together</VSCodeOption>
					<VSCodeOption value="qwen">Alibaba Qwen</VSCodeOption>
					<VSCodeOption value="doubao">Bytedance Doubao</VSCodeOption>
					<VSCodeOption value="lmstudio">LM Studio</VSCodeOption>
					<VSCodeOption value="ollama">Ollama</VSCodeOption>
					<VSCodeOption value="litellm">LiteLLM</VSCodeOption>
					<VSCodeOption value="asksage">AskSage</VSCodeOption>
					<VSCodeOption value="xai">xAI</VSCodeOption>
					<VSCodeOption value="sambanova">SambaNova</VSCodeOption>
				</VSCodeDropdown>
			</DropdownContainer>

			{selectedProvider === "cline" && (
				<div style={{ marginBottom: 14, marginTop: 4 }}>
					<ClineAccountInfoCard />
				</div>
			)}

			{selectedProvider === "asksage" && (
				<div>
					<VSCodeTextField
						value={apiConfiguration?.asksageApiKey || ""}
						style={{ width: "100%" }}
						type="password"
						onInput={handleInputChange("asksageApiKey")}
						placeholder="Enter API Key...">
						<span style={{ fontWeight: 500 }}>AskSage API Key</span>
					</VSCodeTextField>
					<p
						style={{
							fontSize: "12px",
							marginTop: 3,
							color: "var(--vscode-descriptionForeground)",
						}}>
						This key is stored locally and only used to make API requests from this extension.
					</p>
					<VSCodeTextField
						value={apiConfiguration?.asksageApiUrl || askSageDefaultURL}
						style={{ width: "100%" }}
						type="url"
						onInput={handleInputChange("asksageApiUrl")}
						placeholder="Enter AskSage API URL...">
						<span style={{ fontWeight: 500 }}>AskSage API URL</span>
					</VSCodeTextField>
				</div>
			)}

			{selectedProvider === "anthropic" && (
				<div>
					<VSCodeTextField
						value={apiConfiguration?.apiKey || ""}
						style={{ width: "100%" }}
						type="password"
						onInput={handleInputChange("apiKey")}
						placeholder="Enter API Key...">
						<span style={{ fontWeight: 500 }}>Anthropic API Key</span>
					</VSCodeTextField>

					<VSCodeCheckbox
						checked={anthropicBaseUrlSelected}
						onChange={(e: any) => {
							const isChecked = e.target.checked === true
							setAnthropicBaseUrlSelected(isChecked)
							if (!isChecked) {
								setApiConfiguration({
									...apiConfiguration,
									anthropicBaseUrl: "",
								})
							}
						}}>
						Use custom base URL
					</VSCodeCheckbox>

					{anthropicBaseUrlSelected && (
						<VSCodeTextField
							value={apiConfiguration?.anthropicBaseUrl || ""}
							style={{ width: "100%", marginTop: 3 }}
							type="url"
							onInput={handleInputChange("anthropicBaseUrl")}
							placeholder="Default: https://api.anthropic.com"
						/>
					)}

					<p
						style={{
							fontSize: "12px",
							marginTop: 3,
							color: "var(--vscode-descriptionForeground)",
						}}>
						This key is stored locally and only used to make API requests from this extension.
						{!apiConfiguration?.apiKey && (
							<VSCodeLink
								href="https://console.anthropic.com/settings/keys"
								style={{
									display: "inline",
									fontSize: "inherit",
								}}>
								You can get an Anthropic API key by signing up here.
							</VSCodeLink>
						)}
					</p>
				</div>
			)}

			{selectedProvider === "openai-native" && (
				<div>
					<VSCodeTextField
						value={apiConfiguration?.openAiNativeApiKey || ""}
						style={{ width: "100%" }}
						type="password"
						onInput={handleInputChange("openAiNativeApiKey")}
						placeholder="Enter API Key...">
						<span style={{ fontWeight: 500 }}>OpenAI API Key</span>
					</VSCodeTextField>
					<p
						style={{
							fontSize: "12px",
							marginTop: 3,
							color: "var(--vscode-descriptionForeground)",
						}}>
						This key is stored locally and only used to make API requests from this extension.
						{!apiConfiguration?.openAiNativeApiKey && (
							<VSCodeLink
								href="https://platform.openai.com/api-keys"
								style={{
									display: "inline",
									fontSize: "inherit",
								}}>
								You can get an OpenAI API key by signing up here.
							</VSCodeLink>
						)}
					</p>
				</div>
			)}

			{selectedProvider === "deepseek" && (
				<div>
					<VSCodeTextField
						value={apiConfiguration?.deepSeekApiKey || ""}
						style={{ width: "100%" }}
						type="password"
						onInput={handleInputChange("deepSeekApiKey")}
						placeholder="Enter API Key...">
						<span style={{ fontWeight: 500 }}>DeepSeek API Key</span>
					</VSCodeTextField>
					<p
						style={{
							fontSize: "12px",
							marginTop: 3,
							color: "var(--vscode-descriptionForeground)",
						}}>
						This key is stored locally and only used to make API requests from this extension.
						{!apiConfiguration?.deepSeekApiKey && (
							<VSCodeLink
								href="https://www.deepseek.com/"
								style={{
									display: "inline",
									fontSize: "inherit",
								}}>
								You can get a DeepSeek API key by signing up here.
							</VSCodeLink>
						)}
					</p>
				</div>
			)}

			{selectedProvider === "qwen" && (
				<div>
					<DropdownContainer className="dropdown-container" style={{ position: "inherit" }}>
						<label htmlFor="qwen-line-provider">
							<span style={{ fontWeight: 500, marginTop: 5 }}>Alibaba API Line</span>
						</label>
						<VSCodeDropdown
							id="qwen-line-provider"
							value={apiConfiguration?.qwenApiLine || "china"}
							onChange={handleInputChange("qwenApiLine")}
							style={{
								minWidth: 130,
								position: "relative",
							}}>
							<VSCodeOption value="china">China API</VSCodeOption>
							<VSCodeOption value="international">International API</VSCodeOption>
						</VSCodeDropdown>
					</DropdownContainer>
					<p
						style={{
							fontSize: "12px",
							marginTop: 3,
							color: "var(--vscode-descriptionForeground)",
						}}>
						Please select the appropriate API interface based on your location. If you are in China, choose the China
						API interface. Otherwise, choose the International API interface.
					</p>
					<VSCodeTextField
						value={apiConfiguration?.qwenApiKey || ""}
						style={{ width: "100%" }}
						type="password"
						onInput={handleInputChange("qwenApiKey")}
						placeholder="Enter API Key...">
						<span style={{ fontWeight: 500 }}>Qwen API Key</span>
					</VSCodeTextField>
					<p
						style={{
							fontSize: "12px",
							marginTop: 3,
							color: "var(--vscode-descriptionForeground)",
						}}>
						This key is stored locally and only used to make API requests from this extension.
						{!apiConfiguration?.qwenApiKey && (
							<VSCodeLink
								href="https://bailian.console.aliyun.com/"
								style={{
									display: "inline",
									fontSize: "inherit",
								}}>
								You can get a Qwen API key by signing up here.
							</VSCodeLink>
						)}
					</p>
				</div>
			)}

			{selectedProvider === "doubao" && (
				<div>
					<VSCodeTextField
						value={apiConfiguration?.doubaoApiKey || ""}
						style={{ width: "100%" }}
						type="password"
						onInput={handleInputChange("doubaoApiKey")}
						placeholder="Enter API Key...">
						<span style={{ fontWeight: 500 }}>Doubao API Key</span>
					</VSCodeTextField>
					<p
						style={{
							fontSize: "12px",
							marginTop: 3,
							color: "var(--vscode-descriptionForeground)",
						}}>
						This key is stored locally and only used to make API requests from this extension.
						{!apiConfiguration?.doubaoApiKey && (
							<VSCodeLink
								href="https://console.volcengine.com/home"
								style={{
									display: "inline",
									fontSize: "inherit",
								}}>
								You can get a Doubao API key by signing up here.
							</VSCodeLink>
						)}
					</p>
				</div>
			)}

			{selectedProvider === "mistral" && (
				<div>
					<VSCodeTextField
						value={apiConfiguration?.mistralApiKey || ""}
						style={{ width: "100%" }}
						type="password"
						onInput={handleInputChange("mistralApiKey")}
						placeholder="Enter API Key...">
						<span style={{ fontWeight: 500 }}>Mistral API Key</span>
					</VSCodeTextField>
					<p
						style={{
							fontSize: "12px",
							marginTop: 3,
							color: "var(--vscode-descriptionForeground)",
						}}>
						This key is stored locally and only used to make API requests from this extension.
						{!apiConfiguration?.mistralApiKey && (
							<VSCodeLink
								href="https://console.mistral.ai/codestral"
								style={{
									display: "inline",
									fontSize: "inherit",
								}}>
								You can get a Mistral API key by signing up here.
							</VSCodeLink>
						)}
					</p>
				</div>
			)}

			{selectedProvider === "openrouter" && (
				<div>
					<VSCodeTextField
						value={apiConfiguration?.openRouterApiKey || ""}
						style={{ width: "100%" }}
						type="password"
						onInput={handleInputChange("openRouterApiKey")}
						placeholder="Enter API Key...">
						<div style={{ display: "flex", justifyContent: "space-between", alignItems: "center", width: "100%" }}>
							<span style={{ fontWeight: 500 }}>OpenRouter API Key</span>
							{apiConfiguration?.openRouterApiKey && (
								<OpenRouterBalanceDisplay apiKey={apiConfiguration.openRouterApiKey} />
							)}
						</div>
					</VSCodeTextField>
					{!apiConfiguration?.openRouterApiKey && (
						<VSCodeButtonLink
							href={getOpenRouterAuthUrl(uriScheme)}
							style={{ margin: "5px 0 0 0" }}
							appearance="secondary">
							Get OpenRouter API Key
						</VSCodeButtonLink>
					)}
					<p
						style={{
							fontSize: "12px",
							marginTop: "5px",
							color: "var(--vscode-descriptionForeground)",
						}}>
						This key is stored locally and only used to make API requests from this extension.{" "}
						{/* {!apiConfiguration?.openRouterApiKey && (
							<span style={{ color: "var(--vscode-charts-green)" }}>
								(<span style={{ fontWeight: 500 }}>Note:</span> OpenRouter is recommended for high rate
								limits, prompt caching, and wider selection of models.)
							</span>
						)} */}
					</p>
				</div>
			)}

			{selectedProvider === "bedrock" && (
				<div
					style={{
						display: "flex",
						flexDirection: "column",
						gap: 5,
					}}>
					<VSCodeRadioGroup
						value={apiConfiguration?.awsUseProfile ? "profile" : "credentials"}
						onChange={(e) => {
							const value = (e.target as HTMLInputElement)?.value
							const useProfile = value === "profile"
							setApiConfiguration({
								...apiConfiguration,
								awsUseProfile: useProfile,
							})
						}}>
						<VSCodeRadio value="credentials">AWS Credentials</VSCodeRadio>
						<VSCodeRadio value="profile">AWS Profile</VSCodeRadio>
					</VSCodeRadioGroup>

					{apiConfiguration?.awsUseProfile ? (
						<VSCodeTextField
							value={apiConfiguration?.awsProfile || ""}
							style={{ width: "100%" }}
							onInput={handleInputChange("awsProfile")}
							placeholder="Enter profile name (default if empty)">
							<span style={{ fontWeight: 500 }}>AWS Profile Name</span>
						</VSCodeTextField>
					) : (
						<>
							<VSCodeTextField
								value={apiConfiguration?.awsAccessKey || ""}
								style={{ width: "100%" }}
								type="password"
								onInput={handleInputChange("awsAccessKey")}
								placeholder="Enter Access Key...">
								<span style={{ fontWeight: 500 }}>AWS Access Key</span>
							</VSCodeTextField>
							<VSCodeTextField
								value={apiConfiguration?.awsSecretKey || ""}
								style={{ width: "100%" }}
								type="password"
								onInput={handleInputChange("awsSecretKey")}
								placeholder="Enter Secret Key...">
								<span style={{ fontWeight: 500 }}>AWS Secret Key</span>
							</VSCodeTextField>
							<VSCodeTextField
								value={apiConfiguration?.awsSessionToken || ""}
								style={{ width: "100%" }}
								type="password"
								onInput={handleInputChange("awsSessionToken")}
								placeholder="Enter Session Token...">
								<span style={{ fontWeight: 500 }}>AWS Session Token</span>
							</VSCodeTextField>
						</>
					)}
					<DropdownContainer zIndex={DROPDOWN_Z_INDEX - 1} className="dropdown-container">
						<label htmlFor="aws-region-dropdown">
							<span style={{ fontWeight: 500 }}>AWS Region</span>
						</label>
						<VSCodeDropdown
							id="aws-region-dropdown"
							value={apiConfiguration?.awsRegion || ""}
							style={{ width: "100%" }}
							onChange={handleInputChange("awsRegion")}>
							<VSCodeOption value="">Select a region...</VSCodeOption>
							{/* The user will have to choose a region that supports the model they use, but this shouldn't be a problem since they'd have to request access for it in that region in the first place. */}
							<VSCodeOption value="us-east-1">us-east-1</VSCodeOption>
							<VSCodeOption value="us-east-2">us-east-2</VSCodeOption>
							{/* <VSCodeOption value="us-west-1">us-west-1</VSCodeOption> */}
							<VSCodeOption value="us-west-2">us-west-2</VSCodeOption>
							{/* <VSCodeOption value="af-south-1">af-south-1</VSCodeOption> */}
							{/* <VSCodeOption value="ap-east-1">ap-east-1</VSCodeOption> */}
							<VSCodeOption value="ap-south-1">ap-south-1</VSCodeOption>
							<VSCodeOption value="ap-northeast-1">ap-northeast-1</VSCodeOption>
							<VSCodeOption value="ap-northeast-2">ap-northeast-2</VSCodeOption>
							<VSCodeOption value="ap-northeast-3">ap-northeast-3</VSCodeOption>
							<VSCodeOption value="ap-southeast-1">ap-southeast-1</VSCodeOption>
							<VSCodeOption value="ap-southeast-2">ap-southeast-2</VSCodeOption>
							<VSCodeOption value="ca-central-1">ca-central-1</VSCodeOption>
							<VSCodeOption value="eu-central-1">eu-central-1</VSCodeOption>
							<VSCodeOption value="eu-central-2">eu-central-2</VSCodeOption>
							<VSCodeOption value="eu-west-1">eu-west-1</VSCodeOption>
							<VSCodeOption value="eu-west-2">eu-west-2</VSCodeOption>
							<VSCodeOption value="eu-west-3">eu-west-3</VSCodeOption>
							<VSCodeOption value="eu-north-1">eu-north-1</VSCodeOption>
							{/* <VSCodeOption value="me-south-1">me-south-1</VSCodeOption> */}
							<VSCodeOption value="sa-east-1">sa-east-1</VSCodeOption>
							<VSCodeOption value="us-gov-east-1">us-gov-east-1</VSCodeOption>
							<VSCodeOption value="us-gov-west-1">us-gov-west-1</VSCodeOption>
							{/* <VSCodeOption value="us-gov-east-1">us-gov-east-1</VSCodeOption> */}
						</VSCodeDropdown>
					</DropdownContainer>

					<div style={{ display: "flex", flexDirection: "column" }}>
						<VSCodeCheckbox
							checked={awsEndpointSelected}
							onChange={(e: any) => {
								const isChecked = e.target.checked === true
								setAwsEndpointSelected(isChecked)
								if (!isChecked) {
									setApiConfiguration({
										...apiConfiguration,
										awsBedrockEndpoint: "",
									})
								}
							}}>
							Use custom VPC endpoint
						</VSCodeCheckbox>

						{awsEndpointSelected && (
							<VSCodeTextField
								value={apiConfiguration?.awsBedrockEndpoint || ""}
								style={{ width: "100%", marginTop: 3, marginBottom: 5 }}
								type="url"
								onInput={handleInputChange("awsBedrockEndpoint")}
								placeholder="Enter VPC Endpoint URL (optional)"
							/>
						)}

						<VSCodeCheckbox
							checked={apiConfiguration?.awsUseCrossRegionInference || false}
							onChange={(e: any) => {
								const isChecked = e.target.checked === true
								setApiConfiguration({
									...apiConfiguration,
									awsUseCrossRegionInference: isChecked,
								})
							}}>
							Use cross-region inference
						</VSCodeCheckbox>

						{selectedModelInfo.supportsPromptCache && (
							<>
								<VSCodeCheckbox
									checked={apiConfiguration?.awsBedrockUsePromptCache || false}
									onChange={(e: any) => {
										const isChecked = e.target.checked === true
										setApiConfiguration({
											...apiConfiguration,
											awsBedrockUsePromptCache: isChecked,
										})
									}}>
									Use prompt caching
								</VSCodeCheckbox>
							</>
						)}
					</div>
					<p
						style={{
							fontSize: "12px",
							marginTop: "5px",
							color: "var(--vscode-descriptionForeground)",
						}}>
						{apiConfiguration?.awsUseProfile ? (
							<>
								Using AWS Profile credentials from ~/.aws/credentials. Leave profile name empty to use the default
								profile. These credentials are only used locally to make API requests from this extension.
							</>
						) : (
							<>
								Authenticate by either providing the keys above or use the default AWS credential providers, i.e.
								~/.aws/credentials or environment variables. These credentials are only used locally to make API
								requests from this extension.
							</>
						)}
					</p>
					<label htmlFor="bedrock-model-dropdown">
						<span style={{ fontWeight: 500 }}>Model</span>
					</label>
					<DropdownContainer zIndex={DROPDOWN_Z_INDEX - 2} className="dropdown-container">
						<VSCodeDropdown
							id="bedrock-model-dropdown"
							value={apiConfiguration?.awsBedrockCustomSelected ? "custom" : selectedModelId}
							onChange={(e: any) => {
								const isCustom = e.target.value === "custom"
								setApiConfiguration({
									...apiConfiguration,
									apiModelId: isCustom ? "" : e.target.value,
									awsBedrockCustomSelected: isCustom,
									awsBedrockCustomModelBaseId: bedrockDefaultModelId,
								})
							}}
							style={{ width: "100%" }}>
							<VSCodeOption value="">Select a model...</VSCodeOption>
							{Object.keys(bedrockModels).map((modelId) => (
								<VSCodeOption
									key={modelId}
									value={modelId}
									style={{
										whiteSpace: "normal",
										wordWrap: "break-word",
										maxWidth: "100%",
									}}>
									{modelId}
								</VSCodeOption>
							))}
							<VSCodeOption value="custom">Custom</VSCodeOption>
						</VSCodeDropdown>
					</DropdownContainer>
					{apiConfiguration?.awsBedrockCustomSelected && (
						<div>
							<p
								style={{
									fontSize: "12px",
									marginTop: "5px",
									color: "var(--vscode-descriptionForeground)",
								}}>
								Select "Custom" when using the Application Inference Profile in Bedrock. Enter the Application
								Inference Profile ARN in the Model ID field.
							</p>
							<label htmlFor="bedrock-model-input">
								<span style={{ fontWeight: 500 }}>Model ID</span>
							</label>
							<VSCodeTextField
								id="bedrock-model-input"
								value={apiConfiguration?.apiModelId || ""}
								style={{ width: "100%", marginTop: 3 }}
								onInput={handleInputChange("apiModelId")}
								placeholder="Enter custom model ID..."
							/>
							<label htmlFor="bedrock-base-model-dropdown">
								<span style={{ fontWeight: 500 }}>Base Inference Model</span>
							</label>
							<DropdownContainer zIndex={DROPDOWN_Z_INDEX - 3} className="dropdown-container">
								<VSCodeDropdown
									id="bedrock-base-model-dropdown"
									value={apiConfiguration?.awsBedrockCustomModelBaseId || bedrockDefaultModelId}
									onChange={handleInputChange("awsBedrockCustomModelBaseId")}
									style={{ width: "100%" }}>
									<VSCodeOption value="">Select a model...</VSCodeOption>
									{Object.keys(bedrockModels).map((modelId) => (
										<VSCodeOption
											key={modelId}
											value={modelId}
											style={{
												whiteSpace: "normal",
												wordWrap: "break-word",
												maxWidth: "100%",
											}}>
											{modelId}
										</VSCodeOption>
									))}
								</VSCodeDropdown>
							</DropdownContainer>
						</div>
					)}
					{(selectedModelId === "anthropic.claude-3-7-sonnet-20250219-v1:0" ||
						(apiConfiguration?.awsBedrockCustomSelected &&
							apiConfiguration?.awsBedrockCustomModelBaseId === "anthropic.claude-3-7-sonnet-20250219-v1:0")) && (
						<ThinkingBudgetSlider apiConfiguration={apiConfiguration} setApiConfiguration={setApiConfiguration} />
					)}
					<ModelInfoView
						selectedModelId={selectedModelId}
						modelInfo={selectedModelInfo}
						isDescriptionExpanded={isDescriptionExpanded}
						setIsDescriptionExpanded={setIsDescriptionExpanded}
						isPopup={isPopup}
					/>
				</div>
			)}

			{apiConfiguration?.apiProvider === "vertex" && (
				<div
					style={{
						display: "flex",
						flexDirection: "column",
						gap: 5,
					}}>
					<VSCodeTextField
						value={apiConfiguration?.vertexProjectId || ""}
						style={{ width: "100%" }}
						onInput={handleInputChange("vertexProjectId")}
						placeholder="Enter Project ID...">
						<span style={{ fontWeight: 500 }}>Google Cloud Project ID</span>
					</VSCodeTextField>
					<DropdownContainer zIndex={DROPDOWN_Z_INDEX - 1} className="dropdown-container">
						<label htmlFor="vertex-region-dropdown">
							<span style={{ fontWeight: 500 }}>Google Cloud Region</span>
						</label>
						<VSCodeDropdown
							id="vertex-region-dropdown"
							value={apiConfiguration?.vertexRegion || ""}
							style={{ width: "100%" }}
							onChange={handleInputChange("vertexRegion")}>
							<VSCodeOption value="">Select a region...</VSCodeOption>
							<VSCodeOption value="us-east5">us-east5</VSCodeOption>
							<VSCodeOption value="us-central1">us-central1</VSCodeOption>
							<VSCodeOption value="europe-west1">europe-west1</VSCodeOption>
							<VSCodeOption value="europe-west4">europe-west4</VSCodeOption>
							<VSCodeOption value="asia-southeast1">asia-southeast1</VSCodeOption>
						</VSCodeDropdown>
					</DropdownContainer>
					<p
						style={{
							fontSize: "12px",
							marginTop: "5px",
							color: "var(--vscode-descriptionForeground)",
						}}>
						To use Google Cloud Vertex AI, you need to
						<VSCodeLink
							href="https://cloud.google.com/vertex-ai/generative-ai/docs/partner-models/use-claude#before_you_begin"
							style={{ display: "inline", fontSize: "inherit" }}>
							{"1) create a Google Cloud account › enable the Vertex AI API › enable the desired Claude models,"}
						</VSCodeLink>{" "}
						<VSCodeLink
							href="https://cloud.google.com/docs/authentication/provide-credentials-adc#google-idp"
							style={{ display: "inline", fontSize: "inherit" }}>
							{"2) install the Google Cloud CLI › configure Application Default Credentials."}
						</VSCodeLink>
					</p>
				</div>
			)}

			{selectedProvider === "gemini" && (
				<div>
					<VSCodeTextField
						value={apiConfiguration?.geminiApiKey || ""}
						style={{ width: "100%" }}
						type="password"
						onInput={handleInputChange("geminiApiKey")}
						placeholder="Enter API Key...">
						<span style={{ fontWeight: 500 }}>Gemini API Key</span>
					</VSCodeTextField>

					<VSCodeCheckbox
						checked={geminiBaseUrlSelected}
						onChange={(e: any) => {
							const isChecked = e.target.checked === true
							setGeminiBaseUrlSelected(isChecked)
							if (!isChecked) {
								setApiConfiguration({
									...apiConfiguration,
									geminiBaseUrl: "",
								})
							}
						}}>
						Use custom base URL
					</VSCodeCheckbox>

					{geminiBaseUrlSelected && (
						<VSCodeTextField
							value={apiConfiguration?.geminiBaseUrl || ""}
							style={{ width: "100%", marginTop: 3 }}
							type="url"
							onInput={handleInputChange("geminiBaseUrl")}
							placeholder="Default: https://generativelanguage.googleapis.com"
						/>
					)}

					<p
						style={{
							fontSize: "12px",
							marginTop: 3,
							color: "var(--vscode-descriptionForeground)",
						}}>
						This key is stored locally and only used to make API requests from this extension.
						{!apiConfiguration?.geminiApiKey && (
							<VSCodeLink
								href="https://aistudio.google.com/apikey"
								style={{
									display: "inline",
									fontSize: "inherit",
								}}>
								You can get a Gemini API key by signing up here.
							</VSCodeLink>
						)}
					</p>

					{/* Add Thinking Budget Slider specifically for gemini-2.5-flash-preview-04-17 */}
					{selectedProvider === "gemini" && selectedModelId === "gemini-2.5-flash-preview-04-17" && (
						<ThinkingBudgetSlider
							apiConfiguration={apiConfiguration}
							setApiConfiguration={setApiConfiguration}
							maxBudget={selectedModelInfo.thinkingConfig?.maxBudget}
						/>
					)}
				</div>
			)}

			{selectedProvider === "openai" && (
				<div>
					<VSCodeTextField
						value={apiConfiguration?.openAiBaseUrl || ""}
						style={{ width: "100%", marginBottom: 10 }}
						type="url"
						onInput={(e: any) => {
							const baseUrl = e.target.value
							handleInputChange("openAiBaseUrl")({ target: { value: baseUrl } })

							debouncedRefreshOpenAiModels(baseUrl, apiConfiguration?.openAiApiKey)
						}}
						placeholder={"Enter base URL..."}>
						<span style={{ fontWeight: 500 }}>Base URL</span>
					</VSCodeTextField>
					<VSCodeTextField
						value={apiConfiguration?.openAiApiKey || ""}
						style={{ width: "100%", marginBottom: 10 }}
						type="password"
						onInput={(e: any) => {
							const apiKey = e.target.value
							handleInputChange("openAiApiKey")({ target: { value: apiKey } })

							debouncedRefreshOpenAiModels(apiConfiguration?.openAiBaseUrl, apiKey)
						}}
						placeholder="Enter API Key...">
						<span style={{ fontWeight: 500 }}>API Key</span>
					</VSCodeTextField>
					<VSCodeTextField
						value={apiConfiguration?.openAiModelId || ""}
						style={{ width: "100%", marginBottom: 10 }}
						onInput={handleInputChange("openAiModelId")}
						placeholder={"Enter Model ID..."}>
						<span style={{ fontWeight: 500 }}>Model ID</span>
					</VSCodeTextField>

					{/* OpenAI Compatible Custom Headers */}
					{(() => {
						const headerEntries = Object.entries(apiConfiguration?.openAiHeaders ?? {})
						return (
							<div style={{ marginBottom: 10 }}>
								<div style={{ display: "flex", justifyContent: "space-between", alignItems: "center" }}>
									<span style={{ fontWeight: 500 }}>Custom Headers</span>
									<VSCodeButton
										onClick={() => {
											const currentHeaders = { ...(apiConfiguration?.openAiHeaders || {}) }
											const headerCount = Object.keys(currentHeaders).length
											const newKey = `header${headerCount + 1}`
											currentHeaders[newKey] = ""
											handleInputChange("openAiHeaders")({
												target: {
													value: currentHeaders,
												},
											})
										}}>
										Add Header
									</VSCodeButton>
								</div>
								<div>
									{headerEntries.map(([key, value], index) => (
										<div key={index} style={{ display: "flex", gap: 5, marginTop: 5 }}>
											<VSCodeTextField
												value={key}
												style={{ width: "40%" }}
												placeholder="Header name"
												onInput={(e: any) => {
													const currentHeaders = apiConfiguration?.openAiHeaders ?? {}
													const newValue = e.target.value
													if (newValue && newValue !== key) {
														const { [key]: _, ...rest } = currentHeaders
														handleInputChange("openAiHeaders")({
															target: {
																value: {
																	...rest,
																	[newValue]: value,
																},
															},
														})
													}
												}}
											/>
											<VSCodeTextField
												value={value}
												style={{ width: "40%" }}
												placeholder="Header value"
												onInput={(e: any) => {
													handleInputChange("openAiHeaders")({
														target: {
															value: {
																...(apiConfiguration?.openAiHeaders ?? {}),
																[key]: e.target.value,
															},
														},
													})
												}}
											/>
											<VSCodeButton
												appearance="secondary"
												onClick={() => {
													const { [key]: _, ...rest } = apiConfiguration?.openAiHeaders ?? {}
													handleInputChange("openAiHeaders")({
														target: {
															value: rest,
														},
													})
												}}>
												Remove
											</VSCodeButton>
										</div>
									))}
								</div>
							</div>
						)
					})()}

					<VSCodeCheckbox
						checked={azureApiVersionSelected}
						onChange={(e: any) => {
							const isChecked = e.target.checked === true
							setAzureApiVersionSelected(isChecked)
							if (!isChecked) {
								setApiConfiguration({
									...apiConfiguration,
									azureApiVersion: "",
								})
							}
						}}>
						Set Azure API version
					</VSCodeCheckbox>
					{azureApiVersionSelected && (
						<VSCodeTextField
							value={apiConfiguration?.azureApiVersion || ""}
							style={{ width: "100%", marginTop: 3 }}
							onInput={handleInputChange("azureApiVersion")}
							placeholder={`Default: ${azureOpenAiDefaultApiVersion}`}
						/>
					)}
					<div
						style={{
							color: getAsVar(VSC_DESCRIPTION_FOREGROUND),
							display: "flex",
							margin: "10px 0",
							cursor: "pointer",
							alignItems: "center",
						}}
						onClick={() => setModelConfigurationSelected((val) => !val)}>
						<span
							className={`codicon ${modelConfigurationSelected ? "codicon-chevron-down" : "codicon-chevron-right"}`}
							style={{
								marginRight: "4px",
							}}></span>
						<span
							style={{
								fontWeight: 700,
								textTransform: "uppercase",
							}}>
							Model Configuration
						</span>
					</div>
					{modelConfigurationSelected && (
						<>
							<VSCodeCheckbox
								checked={!!apiConfiguration?.openAiModelInfo?.supportsImages}
								onChange={(e: any) => {
									const isChecked = e.target.checked === true
									const modelInfo = apiConfiguration?.openAiModelInfo
										? apiConfiguration.openAiModelInfo
										: { ...openAiModelInfoSaneDefaults }
									modelInfo.supportsImages = isChecked
									setApiConfiguration({
										...apiConfiguration,
										openAiModelInfo: modelInfo,
									})
								}}>
								Supports Images
							</VSCodeCheckbox>
							<VSCodeCheckbox
								checked={!!apiConfiguration?.openAiModelInfo?.supportsImages}
								onChange={(e: any) => {
									const isChecked = e.target.checked === true
									let modelInfo = apiConfiguration?.openAiModelInfo
										? apiConfiguration.openAiModelInfo
										: { ...openAiModelInfoSaneDefaults }
									modelInfo.supportsImages = isChecked
									setApiConfiguration({
										...apiConfiguration,
										openAiModelInfo: modelInfo,
									})
								}}>
								Supports browser use
							</VSCodeCheckbox>
							<VSCodeCheckbox
								checked={!!apiConfiguration?.openAiModelInfo?.isR1FormatRequired}
								onChange={(e: any) => {
									const isChecked = e.target.checked === true
									let modelInfo = apiConfiguration?.openAiModelInfo
										? apiConfiguration.openAiModelInfo
										: { ...openAiModelInfoSaneDefaults }
									modelInfo = { ...modelInfo, isR1FormatRequired: isChecked }

									setApiConfiguration({
										...apiConfiguration,
										openAiModelInfo: modelInfo,
									})
								}}>
								Enable R1 messages format
							</VSCodeCheckbox>
							<div style={{ display: "flex", gap: 10, marginTop: "5px" }}>
								<VSCodeTextField
									value={
										apiConfiguration?.openAiModelInfo?.contextWindow
											? apiConfiguration.openAiModelInfo.contextWindow.toString()
											: openAiModelInfoSaneDefaults.contextWindow?.toString()
									}
									style={{ flex: 1 }}
									onInput={(input: any) => {
										const modelInfo = apiConfiguration?.openAiModelInfo
											? apiConfiguration.openAiModelInfo
											: { ...openAiModelInfoSaneDefaults }
										modelInfo.contextWindow = Number(input.target.value)
										setApiConfiguration({
											...apiConfiguration,
											openAiModelInfo: modelInfo,
										})
									}}>
									<span style={{ fontWeight: 500 }}>Context Window Size</span>
								</VSCodeTextField>
								<VSCodeTextField
									value={
										apiConfiguration?.openAiModelInfo?.maxTokens
											? apiConfiguration.openAiModelInfo.maxTokens.toString()
											: openAiModelInfoSaneDefaults.maxTokens?.toString()
									}
									style={{ flex: 1 }}
									onInput={(input: any) => {
										const modelInfo = apiConfiguration?.openAiModelInfo
											? apiConfiguration.openAiModelInfo
											: { ...openAiModelInfoSaneDefaults }
										modelInfo.maxTokens = input.target.value
										setApiConfiguration({
											...apiConfiguration,
											openAiModelInfo: modelInfo,
										})
									}}>
									<span style={{ fontWeight: 500 }}>Max Output Tokens</span>
								</VSCodeTextField>
							</div>
							<div style={{ display: "flex", gap: 10, marginTop: "5px" }}>
								<VSCodeTextField
									value={
										apiConfiguration?.openAiModelInfo?.inputPrice
											? apiConfiguration.openAiModelInfo.inputPrice.toString()
											: openAiModelInfoSaneDefaults.inputPrice?.toString()
									}
									style={{ flex: 1 }}
									onInput={(input: any) => {
										const modelInfo = apiConfiguration?.openAiModelInfo
											? apiConfiguration.openAiModelInfo
											: { ...openAiModelInfoSaneDefaults }
										modelInfo.inputPrice = input.target.value
										setApiConfiguration({
											...apiConfiguration,
											openAiModelInfo: modelInfo,
										})
									}}>
									<span style={{ fontWeight: 500 }}>Input Price / 1M tokens</span>
								</VSCodeTextField>
								<VSCodeTextField
									value={
										apiConfiguration?.openAiModelInfo?.outputPrice
											? apiConfiguration.openAiModelInfo.outputPrice.toString()
											: openAiModelInfoSaneDefaults.outputPrice?.toString()
									}
									style={{ flex: 1 }}
									onInput={(input: any) => {
										const modelInfo = apiConfiguration?.openAiModelInfo
											? apiConfiguration.openAiModelInfo
											: { ...openAiModelInfoSaneDefaults }
										modelInfo.outputPrice = input.target.value
										setApiConfiguration({
											...apiConfiguration,
											openAiModelInfo: modelInfo,
										})
									}}>
									<span style={{ fontWeight: 500 }}>Output Price / 1M tokens</span>
								</VSCodeTextField>
							</div>
							<div style={{ display: "flex", gap: 10, marginTop: "5px" }}>
								<VSCodeTextField
									value={
										apiConfiguration?.openAiModelInfo?.temperature
											? apiConfiguration.openAiModelInfo.temperature.toString()
											: openAiModelInfoSaneDefaults.temperature?.toString()
									}
									onInput={(input: any) => {
										const modelInfo = apiConfiguration?.openAiModelInfo
											? apiConfiguration.openAiModelInfo
											: { ...openAiModelInfoSaneDefaults }

										// Check if the input ends with a decimal point or has trailing zeros after decimal
										const value = input.target.value
										const shouldPreserveFormat =
											value.endsWith(".") || (value.includes(".") && value.endsWith("0"))

										modelInfo.temperature =
											value === ""
												? openAiModelInfoSaneDefaults.temperature
												: shouldPreserveFormat
													? value // Keep as string to preserve decimal format
													: parseFloat(value)

										setApiConfiguration({
											...apiConfiguration,
											openAiModelInfo: modelInfo,
										})
									}}>
									<span style={{ fontWeight: 500 }}>Temperature</span>
								</VSCodeTextField>
							</div>
						</>
					)}
					<p
						style={{
							fontSize: "12px",
							marginTop: 3,
							color: "var(--vscode-descriptionForeground)",
						}}>
						<span style={{ color: "var(--vscode-errorForeground)" }}>
							(<span style={{ fontWeight: 500 }}>Note:</span> Cline uses complex prompts and works best with Claude
							models. Less capable models may not work as expected.)
						</span>
					</p>
				</div>
			)}

			{selectedProvider === "requesty" && (
				<div>
					<VSCodeTextField
						value={apiConfiguration?.requestyApiKey || ""}
						style={{ width: "100%" }}
						type="password"
						onInput={handleInputChange("requestyApiKey")}
						placeholder="Enter API Key...">
						<span style={{ fontWeight: 500 }}>API Key</span>
					</VSCodeTextField>
<<<<<<< HEAD
					<VSCodeTextField
						value={apiConfiguration?.requestyModelId || ""}
						style={{ width: "100%" }}
						onInput={handleInputChange("requestyModelId")}
						placeholder={"Enter Model ID..."}>
						<span style={{ fontWeight: 500 }}>Model ID</span>
					</VSCodeTextField>
				</div>
			)}

			{selectedProvider === "fireworks" && (
				<div>
					<VSCodeTextField
						value={apiConfiguration?.fireworksApiKey || ""}
						style={{ width: "100%" }}
						type="password"
						onInput={handleInputChange("fireworksApiKey")}
						placeholder="Enter API Key...">
						<span style={{ fontWeight: 500 }}>API Key</span>
					</VSCodeTextField>
					<p
						style={{
							fontSize: "12px",
							marginTop: 3,
							color: "var(--vscode-descriptionForeground)",
						}}>
						This key is stored locally and only used to make API requests from this extension.
						{!apiConfiguration?.fireworksApiKey && (
							<VSCodeLink
								href="https://fireworks.ai/account/api-keys"
								style={{
									display: "inline",
									fontSize: "inherit",
								}}>
								You can get a Fireworks API key by signing up here.
							</VSCodeLink>
						)}
					</p>
					<VSCodeTextField
						value={apiConfiguration?.fireworksModelId || ""}
						style={{ width: "100%" }}
						onInput={handleInputChange("fireworksModelId")}
						placeholder={"Enter Model ID..."}>
						<span style={{ fontWeight: 500 }}>Model ID</span>
					</VSCodeTextField>
					<p
						style={{
							fontSize: "12px",
							marginTop: 3,
							color: "var(--vscode-descriptionForeground)",
						}}>
						<span style={{ color: "var(--vscode-errorForeground)" }}>
							(<span style={{ fontWeight: 500 }}>Note:</span> Cline uses complex prompts and works best with Claude
							models. Less capable models may not work as expected.)
						</span>
					</p>
					<VSCodeTextField
						value={apiConfiguration?.fireworksModelMaxCompletionTokens?.toString() || ""}
						style={{ width: "100%" }}
						onInput={(e) => {
							const value = (e.target as HTMLInputElement).value
							if (!value) {
								return
							}
							const num = parseInt(value, 10)
							if (isNaN(num)) {
								return
							}
							handleInputChange("fireworksModelMaxCompletionTokens")({
								target: {
									value: num,
								},
							})
						}}
						placeholder={"2000"}>
						<span style={{ fontWeight: 500 }}>Max Completion Tokens</span>
					</VSCodeTextField>
					<VSCodeTextField
						value={apiConfiguration?.fireworksModelMaxTokens?.toString() || ""}
						style={{ width: "100%" }}
						onInput={(e) => {
							const value = (e.target as HTMLInputElement).value
							if (!value) {
								return
							}
							const num = parseInt(value)
							if (isNaN(num)) {
								return
							}
							handleInputChange("fireworksModelMaxTokens")({
								target: {
									value: num,
								},
							})
						}}
						placeholder={"4000"}>
						<span style={{ fontWeight: 500 }}>Max Context Tokens</span>
					</VSCodeTextField>
=======
					{!apiConfiguration?.requestyApiKey && <a href="https://app.requesty.ai/manage-api">Get API Key</a>}
>>>>>>> 94c432f3
				</div>
			)}

			{selectedProvider === "together" && (
				<div>
					<VSCodeTextField
						value={apiConfiguration?.togetherApiKey || ""}
						style={{ width: "100%" }}
						type="password"
						onInput={handleInputChange("togetherApiKey")}
						placeholder="Enter API Key...">
						<span style={{ fontWeight: 500 }}>API Key</span>
					</VSCodeTextField>
					<VSCodeTextField
						value={apiConfiguration?.togetherModelId || ""}
						style={{ width: "100%" }}
						onInput={handleInputChange("togetherModelId")}
						placeholder={"Enter Model ID..."}>
						<span style={{ fontWeight: 500 }}>Model ID</span>
					</VSCodeTextField>
					<p
						style={{
							fontSize: "12px",
							marginTop: 3,
							color: "var(--vscode-descriptionForeground)",
						}}>
						<span style={{ color: "var(--vscode-errorForeground)" }}>
							(<span style={{ fontWeight: 500 }}>Note:</span> Cline uses complex prompts and works best with Claude
							models. Less capable models may not work as expected.)
						</span>
					</p>
				</div>
			)}

			{selectedProvider === "vscode-lm" && (
				<div>
					<DropdownContainer zIndex={DROPDOWN_Z_INDEX - 2} className="dropdown-container">
						<label htmlFor="vscode-lm-model">
							<span style={{ fontWeight: 500 }}>Language Model</span>
						</label>
						{vsCodeLmModels.length > 0 ? (
							<VSCodeDropdown
								id="vscode-lm-model"
								value={
									apiConfiguration?.vsCodeLmModelSelector
										? `${apiConfiguration.vsCodeLmModelSelector.vendor ?? ""}/${apiConfiguration.vsCodeLmModelSelector.family ?? ""}`
										: ""
								}
								onChange={(e) => {
									const value = (e.target as HTMLInputElement).value
									if (!value) {
										return
									}
									const [vendor, family] = value.split("/")
									handleInputChange("vsCodeLmModelSelector")({
										target: {
											value: { vendor, family },
										},
									})
								}}
								style={{ width: "100%" }}>
								<VSCodeOption value="">Select a model...</VSCodeOption>
								{vsCodeLmModels.map((model) => (
									<VSCodeOption
										key={`${model.vendor}/${model.family}`}
										value={`${model.vendor}/${model.family}`}>
										{model.vendor} - {model.family}
									</VSCodeOption>
								))}
							</VSCodeDropdown>
						) : (
							<p
								style={{
									fontSize: "12px",
									marginTop: "5px",
									color: "var(--vscode-descriptionForeground)",
								}}>
								The VS Code Language Model API allows you to run models provided by other VS Code extensions
								(including but not limited to GitHub Copilot). The easiest way to get started is to install the
								Copilot extension from the VS Marketplace and enabling Claude 3.7 Sonnet.
							</p>
						)}

						<p
							style={{
								fontSize: "12px",
								marginTop: "5px",
								color: "var(--vscode-errorForeground)",
								fontWeight: 500,
							}}>
							Note: This is a very experimental integration and may not work as expected.
						</p>
					</DropdownContainer>
				</div>
			)}

			{selectedProvider === "lmstudio" && (
				<div>
					<VSCodeTextField
						value={apiConfiguration?.lmStudioBaseUrl || ""}
						style={{ width: "100%" }}
						type="url"
						onInput={handleInputChange("lmStudioBaseUrl")}
						placeholder={"Default: http://localhost:1234"}>
						<span style={{ fontWeight: 500 }}>Base URL (optional)</span>
					</VSCodeTextField>
					<VSCodeTextField
						value={apiConfiguration?.lmStudioModelId || ""}
						style={{ width: "100%" }}
						onInput={handleInputChange("lmStudioModelId")}
						placeholder={"e.g. meta-llama-3.1-8b-instruct"}>
						<span style={{ fontWeight: 500 }}>Model ID</span>
					</VSCodeTextField>
					{lmStudioModels.length > 0 && (
						<VSCodeRadioGroup
							value={
								lmStudioModels.includes(apiConfiguration?.lmStudioModelId || "")
									? apiConfiguration?.lmStudioModelId
									: ""
							}
							onChange={(e) => {
								const value = (e.target as HTMLInputElement)?.value
								// need to check value first since radio group returns empty string sometimes
								if (value) {
									handleInputChange("lmStudioModelId")({
										target: { value },
									})
								}
							}}>
							{lmStudioModels.map((model) => (
								<VSCodeRadio key={model} value={model} checked={apiConfiguration?.lmStudioModelId === model}>
									{model}
								</VSCodeRadio>
							))}
						</VSCodeRadioGroup>
					)}
					<p
						style={{
							fontSize: "12px",
							marginTop: "5px",
							color: "var(--vscode-descriptionForeground)",
						}}>
						LM Studio allows you to run models locally on your computer. For instructions on how to get started, see
						their
						<VSCodeLink href="https://lmstudio.ai/docs" style={{ display: "inline", fontSize: "inherit" }}>
							quickstart guide.
						</VSCodeLink>
						You will also need to start LM Studio's{" "}
						<VSCodeLink
							href="https://lmstudio.ai/docs/basics/server"
							style={{ display: "inline", fontSize: "inherit" }}>
							local server
						</VSCodeLink>{" "}
						feature to use it with this extension.{" "}
						<span style={{ color: "var(--vscode-errorForeground)" }}>
							(<span style={{ fontWeight: 500 }}>Note:</span> Cline uses complex prompts and works best with Claude
							models. Less capable models may not work as expected.)
						</span>
					</p>
				</div>
			)}

			{selectedProvider === "litellm" && (
				<div>
					<VSCodeTextField
						value={apiConfiguration?.liteLlmBaseUrl || ""}
						style={{ width: "100%" }}
						type="url"
						onInput={handleInputChange("liteLlmBaseUrl")}
						placeholder={"Default: http://localhost:4000"}>
						<span style={{ fontWeight: 500 }}>Base URL (optional)</span>
					</VSCodeTextField>
					<VSCodeTextField
						value={apiConfiguration?.liteLlmApiKey || ""}
						style={{ width: "100%" }}
						type="password"
						onInput={handleInputChange("liteLlmApiKey")}
						placeholder="Default: noop">
						<span style={{ fontWeight: 500 }}>API Key</span>
					</VSCodeTextField>
					<VSCodeTextField
						value={apiConfiguration?.liteLlmModelId || ""}
						style={{ width: "100%" }}
						onInput={handleInputChange("liteLlmModelId")}
						placeholder={"e.g. anthropic/claude-3-7-sonnet-20250219"}>
						<span style={{ fontWeight: 500 }}>Model ID</span>
					</VSCodeTextField>

					<div style={{ display: "flex", flexDirection: "column", marginTop: 10, marginBottom: 10 }}>
						{selectedModelInfo.supportsPromptCache && (
							<>
								<VSCodeCheckbox
									checked={apiConfiguration?.liteLlmUsePromptCache || false}
									onChange={(e: any) => {
										const isChecked = e.target.checked === true
										setApiConfiguration({
											...apiConfiguration,
											liteLlmUsePromptCache: isChecked,
										})
									}}
									style={{ fontWeight: 500, color: "var(--vscode-charts-green)" }}>
									Use prompt caching (GA)
								</VSCodeCheckbox>
								<p style={{ fontSize: "12px", marginTop: 3, color: "var(--vscode-charts-green)" }}>
									Prompt caching requires a supported provider and model
								</p>
							</>
						)}
					</div>

					<>
						<ThinkingBudgetSlider apiConfiguration={apiConfiguration} setApiConfiguration={setApiConfiguration} />
						<p
							style={{
								fontSize: "12px",
								marginTop: "5px",
								color: "var(--vscode-descriptionForeground)",
							}}>
							Extended thinking is available for models as Sonnet-3-7, o3-mini, Deepseek R1, etc. More info on{" "}
							<VSCodeLink
								href="https://docs.litellm.ai/docs/reasoning_content"
								style={{ display: "inline", fontSize: "inherit" }}>
								thinking mode configuration
							</VSCodeLink>
						</p>
					</>

					<div
						style={{
							color: getAsVar(VSC_DESCRIPTION_FOREGROUND),
							display: "flex",
							margin: "10px 0",
							cursor: "pointer",
							alignItems: "center",
						}}
						onClick={() => setModelConfigurationSelected((val) => !val)}>
						<span
							className={`codicon ${modelConfigurationSelected ? "codicon-chevron-down" : "codicon-chevron-right"}`}
							style={{
								marginRight: "4px",
							}}></span>
						<span
							style={{
								fontWeight: 700,
								textTransform: "uppercase",
							}}>
							Model Configuration
						</span>
					</div>
					{modelConfigurationSelected && (
						<>
							<VSCodeCheckbox
								checked={!!apiConfiguration?.liteLlmModelInfo?.supportsImages}
								onChange={(e: any) => {
									const isChecked = e.target.checked === true
									const modelInfo = apiConfiguration?.liteLlmModelInfo
										? apiConfiguration.liteLlmModelInfo
										: { ...liteLlmModelInfoSaneDefaults }
									modelInfo.supportsImages = isChecked
									setApiConfiguration({
										...apiConfiguration,
										liteLlmModelInfo: modelInfo,
									})
								}}>
								Supports Images
							</VSCodeCheckbox>
							<div style={{ display: "flex", gap: 10, marginTop: "5px" }}>
								<VSCodeTextField
									value={
										apiConfiguration?.liteLlmModelInfo?.contextWindow
											? apiConfiguration.liteLlmModelInfo.contextWindow.toString()
											: liteLlmModelInfoSaneDefaults.contextWindow?.toString()
									}
									style={{ flex: 1 }}
									onInput={(input: any) => {
										const modelInfo = apiConfiguration?.liteLlmModelInfo
											? apiConfiguration.liteLlmModelInfo
											: { ...liteLlmModelInfoSaneDefaults }
										modelInfo.contextWindow = Number(input.target.value)
										setApiConfiguration({
											...apiConfiguration,
											liteLlmModelInfo: modelInfo,
										})
									}}>
									<span style={{ fontWeight: 500 }}>Context Window Size</span>
								</VSCodeTextField>
								<VSCodeTextField
									value={
										apiConfiguration?.liteLlmModelInfo?.maxTokens
											? apiConfiguration.liteLlmModelInfo.maxTokens.toString()
											: liteLlmModelInfoSaneDefaults.maxTokens?.toString()
									}
									style={{ flex: 1 }}
									onInput={(input: any) => {
										const modelInfo = apiConfiguration?.liteLlmModelInfo
											? apiConfiguration.liteLlmModelInfo
											: { ...liteLlmModelInfoSaneDefaults }
										modelInfo.maxTokens = input.target.value
										setApiConfiguration({
											...apiConfiguration,
											liteLlmModelInfo: modelInfo,
										})
									}}>
									<span style={{ fontWeight: 500 }}>Max Output Tokens</span>
								</VSCodeTextField>
							</div>
							<div style={{ display: "flex", gap: 10, marginTop: "5px" }}>
								<VSCodeTextField
									value={
										apiConfiguration?.liteLlmModelInfo?.temperature !== undefined
											? apiConfiguration.liteLlmModelInfo.temperature.toString()
											: liteLlmModelInfoSaneDefaults.temperature?.toString()
									}
									onInput={(input: any) => {
										const modelInfo = apiConfiguration?.liteLlmModelInfo
											? apiConfiguration.liteLlmModelInfo
											: { ...liteLlmModelInfoSaneDefaults }

										// Check if the input ends with a decimal point or has trailing zeros after decimal
										const value = input.target.value
										const shouldPreserveFormat =
											value.endsWith(".") || (value.includes(".") && value.endsWith("0"))

										modelInfo.temperature =
											value === ""
												? liteLlmModelInfoSaneDefaults.temperature
												: shouldPreserveFormat
													? value // Keep as string to preserve decimal format
													: parseFloat(value)

										setApiConfiguration({
											...apiConfiguration,
											liteLlmModelInfo: modelInfo,
										})
									}}>
									<span style={{ fontWeight: 500 }}>Temperature</span>
								</VSCodeTextField>
							</div>
						</>
					)}
					<p
						style={{
							fontSize: "12px",
							marginTop: "5px",
							color: "var(--vscode-descriptionForeground)",
						}}>
						LiteLLM provides a unified interface to access various LLM providers' models. See their{" "}
						<VSCodeLink href="https://docs.litellm.ai/docs/" style={{ display: "inline", fontSize: "inherit" }}>
							quickstart guide
						</VSCodeLink>{" "}
						for more information.
					</p>
				</div>
			)}

			{selectedProvider === "ollama" && (
				<div>
					<VSCodeTextField
						value={apiConfiguration?.ollamaBaseUrl || ""}
						style={{ width: "100%" }}
						type="url"
						onInput={handleInputChange("ollamaBaseUrl")}
						placeholder={"Default: http://localhost:11434"}>
						<span style={{ fontWeight: 500 }}>Base URL (optional)</span>
					</VSCodeTextField>
					<VSCodeTextField
						value={apiConfiguration?.ollamaModelId || ""}
						style={{ width: "100%" }}
						onInput={handleInputChange("ollamaModelId")}
						placeholder={"e.g. llama3.1"}>
						<span style={{ fontWeight: 500 }}>Model ID</span>
					</VSCodeTextField>
					<VSCodeTextField
						value={apiConfiguration?.ollamaApiOptionsCtxNum || "32768"}
						style={{ width: "100%" }}
						onInput={handleInputChange("ollamaApiOptionsCtxNum")}
						placeholder={"e.g. 32768"}>
						<span style={{ fontWeight: 500 }}>Model Context Window</span>
					</VSCodeTextField>
					{ollamaModels.length > 0 && (
						<VSCodeRadioGroup
							value={
								ollamaModels.includes(apiConfiguration?.ollamaModelId || "")
									? apiConfiguration?.ollamaModelId
									: ""
							}
							onChange={(e) => {
								const value = (e.target as HTMLInputElement)?.value
								// need to check value first since radio group returns empty string sometimes
								if (value) {
									handleInputChange("ollamaModelId")({
										target: { value },
									})
								}
							}}>
							{ollamaModels.map((model) => (
								<VSCodeRadio key={model} value={model} checked={apiConfiguration?.ollamaModelId === model}>
									{model}
								</VSCodeRadio>
							))}
						</VSCodeRadioGroup>
					)}
					<p
						style={{
							fontSize: "12px",
							marginTop: "5px",
							color: "var(--vscode-descriptionForeground)",
						}}>
						Ollama allows you to run models locally on your computer. For instructions on how to get started, see
						their
						<VSCodeLink
							href="https://github.com/ollama/ollama/blob/main/README.md"
							style={{ display: "inline", fontSize: "inherit" }}>
							quickstart guide.
						</VSCodeLink>
						<span style={{ color: "var(--vscode-errorForeground)" }}>
							(<span style={{ fontWeight: 500 }}>Note:</span> Cline uses complex prompts and works best with Claude
							models. Less capable models may not work as expected.)
						</span>
					</p>
				</div>
			)}

			{selectedProvider === "xai" && (
				<div>
					<VSCodeTextField
						value={apiConfiguration?.xaiApiKey || ""}
						style={{ width: "100%" }}
						type="password"
						onInput={handleInputChange("xaiApiKey")}
						placeholder="Enter API Key...">
						<span style={{ fontWeight: 500 }}>X AI API Key</span>
					</VSCodeTextField>
					<p
						style={{
							fontSize: "12px",
							marginTop: 3,
							color: "var(--vscode-descriptionForeground)",
						}}>
						This key is stored locally and only used to make API requests from this extension.
						{!apiConfiguration?.xaiApiKey && (
							<VSCodeLink href="https://x.ai" style={{ display: "inline", fontSize: "inherit" }}>
								You can get an X AI API key by signing up here.
							</VSCodeLink>
						)}
					</p>
					{/* Note: To fully implement this, you would need to add a handler in ClineProvider.ts */}
					{/* {apiConfiguration?.xaiApiKey && (
						<button
							onClick={() => {
								vscode.postMessage({
									type: "requestXAIModels",
									text: apiConfiguration?.xaiApiKey,
								})
							}}
							style={{ margin: "5px 0 0 0" }}
							className="vscode-button">
							Fetch Available Models
						</button>
					)} */}
				</div>
			)}

			{selectedProvider === "sambanova" && (
				<div>
					<VSCodeTextField
						value={apiConfiguration?.sambanovaApiKey || ""}
						style={{ width: "100%" }}
						type="password"
						onInput={handleInputChange("sambanovaApiKey")}
						placeholder="Enter API Key...">
						<span style={{ fontWeight: 500 }}>SambaNova API Key</span>
					</VSCodeTextField>
					<p
						style={{
							fontSize: "12px",
							marginTop: 3,
							color: "var(--vscode-descriptionForeground)",
						}}>
						This key is stored locally and only used to make API requests from this extension.
						{!apiConfiguration?.sambanovaApiKey && (
							<VSCodeLink
								href="https://docs.sambanova.ai/cloud/docs/get-started/overview"
								style={{
									display: "inline",
									fontSize: "inherit",
								}}>
								You can get a SambaNova API key by signing up here.
							</VSCodeLink>
						)}
					</p>
				</div>
			)}

			{apiErrorMessage && (
				<p
					style={{
						margin: "-10px 0 4px 0",
						fontSize: 12,
						color: "var(--vscode-errorForeground)",
					}}>
					{apiErrorMessage}
				</p>
			)}

			{selectedProvider === "ollama" && showModelOptions && (
				<>
					<VSCodeTextField
						value={apiConfiguration?.requestTimeoutMs ? apiConfiguration.requestTimeoutMs.toString() : "30000"}
						style={{ width: "100%" }}
						onInput={(e: any) => {
							const value = e.target.value
							// Convert to number, with validation
							const numValue = parseInt(value, 10)
							if (!isNaN(numValue) && numValue > 0) {
								setApiConfiguration({
									...apiConfiguration,
									requestTimeoutMs: numValue,
								})
							}
						}}
						placeholder="Default: 30000 (30 seconds)">
						<span style={{ fontWeight: 500 }}>Request Timeout (ms)</span>
					</VSCodeTextField>
					<p style={{ fontSize: "12px", marginTop: 3, color: "var(--vscode-descriptionForeground)" }}>
						Maximum time in milliseconds to wait for API responses before timing out.
					</p>
				</>
			)}

			{(selectedProvider === "openrouter" || selectedProvider === "cline") && showModelOptions && (
				<>
					<VSCodeCheckbox
						style={{ marginTop: -10 }}
						checked={providerSortingSelected}
						onChange={(e: any) => {
							const isChecked = e.target.checked === true
							setProviderSortingSelected(isChecked)
							if (!isChecked) {
								setApiConfiguration({
									...apiConfiguration,
									openRouterProviderSorting: "",
								})
							}
						}}>
						Sort underlying provider routing
					</VSCodeCheckbox>

					{providerSortingSelected && (
						<div style={{ marginBottom: -6 }}>
							<DropdownContainer className="dropdown-container" zIndex={OPENROUTER_MODEL_PICKER_Z_INDEX + 1}>
								<VSCodeDropdown
									style={{ width: "100%", marginTop: 3 }}
									value={apiConfiguration?.openRouterProviderSorting}
									onChange={(e: any) => {
										setApiConfiguration({
											...apiConfiguration,
											openRouterProviderSorting: e.target.value,
										})
									}}>
									<VSCodeOption value="">Default</VSCodeOption>
									<VSCodeOption value="price">Price</VSCodeOption>
									<VSCodeOption value="throughput">Throughput</VSCodeOption>
									<VSCodeOption value="latency">Latency</VSCodeOption>
								</VSCodeDropdown>
							</DropdownContainer>
							<p style={{ fontSize: "12px", marginTop: 3, color: "var(--vscode-descriptionForeground)" }}>
								{!apiConfiguration?.openRouterProviderSorting &&
									"Default behavior is to load balance requests across providers (like AWS, Google Vertex, Anthropic), prioritizing price while considering provider uptime"}
								{apiConfiguration?.openRouterProviderSorting === "price" &&
									"Sort providers by price, prioritizing the lowest cost provider"}
								{apiConfiguration?.openRouterProviderSorting === "throughput" &&
									"Sort providers by throughput, prioritizing the provider with the highest throughput (may increase cost)"}
								{apiConfiguration?.openRouterProviderSorting === "latency" &&
									"Sort providers by response time, prioritizing the provider with the lowest latency"}
							</p>
						</div>
					)}
				</>
			)}

			{selectedProvider !== "openrouter" &&
				selectedProvider !== "cline" &&
				selectedProvider !== "openai" &&
				selectedProvider !== "ollama" &&
				selectedProvider !== "lmstudio" &&
				selectedProvider !== "vscode-lm" &&
				selectedProvider !== "litellm" &&
				selectedProvider !== "requesty" &&
				selectedProvider !== "bedrock" &&
				showModelOptions && (
					<>
						<DropdownContainer zIndex={DROPDOWN_Z_INDEX - 2} className="dropdown-container">
							<label htmlFor="model-id">
								<span style={{ fontWeight: 500 }}>Model</span>
							</label>
							{selectedProvider === "anthropic" && createDropdown(anthropicModels)}
							{selectedProvider === "vertex" && createDropdown(vertexModels)}
							{selectedProvider === "gemini" && createDropdown(geminiModels)}
							{selectedProvider === "openai-native" && createDropdown(openAiNativeModels)}
							{selectedProvider === "deepseek" && createDropdown(deepSeekModels)}
							{selectedProvider === "qwen" &&
								createDropdown(
									apiConfiguration?.qwenApiLine === "china" ? mainlandQwenModels : internationalQwenModels,
								)}
							{selectedProvider === "doubao" && createDropdown(doubaoModels)}
							{selectedProvider === "mistral" && createDropdown(mistralModels)}
							{selectedProvider === "asksage" && createDropdown(askSageModels)}
							{selectedProvider === "xai" && createDropdown(xaiModels)}
							{selectedProvider === "sambanova" && createDropdown(sambanovaModels)}
						</DropdownContainer>

						{((selectedProvider === "anthropic" && selectedModelId === "claude-3-7-sonnet-20250219") ||
							(selectedProvider === "vertex" && selectedModelId === "claude-3-7-sonnet@20250219")) && (
							<ThinkingBudgetSlider apiConfiguration={apiConfiguration} setApiConfiguration={setApiConfiguration} />
						)}

						{selectedProvider === "xai" && selectedModelId.includes("3-mini") && (
							<>
								<VSCodeCheckbox
									style={{ marginTop: 0 }}
									checked={reasoningEffortSelected}
									onChange={(e: any) => {
										const isChecked = e.target.checked === true
										setReasoningEffortSelected(isChecked)
										if (!isChecked) {
											setApiConfiguration({
												...apiConfiguration,
												reasoningEffort: "",
											})
										}
									}}>
									Modify reasoning effort
								</VSCodeCheckbox>

								{reasoningEffortSelected && (
									<div>
										<label htmlFor="reasoning-effort-dropdown">
											<span style={{}}>Reasoning Effort</span>
										</label>
										<DropdownContainer className="dropdown-container" zIndex={DROPDOWN_Z_INDEX - 100}>
											<VSCodeDropdown
												id="reasoning-effort-dropdown"
												style={{ width: "100%", marginTop: 3 }}
												value={apiConfiguration?.reasoningEffort || "high"}
												onChange={(e: any) => {
													setApiConfiguration({
														...apiConfiguration,
														reasoningEffort: e.target.value,
													})
												}}>
												<VSCodeOption value="low">low</VSCodeOption>
												<VSCodeOption value="high">high</VSCodeOption>
											</VSCodeDropdown>
										</DropdownContainer>
										<p
											style={{
												fontSize: "12px",
												marginTop: 3,
												marginBottom: 0,
												color: "var(--vscode-descriptionForeground)",
											}}>
											High effort may produce more thorough analysis but takes longer and uses more tokens.
										</p>
									</div>
								)}
							</>
						)}

						<ModelInfoView
							selectedModelId={selectedModelId}
							modelInfo={selectedModelInfo}
							isDescriptionExpanded={isDescriptionExpanded}
							setIsDescriptionExpanded={setIsDescriptionExpanded}
							isPopup={isPopup}
						/>
					</>
				)}

			{(selectedProvider === "openrouter" || selectedProvider === "cline") && showModelOptions && (
				<OpenRouterModelPicker isPopup={isPopup} />
			)}
			{selectedProvider === "requesty" && showModelOptions && <RequestyModelPicker isPopup={isPopup} />}

			{modelIdErrorMessage && (
				<p
					style={{
						margin: "-10px 0 4px 0",
						fontSize: 12,
						color: "var(--vscode-errorForeground)",
					}}>
					{modelIdErrorMessage}
				</p>
			)}
		</div>
	)
}

export function getOpenRouterAuthUrl(uriScheme?: string) {
	return `https://openrouter.ai/auth?callback_url=${uriScheme || "vscode"}://saoudrizwan.claude-dev/openrouter`
}

export const formatPrice = (price: number) => {
	return new Intl.NumberFormat("en-US", {
		style: "currency",
		currency: "USD",
		minimumFractionDigits: 2,
		maximumFractionDigits: 2,
	}).format(price)
}

// Returns an array of formatted tier strings
const formatTiers = (
	tiers: ModelInfo["tiers"],
	priceType: "inputPrice" | "outputPrice" | "cacheReadsPrice" | "cacheWritesPrice",
): JSX.Element[] => {
	if (!tiers || tiers.length === 0) {
		return []
	}

	return tiers
		.map((tier, index, arr) => {
			const prevLimit = index > 0 ? arr[index - 1].contextWindow : 0
			const price = tier[priceType]

			if (price === undefined) return null

			return (
				<span style={{ paddingLeft: "15px" }} key={index}>
					{formatPrice(price)}/million tokens (
					{tier.contextWindow === Number.POSITIVE_INFINITY ? (
						<span>
							{">"} {prevLimit.toLocaleString()}
						</span>
					) : (
						<span>
							{"<="} {tier.contextWindow.toLocaleString()}
						</span>
					)}
					{" tokens)"}
					{index < arr.length - 1 && <br />}
				</span>
			)
		})
		.filter((element): element is JSX.Element => element !== null)
}

export const ModelInfoView = ({
	selectedModelId,
	modelInfo,
	isDescriptionExpanded,
	setIsDescriptionExpanded,
	isPopup,
}: {
	selectedModelId: string
	modelInfo: ModelInfo
	isDescriptionExpanded: boolean
	setIsDescriptionExpanded: (isExpanded: boolean) => void
	isPopup?: boolean
}) => {
	const isGemini = Object.keys(geminiModels).includes(selectedModelId)
	const hasThinkingConfig = !!modelInfo.thinkingConfig
	const hasTiers = !!modelInfo.tiers && modelInfo.tiers.length > 0

	// Create elements for input pricing
	const inputPriceElement = hasTiers ? (
		<Fragment key="inputPriceTiers">
			<span style={{ fontWeight: 500 }}>Input price:</span>
			<br />
			{formatTiers(modelInfo.tiers, "inputPrice")}
		</Fragment>
	) : modelInfo.inputPrice !== undefined && modelInfo.inputPrice > 0 ? (
		<span key="inputPrice">
			<span style={{ fontWeight: 500 }}>Input price:</span> {formatPrice(modelInfo.inputPrice)}/million tokens
		</span>
	) : null

	// --- Output Price Logic ---
	let outputPriceElement = null
	if (hasThinkingConfig && modelInfo.outputPrice !== undefined && modelInfo.thinkingConfig?.outputPrice !== undefined) {
		// Display both standard and thinking budget prices
		outputPriceElement = (
			<Fragment key="outputPriceConditional">
				<span style={{ fontWeight: 500 }}>Output price (Standard):</span> {formatPrice(modelInfo.outputPrice)}/million
				tokens
				<br />
				<span style={{ fontWeight: 500 }}>Output price (Thinking Budget &gt; 0):</span>{" "}
				{formatPrice(modelInfo.thinkingConfig.outputPrice)}/million tokens
			</Fragment>
		)
	} else if (hasTiers) {
		// Display tiered output pricing
		outputPriceElement = (
			<Fragment key="outputPriceTiers">
				<span style={{ fontWeight: 500 }}>Output price:</span>
				<span style={{ fontStyle: "italic" }}> (based on input tokens)</span>
				<br />
				{formatTiers(modelInfo.tiers, "outputPrice")}
			</Fragment>
		)
	} else if (modelInfo.outputPrice !== undefined && modelInfo.outputPrice > 0) {
		// Display single standard output price
		outputPriceElement = (
			<span key="outputPrice">
				<span style={{ fontWeight: 500 }}>Output price:</span> {formatPrice(modelInfo.outputPrice)}/million tokens
			</span>
		)
	}
	// --- End Output Price Logic ---

	const infoItems = [
		modelInfo.description && (
			<ModelDescriptionMarkdown
				key="description"
				markdown={modelInfo.description}
				isExpanded={isDescriptionExpanded}
				setIsExpanded={setIsDescriptionExpanded}
				isPopup={isPopup}
			/>
		),
		<ModelInfoSupportsItem
			key="supportsImages"
			isSupported={modelInfo.supportsImages ?? false}
			supportsLabel="Supports images"
			doesNotSupportLabel="Does not support images"
		/>,
		<ModelInfoSupportsItem
			key="supportsBrowserUse"
			isSupported={modelInfo.supportsImages ?? false} // cline browser tool uses image recognition for navigation (requires model image support).
			supportsLabel="Supports browser use"
			doesNotSupportLabel="Does not support browser use"
		/>,
		!isGemini && (
			<ModelInfoSupportsItem
				key="supportsPromptCache"
				isSupported={modelInfo.supportsPromptCache}
				supportsLabel="Supports prompt caching"
				doesNotSupportLabel="Does not support prompt caching"
			/>
		),
		modelInfo.maxTokens !== undefined && modelInfo.maxTokens > 0 && (
			<span key="maxTokens">
				<span style={{ fontWeight: 500 }}>Max output:</span> {modelInfo.maxTokens?.toLocaleString()} tokens
			</span>
		),
		inputPriceElement, // Add the generated input price block
		modelInfo.supportsPromptCache && modelInfo.cacheWritesPrice && (
			<span key="cacheWritesPrice">
				<span style={{ fontWeight: 500 }}>Cache writes price:</span> {formatPrice(modelInfo.cacheWritesPrice || 0)}
				/million tokens
			</span>
		),
		modelInfo.supportsPromptCache && modelInfo.cacheReadsPrice && (
			<span key="cacheReadsPrice">
				<span style={{ fontWeight: 500 }}>Cache reads price:</span> {formatPrice(modelInfo.cacheReadsPrice || 0)}/million
				tokens
			</span>
		),
		outputPriceElement, // Add the generated output price block
		isGemini && (
			<span key="geminiInfo" style={{ fontStyle: "italic" }}>
				* Free up to {selectedModelId && selectedModelId.includes("flash") ? "15" : "2"} requests per minute. After that,
				billing depends on prompt size.{" "}
				<VSCodeLink href="https://ai.google.dev/pricing" style={{ display: "inline", fontSize: "inherit" }}>
					For more info, see pricing details.
				</VSCodeLink>
			</span>
		),
	].filter(Boolean)

	return (
		<p
			style={{
				fontSize: "12px",
				marginTop: "2px",
				color: "var(--vscode-descriptionForeground)",
			}}>
			{infoItems.map((item, index) => (
				<Fragment key={index}>
					{item}
					{index < infoItems.length - 1 && <br />}
				</Fragment>
			))}
		</p>
	)
}

const ModelInfoSupportsItem = ({
	isSupported,
	supportsLabel,
	doesNotSupportLabel,
}: {
	isSupported: boolean
	supportsLabel: string
	doesNotSupportLabel: string
}) => (
	<span
		style={{
			fontWeight: 500,
			color: isSupported ? "var(--vscode-charts-green)" : "var(--vscode-errorForeground)",
		}}>
		<i
			className={`codicon codicon-${isSupported ? "check" : "x"}`}
			style={{
				marginRight: 4,
				marginBottom: isSupported ? 1 : -1,
				fontSize: isSupported ? 11 : 13,
				fontWeight: 700,
				display: "inline-block",
				verticalAlign: "bottom",
			}}></i>
		{isSupported ? supportsLabel : doesNotSupportLabel}
	</span>
)

export function normalizeApiConfiguration(apiConfiguration?: ApiConfiguration): {
	selectedProvider: ApiProvider
	selectedModelId: string
	selectedModelInfo: ModelInfo
} {
	const provider = apiConfiguration?.apiProvider || "anthropic"
	const modelId = apiConfiguration?.apiModelId

	const getProviderData = (models: Record<string, ModelInfo>, defaultId: string) => {
		let selectedModelId: string
		let selectedModelInfo: ModelInfo
		if (modelId && modelId in models) {
			selectedModelId = modelId
			selectedModelInfo = models[modelId]
		} else {
			selectedModelId = defaultId
			selectedModelInfo = models[defaultId]
		}
		return {
			selectedProvider: provider,
			selectedModelId,
			selectedModelInfo,
		}
	}
	switch (provider) {
		case "anthropic":
			return getProviderData(anthropicModels, anthropicDefaultModelId)
		case "bedrock":
			if (apiConfiguration?.awsBedrockCustomSelected) {
				const baseModelId = apiConfiguration.awsBedrockCustomModelBaseId
				return {
					selectedProvider: provider,
					selectedModelId: modelId || bedrockDefaultModelId,
					selectedModelInfo: (baseModelId && bedrockModels[baseModelId]) || bedrockModels[bedrockDefaultModelId],
				}
			}
			return getProviderData(bedrockModels, bedrockDefaultModelId)
		case "vertex":
			return getProviderData(vertexModels, vertexDefaultModelId)
		case "gemini":
			return getProviderData(geminiModels, geminiDefaultModelId)
		case "openai-native":
			return getProviderData(openAiNativeModels, openAiNativeDefaultModelId)
		case "deepseek":
			return getProviderData(deepSeekModels, deepSeekDefaultModelId)
		case "qwen":
			const qwenModels = apiConfiguration?.qwenApiLine === "china" ? mainlandQwenModels : internationalQwenModels
			const qwenDefaultId =
				apiConfiguration?.qwenApiLine === "china" ? mainlandQwenDefaultModelId : internationalQwenDefaultModelId
			return getProviderData(qwenModels, qwenDefaultId)
		case "doubao":
			return getProviderData(doubaoModels, doubaoDefaultModelId)
		case "mistral":
			return getProviderData(mistralModels, mistralDefaultModelId)
		case "asksage":
			return getProviderData(askSageModels, askSageDefaultModelId)
		case "openrouter":
			return {
				selectedProvider: provider,
				selectedModelId: apiConfiguration?.openRouterModelId || openRouterDefaultModelId,
				selectedModelInfo: apiConfiguration?.openRouterModelInfo || openRouterDefaultModelInfo,
			}
		case "requesty":
			return {
				selectedProvider: provider,
				selectedModelId: apiConfiguration?.requestyModelId || requestyDefaultModelId,
				selectedModelInfo: apiConfiguration?.requestyModelInfo || requestyDefaultModelInfo,
			}
		case "cline":
			return {
				selectedProvider: provider,
				selectedModelId: apiConfiguration?.openRouterModelId || openRouterDefaultModelId,
				selectedModelInfo: apiConfiguration?.openRouterModelInfo || openRouterDefaultModelInfo,
			}
		case "openai":
			return {
				selectedProvider: provider,
				selectedModelId: apiConfiguration?.openAiModelId || "",
				selectedModelInfo: apiConfiguration?.openAiModelInfo || openAiModelInfoSaneDefaults,
			}
		case "ollama":
			return {
				selectedProvider: provider,
				selectedModelId: apiConfiguration?.ollamaModelId || "",
				selectedModelInfo: openAiModelInfoSaneDefaults,
			}
		case "lmstudio":
			return {
				selectedProvider: provider,
				selectedModelId: apiConfiguration?.lmStudioModelId || "",
				selectedModelInfo: openAiModelInfoSaneDefaults,
			}
		case "vscode-lm":
			return {
				selectedProvider: provider,
				selectedModelId: apiConfiguration?.vsCodeLmModelSelector
					? `${apiConfiguration.vsCodeLmModelSelector.vendor}/${apiConfiguration.vsCodeLmModelSelector.family}`
					: "",
				selectedModelInfo: {
					...openAiModelInfoSaneDefaults,
					supportsImages: false, // VSCode LM API currently doesn't support images
				},
			}
		case "litellm":
			return {
				selectedProvider: provider,
				selectedModelId: apiConfiguration?.liteLlmModelId || "",
				selectedModelInfo: apiConfiguration?.liteLlmModelInfo || liteLlmModelInfoSaneDefaults,
			}
		case "xai":
			return getProviderData(xaiModels, xaiDefaultModelId)
		case "sambanova":
			return getProviderData(sambanovaModels, sambanovaDefaultModelId)
		default:
			return getProviderData(anthropicModels, anthropicDefaultModelId)
	}
}

export default memo(ApiOptions)<|MERGE_RESOLUTION|>--- conflicted
+++ resolved
@@ -1367,14 +1367,7 @@
 						placeholder="Enter API Key...">
 						<span style={{ fontWeight: 500 }}>API Key</span>
 					</VSCodeTextField>
-<<<<<<< HEAD
-					<VSCodeTextField
-						value={apiConfiguration?.requestyModelId || ""}
-						style={{ width: "100%" }}
-						onInput={handleInputChange("requestyModelId")}
-						placeholder={"Enter Model ID..."}>
-						<span style={{ fontWeight: 500 }}>Model ID</span>
-					</VSCodeTextField>
+					{!apiConfiguration?.requestyApiKey && <a href="https://app.requesty.ai/manage-api">Get API Key</a>}
 				</div>
 			)}
 
@@ -1466,9 +1459,6 @@
 						placeholder={"4000"}>
 						<span style={{ fontWeight: 500 }}>Max Context Tokens</span>
 					</VSCodeTextField>
-=======
-					{!apiConfiguration?.requestyApiKey && <a href="https://app.requesty.ai/manage-api">Get API Key</a>}
->>>>>>> 94c432f3
 				</div>
 			)}
 
