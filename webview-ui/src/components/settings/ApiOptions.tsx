--- conflicted
+++ resolved
@@ -14,36 +14,15 @@
 	mainlandQwenModels,
 	ModelInfo,
 	nebiusModels,
-<<<<<<< HEAD
-	openAiModelInfoSaneDefaults,
-	openAiNativeDefaultModelId,
-	openAiNativeModels,
-	openRouterDefaultModelId,
-	openRouterDefaultModelInfo,
-	requestyDefaultModelId,
-	requestyDefaultModelInfo,
-	sambanovaDefaultModelId,
-	sambanovaModels,
-	sapAiCoreDefaultModelId,
 	sapAiCoreModels,
-	vertexDefaultModelId,
-	vertexGlobalModels,
-	vertexModels,
-	vscodeLmModels,
-	xaiDefaultModelId,
-	xaiModels,
-=======
 	vertexGlobalModels,
 	vertexModels,
 	xaiModels,
-	sapAiCoreModels,
->>>>>>> d4d5a49e
 } from "@shared/api"
 import { convertApiConfigurationToProto } from "@shared/proto-conversions/models/api-configuration-conversion"
 import { EmptyRequest, StringRequest } from "@shared/proto/common"
-import { OpenAiModelsRequest, UpdateApiConfigurationRequest } from "@shared/proto/models"
+import { UpdateApiConfigurationRequest } from "@shared/proto/models"
 import {
-	VSCodeButton,
 	VSCodeCheckbox,
 	VSCodeDropdown,
 	VSCodeLink,
@@ -52,7 +31,7 @@
 	VSCodeRadioGroup,
 	VSCodeTextField,
 } from "@vscode/webview-ui-toolkit/react"
-import { Fragment, memo, useCallback, useEffect, useMemo, useRef, useState } from "react"
+import { Fragment, memo, useCallback, useEffect, useMemo, useState } from "react"
 import { useInterval } from "react-use"
 import styled from "styled-components"
 import * as vscodemodels from "vscode"
@@ -61,23 +40,20 @@
 import OpenRouterModelPicker, { ModelDescriptionMarkdown, OPENROUTER_MODEL_PICKER_Z_INDEX } from "./OpenRouterModelPicker"
 import RequestyModelPicker from "./RequestyModelPicker"
 import ThinkingBudgetSlider from "./ThinkingBudgetSlider"
-<<<<<<< HEAD
-=======
 import { formatPrice } from "./utils/pricingUtils"
 import { normalizeApiConfiguration } from "./utils/providerUtils"
 
-import { OpenRouterProvider } from "./providers/OpenRouterProvider"
-import { MistralProvider } from "./providers/MistralProvider"
-import { DeepSeekProvider } from "./providers/DeepSeekProvider"
-import { TogetherProvider } from "./providers/TogetherProvider"
-import { OpenAICompatibleProvider } from "./providers/OpenAICompatible"
-import { SambanovaProvider } from "./providers/SambanovaProvider"
 import { AnthropicProvider } from "./providers/AnthropicProvider"
 import { AskSageProvider } from "./providers/AskSageProvider"
+import { DeepSeekProvider } from "./providers/DeepSeekProvider"
+import GeminiCliProvider from "./providers/GeminiCliProvider"
+import { GeminiProvider } from "./providers/GeminiProvider"
+import { MistralProvider } from "./providers/MistralProvider"
+import { OpenAICompatibleProvider } from "./providers/OpenAICompatible"
 import { OpenAINativeProvider } from "./providers/OpenAINative"
-import { GeminiProvider } from "./providers/GeminiProvider"
-import GeminiCliProvider from "./providers/GeminiCliProvider"
->>>>>>> d4d5a49e
+import { OpenRouterProvider } from "./providers/OpenRouterProvider"
+import { SambanovaProvider } from "./providers/SambanovaProvider"
+import { TogetherProvider } from "./providers/TogetherProvider"
 
 interface ApiOptionsProps {
 	showModelOptions: boolean
@@ -1936,151 +1912,4 @@
 	</span>
 )
 
-<<<<<<< HEAD
-function getClaudeUIContextWindow(family: string): number | null {
-	const contextWindow = family ? (vscodeLmModels as any)[family]?.contextWindow : null
-	return contextWindow
-}
-
-export function normalizeApiConfiguration(apiConfiguration?: ApiConfiguration): {
-	selectedProvider: ApiProvider
-	selectedModelId: string
-	selectedModelInfo: ModelInfo
-} {
-	const provider = apiConfiguration?.apiProvider || "anthropic"
-	const modelId = apiConfiguration?.apiModelId
-
-	const getProviderData = (models: Record<string, ModelInfo>, defaultId: string) => {
-		let selectedModelId: string
-		let selectedModelInfo: ModelInfo
-		if (modelId && modelId in models) {
-			selectedModelId = modelId
-			selectedModelInfo = models[modelId]
-		} else {
-			selectedModelId = defaultId
-			selectedModelInfo = models[defaultId]
-		}
-		return {
-			selectedProvider: provider,
-			selectedModelId,
-			selectedModelInfo,
-		}
-	}
-	switch (provider) {
-		case "anthropic":
-			return getProviderData(anthropicModels, anthropicDefaultModelId)
-		case "claude-code":
-			return getProviderData(claudeCodeModels, claudeCodeDefaultModelId)
-		case "bedrock":
-			if (apiConfiguration?.awsBedrockCustomSelected) {
-				const baseModelId = apiConfiguration.awsBedrockCustomModelBaseId
-				return {
-					selectedProvider: provider,
-					selectedModelId: modelId || bedrockDefaultModelId,
-					selectedModelInfo: (baseModelId && bedrockModels[baseModelId]) || bedrockModels[bedrockDefaultModelId],
-				}
-			}
-			return getProviderData(bedrockModels, bedrockDefaultModelId)
-		case "vertex":
-			return getProviderData(vertexModels, vertexDefaultModelId)
-		case "gemini":
-			return getProviderData(geminiModels, geminiDefaultModelId)
-		case "openai-native":
-			return getProviderData(openAiNativeModels, openAiNativeDefaultModelId)
-		case "deepseek":
-			return getProviderData(deepSeekModels, deepSeekDefaultModelId)
-		case "qwen":
-			const qwenModels = apiConfiguration?.qwenApiLine === "china" ? mainlandQwenModels : internationalQwenModels
-			const qwenDefaultId =
-				apiConfiguration?.qwenApiLine === "china" ? mainlandQwenDefaultModelId : internationalQwenDefaultModelId
-			return getProviderData(qwenModels, qwenDefaultId)
-		case "doubao":
-			return getProviderData(doubaoModels, doubaoDefaultModelId)
-		case "mistral":
-			return getProviderData(mistralModels, mistralDefaultModelId)
-		case "asksage":
-			return getProviderData(askSageModels, askSageDefaultModelId)
-		case "openrouter":
-			return {
-				selectedProvider: provider,
-				selectedModelId: apiConfiguration?.openRouterModelId || openRouterDefaultModelId,
-				selectedModelInfo: apiConfiguration?.openRouterModelInfo || openRouterDefaultModelInfo,
-			}
-		case "requesty":
-			return {
-				selectedProvider: provider,
-				selectedModelId: apiConfiguration?.requestyModelId || requestyDefaultModelId,
-				selectedModelInfo: apiConfiguration?.requestyModelInfo || requestyDefaultModelInfo,
-			}
-		case "cline":
-			const openRouterModelId = apiConfiguration?.openRouterModelId || openRouterDefaultModelId
-			const openRouterModelInfo = apiConfiguration?.openRouterModelInfo || openRouterDefaultModelInfo
-			return {
-				selectedProvider: provider,
-				selectedModelId: openRouterModelId,
-				// TODO: remove this once we have a better way to handle free models on Cline
-				// Free grok 3 promotion
-				selectedModelInfo:
-					openRouterModelId === "x-ai/grok-3"
-						? { ...openRouterModelInfo, inputPrice: 0, outputPrice: 0 }
-						: openRouterModelInfo,
-			}
-		case "openai":
-			return {
-				selectedProvider: provider,
-				selectedModelId: apiConfiguration?.openAiModelId || "",
-				selectedModelInfo: apiConfiguration?.openAiModelInfo || openAiModelInfoSaneDefaults,
-			}
-		case "ollama":
-			return {
-				selectedProvider: provider,
-				selectedModelId: apiConfiguration?.ollamaModelId || "",
-				selectedModelInfo: openAiModelInfoSaneDefaults,
-			}
-		case "lmstudio":
-			return {
-				selectedProvider: provider,
-				selectedModelId: apiConfiguration?.lmStudioModelId || "",
-				selectedModelInfo: openAiModelInfoSaneDefaults,
-			}
-		case "vscode-lm":
-			// Detect if it's a Claude model and show appropriate context window
-			const isClaudeFamily = apiConfiguration?.vsCodeLmModelSelector?.family?.startsWith("claude")
-			const family = apiConfiguration?.vsCodeLmModelSelector?.family
-			const claudeContextWindow = isClaudeFamily && family ? getClaudeUIContextWindow(family) : null
-
-			return {
-				selectedProvider: provider,
-				selectedModelId: apiConfiguration?.vsCodeLmModelSelector
-					? `${apiConfiguration.vsCodeLmModelSelector.vendor}/${apiConfiguration.vsCodeLmModelSelector.family}`
-					: "",
-				selectedModelInfo: {
-					...openAiModelInfoSaneDefaults,
-					contextWindow: claudeContextWindow || openAiModelInfoSaneDefaults.contextWindow,
-					supportsImages: isClaudeFamily, // Claude models support images
-				},
-			}
-		case "litellm":
-			return {
-				selectedProvider: provider,
-				selectedModelId: apiConfiguration?.liteLlmModelId || "",
-				selectedModelInfo: apiConfiguration?.liteLlmModelInfo || liteLlmModelInfoSaneDefaults,
-			}
-		case "xai":
-			return getProviderData(xaiModels, xaiDefaultModelId)
-		case "nebius":
-			return getProviderData(nebiusModels, nebiusDefaultModelId)
-		case "sambanova":
-			return getProviderData(sambanovaModels, sambanovaDefaultModelId)
-		case "cerebras":
-			return getProviderData(cerebrasModels, cerebrasDefaultModelId)
-		case "sapaicore":
-			return getProviderData(sapAiCoreModels, sapAiCoreDefaultModelId)
-		default:
-			return getProviderData(anthropicModels, anthropicDefaultModelId)
-	}
-}
-
-=======
->>>>>>> d4d5a49e
 export default memo(ApiOptions)