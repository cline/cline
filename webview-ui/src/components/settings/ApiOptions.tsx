import {
	VSCodeCheckbox,
	VSCodeDropdown,
	VSCodeLink,
	VSCodeOption,
	VSCodeRadio,
	VSCodeRadioGroup,
	VSCodeTextField,
} from "@vscode/webview-ui-toolkit/react"
import { Fragment, memo, useCallback, useEffect, useMemo, useState } from "react"
import { useEvent, useInterval } from "react-use"
import {
	ApiConfiguration,
	ApiProvider,
	ModelInfo,
	anthropicDefaultModelId,
	anthropicModels,
	azureOpenAiDefaultApiVersion,
	bedrockDefaultModelId,
	bedrockModels,
	deepSeekDefaultModelId,
	deepSeekModels,
	geminiDefaultModelId,
	geminiModels,
	mistralDefaultModelId,
	mistralModels,
	openAiModelInfoSaneDefaults,
	openAiNativeDefaultModelId,
	openAiNativeModels,
	openRouterDefaultModelId,
	openRouterDefaultModelInfo,
	vertexDefaultModelId,
	vertexModels,
} from "../../../../src/shared/api"
import { ExtensionMessage } from "../../../../src/shared/ExtensionMessage"
import { useExtensionState } from "../../context/ExtensionStateContext"
import { vscode } from "../../utils/vscode"
import VSCodeButtonLink from "../common/VSCodeButtonLink"
import OpenRouterModelPicker, { ModelDescriptionMarkdown } from "./OpenRouterModelPicker"
import styled from "styled-components"
import * as vscodemodels from "vscode"

interface ApiOptionsProps {
	showModelOptions: boolean
	apiErrorMessage?: string
	modelIdErrorMessage?: string
	isPopup?: boolean
}

// This is necessary to ensure dropdown opens downward, important for when this is used in popup
const DROPDOWN_Z_INDEX = 1001 // Higher than the OpenRouterModelPicker's and ModelSelectorTooltip's z-index

const DropdownContainer = styled.div<{ zIndex?: number }>`
	position: relative;
	z-index: ${(props) => props.zIndex || DROPDOWN_Z_INDEX};

	// Force dropdowns to open downward
	& vscode-dropdown::part(listbox) {
		position: absolute !important;
		top: 100% !important;
		bottom: auto !important;
	}
`

declare module "vscode" {
	interface LanguageModelChatSelector {
		vendor?: string
		family?: string
		version?: string
		id?: string
	}
}

const ApiOptions = ({ showModelOptions, apiErrorMessage, modelIdErrorMessage, isPopup }: ApiOptionsProps) => {
	const { apiConfiguration, setApiConfiguration, uriScheme } = useExtensionState()
	const [ollamaModels, setOllamaModels] = useState<string[]>([])
	const [lmStudioModels, setLmStudioModels] = useState<string[]>([])
	const [vsCodeLmModels, setVsCodeLmModels] = useState<vscodemodels.LanguageModelChatSelector[]>([])
	const [anthropicBaseUrlSelected, setAnthropicBaseUrlSelected] = useState(!!apiConfiguration?.anthropicBaseUrl)
	const [azureApiVersionSelected, setAzureApiVersionSelected] = useState(!!apiConfiguration?.azureApiVersion)
	const [isDescriptionExpanded, setIsDescriptionExpanded] = useState(false)

	const handleInputChange = (field: keyof ApiConfiguration) => (event: any) => {
		setApiConfiguration({
			...apiConfiguration,
			[field]: event.target.value,
		})
	}

	const { selectedProvider, selectedModelId, selectedModelInfo } = useMemo(() => {
		return normalizeApiConfiguration(apiConfiguration)
	}, [apiConfiguration])

	// Poll ollama/lmstudio models
	const requestLocalModels = useCallback(() => {
		if (selectedProvider === "ollama") {
			vscode.postMessage({
				type: "requestOllamaModels",
				text: apiConfiguration?.ollamaBaseUrl,
			})
		} else if (selectedProvider === "lmstudio") {
			vscode.postMessage({
				type: "requestLmStudioModels",
				text: apiConfiguration?.lmStudioBaseUrl,
			})
		} else if (selectedProvider === "vscode-lm") {
			vscode.postMessage({ type: "requestVsCodeLmModels" })
		}
	}, [selectedProvider, apiConfiguration?.ollamaBaseUrl, apiConfiguration?.lmStudioBaseUrl])
	useEffect(() => {
		if (selectedProvider === "ollama" || selectedProvider === "lmstudio" || selectedProvider === "vscode-lm") {
			requestLocalModels()
		}
	}, [selectedProvider, requestLocalModels])
	useInterval(
		requestLocalModels,
		selectedProvider === "ollama" || selectedProvider === "lmstudio" || selectedProvider === "vscode-lm" ? 2000 : null,
	)

	const handleMessage = useCallback((event: MessageEvent) => {
		const message: ExtensionMessage = event.data
		if (message.type === "ollamaModels" && message.ollamaModels) {
			setOllamaModels(message.ollamaModels)
		} else if (message.type === "lmStudioModels" && message.lmStudioModels) {
			setLmStudioModels(message.lmStudioModels)
		} else if (message.type === "vsCodeLmModels" && message.vsCodeLmModels) {
			setVsCodeLmModels(message.vsCodeLmModels)
		}
	}, [])
	useEvent("message", handleMessage)

	/*
	VSCodeDropdown has an open bug where dynamically rendered options don't auto select the provided value prop. You can see this for yourself by comparing  it with normal select/option elements, which work as expected.
	https://github.com/microsoft/vscode-webview-ui-toolkit/issues/433

	In our case, when the user switches between providers, we recalculate the selectedModelId depending on the provider, the default model for that provider, and a modelId that the user may have selected. Unfortunately, the VSCodeDropdown component wouldn't select this calculated value, and would default to the first "Select a model..." option instead, which makes it seem like the model was cleared out when it wasn't. 

	As a workaround, we create separate instances of the dropdown for each provider, and then conditionally render the one that matches the current provider.
	*/
	const createDropdown = (models: Record<string, ModelInfo>) => {
		return (
			<VSCodeDropdown
				id="model-id"
				value={selectedModelId}
				onChange={handleInputChange("apiModelId")}
				style={{ width: "100%" }}>
				<VSCodeOption value="">Select a model...</VSCodeOption>
				{Object.keys(models).map((modelId) => (
					<VSCodeOption
						key={modelId}
						value={modelId}
						style={{
							whiteSpace: "normal",
							wordWrap: "break-word",
							maxWidth: "100%",
						}}>
						{modelId}
					</VSCodeOption>
				))}
			</VSCodeDropdown>
		)
	}

	return (
		<div style={{ display: "flex", flexDirection: "column", gap: 5, marginBottom: isPopup ? -10 : 0 }}>
			<DropdownContainer className="dropdown-container">
				<label htmlFor="api-provider">
					<span style={{ fontWeight: 500 }}>API Provider</span>
				</label>
				<VSCodeDropdown
					id="api-provider"
					value={selectedProvider}
					onChange={handleInputChange("apiProvider")}
					style={{
						minWidth: 130,
						position: "relative",
					}}>
					<VSCodeOption value="openrouter">OpenRouter</VSCodeOption>
					<VSCodeOption value="anthropic">Anthropic</VSCodeOption>
					<VSCodeOption value="gemini">Google Gemini</VSCodeOption>
					<VSCodeOption value="deepseek">DeepSeek</VSCodeOption>
					<VSCodeOption value="mistral">Mistral</VSCodeOption>
					<VSCodeOption value="vertex">GCP Vertex AI</VSCodeOption>
					<VSCodeOption value="bedrock">AWS Bedrock</VSCodeOption>
					<VSCodeOption value="openai-native">OpenAI</VSCodeOption>
					<VSCodeOption value="openai">OpenAI Compatible</VSCodeOption>
					<VSCodeOption value="vscode-lm">VS Code LM API</VSCodeOption>
					<VSCodeOption value="lmstudio">LM Studio</VSCodeOption>
					<VSCodeOption value="ollama">Ollama</VSCodeOption>
				</VSCodeDropdown>
			</DropdownContainer>

			{selectedProvider === "anthropic" && (
				<div>
					<VSCodeTextField
						value={apiConfiguration?.apiKey || ""}
						style={{ width: "100%" }}
						type="password"
						onInput={handleInputChange("apiKey")}
						placeholder="Enter API Key...">
						<span style={{ fontWeight: 500 }}>Anthropic API Key</span>
					</VSCodeTextField>

					<VSCodeCheckbox
						checked={anthropicBaseUrlSelected}
						onChange={(e: any) => {
							const isChecked = e.target.checked === true
							setAnthropicBaseUrlSelected(isChecked)
							if (!isChecked) {
								setApiConfiguration({
									...apiConfiguration,
									anthropicBaseUrl: "",
								})
							}
						}}>
						Use custom base URL
					</VSCodeCheckbox>

					{anthropicBaseUrlSelected && (
						<VSCodeTextField
							value={apiConfiguration?.anthropicBaseUrl || ""}
							style={{ width: "100%", marginTop: 3 }}
							type="url"
							onInput={handleInputChange("anthropicBaseUrl")}
							placeholder="Default: https://api.anthropic.com"
						/>
					)}

					<p
						style={{
							fontSize: "12px",
							marginTop: 3,
							color: "var(--vscode-descriptionForeground)",
						}}>
						This key is stored locally and only used to make API requests from this extension.
						{!apiConfiguration?.apiKey && (
							<VSCodeLink
								href="https://console.anthropic.com/settings/keys"
								style={{
									display: "inline",
									fontSize: "inherit",
								}}>
								You can get an Anthropic API key by signing up here.
							</VSCodeLink>
						)}
					</p>
				</div>
			)}

			{selectedProvider === "openai-native" && (
				<div>
					<VSCodeTextField
						value={apiConfiguration?.openAiNativeApiKey || ""}
						style={{ width: "100%" }}
						type="password"
						onInput={handleInputChange("openAiNativeApiKey")}
						placeholder="Enter API Key...">
						<span style={{ fontWeight: 500 }}>OpenAI API Key</span>
					</VSCodeTextField>
					<p
						style={{
							fontSize: "12px",
							marginTop: 3,
							color: "var(--vscode-descriptionForeground)",
						}}>
						This key is stored locally and only used to make API requests from this extension.
						{!apiConfiguration?.openAiNativeApiKey && (
							<VSCodeLink
								href="https://platform.openai.com/api-keys"
								style={{
									display: "inline",
									fontSize: "inherit",
								}}>
								You can get an OpenAI API key by signing up here.
							</VSCodeLink>
						)}
					</p>
				</div>
			)}

			{selectedProvider === "deepseek" && (
				<div>
					<VSCodeTextField
						value={apiConfiguration?.deepSeekApiKey || ""}
						style={{ width: "100%" }}
						type="password"
						onInput={handleInputChange("deepSeekApiKey")}
						placeholder="Enter API Key...">
						<span style={{ fontWeight: 500 }}>DeepSeek API Key</span>
					</VSCodeTextField>
					<p
						style={{
							fontSize: "12px",
							marginTop: 3,
							color: "var(--vscode-descriptionForeground)",
						}}>
						This key is stored locally and only used to make API requests from this extension.
						{!apiConfiguration?.deepSeekApiKey && (
							<VSCodeLink
								href="https://www.deepseek.com/"
								style={{
									display: "inline",
									fontSize: "inherit",
								}}>
								You can get a DeepSeek API key by signing up here.
							</VSCodeLink>
						)}
					</p>
				</div>
			)}

			{selectedProvider === "mistral" && (
				<div>
					<VSCodeTextField
						value={apiConfiguration?.mistralApiKey || ""}
						style={{ width: "100%" }}
						type="password"
						onInput={handleInputChange("mistralApiKey")}
						placeholder="Enter API Key...">
						<span style={{ fontWeight: 500 }}>Mistral API Key</span>
					</VSCodeTextField>
					<p
						style={{
							fontSize: "12px",
							marginTop: 3,
							color: "var(--vscode-descriptionForeground)",
						}}>
						This key is stored locally and only used to make API requests from this extension.
						{!apiConfiguration?.mistralApiKey && (
							<VSCodeLink
								href="https://console.mistral.ai/codestral"
								style={{
									display: "inline",
									fontSize: "inherit",
								}}>
								You can get a Mistral API key by signing up here.
							</VSCodeLink>
						)}
					</p>
				</div>
			)}

			{selectedProvider === "openrouter" && (
				<div>
					<VSCodeTextField
						value={apiConfiguration?.openRouterApiKey || ""}
						style={{ width: "100%" }}
						type="password"
						onInput={handleInputChange("openRouterApiKey")}
						placeholder="Enter API Key...">
						<span style={{ fontWeight: 500 }}>OpenRouter API Key</span>
					</VSCodeTextField>
					{!apiConfiguration?.openRouterApiKey && (
						<VSCodeButtonLink
							href={getOpenRouterAuthUrl(uriScheme)}
							style={{ margin: "5px 0 0 0" }}
							appearance="secondary">
							Get OpenRouter API Key
						</VSCodeButtonLink>
					)}
					<p
						style={{
							fontSize: "12px",
							marginTop: "5px",
							color: "var(--vscode-descriptionForeground)",
						}}>
						This key is stored locally and only used to make API requests from this extension.{" "}
						{/* {!apiConfiguration?.openRouterApiKey && (
							<span style={{ color: "var(--vscode-charts-green)" }}>
								(<span style={{ fontWeight: 500 }}>Note:</span> OpenRouter is recommended for high rate
								limits, prompt caching, and wider selection of models.)
							</span>
						)} */}
					</p>
				</div>
			)}

			{selectedProvider === "bedrock" && (
				<div
					style={{
						display: "flex",
						flexDirection: "column",
						gap: 5,
					}}>
					<VSCodeTextField
						value={apiConfiguration?.awsAccessKey || ""}
						style={{ width: "100%" }}
						type="password"
						onInput={handleInputChange("awsAccessKey")}
						placeholder="Enter Access Key...">
						<span style={{ fontWeight: 500 }}>AWS Access Key</span>
					</VSCodeTextField>
					<VSCodeTextField
						value={apiConfiguration?.awsSecretKey || ""}
						style={{ width: "100%" }}
						type="password"
						onInput={handleInputChange("awsSecretKey")}
						placeholder="Enter Secret Key...">
						<span style={{ fontWeight: 500 }}>AWS Secret Key</span>
					</VSCodeTextField>
					<VSCodeTextField
						value={apiConfiguration?.awsSessionToken || ""}
						style={{ width: "100%" }}
						type="password"
						onInput={handleInputChange("awsSessionToken")}
						placeholder="Enter Session Token...">
						<span style={{ fontWeight: 500 }}>AWS Session Token</span>
					</VSCodeTextField>
					<DropdownContainer zIndex={DROPDOWN_Z_INDEX - 1} className="dropdown-container">
						<label htmlFor="aws-region-dropdown">
							<span style={{ fontWeight: 500 }}>AWS Region</span>
						</label>
						<VSCodeDropdown
							id="aws-region-dropdown"
							value={apiConfiguration?.awsRegion || ""}
							style={{ width: "100%" }}
							onChange={handleInputChange("awsRegion")}>
							<VSCodeOption value="">Select a region...</VSCodeOption>
							{/* The user will have to choose a region that supports the model they use, but this shouldn't be a problem since they'd have to request access for it in that region in the first place. */}
							<VSCodeOption value="us-east-1">us-east-1</VSCodeOption>
							<VSCodeOption value="us-east-2">us-east-2</VSCodeOption>
							{/* <VSCodeOption value="us-west-1">us-west-1</VSCodeOption> */}
							<VSCodeOption value="us-west-2">us-west-2</VSCodeOption>
							{/* <VSCodeOption value="af-south-1">af-south-1</VSCodeOption> */}
							{/* <VSCodeOption value="ap-east-1">ap-east-1</VSCodeOption> */}
							<VSCodeOption value="ap-south-1">ap-south-1</VSCodeOption>
							<VSCodeOption value="ap-northeast-1">ap-northeast-1</VSCodeOption>
							<VSCodeOption value="ap-northeast-2">ap-northeast-2</VSCodeOption>
							{/* <VSCodeOption value="ap-northeast-3">ap-northeast-3</VSCodeOption> */}
							<VSCodeOption value="ap-southeast-1">ap-southeast-1</VSCodeOption>
							<VSCodeOption value="ap-southeast-2">ap-southeast-2</VSCodeOption>
							<VSCodeOption value="ca-central-1">ca-central-1</VSCodeOption>
							<VSCodeOption value="eu-central-1">eu-central-1</VSCodeOption>
							<VSCodeOption value="eu-central-2">eu-central-2</VSCodeOption>
							<VSCodeOption value="eu-west-1">eu-west-1</VSCodeOption>
							<VSCodeOption value="eu-west-2">eu-west-2</VSCodeOption>
							<VSCodeOption value="eu-west-3">eu-west-3</VSCodeOption>
							{/* <VSCodeOption value="eu-north-1">eu-north-1</VSCodeOption> */}
							{/* <VSCodeOption value="me-south-1">me-south-1</VSCodeOption> */}
							<VSCodeOption value="sa-east-1">sa-east-1</VSCodeOption>
							<VSCodeOption value="us-gov-east-1">us-gov-east-1</VSCodeOption>
							<VSCodeOption value="us-gov-west-1">us-gov-west-1</VSCodeOption>
							{/* <VSCodeOption value="us-gov-east-1">us-gov-east-1</VSCodeOption> */}
						</VSCodeDropdown>
					</DropdownContainer>
					<VSCodeCheckbox
						checked={apiConfiguration?.awsUseCrossRegionInference || false}
						onChange={(e: any) => {
							const isChecked = e.target.checked === true
							setApiConfiguration({
								...apiConfiguration,
								awsUseCrossRegionInference: isChecked,
							})
						}}>
						Use cross-region inference
					</VSCodeCheckbox>
					<p
						style={{
							fontSize: "12px",
							marginTop: "5px",
							color: "var(--vscode-descriptionForeground)",
						}}>
						Authenticate by either providing the keys above or use the default AWS credential providers, i.e.
						~/.aws/credentials or environment variables. These credentials are only used locally to make API requests
						from this extension.
					</p>
				</div>
			)}

			{apiConfiguration?.apiProvider === "vertex" && (
				<div
					style={{
						display: "flex",
						flexDirection: "column",
						gap: 5,
					}}>
					<VSCodeTextField
						value={apiConfiguration?.vertexProjectId || ""}
						style={{ width: "100%" }}
						onInput={handleInputChange("vertexProjectId")}
						placeholder="Enter Project ID...">
						<span style={{ fontWeight: 500 }}>Google Cloud Project ID</span>
					</VSCodeTextField>
					<DropdownContainer zIndex={DROPDOWN_Z_INDEX - 2} className="dropdown-container">
						<label htmlFor="vertex-region-dropdown">
							<span style={{ fontWeight: 500 }}>Google Cloud Region</span>
						</label>
						<VSCodeDropdown
							id="vertex-region-dropdown"
							value={apiConfiguration?.vertexRegion || ""}
							style={{ width: "100%" }}
							onChange={handleInputChange("vertexRegion")}>
							<VSCodeOption value="">Select a region...</VSCodeOption>
							<VSCodeOption value="us-east5">us-east5</VSCodeOption>
							<VSCodeOption value="us-central1">us-central1</VSCodeOption>
							<VSCodeOption value="europe-west1">europe-west1</VSCodeOption>
							<VSCodeOption value="europe-west4">europe-west4</VSCodeOption>
							<VSCodeOption value="asia-southeast1">asia-southeast1</VSCodeOption>
						</VSCodeDropdown>
					</DropdownContainer>
					<p
						style={{
							fontSize: "12px",
							marginTop: "5px",
							color: "var(--vscode-descriptionForeground)",
						}}>
						To use Google Cloud Vertex AI, you need to
						<VSCodeLink
							href="https://cloud.google.com/vertex-ai/generative-ai/docs/partner-models/use-claude#before_you_begin"
							style={{ display: "inline", fontSize: "inherit" }}>
							{"1) create a Google Cloud account › enable the Vertex AI API › enable the desired Claude models,"}
						</VSCodeLink>{" "}
						<VSCodeLink
							href="https://cloud.google.com/docs/authentication/provide-credentials-adc#google-idp"
							style={{ display: "inline", fontSize: "inherit" }}>
							{"2) install the Google Cloud CLI › configure Application Default Credentials."}
						</VSCodeLink>
					</p>
				</div>
			)}

			{selectedProvider === "gemini" && (
				<div>
					<VSCodeTextField
						value={apiConfiguration?.geminiApiKey || ""}
						style={{ width: "100%" }}
						type="password"
						onInput={handleInputChange("geminiApiKey")}
						placeholder="Enter API Key...">
						<span style={{ fontWeight: 500 }}>Gemini API Key</span>
					</VSCodeTextField>
					<p
						style={{
							fontSize: "12px",
							marginTop: 3,
							color: "var(--vscode-descriptionForeground)",
						}}>
						This key is stored locally and only used to make API requests from this extension.
						{!apiConfiguration?.geminiApiKey && (
							<VSCodeLink
								href="https://ai.google.dev/"
								style={{
									display: "inline",
									fontSize: "inherit",
								}}>
								You can get a Gemini API key by signing up here.
							</VSCodeLink>
						)}
					</p>
				</div>
			)}

			{selectedProvider === "openai" && (
				<div>
					<VSCodeTextField
						value={apiConfiguration?.openAiBaseUrl || ""}
						style={{ width: "100%" }}
						type="url"
						onInput={handleInputChange("openAiBaseUrl")}
						placeholder={"Enter base URL..."}>
						<span style={{ fontWeight: 500 }}>Base URL</span>
					</VSCodeTextField>
					<VSCodeTextField
						value={apiConfiguration?.openAiApiKey || ""}
						style={{ width: "100%" }}
						type="password"
						onInput={handleInputChange("openAiApiKey")}
						placeholder="Enter API Key...">
						<span style={{ fontWeight: 500 }}>API Key</span>
					</VSCodeTextField>
					<VSCodeTextField
						value={apiConfiguration?.openAiModelId || ""}
						style={{ width: "100%" }}
						onInput={handleInputChange("openAiModelId")}
						placeholder={"Enter Model ID..."}>
						<span style={{ fontWeight: 500 }}>Model ID</span>
					</VSCodeTextField>
<<<<<<< HEAD
					<span style={{ fontWeight: 500 }}>{t("model")}</span>
					<OpenAiModelPicker />
					<VSCodeTextField
						value={apiConfiguration?.openAiContextWindow ? apiConfiguration.openAiContextWindow.toString() : ""}
						style={{ width: "100%" }}
						onInput={handleInputChange("openAiContextWindow")}
						placeholder={"Default: 128000"}>
						<span style={{ fontWeight: 500 }}>Context Window Size</span>
					</VSCodeTextField>
=======
>>>>>>> 1ae1d047
					<VSCodeCheckbox
						checked={azureApiVersionSelected}
						onChange={(e: any) => {
							const isChecked = e.target.checked === true
							setAzureApiVersionSelected(isChecked)
							if (!isChecked) {
								setApiConfiguration({
									...apiConfiguration,
									azureApiVersion: "",
								})
							}
						}}>
						Set Azure API version
					</VSCodeCheckbox>
					{azureApiVersionSelected && (
						<VSCodeTextField
							value={apiConfiguration?.azureApiVersion || ""}
							style={{ width: "100%", marginTop: 3 }}
							onInput={handleInputChange("azureApiVersion")}
							placeholder={`Default: ${azureOpenAiDefaultApiVersion}`}
						/>
					)}
					<p
						style={{
							fontSize: "12px",
							marginTop: 3,
							color: "var(--vscode-descriptionForeground)",
						}}>
						<span style={{ color: "var(--vscode-errorForeground)" }}>
							(<span style={{ fontWeight: 500 }}>Note:</span> Cline uses complex prompts and works best with Claude
							models. Less capable models may not work as expected.)
						</span>
					</p>
				</div>
			)}

			{selectedProvider === "vscode-lm" && (
				<div>
					<DropdownContainer zIndex={DROPDOWN_Z_INDEX - 2} className="dropdown-container">
						<label htmlFor="vscode-lm-model">
							<span style={{ fontWeight: 500 }}>Language Model</span>
						</label>
						{vsCodeLmModels.length > 0 ? (
							<VSCodeDropdown
								id="vscode-lm-model"
								value={
									apiConfiguration?.vsCodeLmModelSelector
										? `${apiConfiguration.vsCodeLmModelSelector.vendor ?? ""}/${apiConfiguration.vsCodeLmModelSelector.family ?? ""}`
										: ""
								}
								onChange={(e) => {
									const value = (e.target as HTMLInputElement).value
									if (!value) {
										return
									}
									const [vendor, family] = value.split("/")
									handleInputChange("vsCodeLmModelSelector")({
										target: {
											value: { vendor, family },
										},
									})
								}}
								style={{ width: "100%" }}>
								<VSCodeOption value="">Select a model...</VSCodeOption>
								{vsCodeLmModels.map((model) => (
									<VSCodeOption
										key={`${model.vendor}/${model.family}`}
										value={`${model.vendor}/${model.family}`}>
										{model.vendor} - {model.family}
									</VSCodeOption>
								))}
							</VSCodeDropdown>
						) : (
							<p
								style={{
									fontSize: "12px",
									marginTop: "5px",
									color: "var(--vscode-descriptionForeground)",
								}}>
								The VS Code Language Model API allows you to run models provided by other VS Code extensions
								(including but not limited to GitHub Copilot). The easiest way to get started is to install the
								Copilot extension from the VS Marketplace and enabling Claude 3.5 Sonnet.
							</p>
						)}

						<p
							style={{
								fontSize: "12px",
								marginTop: "5px",
								color: "var(--vscode-errorForeground)",
								fontWeight: 500,
							}}>
							Note: This is a very experimental integration and may not work as expected.
						</p>
					</DropdownContainer>
				</div>
			)}

			{selectedProvider === "lmstudio" && (
				<div>
					<VSCodeTextField
						value={apiConfiguration?.lmStudioBaseUrl || ""}
						style={{ width: "100%" }}
						type="url"
						onInput={handleInputChange("lmStudioBaseUrl")}
						placeholder={"Default: http://localhost:1234"}>
						<span style={{ fontWeight: 500 }}>Base URL (optional)</span>
					</VSCodeTextField>
					<VSCodeTextField
						value={apiConfiguration?.lmStudioModelId || ""}
						style={{ width: "100%" }}
						onInput={handleInputChange("lmStudioModelId")}
						placeholder={"e.g. meta-llama-3.1-8b-instruct"}>
						<span style={{ fontWeight: 500 }}>Model ID</span>
					</VSCodeTextField>
					{lmStudioModels.length > 0 && (
						<VSCodeRadioGroup
							value={
								lmStudioModels.includes(apiConfiguration?.lmStudioModelId || "")
									? apiConfiguration?.lmStudioModelId
									: ""
							}
							onChange={(e) => {
								const value = (e.target as HTMLInputElement)?.value
								// need to check value first since radio group returns empty string sometimes
								if (value) {
									handleInputChange("lmStudioModelId")({
										target: { value },
									})
								}
							}}>
							{lmStudioModels.map((model) => (
								<VSCodeRadio key={model} value={model} checked={apiConfiguration?.lmStudioModelId === model}>
									{model}
								</VSCodeRadio>
							))}
						</VSCodeRadioGroup>
					)}
					<p
						style={{
							fontSize: "12px",
							marginTop: "5px",
							color: "var(--vscode-descriptionForeground)",
						}}>
						LM Studio allows you to run models locally on your computer. For instructions on how to get started, see
						their
						<VSCodeLink href="https://lmstudio.ai/docs" style={{ display: "inline", fontSize: "inherit" }}>
							quickstart guide.
						</VSCodeLink>
						You will also need to start LM Studio's{" "}
						<VSCodeLink
							href="https://lmstudio.ai/docs/basics/server"
							style={{ display: "inline", fontSize: "inherit" }}>
							local server
						</VSCodeLink>{" "}
						feature to use it with this extension.{" "}
						<span style={{ color: "var(--vscode-errorForeground)" }}>
							(<span style={{ fontWeight: 500 }}>Note:</span> Cline uses complex prompts and works best with Claude
							models. Less capable models may not work as expected.)
						</span>
					</p>
				</div>
			)}

			{selectedProvider === "ollama" && (
				<div>
					<VSCodeTextField
						value={apiConfiguration?.ollamaBaseUrl || ""}
						style={{ width: "100%" }}
						type="url"
						onInput={handleInputChange("ollamaBaseUrl")}
						placeholder={"Default: http://localhost:11434"}>
						<span style={{ fontWeight: 500 }}>Base URL (optional)</span>
					</VSCodeTextField>
					<VSCodeTextField
						value={apiConfiguration?.ollamaModelId || ""}
						style={{ width: "100%" }}
						onInput={handleInputChange("ollamaModelId")}
						placeholder={"e.g. llama3.1"}>
						<span style={{ fontWeight: 500 }}>Model ID</span>
					</VSCodeTextField>
					{ollamaModels.length > 0 && (
						<VSCodeRadioGroup
							value={
								ollamaModels.includes(apiConfiguration?.ollamaModelId || "")
									? apiConfiguration?.ollamaModelId
									: ""
							}
							onChange={(e) => {
								const value = (e.target as HTMLInputElement)?.value
								// need to check value first since radio group returns empty string sometimes
								if (value) {
									handleInputChange("ollamaModelId")({
										target: { value },
									})
								}
							}}>
							{ollamaModels.map((model) => (
								<VSCodeRadio key={model} value={model} checked={apiConfiguration?.ollamaModelId === model}>
									{model}
								</VSCodeRadio>
							))}
						</VSCodeRadioGroup>
					)}
					<p
						style={{
							fontSize: "12px",
							marginTop: "5px",
							color: "var(--vscode-descriptionForeground)",
						}}>
						Ollama allows you to run models locally on your computer. For instructions on how to get started, see
						their
						<VSCodeLink
							href="https://github.com/ollama/ollama/blob/main/README.md"
							style={{ display: "inline", fontSize: "inherit" }}>
							quickstart guide.
						</VSCodeLink>
						<span style={{ color: "var(--vscode-errorForeground)" }}>
							(<span style={{ fontWeight: 500 }}>Note:</span> Cline uses complex prompts and works best with Claude
							models. Less capable models may not work as expected.)
						</span>
					</p>
				</div>
			)}

			{apiErrorMessage && (
				<p
					style={{
						margin: "-10px 0 4px 0",
						fontSize: 12,
						color: "var(--vscode-errorForeground)",
					}}>
					{apiErrorMessage}
				</p>
			)}

			{selectedProvider !== "openrouter" &&
				selectedProvider !== "openai" &&
				selectedProvider !== "ollama" &&
				selectedProvider !== "lmstudio" &&
				selectedProvider !== "vscode-lm" &&
				showModelOptions && (
					<>
						<DropdownContainer zIndex={DROPDOWN_Z_INDEX - 2} className="dropdown-container">
							<label htmlFor="model-id">
								<span style={{ fontWeight: 500 }}>Model</span>
							</label>
							{selectedProvider === "anthropic" && createDropdown(anthropicModels)}
							{selectedProvider === "bedrock" && createDropdown(bedrockModels)}
							{selectedProvider === "vertex" && createDropdown(vertexModels)}
							{selectedProvider === "gemini" && createDropdown(geminiModels)}
							{selectedProvider === "openai-native" && createDropdown(openAiNativeModels)}
							{selectedProvider === "deepseek" && createDropdown(deepSeekModels)}
							{selectedProvider === "mistral" && createDropdown(mistralModels)}
						</DropdownContainer>

						<ModelInfoView
							selectedModelId={selectedModelId}
							modelInfo={selectedModelInfo}
							isDescriptionExpanded={isDescriptionExpanded}
							setIsDescriptionExpanded={setIsDescriptionExpanded}
							isPopup={isPopup}
						/>
					</>
				)}

			{selectedProvider === "openrouter" && showModelOptions && <OpenRouterModelPicker isPopup={isPopup} />}

			{modelIdErrorMessage && (
				<p
					style={{
						margin: "-10px 0 4px 0",
						fontSize: 12,
						color: "var(--vscode-errorForeground)",
					}}>
					{modelIdErrorMessage}
				</p>
			)}
		</div>
	)
}

export function getOpenRouterAuthUrl(uriScheme?: string) {
	return `https://openrouter.ai/auth?callback_url=${uriScheme || "vscode"}://saoudrizwan.claude-dev/openrouter`
}

export const formatPrice = (price: number) => {
	return new Intl.NumberFormat("en-US", {
		style: "currency",
		currency: "USD",
		minimumFractionDigits: 2,
		maximumFractionDigits: 2,
	}).format(price)
}

export const ModelInfoView = ({
	selectedModelId,
	modelInfo,
	isDescriptionExpanded,
	setIsDescriptionExpanded,
	isPopup,
}: {
	selectedModelId: string
	modelInfo: ModelInfo
	isDescriptionExpanded: boolean
	setIsDescriptionExpanded: (isExpanded: boolean) => void
	isPopup?: boolean
}) => {
	const isGemini = Object.keys(geminiModels).includes(selectedModelId)

	const infoItems = [
		modelInfo.description && (
			<ModelDescriptionMarkdown
				key="description"
				markdown={modelInfo.description}
				isExpanded={isDescriptionExpanded}
				setIsExpanded={setIsDescriptionExpanded}
				isPopup={isPopup}
			/>
		),
		<ModelInfoSupportsItem
			key="supportsImages"
			isSupported={modelInfo.supportsImages ?? false}
			supportsLabel="Supports images"
			doesNotSupportLabel="Does not support images"
		/>,
		<ModelInfoSupportsItem
			key="supportsComputerUse"
			isSupported={modelInfo.supportsComputerUse ?? false}
			supportsLabel="Supports computer use"
			doesNotSupportLabel="Does not support computer use"
		/>,
		!isGemini && (
			<ModelInfoSupportsItem
				key="supportsPromptCache"
				isSupported={modelInfo.supportsPromptCache}
				supportsLabel="Supports prompt caching"
				doesNotSupportLabel="Does not support prompt caching"
			/>
		),
		modelInfo.maxTokens !== undefined && modelInfo.maxTokens > 0 && (
			<span key="maxTokens">
				<span style={{ fontWeight: 500 }}>Max output:</span> {modelInfo.maxTokens?.toLocaleString()} tokens
			</span>
		),
		modelInfo.inputPrice !== undefined && modelInfo.inputPrice > 0 && (
			<span key="inputPrice">
				<span style={{ fontWeight: 500 }}>Input price:</span> {formatPrice(modelInfo.inputPrice)}/million tokens
			</span>
		),
		modelInfo.supportsPromptCache && modelInfo.cacheWritesPrice && (
			<span key="cacheWritesPrice">
				<span style={{ fontWeight: 500 }}>Cache writes price:</span> {formatPrice(modelInfo.cacheWritesPrice || 0)}
				/million tokens
			</span>
		),
		modelInfo.supportsPromptCache && modelInfo.cacheReadsPrice && (
			<span key="cacheReadsPrice">
				<span style={{ fontWeight: 500 }}>Cache reads price:</span> {formatPrice(modelInfo.cacheReadsPrice || 0)}/million
				tokens
			</span>
		),
		modelInfo.outputPrice !== undefined && modelInfo.outputPrice > 0 && (
			<span key="outputPrice">
				<span style={{ fontWeight: 500 }}>Output price:</span> {formatPrice(modelInfo.outputPrice)}/million tokens
			</span>
		),
		isGemini && (
			<span key="geminiInfo" style={{ fontStyle: "italic" }}>
				* Free up to {selectedModelId && selectedModelId.includes("flash") ? "15" : "2"} requests per minute. After that,
				billing depends on prompt size.{" "}
				<VSCodeLink href="https://ai.google.dev/pricing" style={{ display: "inline", fontSize: "inherit" }}>
					For more info, see pricing details.
				</VSCodeLink>
			</span>
		),
	].filter(Boolean)

	return (
		<p
			style={{
				fontSize: "12px",
				marginTop: "2px",
				color: "var(--vscode-descriptionForeground)",
			}}>
			{infoItems.map((item, index) => (
				<Fragment key={index}>
					{item}
					{index < infoItems.length - 1 && <br />}
				</Fragment>
			))}
		</p>
	)
}

const ModelInfoSupportsItem = ({
	isSupported,
	supportsLabel,
	doesNotSupportLabel,
}: {
	isSupported: boolean
	supportsLabel: string
	doesNotSupportLabel: string
}) => (
	<span
		style={{
			fontWeight: 500,
			color: isSupported ? "var(--vscode-charts-green)" : "var(--vscode-errorForeground)",
		}}>
		<i
			className={`codicon codicon-${isSupported ? "check" : "x"}`}
			style={{
				marginRight: 4,
				marginBottom: isSupported ? 1 : -1,
				fontSize: isSupported ? 11 : 13,
				fontWeight: 700,
				display: "inline-block",
				verticalAlign: "bottom",
			}}></i>
		{isSupported ? supportsLabel : doesNotSupportLabel}
	</span>
)

export function normalizeApiConfiguration(apiConfiguration?: ApiConfiguration): {
	selectedProvider: ApiProvider
	selectedModelId: string
	selectedModelInfo: ModelInfo
} {
	const provider = apiConfiguration?.apiProvider || "anthropic"
	const modelId = apiConfiguration?.apiModelId

	const getProviderData = (models: Record<string, ModelInfo>, defaultId: string) => {
		let selectedModelId: string
		let selectedModelInfo: ModelInfo
		if (modelId && modelId in models) {
			selectedModelId = modelId
			selectedModelInfo = models[modelId]
		} else {
			selectedModelId = defaultId
			selectedModelInfo = models[defaultId]
		}
		return {
			selectedProvider: provider,
			selectedModelId,
			selectedModelInfo,
		}
	}
	switch (provider) {
		case "anthropic":
			return getProviderData(anthropicModels, anthropicDefaultModelId)
		case "bedrock":
			return getProviderData(bedrockModels, bedrockDefaultModelId)
		case "vertex":
			return getProviderData(vertexModels, vertexDefaultModelId)
		case "gemini":
			return getProviderData(geminiModels, geminiDefaultModelId)
		case "openai-native":
			return getProviderData(openAiNativeModels, openAiNativeDefaultModelId)
		case "deepseek":
			return getProviderData(deepSeekModels, deepSeekDefaultModelId)
		case "mistral":
			return getProviderData(mistralModels, mistralDefaultModelId)
		case "openrouter":
			return {
				selectedProvider: provider,
				selectedModelId: apiConfiguration?.openRouterModelId || openRouterDefaultModelId,
				selectedModelInfo: apiConfiguration?.openRouterModelInfo || openRouterDefaultModelInfo,
			}
		case "openai":
			return {
				selectedProvider: provider,
				selectedModelId: apiConfiguration?.openAiModelId || "",
				selectedModelInfo: openAiModelInfoSaneDefaults,
			}
		case "ollama":
			return {
				selectedProvider: provider,
				selectedModelId: apiConfiguration?.ollamaModelId || "",
				selectedModelInfo: openAiModelInfoSaneDefaults,
			}
		case "lmstudio":
			return {
				selectedProvider: provider,
				selectedModelId: apiConfiguration?.lmStudioModelId || "",
				selectedModelInfo: openAiModelInfoSaneDefaults,
			}
		case "vscode-lm":
			return {
				selectedProvider: provider,
				selectedModelId: apiConfiguration?.vsCodeLmModelSelector
					? `${apiConfiguration.vsCodeLmModelSelector.vendor}/${apiConfiguration.vsCodeLmModelSelector.family}`
					: "",
				selectedModelInfo: {
					...openAiModelInfoSaneDefaults,
					supportsImages: false, // VSCode LM API currently doesn't support images
				},
			}
		default:
			return getProviderData(anthropicModels, anthropicDefaultModelId)
	}
}

export default memo(ApiOptions)<|MERGE_RESOLUTION|>--- conflicted
+++ resolved
@@ -575,9 +575,6 @@
 						placeholder={"Enter Model ID..."}>
 						<span style={{ fontWeight: 500 }}>Model ID</span>
 					</VSCodeTextField>
-<<<<<<< HEAD
-					<span style={{ fontWeight: 500 }}>{t("model")}</span>
-					<OpenAiModelPicker />
 					<VSCodeTextField
 						value={apiConfiguration?.openAiContextWindow ? apiConfiguration.openAiContextWindow.toString() : ""}
 						style={{ width: "100%" }}
@@ -585,8 +582,6 @@
 						placeholder={"Default: 128000"}>
 						<span style={{ fontWeight: 500 }}>Context Window Size</span>
 					</VSCodeTextField>
-=======
->>>>>>> 1ae1d047
 					<VSCodeCheckbox
 						checked={azureApiVersionSelected}
 						onChange={(e: any) => {
