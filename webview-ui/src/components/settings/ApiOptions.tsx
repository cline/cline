import { useExtensionState } from "@/context/ExtensionStateContext"
import { ModelsServiceClient } from "@/services/grpc-client"
import { StringRequest } from "@shared/proto/common"
import { VSCodeDropdown, VSCodeOption } from "@vscode/webview-ui-toolkit/react"
import { useCallback, useEffect, useState } from "react"
import { useInterval } from "react-use"
import styled from "styled-components"
import { OPENROUTER_MODEL_PICKER_Z_INDEX } from "./OpenRouterModelPicker"
import { normalizeApiConfiguration } from "@/components/settings/utils/providerUtils"
import { ClineProvider } from "./providers/ClineProvider"
import { OpenRouterProvider } from "./providers/OpenRouterProvider"
import { MistralProvider } from "./providers/MistralProvider"
import { DeepSeekProvider } from "./providers/DeepSeekProvider"
import { TogetherProvider } from "./providers/TogetherProvider"
import { OpenAICompatibleProvider } from "./providers/OpenAICompatible"
import { SambanovaProvider } from "./providers/SambanovaProvider"
import { AnthropicProvider } from "./providers/AnthropicProvider"
import { AskSageProvider } from "./providers/AskSageProvider"
import { OpenAINativeProvider } from "./providers/OpenAINative"
import { GeminiProvider } from "./providers/GeminiProvider"
import { DoubaoProvider } from "./providers/DoubaoProvider"
import { QwenProvider } from "./providers/QwenProvider"
import { VertexProvider } from "./providers/VertexProvider"
import GeminiCliProvider from "./providers/GeminiCliProvider"
import { RequestyProvider } from "./providers/RequestyProvider"
import { FireworksProvider } from "./providers/FireworksProvider"
import { XaiProvider } from "./providers/XaiProvider"
import { CerebrasProvider } from "./providers/CerebrasProvider"
import { OllamaProvider } from "./providers/OllamaProvider"
import { ClaudeCodeProvider } from "./providers/ClaudeCodeProvider"
import { SapAiCoreProvider } from "./providers/SapAiCoreProvider"
import { BedrockProvider } from "./providers/BedrockProvider"
import { MoonshotProvider } from "./providers/MoonshotProvider"
import { HuggingFaceProvider } from "./providers/HuggingFaceProvider"
import { NebiusProvider } from "./providers/NebiusProvider"
import { LiteLlmProvider } from "./providers/LiteLlmProvider"
import { VSCodeLmProvider } from "./providers/VSCodeLmProvider"
import { LMStudioProvider } from "./providers/LMStudioProvider"
import { useApiConfigurationHandlers } from "./utils/useApiConfigurationHandlers"
import { GroqProvider } from "./providers/GroqProvider"
import { Mode } from "@shared/ChatSettings"

interface ApiOptionsProps {
	showModelOptions: boolean
	apiErrorMessage?: string
	modelIdErrorMessage?: string
	isPopup?: boolean
	currentMode: Mode
}

// This is necessary to ensure dropdown opens downward, important for when this is used in popup
export const DROPDOWN_Z_INDEX = OPENROUTER_MODEL_PICKER_Z_INDEX + 2 // Higher than the OpenRouterModelPicker's and ModelSelectorTooltip's z-index

export const DropdownContainer = styled.div<{ zIndex?: number }>`
	position: relative;
	z-index: ${(props) => props.zIndex || DROPDOWN_Z_INDEX};

	// Force dropdowns to open downward
	& vscode-dropdown::part(listbox) {
		position: absolute !important;
		top: 100% !important;
		bottom: auto !important;
	}
`

declare module "vscode" {
	interface LanguageModelChatSelector {
		vendor?: string
		family?: string
		version?: string
		id?: string
	}
}

const ApiOptions = ({ showModelOptions, apiErrorMessage, modelIdErrorMessage, isPopup, currentMode }: ApiOptionsProps) => {
	// Use full context state for immediate save payload
	const { apiConfiguration } = useExtensionState()

	const { selectedProvider } = normalizeApiConfiguration(apiConfiguration, currentMode)

	const { handleModeFieldChange } = useApiConfigurationHandlers()

	const [ollamaModels, setOllamaModels] = useState<string[]>([])

	// Poll ollama/vscode-lm models
	const requestLocalModels = useCallback(async () => {
		if (selectedProvider === "ollama") {
			try {
				const response = await ModelsServiceClient.getOllamaModels(
					StringRequest.create({
						value: apiConfiguration?.ollamaBaseUrl || "",
					}),
				)
				if (response && response.values) {
					setOllamaModels(response.values)
				}
			} catch (error) {
				console.error("Failed to fetch Ollama models:", error)
				setOllamaModels([])
			}
		}
	}, [selectedProvider, apiConfiguration?.ollamaBaseUrl])
	useEffect(() => {
		if (selectedProvider === "ollama") {
			requestLocalModels()
		}
	}, [selectedProvider, requestLocalModels])
	useInterval(requestLocalModels, selectedProvider === "ollama" ? 2000 : null)

	/*
	VSCodeDropdown has an open bug where dynamically rendered options don't auto select the provided value prop. You can see this for yourself by comparing  it with normal select/option elements, which work as expected.
	https://github.com/microsoft/vscode-webview-ui-toolkit/issues/433

	In our case, when the user switches between providers, we recalculate the selectedModelId depending on the provider, the default model for that provider, and a modelId that the user may have selected. Unfortunately, the VSCodeDropdown component wouldn't select this calculated value, and would default to the first "Select a model..." option instead, which makes it seem like the model was cleared out when it wasn't.

	As a workaround, we create separate instances of the dropdown for each provider, and then conditionally render the one that matches the current provider.
	*/

	return (
		<div style={{ display: "flex", flexDirection: "column", gap: 5, marginBottom: isPopup ? -10 : 0 }}>
			<DropdownContainer className="dropdown-container">
				<label htmlFor="api-provider">
					<span style={{ fontWeight: 500 }}>API Provider</span>
				</label>
				<VSCodeDropdown
					id="api-provider"
					value={selectedProvider}
					onChange={(e: any) => {
						handleModeFieldChange(
							{ plan: "planModeApiProvider", act: "actModeApiProvider" },
							e.target.value,
							currentMode,
						)
					}}
					style={{
						minWidth: 130,
						position: "relative",
					}}>
					<VSCodeOption value="cline">Cline</VSCodeOption>
					<VSCodeOption value="openrouter">OpenRouter</VSCodeOption>
					<VSCodeOption value="anthropic">Anthropic</VSCodeOption>
					<VSCodeOption value="claude-code">Claude Code</VSCodeOption>
					<VSCodeOption value="bedrock">Amazon Bedrock</VSCodeOption>
					<VSCodeOption value="openai">OpenAI Compatible</VSCodeOption>
					<VSCodeOption value="vertex">GCP Vertex AI</VSCodeOption>
					<VSCodeOption value="gemini">Google Gemini</VSCodeOption>
<<<<<<< HEAD
					<VSCodeOption value="gemini-cli">Gemini CLI Provider</VSCodeOption>
=======
					<VSCodeOption value="groq">Groq</VSCodeOption>
>>>>>>> be2d4163
					<VSCodeOption value="deepseek">DeepSeek</VSCodeOption>
					<VSCodeOption value="mistral">Mistral</VSCodeOption>
					<VSCodeOption value="openai-native">OpenAI</VSCodeOption>
					<VSCodeOption value="vscode-lm">VS Code LM API</VSCodeOption>
					<VSCodeOption value="requesty">Requesty</VSCodeOption>
					<VSCodeOption value="fireworks">Fireworks</VSCodeOption>
					<VSCodeOption value="together">Together</VSCodeOption>
					<VSCodeOption value="qwen">Alibaba Qwen</VSCodeOption>
					<VSCodeOption value="doubao">Bytedance Doubao</VSCodeOption>
					<VSCodeOption value="lmstudio">LM Studio</VSCodeOption>
					<VSCodeOption value="ollama">Ollama</VSCodeOption>
					<VSCodeOption value="litellm">LiteLLM</VSCodeOption>
					<VSCodeOption value="moonshot">Moonshot AI</VSCodeOption>
					<VSCodeOption value="huggingface">Hugging Face</VSCodeOption>
					<VSCodeOption value="nebius">Nebius AI Studio</VSCodeOption>
					<VSCodeOption value="asksage">AskSage</VSCodeOption>
					<VSCodeOption value="xai">xAI</VSCodeOption>
					<VSCodeOption value="sambanova">SambaNova</VSCodeOption>
					<VSCodeOption value="cerebras">Cerebras</VSCodeOption>
					<VSCodeOption value="sapaicore">SAP AI Core</VSCodeOption>
				</VSCodeDropdown>
			</DropdownContainer>

			{apiConfiguration && selectedProvider === "cline" && (
				<ClineProvider showModelOptions={showModelOptions} isPopup={isPopup} currentMode={currentMode} />
			)}

			{apiConfiguration && selectedProvider === "asksage" && (
				<AskSageProvider showModelOptions={showModelOptions} isPopup={isPopup} currentMode={currentMode} />
			)}

			{apiConfiguration && selectedProvider === "anthropic" && (
				<AnthropicProvider showModelOptions={showModelOptions} isPopup={isPopup} currentMode={currentMode} />
			)}

			{apiConfiguration && selectedProvider === "claude-code" && (
				<ClaudeCodeProvider showModelOptions={showModelOptions} isPopup={isPopup} currentMode={currentMode} />
			)}

			{apiConfiguration && selectedProvider === "openai-native" && (
				<OpenAINativeProvider showModelOptions={showModelOptions} isPopup={isPopup} currentMode={currentMode} />
			)}

			{apiConfiguration && selectedProvider === "qwen" && (
				<QwenProvider showModelOptions={showModelOptions} isPopup={isPopup} currentMode={currentMode} />
			)}

			{apiConfiguration && selectedProvider === "doubao" && (
				<DoubaoProvider showModelOptions={showModelOptions} isPopup={isPopup} currentMode={currentMode} />
			)}

			{apiConfiguration && selectedProvider === "mistral" && (
				<MistralProvider showModelOptions={showModelOptions} isPopup={isPopup} currentMode={currentMode} />
			)}

			{apiConfiguration && selectedProvider === "openrouter" && (
				<OpenRouterProvider showModelOptions={showModelOptions} isPopup={isPopup} currentMode={currentMode} />
			)}

			{apiConfiguration && selectedProvider === "deepseek" && (
				<DeepSeekProvider showModelOptions={showModelOptions} isPopup={isPopup} currentMode={currentMode} />
			)}

			{apiConfiguration && selectedProvider === "together" && (
				<TogetherProvider showModelOptions={showModelOptions} isPopup={isPopup} currentMode={currentMode} />
			)}

			{apiConfiguration && selectedProvider === "openai" && (
				<OpenAICompatibleProvider showModelOptions={showModelOptions} isPopup={isPopup} currentMode={currentMode} />
			)}

			{apiConfiguration && selectedProvider === "sambanova" && (
				<SambanovaProvider showModelOptions={showModelOptions} isPopup={isPopup} currentMode={currentMode} />
			)}

			{apiConfiguration && selectedProvider === "bedrock" && (
				<BedrockProvider showModelOptions={showModelOptions} isPopup={isPopup} currentMode={currentMode} />
			)}

			{apiConfiguration && selectedProvider === "vertex" && (
				<VertexProvider showModelOptions={showModelOptions} isPopup={isPopup} currentMode={currentMode} />
			)}

			{apiConfiguration && selectedProvider === "gemini" && (
				<GeminiProvider showModelOptions={showModelOptions} isPopup={isPopup} currentMode={currentMode} />
			)}

			{apiConfiguration && selectedProvider === "gemini-cli" && (
				<GeminiCliProvider
					apiConfiguration={apiConfiguration}
					handleInputChange={(field) => (e) => handleFieldChange(field, e?.target?.value ?? e)}
					showModelOptions={showModelOptions}
					isPopup={isPopup}
				/>
			)}

			{apiConfiguration && selectedProvider === "requesty" && (
				<RequestyProvider showModelOptions={showModelOptions} isPopup={isPopup} currentMode={currentMode} />
			)}

			{apiConfiguration && selectedProvider === "fireworks" && (
				<FireworksProvider showModelOptions={showModelOptions} isPopup={isPopup} currentMode={currentMode} />
			)}

			{apiConfiguration && selectedProvider === "vscode-lm" && <VSCodeLmProvider currentMode={currentMode} />}

			{apiConfiguration && selectedProvider === "groq" && (
				<GroqProvider showModelOptions={showModelOptions} isPopup={isPopup} currentMode={currentMode} />
			)}
			{apiConfiguration && selectedProvider === "litellm" && (
				<LiteLlmProvider showModelOptions={showModelOptions} isPopup={isPopup} currentMode={currentMode} />
			)}

			{apiConfiguration && selectedProvider === "lmstudio" && (
				<LMStudioProvider showModelOptions={showModelOptions} isPopup={isPopup} currentMode={currentMode} />
			)}

			{apiConfiguration && selectedProvider === "ollama" && (
				<OllamaProvider showModelOptions={showModelOptions} isPopup={isPopup} currentMode={currentMode} />
			)}

			{apiConfiguration && selectedProvider === "moonshot" && (
				<MoonshotProvider showModelOptions={showModelOptions} isPopup={isPopup} currentMode={currentMode} />
			)}

			{apiConfiguration && selectedProvider === "huggingface" && (
				<HuggingFaceProvider showModelOptions={showModelOptions} isPopup={isPopup} currentMode={currentMode} />
			)}

			{apiConfiguration && selectedProvider === "nebius" && (
				<NebiusProvider showModelOptions={showModelOptions} isPopup={isPopup} currentMode={currentMode} />
			)}

			{apiConfiguration && selectedProvider === "xai" && (
				<XaiProvider showModelOptions={showModelOptions} isPopup={isPopup} currentMode={currentMode} />
			)}

			{apiConfiguration && selectedProvider === "cerebras" && (
				<CerebrasProvider showModelOptions={showModelOptions} isPopup={isPopup} currentMode={currentMode} />
			)}

			{apiConfiguration && selectedProvider === "sapaicore" && (
				<SapAiCoreProvider showModelOptions={showModelOptions} isPopup={isPopup} currentMode={currentMode} />
			)}

			{apiErrorMessage && (
				<p
					style={{
						margin: "-10px 0 4px 0",
						fontSize: 12,
						color: "var(--vscode-errorForeground)",
					}}>
					{apiErrorMessage}
				</p>
			)}
			{modelIdErrorMessage && (
				<p
					style={{
						margin: "-10px 0 4px 0",
						fontSize: 12,
						color: "var(--vscode-errorForeground)",
					}}>
					{modelIdErrorMessage}
				</p>
			)}
		</div>
	)
}

export default ApiOptions<|MERGE_RESOLUTION|>--- conflicted
+++ resolved
@@ -144,11 +144,8 @@
 					<VSCodeOption value="openai">OpenAI Compatible</VSCodeOption>
 					<VSCodeOption value="vertex">GCP Vertex AI</VSCodeOption>
 					<VSCodeOption value="gemini">Google Gemini</VSCodeOption>
-<<<<<<< HEAD
 					<VSCodeOption value="gemini-cli">Gemini CLI Provider</VSCodeOption>
-=======
 					<VSCodeOption value="groq">Groq</VSCodeOption>
->>>>>>> be2d4163
 					<VSCodeOption value="deepseek">DeepSeek</VSCodeOption>
 					<VSCodeOption value="mistral">Mistral</VSCodeOption>
 					<VSCodeOption value="openai-native">OpenAI</VSCodeOption>
