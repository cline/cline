--- conflicted
+++ resolved
@@ -101,17 +101,13 @@
 	const [lmStudioModels, setLmStudioModels] = useState<string[]>([])
 	const [vsCodeLmModels, setVsCodeLmModels] = useState<vscodemodels.LanguageModelChatSelector[]>([])
 	const [anthropicBaseUrlSelected, setAnthropicBaseUrlSelected] = useState(!!apiConfiguration?.anthropicBaseUrl)
-<<<<<<< HEAD
+	const [geminiBaseUrlSelected, setGeminiBaseUrlSelected] = useState(!!apiConfiguration?.geminiBaseUrl)
 	const [azureApiVersionSelected, setAzureApiVersionSelected] = useState(
 		!!(
 			apiConfiguration?.openAiConfigs &&
 			apiConfiguration.openAiConfigs[apiConfiguration.openAiSelectedConfigIndex ?? 0]?.azureApiVersion
 		),
 	)
-=======
-	const [geminiBaseUrlSelected, setGeminiBaseUrlSelected] = useState(!!apiConfiguration?.geminiBaseUrl)
-	const [azureApiVersionSelected, setAzureApiVersionSelected] = useState(!!apiConfiguration?.azureApiVersion)
->>>>>>> 6e71b3f7
 	const [awsEndpointSelected, setAwsEndpointSelected] = useState(!!apiConfiguration?.awsBedrockEndpoint)
 	const [modelConfigurationSelected, setModelConfigurationSelected] = useState(false)
 	const [isDescriptionExpanded, setIsDescriptionExpanded] = useState(false)
@@ -1014,53 +1010,37 @@
 						)}
 					</div>
 					<VSCodeTextField
-<<<<<<< HEAD
 						value={
 							(apiConfiguration?.openAiConfigs &&
 								apiConfiguration.openAiConfigs[apiConfiguration.openAiSelectedConfigIndex ?? 0]?.openAiBaseUrl) ||
 							""
 						}
-						style={{ width: "100%" }}
-=======
-						value={apiConfiguration?.openAiBaseUrl || ""}
 						style={{ width: "100%", marginBottom: 10 }}
->>>>>>> 6e71b3f7
 						type="url"
 						onInput={handleOpenAiChange("openAiBaseUrl")}
 						placeholder={"Enter base URL..."}>
 						<span style={{ fontWeight: 500 }}>Base URL</span>
 					</VSCodeTextField>
 					<VSCodeTextField
-<<<<<<< HEAD
 						value={
 							(apiConfiguration?.openAiConfigs &&
 								apiConfiguration.openAiConfigs[apiConfiguration.openAiSelectedConfigIndex ?? 0]?.openAiApiKey) ||
 							""
 						}
-						style={{ width: "100%" }}
-=======
-						value={apiConfiguration?.openAiApiKey || ""}
 						style={{ width: "100%", marginBottom: 10 }}
->>>>>>> 6e71b3f7
 						type="password"
 						onInput={handleOpenAiChange("openAiApiKey")}
 						placeholder="Enter API Key...">
 						<span style={{ fontWeight: 500 }}>API Key</span>
 					</VSCodeTextField>
 					<VSCodeTextField
-<<<<<<< HEAD
 						value={
 							(apiConfiguration?.openAiConfigs &&
 								apiConfiguration.openAiConfigs[apiConfiguration.openAiSelectedConfigIndex ?? 0]?.openAiModelId) ||
 							""
 						}
-						style={{ width: "100%" }}
+						style={{ width: "100%", marginBottom: 10 }}
 						onInput={handleOpenAiChange("openAiModelId")}
-=======
-						value={apiConfiguration?.openAiModelId || ""}
-						style={{ width: "100%", marginBottom: 10 }}
-						onInput={handleInputChange("openAiModelId")}
->>>>>>> 6e71b3f7
 						placeholder={"Enter Model ID..."}>
 						<span style={{ fontWeight: 500 }}>Model ID</span>
 					</VSCodeTextField>
