import { useExtensionState } from "@/context/ExtensionStateContext"
import { ModelsServiceClient } from "@/services/grpc-client"
import { StringRequest } from "@shared/proto/common"
import { VSCodeDropdown, VSCodeOption } from "@vscode/webview-ui-toolkit/react"
import { memo, useCallback, useEffect, useMemo, useState } from "react"
import { useInterval } from "react-use"
import styled from "styled-components"
import { OPENROUTER_MODEL_PICKER_Z_INDEX } from "./OpenRouterModelPicker"

import { normalizeApiConfiguration } from "./utils/providerUtils"

import { ClineProvider } from "./providers/ClineProvider"
import { OpenRouterProvider } from "./providers/OpenRouterProvider"
import { MistralProvider } from "./providers/MistralProvider"
import { DeepSeekProvider } from "./providers/DeepSeekProvider"
import { TogetherProvider } from "./providers/TogetherProvider"
import { OpenAICompatibleProvider } from "./providers/OpenAICompatible"
import { SambanovaProvider } from "./providers/SambanovaProvider"
import { AnthropicProvider } from "./providers/AnthropicProvider"
import { AskSageProvider } from "./providers/AskSageProvider"
import { OpenAINativeProvider } from "./providers/OpenAINative"
import { GeminiProvider } from "./providers/GeminiProvider"
import { DoubaoProvider } from "./providers/DoubaoProvider"
import { QwenProvider } from "./providers/QwenProvider"
import { VertexProvider } from "./providers/VertexProvider"
import { RequestyProvider } from "./providers/RequestyProvider"
import { FireworksProvider } from "./providers/FireworksProvider"
import { XaiProvider } from "./providers/XaiProvider"
import { CerebrasProvider } from "./providers/CerebrasProvider"
import { OllamaProvider } from "./providers/OllamaProvider"
import { ClaudeCodeProvider } from "./providers/ClaudeCodeProvider"
import { SapAiCoreProvider } from "./providers/SapAiCoreProvider"
import { BedrockProvider } from "./providers/BedrockProvider"
import { NebiusProvider } from "./providers/NebiusProvider"
import { LiteLlmProvider } from "./providers/LiteLlmProvider"
import { VSCodeLmProvider } from "./providers/VSCodeLmProvider"
import { LMStudioProvider } from "./providers/LMStudioProvider"
import { useApiConfigurationHandlers } from "./utils/useApiConfigurationHandlers"

interface ApiOptionsProps {
	showModelOptions: boolean
	apiErrorMessage?: string
	modelIdErrorMessage?: string
	isPopup?: boolean
}

// This is necessary to ensure dropdown opens downward, important for when this is used in popup
export const DROPDOWN_Z_INDEX = OPENROUTER_MODEL_PICKER_Z_INDEX + 2 // Higher than the OpenRouterModelPicker's and ModelSelectorTooltip's z-index

export const DropdownContainer = styled.div<{ zIndex?: number }>`
	position: relative;
	z-index: ${(props) => props.zIndex || DROPDOWN_Z_INDEX};

	// Force dropdowns to open downward
	& vscode-dropdown::part(listbox) {
		position: absolute !important;
		top: 100% !important;
		bottom: auto !important;
	}
`

declare module "vscode" {
	interface LanguageModelChatSelector {
		vendor?: string
		family?: string
		version?: string
		id?: string
	}
}

const ApiOptions = ({ showModelOptions, apiErrorMessage, modelIdErrorMessage, isPopup }: ApiOptionsProps) => {
	// Use full context state for immediate save payload
	const extensionState = useExtensionState()
	const { apiConfiguration, uriScheme } = extensionState

	const { handleFieldChange } = useApiConfigurationHandlers()

	const [ollamaModels, setOllamaModels] = useState<string[]>([])

	const { selectedProvider, selectedModelId, selectedModelInfo } = useMemo(() => {
		return normalizeApiConfiguration(apiConfiguration)
	}, [apiConfiguration])

	// Poll ollama/vscode-lm models
	const requestLocalModels = useCallback(async () => {
		if (selectedProvider === "ollama") {
			try {
				const response = await ModelsServiceClient.getOllamaModels(
					StringRequest.create({
						value: apiConfiguration?.ollamaBaseUrl || "",
					}),
				)
				if (response && response.values) {
					setOllamaModels(response.values)
				}
			} catch (error) {
				console.error("Failed to fetch Ollama models:", error)
				setOllamaModels([])
			}
		}
	}, [selectedProvider, apiConfiguration?.ollamaBaseUrl])
	useEffect(() => {
		if (selectedProvider === "ollama") {
			requestLocalModels()
		}
	}, [selectedProvider, requestLocalModels])
	useInterval(requestLocalModels, selectedProvider === "ollama" ? 2000 : null)

	/*
	VSCodeDropdown has an open bug where dynamically rendered options don't auto select the provided value prop. You can see this for yourself by comparing  it with normal select/option elements, which work as expected.
	https://github.com/microsoft/vscode-webview-ui-toolkit/issues/433

	In our case, when the user switches between providers, we recalculate the selectedModelId depending on the provider, the default model for that provider, and a modelId that the user may have selected. Unfortunately, the VSCodeDropdown component wouldn't select this calculated value, and would default to the first "Select a model..." option instead, which makes it seem like the model was cleared out when it wasn't.

	As a workaround, we create separate instances of the dropdown for each provider, and then conditionally render the one that matches the current provider.
	*/

	return (
		<div style={{ display: "flex", flexDirection: "column", gap: 5, marginBottom: isPopup ? -10 : 0 }}>
			<DropdownContainer className="dropdown-container">
				<label htmlFor="api-provider">
					<span style={{ fontWeight: 500 }}>API Provider</span>
				</label>
				<VSCodeDropdown
					id="api-provider"
					value={selectedProvider}
					onChange={(e: any) => handleFieldChange("apiProvider", e.target.value)}
					style={{
						minWidth: 130,
						position: "relative",
					}}>
					<VSCodeOption value="cline">Cline</VSCodeOption>
					<VSCodeOption value="openrouter">OpenRouter</VSCodeOption>
					<VSCodeOption value="anthropic">Anthropic</VSCodeOption>
					<VSCodeOption value="claude-code">Claude Code</VSCodeOption>
					<VSCodeOption value="bedrock">Amazon Bedrock</VSCodeOption>
					<VSCodeOption value="openai">OpenAI Compatible</VSCodeOption>
					<VSCodeOption value="vertex">GCP Vertex AI</VSCodeOption>
					<VSCodeOption value="gemini">Google Gemini</VSCodeOption>
					<VSCodeOption value="deepseek">DeepSeek</VSCodeOption>
					<VSCodeOption value="mistral">Mistral</VSCodeOption>
					<VSCodeOption value="openai-native">OpenAI</VSCodeOption>
					<VSCodeOption value="vscode-lm">VS Code LM API</VSCodeOption>
					<VSCodeOption value="requesty">Requesty</VSCodeOption>
					<VSCodeOption value="fireworks">Fireworks</VSCodeOption>
					<VSCodeOption value="together">Together</VSCodeOption>
					<VSCodeOption value="qwen">Alibaba Qwen</VSCodeOption>
					<VSCodeOption value="doubao">Bytedance Doubao</VSCodeOption>
					<VSCodeOption value="lmstudio">LM Studio</VSCodeOption>
					<VSCodeOption value="ollama">Ollama</VSCodeOption>
					<VSCodeOption value="litellm">LiteLLM</VSCodeOption>
					<VSCodeOption value="nebius">Nebius AI Studio</VSCodeOption>
					<VSCodeOption value="asksage">AskSage</VSCodeOption>
					<VSCodeOption value="xai">xAI</VSCodeOption>
					<VSCodeOption value="sambanova">SambaNova</VSCodeOption>
					<VSCodeOption value="cerebras">Cerebras</VSCodeOption>
					<VSCodeOption value="sapaicore">SAP AI Core</VSCodeOption>
				</VSCodeDropdown>
			</DropdownContainer>

			{apiConfiguration && selectedProvider === "cline" && (
				<ClineProvider showModelOptions={showModelOptions} isPopup={isPopup} />
			)}

			{apiConfiguration && selectedProvider === "asksage" && (
				<AskSageProvider showModelOptions={showModelOptions} isPopup={isPopup} />
			)}

			{apiConfiguration && selectedProvider === "anthropic" && (
				<AnthropicProvider showModelOptions={showModelOptions} isPopup={isPopup} />
			)}

			{apiConfiguration && selectedProvider === "claude-code" && (
				<ClaudeCodeProvider showModelOptions={showModelOptions} isPopup={isPopup} />
			)}

			{apiConfiguration && selectedProvider === "openai-native" && (
				<OpenAINativeProvider showModelOptions={showModelOptions} isPopup={isPopup} />
			)}

			{apiConfiguration && selectedProvider === "qwen" && (
				<QwenProvider showModelOptions={showModelOptions} isPopup={isPopup} />
			)}

			{apiConfiguration && selectedProvider === "doubao" && (
				<DoubaoProvider showModelOptions={showModelOptions} isPopup={isPopup} />
			)}

			{apiConfiguration && selectedProvider === "mistral" && (
				<MistralProvider showModelOptions={showModelOptions} isPopup={isPopup} />
			)}

			{apiConfiguration && selectedProvider === "openrouter" && (
				<OpenRouterProvider showModelOptions={showModelOptions} isPopup={isPopup} uriScheme={uriScheme} />
			)}

			{apiConfiguration && selectedProvider === "deepseek" && (
				<DeepSeekProvider showModelOptions={showModelOptions} isPopup={isPopup} />
			)}

			{apiConfiguration && selectedProvider === "together" && (
				<TogetherProvider showModelOptions={showModelOptions} isPopup={isPopup} />
			)}

			{apiConfiguration && selectedProvider === "openai" && (
				<OpenAICompatibleProvider showModelOptions={showModelOptions} isPopup={isPopup} />
			)}

			{apiConfiguration && selectedProvider === "sambanova" && (
				<SambanovaProvider showModelOptions={showModelOptions} isPopup={isPopup} />
			)}

			{apiConfiguration && selectedProvider === "bedrock" && (
				<BedrockProvider showModelOptions={showModelOptions} isPopup={isPopup} />
			)}

			{apiConfiguration && selectedProvider === "vertex" && (
				<VertexProvider showModelOptions={showModelOptions} isPopup={isPopup} />
			)}

			{apiConfiguration && selectedProvider === "gemini" && (
				<GeminiProvider showModelOptions={showModelOptions} isPopup={isPopup} />
			)}

<<<<<<< HEAD
			{apiConfiguration && selectedProvider === "gemini-cli" && (
				<GeminiCliProvider showModelOptions={showModelOptions} isPopup={isPopup} />
			)}

=======
>>>>>>> 09c773bd
			{apiConfiguration && selectedProvider === "requesty" && (
				<RequestyProvider showModelOptions={showModelOptions} isPopup={isPopup} />
			)}

			{apiConfiguration && selectedProvider === "fireworks" && (
				<FireworksProvider showModelOptions={showModelOptions} isPopup={isPopup} />
			)}

			{apiConfiguration && selectedProvider === "vscode-lm" && <VSCodeLmProvider />}

			{apiConfiguration && selectedProvider === "litellm" && (
				<LiteLlmProvider showModelOptions={showModelOptions} isPopup={isPopup} />
			)}

			{apiConfiguration && selectedProvider === "lmstudio" && (
				<LMStudioProvider showModelOptions={showModelOptions} isPopup={isPopup} />
			)}

			{apiConfiguration && selectedProvider === "ollama" && (
				<OllamaProvider showModelOptions={showModelOptions} isPopup={isPopup} />
			)}

			{apiConfiguration && selectedProvider === "nebius" && (
				<NebiusProvider showModelOptions={showModelOptions} isPopup={isPopup} />
			)}

			{apiConfiguration && selectedProvider === "xai" && (
				<XaiProvider showModelOptions={showModelOptions} isPopup={isPopup} />
			)}

			{apiConfiguration && selectedProvider === "cerebras" && (
				<CerebrasProvider showModelOptions={showModelOptions} isPopup={isPopup} />
			)}

			{apiConfiguration && selectedProvider === "sapaicore" && (
				<SapAiCoreProvider showModelOptions={showModelOptions} isPopup={isPopup} />
			)}

			{apiErrorMessage && (
				<p
					style={{
						margin: "-10px 0 4px 0",
						fontSize: 12,
						color: "var(--vscode-errorForeground)",
					}}>
					{apiErrorMessage}
				</p>
			)}
			{modelIdErrorMessage && (
				<p
					style={{
						margin: "-10px 0 4px 0",
						fontSize: 12,
						color: "var(--vscode-errorForeground)",
					}}>
					{modelIdErrorMessage}
				</p>
			)}
		</div>
	)
}

export default memo(ApiOptions)<|MERGE_RESOLUTION|>--- conflicted
+++ resolved
@@ -222,13 +222,6 @@
 				<GeminiProvider showModelOptions={showModelOptions} isPopup={isPopup} />
 			)}
 
-<<<<<<< HEAD
-			{apiConfiguration && selectedProvider === "gemini-cli" && (
-				<GeminiCliProvider showModelOptions={showModelOptions} isPopup={isPopup} />
-			)}
-
-=======
->>>>>>> 09c773bd
 			{apiConfiguration && selectedProvider === "requesty" && (
 				<RequestyProvider showModelOptions={showModelOptions} isPopup={isPopup} />
 			)}
