--- conflicted
+++ resolved
@@ -2110,11 +2110,8 @@
 				selectedProvider !== "vscode-lm" &&
 				selectedProvider !== "litellm" &&
 				selectedProvider !== "requesty" &&
-<<<<<<< HEAD
 				selectedProvider !== "nebius" &&
-=======
 				selectedProvider !== "bedrock" &&
->>>>>>> 0870c65f
 				showModelOptions && (
 					<>
 						<DropdownContainer zIndex={DROPDOWN_Z_INDEX - 2} className="dropdown-container">
