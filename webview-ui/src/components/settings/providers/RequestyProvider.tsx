--- conflicted
+++ resolved
@@ -1,10 +1,6 @@
 import { toRequestyServiceUrl } from "@shared/clients/requesty"
 import { StringRequest } from "@shared/proto/cline/common"
-<<<<<<< HEAD
 import { UpdateApiConfigurationRequestNew } from "@shared/proto/index.cline"
-import { toRequestyServiceUrl } from "@shared/providers/requesty"
-=======
->>>>>>> 1d4fe88b
 import { Mode } from "@shared/storage/types"
 import { VSCodeButton, VSCodeCheckbox } from "@vscode/webview-ui-toolkit/react"
 import { useState } from "react"
