import { moonshotModels } from "@shared/api"
import { ApiKeyField } from "../common/ApiKeyField"
import { DropdownContainer, ModelSelector } from "../common/ModelSelector"
import { ModelInfoView } from "../common/ModelInfoView"
import { normalizeApiConfiguration } from "../utils/providerUtils"
import { useApiConfigurationHandlers } from "../utils/useApiConfigurationHandlers"
import { useExtensionState } from "@/context/ExtensionStateContext"
import { useState } from "react"
<<<<<<< HEAD
import { VSCodeCheckbox } from "@vscode/webview-ui-toolkit/react"
import { Mode } from "@shared/storage/types"
=======
import { VSCodeDropdown, VSCodeOption } from "@vscode/webview-ui-toolkit/react"
import { Mode } from "@shared/ChatSettings"

>>>>>>> 6050413b
/**
 * Props for the MoonshotProvider component
 */
interface MoonshotProviderProps {
	showModelOptions: boolean
	isPopup?: boolean
	currentMode: Mode
}

/**
 * The Moonshot AI Studio provider configuration component
 */
export const MoonshotProvider = ({ showModelOptions, isPopup, currentMode }: MoonshotProviderProps) => {
	const { apiConfiguration } = useExtensionState()
	const { handleFieldChange, handleModeFieldChange } = useApiConfigurationHandlers()

	// Get the normalized configuration
	const { selectedModelId, selectedModelInfo } = normalizeApiConfiguration(apiConfiguration, currentMode)

	return (
		<div>
			<DropdownContainer className="dropdown-container" style={{ position: "inherit" }}>
				<label htmlFor="moonshot-entrypoint">
					<span style={{ fontWeight: 500, marginTop: 5 }}>Moonshot Entrypoint</span>
				</label>
				<VSCodeDropdown
					id="moonshot-entrypoint"
					value={apiConfiguration?.moonshotApiLine || "international"}
					onChange={(e) => handleFieldChange("moonshotApiLine", (e.target as any).value)}
					style={{
						minWidth: 130,
						position: "relative",
					}}>
					<VSCodeOption value="international">api.moonshot.ai</VSCodeOption>
					<VSCodeOption value="china">api.moonshot.cn</VSCodeOption>
				</VSCodeDropdown>
			</DropdownContainer>
			<ApiKeyField
				initialValue={apiConfiguration?.moonshotApiKey || ""}
				onChange={(value) => handleFieldChange("moonshotApiKey", value)}
				providerName="Moonshot"
				signupUrl={
					apiConfiguration?.moonshotApiLine === "china"
						? "https://platform.moonshot.cn/console/api-keys"
						: "https://platform.moonshot.ai/console/api-keys"
				}
				helpText="This key is stored locally and only used to make API requests from this extension."
			/>

			{showModelOptions && (
				<>
					<ModelSelector
						models={moonshotModels}
						selectedModelId={selectedModelId}
						onChange={(e: any) =>
							handleModeFieldChange(
								{ plan: "planModeApiModelId", act: "actModeApiModelId" },
								e.target.value,
								currentMode,
							)
						}
						label="Model"
					/>

					<ModelInfoView selectedModelId={selectedModelId} modelInfo={selectedModelInfo} isPopup={isPopup} />
				</>
			)}
		</div>
	)
}<|MERGE_RESOLUTION|>--- conflicted
+++ resolved
@@ -6,14 +6,8 @@
 import { useApiConfigurationHandlers } from "../utils/useApiConfigurationHandlers"
 import { useExtensionState } from "@/context/ExtensionStateContext"
 import { useState } from "react"
-<<<<<<< HEAD
-import { VSCodeCheckbox } from "@vscode/webview-ui-toolkit/react"
+import { VSCodeDropdown, VSCodeOption } from "@vscode/webview-ui-toolkit/react"
 import { Mode } from "@shared/storage/types"
-=======
-import { VSCodeDropdown, VSCodeOption } from "@vscode/webview-ui-toolkit/react"
-import { Mode } from "@shared/ChatSettings"
-
->>>>>>> 6050413b
 /**
  * Props for the MoonshotProvider component
  */
