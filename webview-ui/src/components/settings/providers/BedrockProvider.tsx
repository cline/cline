import { bedrockDefaultModelId, bedrockModels, CLAUDE_SONNET_1M_SUFFIX } from "@shared/api"
import { Mode } from "@shared/storage/types"
import { VSCodeCheckbox, VSCodeDropdown, VSCodeOption, VSCodeRadio, VSCodeRadioGroup } from "@vscode/webview-ui-toolkit/react"
import { useState } from "react"
import { Tooltip, TooltipContent, TooltipTrigger } from "@/components/ui/tooltip"
import { useExtensionState } from "@/context/ExtensionStateContext"
import { DebouncedTextField } from "../common/DebouncedTextField"
import { ModelInfoView } from "../common/ModelInfoView"
import { DropdownContainer } from "../common/ModelSelector"
import ThinkingBudgetSlider from "../ThinkingBudgetSlider"
import { getModeSpecificFields, normalizeApiConfiguration } from "../utils/providerUtils"
import { useApiConfigurationHandlers } from "../utils/useApiConfigurationHandlers"

const CLAUDE_MODELS = [
	"anthropic.claude-3-7-sonnet-20250219-v1:0",
	"anthropic.claude-sonnet-4-20250514-v1:0",
	"anthropic.claude-sonnet-4-5-20250929-v1:0",
	`anthropic.claude-sonnet-4-20250514-v1:0${CLAUDE_SONNET_1M_SUFFIX}`,
	`anthropic.claude-sonnet-4-5-20250929-v1:0${CLAUDE_SONNET_1M_SUFFIX}`,
	"anthropic.claude-opus-4-1-20250805-v1:0",
	"anthropic.claude-opus-4-20250514-v1:0",
	"anthropic.claude-haiku-4-5-20251001-v1:0",
]

const AWS_REGIONS = [
	"us-east-1",
	"us-east-2",
	"us-west-1",
	"us-west-2",
	"ap-south-1",
	"ap-northeast-1",
	"ap-northeast-2",
	"ap-northeast-3",
	"ap-southeast-1",
	"ap-southeast-2",
	"ap-southeast-3",
	"ap-southeast-4",
	"ap-southeast-5",
	"ap-southeast-7",
	"ca-central-1",
	"eu-central-1",
	"eu-central-2",
	"eu-west-1",
	"eu-west-2",
	"eu-west-3",
	"eu-north-1",
	"eu-south-1",
	"eu-south-2",
	"sa-east-1",
	"us-gov-east-1",
	"us-gov-west-1",
]

// Z-index constants for proper dropdown layering
const DROPDOWN_Z_INDEX = 1000

const ClaudeModels = [
	"anthropic.claude-3-7-sonnet-20250219-v1:0",
	"anthropic.claude-sonnet-4-20250514-v1:0",
	"anthropic.claude-sonnet-4-5-20250929-v1:0",
	`anthropic.claude-sonnet-4-20250514-v1:0${CLAUDE_SONNET_1M_SUFFIX}`,
	`anthropic.claude-sonnet-4-5-20250929-v1:0${CLAUDE_SONNET_1M_SUFFIX}`,
	"anthropic.claude-opus-4-1-20250805-v1:0",
	"anthropic.claude-opus-4-20250514-v1:0",
	"anthropic.claude-haiku-4-5-20251001-v1:0",
]

interface BedrockProviderProps {
	showModelOptions: boolean
	isPopup?: boolean
	currentMode: Mode
}

export const BedrockProvider = ({ showModelOptions, isPopup, currentMode }: BedrockProviderProps) => {
	const { apiConfiguration, remoteConfigSettings } = useExtensionState()
	const { handleFieldChange, handleModeFieldChange, handleModeFieldsChange } = useApiConfigurationHandlers()

	const { selectedModelId, selectedModelInfo } = normalizeApiConfiguration(apiConfiguration, currentMode)
	const modeFields = getModeSpecificFields(apiConfiguration, currentMode)
	const [awsEndpointSelected, setAwsEndpointSelected] = useState(!!apiConfiguration?.awsBedrockEndpoint)

	return (
		<div
			style={{
				display: "flex",
				flexDirection: "column",
				gap: 5,
			}}>
			<VSCodeRadioGroup
				onChange={(e) => {
					const value = (e.target as HTMLInputElement)?.value
					handleFieldChange("awsAuthentication", value)
				}}
				value={apiConfiguration?.awsAuthentication ?? (apiConfiguration?.awsProfile ? "profile" : "credentials")}>
				<VSCodeRadio value="apikey">API Key</VSCodeRadio>
				<VSCodeRadio value="profile">AWS Profile</VSCodeRadio>
				<VSCodeRadio value="credentials">AWS Credentials</VSCodeRadio>
			</VSCodeRadioGroup>

			{(apiConfiguration?.awsAuthentication === undefined && apiConfiguration?.awsUseProfile) ||
			apiConfiguration?.awsAuthentication === "profile" ? (
				<DebouncedTextField
					className="w-full"
					initialValue={apiConfiguration?.awsProfile ?? ""}
					key="profile"
					onChange={(value) => handleFieldChange("awsProfile", value)}
					placeholder="Enter profile name (default if empty)">
					<span className="font-medium">AWS Profile Name</span>
				</DebouncedTextField>
			) : apiConfiguration?.awsAuthentication === "apikey" ? (
				<DebouncedTextField
					className="w-full"
					initialValue={apiConfiguration?.awsBedrockApiKey ?? ""}
					key="apikey"
					onChange={(value) => handleFieldChange("awsBedrockApiKey", value)}
					placeholder="Enter Bedrock Api Key"
					type="password">
					<span className="font-medium">AWS Bedrock Api Key</span>
				</DebouncedTextField>
			) : (
				<>
					<DebouncedTextField
						className="w-full"
						initialValue={apiConfiguration?.awsAccessKey || ""}
						key="accessKey"
						onChange={(value) => handleFieldChange("awsAccessKey", value)}
						placeholder="Enter Access Key..."
						type="password">
						<span className="font-medium">AWS Access Key</span>
					</DebouncedTextField>
					<DebouncedTextField
						className="w-full"
						initialValue={apiConfiguration?.awsSecretKey || ""}
						onChange={(value) => handleFieldChange("awsSecretKey", value)}
						placeholder="Enter Secret Key..."
						type="password">
						<span className="font-medium">AWS Secret Key</span>
					</DebouncedTextField>
					<DebouncedTextField
						className="w-full"
						initialValue={apiConfiguration?.awsSessionToken || ""}
						onChange={(value) => handleFieldChange("awsSessionToken", value)}
						placeholder="Enter Session Token..."
						type="password">
						<span className="font-medium">AWS Session Token</span>
					</DebouncedTextField>
				</>
			)}

<<<<<<< HEAD
			<Tooltip>
				<TooltipContent hidden={remoteConfigSettings?.awsRegion === undefined}>
					This setting is managed by your organization's remote configuration
				</TooltipContent>
				<TooltipTrigger>
					<DropdownContainer className="dropdown-container mb-2.5" zIndex={DROPDOWN_Z_INDEX - 1}>
						<div className="flex items-center gap-2 mb-1">
							<label htmlFor="aws-region-dropdown">
								<span style={{ fontWeight: 500 }}>AWS Region</span>
							</label>
							{remoteConfigSettings?.awsRegion !== undefined && (
								<i className="codicon codicon-lock text-description text-sm flex items-center" />
							)}
						</div>
						<VSCodeDropdown
							disabled={remoteConfigSettings?.awsRegion !== undefined}
							id="aws-region-dropdown"
							onChange={(e: any) => handleFieldChange("awsRegion", e.target.value)}
							style={{ width: "100%" }}
							value={apiConfiguration?.awsRegion || ""}>
							<VSCodeOption value="">Select a region...</VSCodeOption>
							{/* The user will have to choose a region that supports the model they use, but this shouldn't be a problem since they'd have to request access for it in that region in the first place. */}
							<VSCodeOption value="us-east-1">us-east-1</VSCodeOption>
							<VSCodeOption value="us-east-2">us-east-2</VSCodeOption>
							<VSCodeOption value="us-west-1">us-west-1</VSCodeOption>
							<VSCodeOption value="us-west-2">us-west-2</VSCodeOption>
							{/* <VSCodeOption value="af-south-1">af-south-1</VSCodeOption> */}
							{/* <VSCodeOption value="ap-east-1">ap-east-1</VSCodeOption> */}
							<VSCodeOption value="ap-south-1">ap-south-1</VSCodeOption>
							<VSCodeOption value="ap-northeast-1">ap-northeast-1</VSCodeOption>
							<VSCodeOption value="ap-northeast-2">ap-northeast-2</VSCodeOption>
							<VSCodeOption value="ap-northeast-3">ap-northeast-3</VSCodeOption>
							<VSCodeOption value="ap-southeast-1">ap-southeast-1</VSCodeOption>
							<VSCodeOption value="ap-southeast-2">ap-southeast-2</VSCodeOption>
							<VSCodeOption value="ap-southeast-3">ap-southeast-3</VSCodeOption>
							<VSCodeOption value="ap-southeast-4">ap-southeast-4</VSCodeOption>
							<VSCodeOption value="ap-southeast-5">ap-southeast-5</VSCodeOption>
							<VSCodeOption value="ap-southeast-7">ap-southeast-7</VSCodeOption>
							<VSCodeOption value="ca-central-1">ca-central-1</VSCodeOption>
							<VSCodeOption value="eu-central-1">eu-central-1</VSCodeOption>
							<VSCodeOption value="eu-central-2">eu-central-2</VSCodeOption>
							<VSCodeOption value="eu-west-1">eu-west-1</VSCodeOption>
							<VSCodeOption value="eu-west-2">eu-west-2</VSCodeOption>
							<VSCodeOption value="eu-west-3">eu-west-3</VSCodeOption>
							<VSCodeOption value="eu-north-1">eu-north-1</VSCodeOption>
							<VSCodeOption value="eu-south-1">eu-south-1</VSCodeOption>
							<VSCodeOption value="eu-south-2">eu-south-2</VSCodeOption>
							{/* <VSCodeOption value="me-south-1">me-south-1</VSCodeOption> */}
							<VSCodeOption value="sa-east-1">sa-east-1</VSCodeOption>
							<VSCodeOption value="us-gov-east-1">us-gov-east-1</VSCodeOption>
							<VSCodeOption value="us-gov-west-1">us-gov-west-1</VSCodeOption>
							{/* <VSCodeOption value="us-gov-east-1">us-gov-east-1</VSCodeOption> */}
						</VSCodeDropdown>
					</DropdownContainer>
				</TooltipTrigger>
			</Tooltip>

			<div style={{ display: "flex", flexDirection: "column" }}>
				<Tooltip>
					<TooltipContent hidden={remoteConfigSettings?.awsBedrockEndpoint === undefined}>
						This setting is managed by your organization's remote configuration
					</TooltipContent>
					<TooltipTrigger>
						<div>
							<div className="flex items-center gap-2">
								<VSCodeCheckbox
									checked={awsEndpointSelected}
									disabled={remoteConfigSettings?.awsBedrockEndpoint !== undefined}
									onChange={(e: any) => {
										const isChecked = e.target.checked === true
										setAwsEndpointSelected(isChecked)
										if (!isChecked) {
											handleFieldChange("awsBedrockEndpoint", "")
										}
									}}>
									Use custom VPC endpoint
								</VSCodeCheckbox>
								{remoteConfigSettings?.awsBedrockEndpoint !== undefined && (
									<i className="codicon codicon-lock text-description text-sm" />
								)}
							</div>

							{awsEndpointSelected && (
								<DebouncedTextField
									disabled={remoteConfigSettings?.awsBedrockEndpoint !== undefined}
									initialValue={apiConfiguration?.awsBedrockEndpoint || ""}
									onChange={(value) => handleFieldChange("awsBedrockEndpoint", value)}
									placeholder="Enter VPC Endpoint URL (optional)"
									style={{ width: "100%", marginTop: 3, marginBottom: 5 }}
									type="text"
								/>
							)}
						</div>
					</TooltipTrigger>
				</Tooltip>

				<Tooltip>
					<TooltipContent hidden={remoteConfigSettings?.awsUseCrossRegionInference === undefined}>
						This setting is managed by your organization's remote configuration
					</TooltipContent>
					<TooltipTrigger>
						<div className="flex items-center gap-2">
							<VSCodeCheckbox
								checked={apiConfiguration?.awsUseCrossRegionInference || false}
								disabled={remoteConfigSettings?.awsUseCrossRegionInference !== undefined}
=======
			<HeroTooltip
				content="This setting is managed by your organization's remote configuration"
				disabled={remoteConfigSettings?.awsRegion === undefined}>
				<DropdownContainer className="dropdown-container mb-2.5" zIndex={DROPDOWN_Z_INDEX - 1}>
					<div className="flex items-center gap-2 mb-1">
						<label htmlFor="aws-region-dropdown">
							<span className="font-medium">AWS Region</span>
						</label>
						{remoteConfigSettings?.awsRegion !== undefined && (
							<i className="codicon codicon-lock text-description text-sm flex items-center" />
						)}
					</div>
					<VSCodeDropdown
						className="w-full"
						disabled={remoteConfigSettings?.awsRegion !== undefined}
						id="aws-region-dropdown"
						onChange={(e: any) => handleFieldChange("awsRegion", e.target.value)}
						value={apiConfiguration?.awsRegion || ""}>
						<VSCodeOption value="">Select a region...</VSCodeOption>
						{/* The user will have to choose a region that supports the model they use, but this shouldn't be a problem since they'd have to request access for it in that region in the first place. */}
						{AWS_REGIONS.map((region) => (
							<VSCodeOption key={region} value={region}>
								{region}
							</VSCodeOption>
						))}
					</VSCodeDropdown>
				</DropdownContainer>
			</HeroTooltip>

			<div className="flex flex-col">
				<HeroTooltip
					content="This setting is managed by your organization's remote configuration"
					disabled={remoteConfigSettings?.awsBedrockEndpoint === undefined}>
					<div>
						<div className="flex items-center gap-2">
							<VSCodeCheckbox
								checked={awsEndpointSelected}
								disabled={remoteConfigSettings?.awsBedrockEndpoint !== undefined}
								onChange={(e: any) => {
									const isChecked = e.target.checked === true
									setAwsEndpointSelected(isChecked)
									if (!isChecked) {
										handleFieldChange("awsBedrockEndpoint", "")
									}
								}}>
								Use custom VPC endpoint
							</VSCodeCheckbox>
							{remoteConfigSettings?.awsBedrockEndpoint !== undefined && (
								<i className="codicon codicon-lock text-description text-sm flex items-center" />
							)}
						</div>

						{awsEndpointSelected && (
							<DebouncedTextField
								disabled={remoteConfigSettings?.awsBedrockEndpoint !== undefined}
								initialValue={apiConfiguration?.awsBedrockEndpoint || ""}
								onChange={(value) => handleFieldChange("awsBedrockEndpoint", value)}
								placeholder="Enter VPC Endpoint URL (optional)"
								style={{ width: "100%", marginTop: 3, marginBottom: 5 }}
								type="text"
							/>
						)}
					</div>
				</HeroTooltip>

				<HeroTooltip
					content="This setting is managed by your organization's remote configuration"
					disabled={remoteConfigSettings?.awsUseCrossRegionInference === undefined}>
					<div className="flex items-center gap-2">
						<VSCodeCheckbox
							checked={apiConfiguration?.awsUseCrossRegionInference || false}
							disabled={remoteConfigSettings?.awsUseCrossRegionInference !== undefined}
							onChange={(e: any) => {
								const isChecked = e.target.checked === true

								handleFieldChange("awsUseCrossRegionInference", isChecked)
							}}>
							Use cross-region inference
						</VSCodeCheckbox>
						{remoteConfigSettings?.awsUseCrossRegionInference !== undefined && (
							<i className="codicon codicon-lock text-description text-sm flex items-center" />
						)}
					</div>
				</HeroTooltip>

				{apiConfiguration?.awsUseCrossRegionInference && selectedModelInfo.supportsGlobalEndpoint && (
					<HeroTooltip
						content="This setting is managed by your organization's remote configuration"
						disabled={remoteConfigSettings?.awsUseGlobalInference === undefined}>
						<div className="flex items-center gap-2">
							<VSCodeCheckbox
								checked={apiConfiguration?.awsUseGlobalInference || false}
								disabled={remoteConfigSettings?.awsUseGlobalInference !== undefined}
>>>>>>> f116a632
								onChange={(e: any) => {
									const isChecked = e.target.checked === true
									handleFieldChange("awsUseGlobalInference", isChecked)
								}}>
								Use global inference profile
							</VSCodeCheckbox>
<<<<<<< HEAD
							{remoteConfigSettings?.awsUseCrossRegionInference !== undefined && (
								<i className="codicon codicon-lock text-description text-sm" />
							)}
						</div>
					</TooltipTrigger>
				</Tooltip>

				{selectedModelInfo.supportsGlobalEndpoint && (
					<Tooltip>
						<TooltipContent hidden={remoteConfigSettings?.awsUseGlobalInference === undefined}>
							This setting is managed by your organization's remote configuration
						</TooltipContent>
						<TooltipTrigger>
							<div className="flex items-center gap-2">
								<VSCodeCheckbox
									checked={apiConfiguration?.awsUseGlobalInference || false}
									disabled={remoteConfigSettings?.awsUseGlobalInference !== undefined}
									onChange={(e: any) => {
										const isChecked = e.target.checked === true
										handleFieldChange("awsUseGlobalInference", isChecked)
									}}>
									Use global inference profile
								</VSCodeCheckbox>
								{remoteConfigSettings?.awsUseGlobalInference !== undefined && (
									<i className="codicon codicon-lock text-description text-sm" />
								)}
							</div>
						</TooltipTrigger>
					</Tooltip>
				)}

				{selectedModelInfo.supportsPromptCache && (
					<Tooltip>
						<TooltipContent hidden={remoteConfigSettings?.awsBedrockUsePromptCache === undefined}>
							This setting is managed by your organization's remote configuration
						</TooltipContent>
						<TooltipTrigger>
							<div className="flex items-center gap-2">
								<VSCodeCheckbox
									checked={apiConfiguration?.awsBedrockUsePromptCache || false}
									disabled={remoteConfigSettings?.awsBedrockUsePromptCache !== undefined}
									onChange={(e: any) => {
										const isChecked = e.target.checked === true
										handleFieldChange("awsBedrockUsePromptCache", isChecked)
									}}>
									Use prompt caching
								</VSCodeCheckbox>
								{remoteConfigSettings?.awsBedrockUsePromptCache !== undefined && (
									<i className="codicon codicon-lock text-description text-sm" />
								)}
							</div>
						</TooltipTrigger>
					</Tooltip>
=======
							{remoteConfigSettings?.awsUseGlobalInference !== undefined && (
								<i className="codicon codicon-lock text-description text-sm" />
							)}
						</div>
					</HeroTooltip>
				)}

				{selectedModelInfo.supportsPromptCache && (
					<HeroTooltip
						content="This setting is managed by your organization's remote configuration"
						disabled={remoteConfigSettings?.awsBedrockUsePromptCache === undefined}>
						<div className="flex items-center gap-2">
							<VSCodeCheckbox
								checked={apiConfiguration?.awsBedrockUsePromptCache || false}
								disabled={remoteConfigSettings?.awsBedrockUsePromptCache !== undefined}
								onChange={(e: any) => {
									const isChecked = e.target.checked === true
									handleFieldChange("awsBedrockUsePromptCache", isChecked)
								}}>
								Use prompt caching
							</VSCodeCheckbox>{" "}
							{remoteConfigSettings?.awsBedrockUsePromptCache !== undefined && (
								<i className="codicon codicon-lock text-description text-sm" />
							)}
						</div>
					</HeroTooltip>
>>>>>>> f116a632
				)}
			</div>

			<p
				style={{
					fontSize: "12px",
					marginTop: "5px",
					color: "var(--vscode-descriptionForeground)",
				}}>
				{apiConfiguration?.awsUseProfile
					? "Using AWS Profile credentials from ~/.aws/credentials. Leave profile name empty to use the default profile. These credentials are only used locally to make API requests from this extension."
					: "Authenticate by either providing the keys above or use the default AWS credential providers, i.e. ~/.aws/credentials or environment variables. These credentials are only used locally to make API requests from this extension."}
			</p>

			{showModelOptions && (
				<>
					<label htmlFor="bedrock-model-dropdown">
						<span className="font-medium">Model</span>
					</label>
					<DropdownContainer className="dropdown-container" zIndex={DROPDOWN_Z_INDEX - 2}>
						<VSCodeDropdown
							className="w-full"
							id="bedrock-model-dropdown"
							onChange={(e: any) => {
								const isCustom = e.target.value === "custom"

								handleModeFieldsChange(
									{
										apiModelId: { plan: "planModeApiModelId", act: "actModeApiModelId" },
										awsBedrockCustomSelected: {
											plan: "planModeAwsBedrockCustomSelected",
											act: "actModeAwsBedrockCustomSelected",
										},
										awsBedrockCustomModelBaseId: {
											plan: "planModeAwsBedrockCustomModelBaseId",
											act: "actModeAwsBedrockCustomModelBaseId",
										},
									},
									{
										apiModelId: isCustom ? "" : e.target.value,
										awsBedrockCustomSelected: isCustom,
										awsBedrockCustomModelBaseId: bedrockDefaultModelId,
									},
									currentMode,
								)
							}}
							value={modeFields.awsBedrockCustomSelected ? "custom" : selectedModelId}>
							<VSCodeOption value="">Select a model...</VSCodeOption>
							{Object.keys(bedrockModels).map((modelId) => (
								<VSCodeOption
									key={modelId}
									style={{
										whiteSpace: "normal",
										wordWrap: "break-word",
										maxWidth: "100%",
									}}
									value={modelId}>
									{modelId}
								</VSCodeOption>
							))}
							<VSCodeOption value="custom">Custom</VSCodeOption>
						</VSCodeDropdown>
					</DropdownContainer>

					{modeFields.awsBedrockCustomSelected && (
						<div>
							<p
								style={{
									fontSize: "12px",
									marginTop: "5px",
									color: "var(--vscode-descriptionForeground)",
								}}>
								Select "Custom" when using the Application Inference Profile in Bedrock. Enter the Application
								Inference Profile ARN in the Model ID field.
							</p>
							<DebouncedTextField
								id="bedrock-model-input"
								initialValue={modeFields.apiModelId || ""}
								onChange={(value) =>
									handleModeFieldChange(
										{ plan: "planModeApiModelId", act: "actModeApiModelId" },
										value,
										currentMode,
									)
								}
								placeholder="Enter custom model ID..."
								style={{ width: "100%", marginTop: 3 }}>
								<span className="font-medium">Model ID</span>
							</DebouncedTextField>
							<label htmlFor="bedrock-base-model-dropdown">
								<span className="font-medium">Base Inference Model</span>
							</label>
							<DropdownContainer className="dropdown-container" zIndex={DROPDOWN_Z_INDEX - 3}>
								<VSCodeDropdown
									className="w-full"
									id="bedrock-base-model-dropdown"
									onChange={(e: any) =>
										handleModeFieldChange(
											{
												plan: "planModeAwsBedrockCustomModelBaseId",
												act: "actModeAwsBedrockCustomModelBaseId",
											},
											e.target.value,
											currentMode,
										)
									}
									value={modeFields.awsBedrockCustomModelBaseId || bedrockDefaultModelId}>
									<VSCodeOption value="">Select a model...</VSCodeOption>
									{Object.keys(bedrockModels).map((modelId) => (
										<VSCodeOption
											key={modelId}
											style={{
												whiteSpace: "normal",
												wordWrap: "break-word",
												maxWidth: "100%",
											}}
											value={modelId}>
											{modelId}
										</VSCodeOption>
									))}
								</VSCodeDropdown>
							</DropdownContainer>
						</div>
					)}

<<<<<<< HEAD
					{(ClaudeModels.includes(selectedModelId) ||
						(modeFields.awsBedrockCustomSelected &&
							modeFields.awsBedrockCustomModelBaseId &&
							ClaudeModels.includes(modeFields.awsBedrockCustomModelBaseId))) && (
=======
					{(CLAUDE_MODELS.includes(selectedModelId) ||
						(modeFields.awsBedrockCustomSelected &&
							modeFields.awsBedrockCustomModelBaseId &&
							CLAUDE_MODELS.includes(modeFields.awsBedrockCustomModelBaseId))) && (
>>>>>>> f116a632
						<ThinkingBudgetSlider currentMode={currentMode} />
					)}

					<ModelInfoView isPopup={isPopup} modelInfo={selectedModelInfo} selectedModelId={selectedModelId} />
				</>
			)}
		</div>
	)
}<|MERGE_RESOLUTION|>--- conflicted
+++ resolved
@@ -54,17 +54,6 @@
 // Z-index constants for proper dropdown layering
 const DROPDOWN_Z_INDEX = 1000
 
-const ClaudeModels = [
-	"anthropic.claude-3-7-sonnet-20250219-v1:0",
-	"anthropic.claude-sonnet-4-20250514-v1:0",
-	"anthropic.claude-sonnet-4-5-20250929-v1:0",
-	`anthropic.claude-sonnet-4-20250514-v1:0${CLAUDE_SONNET_1M_SUFFIX}`,
-	`anthropic.claude-sonnet-4-5-20250929-v1:0${CLAUDE_SONNET_1M_SUFFIX}`,
-	"anthropic.claude-opus-4-1-20250805-v1:0",
-	"anthropic.claude-opus-4-20250514-v1:0",
-	"anthropic.claude-haiku-4-5-20251001-v1:0",
-]
-
 interface BedrockProviderProps {
 	showModelOptions: boolean
 	isPopup?: boolean
@@ -80,12 +69,7 @@
 	const [awsEndpointSelected, setAwsEndpointSelected] = useState(!!apiConfiguration?.awsBedrockEndpoint)
 
 	return (
-		<div
-			style={{
-				display: "flex",
-				flexDirection: "column",
-				gap: 5,
-			}}>
+		<div className="flex flex-col gap-1">
 			<VSCodeRadioGroup
 				onChange={(e) => {
 					const value = (e.target as HTMLInputElement)?.value
@@ -147,7 +131,6 @@
 				</>
 			)}
 
-<<<<<<< HEAD
 			<Tooltip>
 				<TooltipContent hidden={remoteConfigSettings?.awsRegion === undefined}>
 					This setting is managed by your organization's remote configuration
@@ -156,138 +139,36 @@
 					<DropdownContainer className="dropdown-container mb-2.5" zIndex={DROPDOWN_Z_INDEX - 1}>
 						<div className="flex items-center gap-2 mb-1">
 							<label htmlFor="aws-region-dropdown">
-								<span style={{ fontWeight: 500 }}>AWS Region</span>
+								<span className="font-medium">AWS Region</span>
 							</label>
 							{remoteConfigSettings?.awsRegion !== undefined && (
 								<i className="codicon codicon-lock text-description text-sm flex items-center" />
 							)}
 						</div>
 						<VSCodeDropdown
+							className="w-full"
 							disabled={remoteConfigSettings?.awsRegion !== undefined}
 							id="aws-region-dropdown"
 							onChange={(e: any) => handleFieldChange("awsRegion", e.target.value)}
-							style={{ width: "100%" }}
 							value={apiConfiguration?.awsRegion || ""}>
 							<VSCodeOption value="">Select a region...</VSCodeOption>
 							{/* The user will have to choose a region that supports the model they use, but this shouldn't be a problem since they'd have to request access for it in that region in the first place. */}
-							<VSCodeOption value="us-east-1">us-east-1</VSCodeOption>
-							<VSCodeOption value="us-east-2">us-east-2</VSCodeOption>
-							<VSCodeOption value="us-west-1">us-west-1</VSCodeOption>
-							<VSCodeOption value="us-west-2">us-west-2</VSCodeOption>
-							{/* <VSCodeOption value="af-south-1">af-south-1</VSCodeOption> */}
-							{/* <VSCodeOption value="ap-east-1">ap-east-1</VSCodeOption> */}
-							<VSCodeOption value="ap-south-1">ap-south-1</VSCodeOption>
-							<VSCodeOption value="ap-northeast-1">ap-northeast-1</VSCodeOption>
-							<VSCodeOption value="ap-northeast-2">ap-northeast-2</VSCodeOption>
-							<VSCodeOption value="ap-northeast-3">ap-northeast-3</VSCodeOption>
-							<VSCodeOption value="ap-southeast-1">ap-southeast-1</VSCodeOption>
-							<VSCodeOption value="ap-southeast-2">ap-southeast-2</VSCodeOption>
-							<VSCodeOption value="ap-southeast-3">ap-southeast-3</VSCodeOption>
-							<VSCodeOption value="ap-southeast-4">ap-southeast-4</VSCodeOption>
-							<VSCodeOption value="ap-southeast-5">ap-southeast-5</VSCodeOption>
-							<VSCodeOption value="ap-southeast-7">ap-southeast-7</VSCodeOption>
-							<VSCodeOption value="ca-central-1">ca-central-1</VSCodeOption>
-							<VSCodeOption value="eu-central-1">eu-central-1</VSCodeOption>
-							<VSCodeOption value="eu-central-2">eu-central-2</VSCodeOption>
-							<VSCodeOption value="eu-west-1">eu-west-1</VSCodeOption>
-							<VSCodeOption value="eu-west-2">eu-west-2</VSCodeOption>
-							<VSCodeOption value="eu-west-3">eu-west-3</VSCodeOption>
-							<VSCodeOption value="eu-north-1">eu-north-1</VSCodeOption>
-							<VSCodeOption value="eu-south-1">eu-south-1</VSCodeOption>
-							<VSCodeOption value="eu-south-2">eu-south-2</VSCodeOption>
-							{/* <VSCodeOption value="me-south-1">me-south-1</VSCodeOption> */}
-							<VSCodeOption value="sa-east-1">sa-east-1</VSCodeOption>
-							<VSCodeOption value="us-gov-east-1">us-gov-east-1</VSCodeOption>
-							<VSCodeOption value="us-gov-west-1">us-gov-west-1</VSCodeOption>
-							{/* <VSCodeOption value="us-gov-east-1">us-gov-east-1</VSCodeOption> */}
+							{AWS_REGIONS.map((region) => (
+								<VSCodeOption key={region} value={region}>
+									{region}
+								</VSCodeOption>
+							))}
 						</VSCodeDropdown>
 					</DropdownContainer>
 				</TooltipTrigger>
 			</Tooltip>
 
-			<div style={{ display: "flex", flexDirection: "column" }}>
+			<div className="flex flex-col">
 				<Tooltip>
 					<TooltipContent hidden={remoteConfigSettings?.awsBedrockEndpoint === undefined}>
 						This setting is managed by your organization's remote configuration
 					</TooltipContent>
 					<TooltipTrigger>
-						<div>
-							<div className="flex items-center gap-2">
-								<VSCodeCheckbox
-									checked={awsEndpointSelected}
-									disabled={remoteConfigSettings?.awsBedrockEndpoint !== undefined}
-									onChange={(e: any) => {
-										const isChecked = e.target.checked === true
-										setAwsEndpointSelected(isChecked)
-										if (!isChecked) {
-											handleFieldChange("awsBedrockEndpoint", "")
-										}
-									}}>
-									Use custom VPC endpoint
-								</VSCodeCheckbox>
-								{remoteConfigSettings?.awsBedrockEndpoint !== undefined && (
-									<i className="codicon codicon-lock text-description text-sm" />
-								)}
-							</div>
-
-							{awsEndpointSelected && (
-								<DebouncedTextField
-									disabled={remoteConfigSettings?.awsBedrockEndpoint !== undefined}
-									initialValue={apiConfiguration?.awsBedrockEndpoint || ""}
-									onChange={(value) => handleFieldChange("awsBedrockEndpoint", value)}
-									placeholder="Enter VPC Endpoint URL (optional)"
-									style={{ width: "100%", marginTop: 3, marginBottom: 5 }}
-									type="text"
-								/>
-							)}
-						</div>
-					</TooltipTrigger>
-				</Tooltip>
-
-				<Tooltip>
-					<TooltipContent hidden={remoteConfigSettings?.awsUseCrossRegionInference === undefined}>
-						This setting is managed by your organization's remote configuration
-					</TooltipContent>
-					<TooltipTrigger>
-						<div className="flex items-center gap-2">
-							<VSCodeCheckbox
-								checked={apiConfiguration?.awsUseCrossRegionInference || false}
-								disabled={remoteConfigSettings?.awsUseCrossRegionInference !== undefined}
-=======
-			<HeroTooltip
-				content="This setting is managed by your organization's remote configuration"
-				disabled={remoteConfigSettings?.awsRegion === undefined}>
-				<DropdownContainer className="dropdown-container mb-2.5" zIndex={DROPDOWN_Z_INDEX - 1}>
-					<div className="flex items-center gap-2 mb-1">
-						<label htmlFor="aws-region-dropdown">
-							<span className="font-medium">AWS Region</span>
-						</label>
-						{remoteConfigSettings?.awsRegion !== undefined && (
-							<i className="codicon codicon-lock text-description text-sm flex items-center" />
-						)}
-					</div>
-					<VSCodeDropdown
-						className="w-full"
-						disabled={remoteConfigSettings?.awsRegion !== undefined}
-						id="aws-region-dropdown"
-						onChange={(e: any) => handleFieldChange("awsRegion", e.target.value)}
-						value={apiConfiguration?.awsRegion || ""}>
-						<VSCodeOption value="">Select a region...</VSCodeOption>
-						{/* The user will have to choose a region that supports the model they use, but this shouldn't be a problem since they'd have to request access for it in that region in the first place. */}
-						{AWS_REGIONS.map((region) => (
-							<VSCodeOption key={region} value={region}>
-								{region}
-							</VSCodeOption>
-						))}
-					</VSCodeDropdown>
-				</DropdownContainer>
-			</HeroTooltip>
-
-			<div className="flex flex-col">
-				<HeroTooltip
-					content="This setting is managed by your organization's remote configuration"
-					disabled={remoteConfigSettings?.awsBedrockEndpoint === undefined}>
-					<div>
 						<div className="flex items-center gap-2">
 							<VSCodeCheckbox
 								checked={awsEndpointSelected}
@@ -308,53 +189,33 @@
 
 						{awsEndpointSelected && (
 							<DebouncedTextField
+								className="mt-0.5 mb-1 text-sm text-description"
 								disabled={remoteConfigSettings?.awsBedrockEndpoint !== undefined}
 								initialValue={apiConfiguration?.awsBedrockEndpoint || ""}
 								onChange={(value) => handleFieldChange("awsBedrockEndpoint", value)}
 								placeholder="Enter VPC Endpoint URL (optional)"
-								style={{ width: "100%", marginTop: 3, marginBottom: 5 }}
 								type="text"
 							/>
 						)}
-					</div>
-				</HeroTooltip>
-
-				<HeroTooltip
-					content="This setting is managed by your organization's remote configuration"
-					disabled={remoteConfigSettings?.awsUseCrossRegionInference === undefined}>
-					<div className="flex items-center gap-2">
-						<VSCodeCheckbox
-							checked={apiConfiguration?.awsUseCrossRegionInference || false}
-							disabled={remoteConfigSettings?.awsUseCrossRegionInference !== undefined}
-							onChange={(e: any) => {
-								const isChecked = e.target.checked === true
-
-								handleFieldChange("awsUseCrossRegionInference", isChecked)
-							}}>
-							Use cross-region inference
-						</VSCodeCheckbox>
-						{remoteConfigSettings?.awsUseCrossRegionInference !== undefined && (
-							<i className="codicon codicon-lock text-description text-sm flex items-center" />
-						)}
-					</div>
-				</HeroTooltip>
-
-				{apiConfiguration?.awsUseCrossRegionInference && selectedModelInfo.supportsGlobalEndpoint && (
-					<HeroTooltip
-						content="This setting is managed by your organization's remote configuration"
-						disabled={remoteConfigSettings?.awsUseGlobalInference === undefined}>
+					</TooltipTrigger>
+				</Tooltip>
+
+				<Tooltip>
+					<TooltipContent hidden={remoteConfigSettings?.awsUseCrossRegionInference === undefined}>
+						This setting is managed by your organization's remote configuration
+					</TooltipContent>
+					<TooltipTrigger>
 						<div className="flex items-center gap-2">
 							<VSCodeCheckbox
-								checked={apiConfiguration?.awsUseGlobalInference || false}
-								disabled={remoteConfigSettings?.awsUseGlobalInference !== undefined}
->>>>>>> f116a632
+								checked={apiConfiguration?.awsUseCrossRegionInference || false}
+								disabled={remoteConfigSettings?.awsUseCrossRegionInference !== undefined}
 								onChange={(e: any) => {
 									const isChecked = e.target.checked === true
-									handleFieldChange("awsUseGlobalInference", isChecked)
+
+									handleFieldChange("awsUseCrossRegionInference", isChecked)
 								}}>
-								Use global inference profile
+								Use cross-region inference
 							</VSCodeCheckbox>
-<<<<<<< HEAD
 							{remoteConfigSettings?.awsUseCrossRegionInference !== undefined && (
 								<i className="codicon codicon-lock text-description text-sm" />
 							)}
@@ -362,7 +223,7 @@
 					</TooltipTrigger>
 				</Tooltip>
 
-				{selectedModelInfo.supportsGlobalEndpoint && (
+				{apiConfiguration?.awsUseCrossRegionInference && selectedModelInfo.supportsGlobalEndpoint && (
 					<Tooltip>
 						<TooltipContent hidden={remoteConfigSettings?.awsUseGlobalInference === undefined}>
 							This setting is managed by your organization's remote configuration
@@ -408,43 +269,10 @@
 							</div>
 						</TooltipTrigger>
 					</Tooltip>
-=======
-							{remoteConfigSettings?.awsUseGlobalInference !== undefined && (
-								<i className="codicon codicon-lock text-description text-sm" />
-							)}
-						</div>
-					</HeroTooltip>
-				)}
-
-				{selectedModelInfo.supportsPromptCache && (
-					<HeroTooltip
-						content="This setting is managed by your organization's remote configuration"
-						disabled={remoteConfigSettings?.awsBedrockUsePromptCache === undefined}>
-						<div className="flex items-center gap-2">
-							<VSCodeCheckbox
-								checked={apiConfiguration?.awsBedrockUsePromptCache || false}
-								disabled={remoteConfigSettings?.awsBedrockUsePromptCache !== undefined}
-								onChange={(e: any) => {
-									const isChecked = e.target.checked === true
-									handleFieldChange("awsBedrockUsePromptCache", isChecked)
-								}}>
-								Use prompt caching
-							</VSCodeCheckbox>{" "}
-							{remoteConfigSettings?.awsBedrockUsePromptCache !== undefined && (
-								<i className="codicon codicon-lock text-description text-sm" />
-							)}
-						</div>
-					</HeroTooltip>
->>>>>>> f116a632
 				)}
 			</div>
 
-			<p
-				style={{
-					fontSize: "12px",
-					marginTop: "5px",
-					color: "var(--vscode-descriptionForeground)",
-				}}>
+			<p className="mt-1 text-sm text-description">
 				{apiConfiguration?.awsUseProfile
 					? "Using AWS Profile credentials from ~/.aws/credentials. Leave profile name empty to use the default profile. These credentials are only used locally to make API requests from this extension."
 					: "Authenticate by either providing the keys above or use the default AWS credential providers, i.e. ~/.aws/credentials or environment variables. These credentials are only used locally to make API requests from this extension."}
@@ -486,12 +314,8 @@
 							<VSCodeOption value="">Select a model...</VSCodeOption>
 							{Object.keys(bedrockModels).map((modelId) => (
 								<VSCodeOption
+									className="whitespace-normal wrap-break-word max-w-full"
 									key={modelId}
-									style={{
-										whiteSpace: "normal",
-										wordWrap: "break-word",
-										maxWidth: "100%",
-									}}
 									value={modelId}>
 									{modelId}
 								</VSCodeOption>
@@ -502,16 +326,12 @@
 
 					{modeFields.awsBedrockCustomSelected && (
 						<div>
-							<p
-								style={{
-									fontSize: "12px",
-									marginTop: "5px",
-									color: "var(--vscode-descriptionForeground)",
-								}}>
+							<p className="mt-1 text-sm text-description">
 								Select "Custom" when using the Application Inference Profile in Bedrock. Enter the Application
 								Inference Profile ARN in the Model ID field.
 							</p>
 							<DebouncedTextField
+								className="w-full mt-0.5"
 								id="bedrock-model-input"
 								initialValue={modeFields.apiModelId || ""}
 								onChange={(value) =>
@@ -521,8 +341,7 @@
 										currentMode,
 									)
 								}
-								placeholder="Enter custom model ID..."
-								style={{ width: "100%", marginTop: 3 }}>
+								placeholder="Enter custom model ID...">
 								<span className="font-medium">Model ID</span>
 							</DebouncedTextField>
 							<label htmlFor="bedrock-base-model-dropdown">
@@ -546,12 +365,8 @@
 									<VSCodeOption value="">Select a model...</VSCodeOption>
 									{Object.keys(bedrockModels).map((modelId) => (
 										<VSCodeOption
+											className="whitespace-normal wrap-break-word max-w-full"
 											key={modelId}
-											style={{
-												whiteSpace: "normal",
-												wordWrap: "break-word",
-												maxWidth: "100%",
-											}}
 											value={modelId}>
 											{modelId}
 										</VSCodeOption>
@@ -561,17 +376,10 @@
 						</div>
 					)}
 
-<<<<<<< HEAD
-					{(ClaudeModels.includes(selectedModelId) ||
-						(modeFields.awsBedrockCustomSelected &&
-							modeFields.awsBedrockCustomModelBaseId &&
-							ClaudeModels.includes(modeFields.awsBedrockCustomModelBaseId))) && (
-=======
 					{(CLAUDE_MODELS.includes(selectedModelId) ||
 						(modeFields.awsBedrockCustomSelected &&
 							modeFields.awsBedrockCustomModelBaseId &&
 							CLAUDE_MODELS.includes(modeFields.awsBedrockCustomModelBaseId))) && (
->>>>>>> f116a632
 						<ThinkingBudgetSlider currentMode={currentMode} />
 					)}
 
