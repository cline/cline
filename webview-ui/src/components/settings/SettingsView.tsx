import { UnsavedChangesDialog } from "@/components/common/AlertDialog"
import HeroTooltip from "@/components/common/HeroTooltip"
import { useExtensionState } from "@/context/ExtensionStateContext"
import { StateServiceClient } from "@/services/grpc-client"
import { cn } from "@/utils/cn"
import { validateApiConfiguration, validateModelId } from "@/utils/validate"
import { vscode } from "@/utils/vscode"
import { ExtensionMessage } from "@shared/ExtensionMessage"
import { EmptyRequest } from "@shared/proto/common"
import { PlanActMode, TogglePlanActModeRequest } from "@shared/proto/state"
import { VSCodeButton, VSCodeCheckbox, VSCodeLink, VSCodeTextArea } from "@vscode/webview-ui-toolkit/react"
import { CheckCheck, FlaskConical, Info, LucideIcon, Settings, SquareMousePointer, SquareTerminal, Webhook } from "lucide-react"
import { memo, useCallback, useEffect, useRef, useState } from "react"
import { useEvent } from "react-use"
import { Tab, TabContent, TabHeader, TabList, TabTrigger } from "../common/Tab"
import { TabButton } from "../mcp/configuration/McpConfigurationView"
import ApiOptions from "./ApiOptions"
import BrowserSettingsSection from "./BrowserSettingsSection"
import FeatureSettingsSection from "./FeatureSettingsSection"
import PreferredLanguageSetting from "./PreferredLanguageSetting" // Added import
import Section from "./Section"
import SectionHeader from "./SectionHeader"
import TerminalSettingsSection from "./TerminalSettingsSection"
const { IS_DEV } = process.env

// Styles for the tab system
const settingsTabsContainer = "flex flex-1 overflow-hidden [&.narrow_.tab-label]:hidden"
const settingsTabList =
	"w-48 data-[compact=true]:w-12 flex-shrink-0 flex flex-col overflow-y-auto overflow-x-hidden border-r border-[var(--vscode-sideBar-background)]"
const settingsTabTrigger =
	"whitespace-nowrap overflow-hidden min-w-0 h-12 px-4 py-3 box-border flex items-center border-l-2 border-transparent text-[var(--vscode-foreground)] opacity-70 bg-transparent hover:bg-[var(--vscode-list-hoverBackground)] data-[compact=true]:w-12 data-[compact=true]:p-4 cursor-pointer"
const settingsTabTriggerActive =
	"opacity-100 border-l-2 border-l-[var(--vscode-focusBorder)] border-t-0 border-r-0 border-b-0 bg-[var(--vscode-list-activeSelectionBackground)]"

// Tab definitions
interface SettingsTab {
	id: string
	name: string
	tooltipText: string
	headerText: string
	icon: LucideIcon
}

export const SETTINGS_TABS: SettingsTab[] = [
	{
		id: "api-config",
		name: "API Configuration",
		tooltipText: "API Configuration",
		headerText: "API Configuration",
		icon: Webhook,
	},
	{
		id: "general",
		name: "General",
		tooltipText: "General Settings",
		headerText: "General Settings",
		icon: Settings,
	},
	{
		id: "features",
		name: "Features",
		tooltipText: "Feature Settings",
		headerText: "Feature Settings",
		icon: CheckCheck,
	},
	{
		id: "browser",
		name: "Browser",
		tooltipText: "Browser Settings",
		headerText: "Browser Settings",
		icon: SquareMousePointer,
	},
	{
		id: "terminal",
		name: "Terminal",
		tooltipText: "Terminal Settings",
		headerText: "Terminal Settings",
		icon: SquareTerminal,
	},
	// Only show in dev mode
	...(IS_DEV
		? [
				{
					id: "debug",
					name: "Debug",
					tooltipText: "Debug Tools",
					headerText: "Debug",
					icon: FlaskConical,
				},
			]
		: []),
	{
		id: "about",
		name: "About",
		tooltipText: "About Cline",
		headerText: "About",
		icon: Info,
	},
]

type SettingsViewProps = {
	onDone: () => void
	targetSection?: string
}

const SettingsView = ({ onDone, targetSection }: SettingsViewProps) => {
	// Track if there are unsaved changes
	const [hasUnsavedChanges, setHasUnsavedChanges] = useState(false)
	// State for the unsaved changes dialog
	const [isUnsavedChangesDialogOpen, setIsUnsavedChangesDialogOpen] = useState(false)
	// Store the action to perform after confirmation
	const pendingAction = useRef<() => void>()
	const {
		apiConfiguration,
		version,
		customInstructions,
		setCustomInstructions,
		openRouterModels,
		telemetrySetting,
		setTelemetrySetting,
		chatSettings,
		setChatSettings,
		planActSeparateModelsSetting,
		setPlanActSeparateModelsSetting,
		enableCheckpointsSetting,
		setEnableCheckpointsSetting,
		mcpMarketplaceEnabled,
		setMcpMarketplaceEnabled,
<<<<<<< HEAD
		mcpDefaultPanelState,
		setMcpDefaultPanelState,
=======
		shellIntegrationTimeout,
		setShellIntegrationTimeout,
		terminalReuseEnabled,
		setTerminalReuseEnabled,
>>>>>>> c68e427d
		setApiConfiguration,
	} = useExtensionState()

	// Store the original state to detect changes
	const originalState = useRef({
		apiConfiguration,
		customInstructions,
		telemetrySetting,
		planActSeparateModelsSetting,
		enableCheckpointsSetting,
		mcpMarketplaceEnabled,
		mcpDefaultPanelState,
		chatSettings,
		shellIntegrationTimeout,
		terminalReuseEnabled,
	})
	const [apiErrorMessage, setApiErrorMessage] = useState<string | undefined>(undefined)
	const [modelIdErrorMessage, setModelIdErrorMessage] = useState<string | undefined>(undefined)
	const [pendingTabChange, setPendingTabChange] = useState<"plan" | "act" | null>(null)

	const handleSubmit = (withoutDone: boolean = false) => {
		const apiValidationResult = validateApiConfiguration(apiConfiguration)
		const modelIdValidationResult = validateModelId(apiConfiguration, openRouterModels)

		// setApiErrorMessage(apiValidationResult)
		// setModelIdErrorMessage(modelIdValidationResult)

		let apiConfigurationToSubmit = apiConfiguration
		if (!apiValidationResult && !modelIdValidationResult) {
			// vscode.postMessage({ type: "apiConfiguration", apiConfiguration })
			// vscode.postMessage({
			// 	type: "customInstructions",
			// 	text: customInstructions,
			// })
			// vscode.postMessage({
			// 	type: "telemetrySetting",
			// 	text: telemetrySetting,
			// })
			// console.log("handleSubmit", withoutDone)
			// vscode.postMessage({
			// 	type: "separateModeSetting",
			// 	text: separateModeSetting,
			// })
		} else {
			// if the api configuration is invalid, we don't save it
			apiConfigurationToSubmit = undefined
		}

		vscode.postMessage({
			type: "updateSettings",
			planActSeparateModelsSetting,
			customInstructionsSetting: customInstructions,
			telemetrySetting,
			enableCheckpointsSetting,
			mcpMarketplaceEnabled,
<<<<<<< HEAD
			mcpDefaultPanelState,
=======
			shellIntegrationTimeout,
			terminalReuseEnabled,
>>>>>>> c68e427d
			apiConfiguration: apiConfigurationToSubmit,
		})

		if (!withoutDone) {
			onDone()
		}
	}

	useEffect(() => {
		setApiErrorMessage(undefined)
		setModelIdErrorMessage(undefined)
	}, [apiConfiguration])

	// Check for unsaved changes by comparing current state with original state
	useEffect(() => {
		const hasChanges =
			JSON.stringify(apiConfiguration) !== JSON.stringify(originalState.current.apiConfiguration) ||
			customInstructions !== originalState.current.customInstructions ||
			telemetrySetting !== originalState.current.telemetrySetting ||
			planActSeparateModelsSetting !== originalState.current.planActSeparateModelsSetting ||
			enableCheckpointsSetting !== originalState.current.enableCheckpointsSetting ||
			mcpMarketplaceEnabled !== originalState.current.mcpMarketplaceEnabled ||
<<<<<<< HEAD
			mcpDefaultPanelState !== originalState.current.mcpDefaultPanelState ||
			JSON.stringify(chatSettings) !== JSON.stringify(originalState.current.chatSettings)
=======
			JSON.stringify(chatSettings) !== JSON.stringify(originalState.current.chatSettings) ||
			shellIntegrationTimeout !== originalState.current.shellIntegrationTimeout ||
			terminalReuseEnabled !== originalState.current.terminalReuseEnabled
>>>>>>> c68e427d

		setHasUnsavedChanges(hasChanges)
	}, [
		apiConfiguration,
		customInstructions,
		telemetrySetting,
		planActSeparateModelsSetting,
		enableCheckpointsSetting,
		mcpMarketplaceEnabled,
		mcpDefaultPanelState,
		chatSettings,
		shellIntegrationTimeout,
		terminalReuseEnabled,
	])

	// Handle cancel button click
	const handleCancel = useCallback(() => {
		if (hasUnsavedChanges) {
			// Show confirmation dialog
			setIsUnsavedChangesDialogOpen(true)
			pendingAction.current = () => {
				// Reset all tracked state to original values
				setCustomInstructions(originalState.current.customInstructions)
				setTelemetrySetting(originalState.current.telemetrySetting)
				setPlanActSeparateModelsSetting(originalState.current.planActSeparateModelsSetting)
				setChatSettings(originalState.current.chatSettings)
				if (typeof setApiConfiguration === "function") {
					setApiConfiguration(originalState.current.apiConfiguration ?? {})
				}
				if (typeof setEnableCheckpointsSetting === "function") {
					setEnableCheckpointsSetting(
						typeof originalState.current.enableCheckpointsSetting === "boolean"
							? originalState.current.enableCheckpointsSetting
							: false,
					)
				}
				if (typeof setMcpMarketplaceEnabled === "function") {
					setMcpMarketplaceEnabled(
						typeof originalState.current.mcpMarketplaceEnabled === "boolean"
							? originalState.current.mcpMarketplaceEnabled
							: false,
					)
				}
<<<<<<< HEAD
				if (typeof setMcpDefaultPanelState === "function") {
					setMcpDefaultPanelState(originalState.current.mcpDefaultPanelState || "expanded")
=======
				// Reset terminal settings
				if (typeof setShellIntegrationTimeout === "function") {
					setShellIntegrationTimeout(originalState.current.shellIntegrationTimeout)
				}
				if (typeof setTerminalReuseEnabled === "function") {
					setTerminalReuseEnabled(originalState.current.terminalReuseEnabled ?? true)
>>>>>>> c68e427d
				}
				// Close settings view
				onDone()
			}
		} else {
			// No changes, just close
			onDone()
		}
	}, [
		hasUnsavedChanges,
		onDone,
		setCustomInstructions,
		setTelemetrySetting,
		setPlanActSeparateModelsSetting,
		setChatSettings,
		setApiConfiguration,
		setEnableCheckpointsSetting,
		setMcpMarketplaceEnabled,
		setMcpDefaultPanelState,
	])

	// Handle confirmation dialog actions
	const handleConfirmDiscard = useCallback(() => {
		setIsUnsavedChangesDialogOpen(false)
		if (pendingAction.current) {
			pendingAction.current()
			pendingAction.current = undefined
		}
	}, [])

	const handleCancelDiscard = useCallback(() => {
		setIsUnsavedChangesDialogOpen(false)
		pendingAction.current = undefined
	}, [])

	// validate as soon as the component is mounted
	/*
	useEffect will use stale values of variables if they are not included in the dependency array. 
	so trying to use useEffect with a dependency array of only one value for example will use any 
	other variables' old values. In most cases you don't want this, and should opt to use react-use 
	hooks.
    
		// uses someVar and anotherVar
	// eslint-disable-next-line react-hooks/exhaustive-deps
	}, [someVar])
	If we only want to run code once on mount we can use react-use's useEffectOnce or useMount
	*/

	const handleMessage = useCallback(
		(event: MessageEvent) => {
			const message: ExtensionMessage = event.data
			switch (message.type) {
				case "didUpdateSettings":
					if (pendingTabChange) {
						StateServiceClient.togglePlanActMode(
							TogglePlanActModeRequest.create({
								chatSettings: {
									mode: pendingTabChange === "plan" ? PlanActMode.PLAN : PlanActMode.ACT,
									preferredLanguage: chatSettings.preferredLanguage,
									openAiReasoningEffort: chatSettings.openAIReasoningEffort,
								},
							}),
						)
						setPendingTabChange(null)
					}
					break
				// Handle tab navigation through targetSection prop instead
				case "grpc_response":
					if (message.grpc_response?.message?.action === "scrollToSettings") {
						const tabId = message.grpc_response?.message?.value
						if (tabId) {
							console.log("Opening settings tab from GRPC response:", tabId)
							// Check if the value corresponds to a valid tab ID
							const isValidTabId = SETTINGS_TABS.some((tab) => tab.id === tabId)

							if (isValidTabId) {
								// Set the active tab directly
								setActiveTab(tabId)
							} else {
								// Fall back to the old behavior of scrolling to an element
								setTimeout(() => {
									const element = document.getElementById(tabId)
									if (element) {
										element.scrollIntoView({ behavior: "smooth" })

										element.style.transition = "background-color 0.5s ease"
										element.style.backgroundColor = "var(--vscode-textPreformat-background)"

										setTimeout(() => {
											element.style.backgroundColor = "transparent"
										}, 1200)
									}
								}, 300)
							}
						}
					}
					break
			}
		},
		[pendingTabChange],
	)

	useEvent("message", handleMessage)

	const handleResetState = async () => {
		try {
			await StateServiceClient.resetState(EmptyRequest.create({}))
		} catch (error) {
			console.error("Failed to reset state:", error)
		}
	}

	const handlePlanActModeChange = (tab: "plan" | "act") => {
		if (tab === chatSettings.mode) {
			return
		}
		setPendingTabChange(tab)
		handleSubmit(true)
	}

	// Track active tab
	const [activeTab, setActiveTab] = useState<string>(targetSection || SETTINGS_TABS[0].id)

	// Update active tab when targetSection changes
	useEffect(() => {
		if (targetSection) {
			setActiveTab(targetSection)
		}
	}, [targetSection])

	// Enhanced tab change handler with debugging
	const handleTabChange = useCallback(
		(tabId: string) => {
			console.log("Tab change requested:", tabId, "Current:", activeTab)
			setActiveTab(tabId)
		},
		[activeTab],
	)

	// Debug tab changes
	useEffect(() => {
		console.log("Active tab changed to:", activeTab)
	}, [activeTab])

	// Track whether we're in compact mode
	const [isCompactMode, setIsCompactMode] = useState(false)
	const containerRef = useRef<HTMLDivElement>(null)

	// Setup resize observer to detect when we should switch to compact mode
	useEffect(() => {
		if (!containerRef.current) return

		const observer = new ResizeObserver((entries) => {
			for (const entry of entries) {
				// If container width is less than 500px, switch to compact mode
				setIsCompactMode(entry.contentRect.width < 500)
			}
		})

		observer.observe(containerRef.current)

		return () => {
			observer?.disconnect()
		}
	}, [])

	return (
		<Tab>
			<TabHeader className="flex justify-between items-center gap-2">
				<div className="flex items-center gap-1">
					<h3 className="text-[var(--vscode-foreground)] m-0">Settings</h3>
				</div>
				<div className="flex gap-2">
					<VSCodeButton appearance="secondary" onClick={handleCancel}>
						Cancel
					</VSCodeButton>
					<VSCodeButton onClick={() => handleSubmit(false)} disabled={!hasUnsavedChanges}>
						Save
					</VSCodeButton>
				</div>
			</TabHeader>

			{/* Vertical tabs layout */}
			<div ref={containerRef} className={cn(settingsTabsContainer, isCompactMode && "narrow")}>
				{/* Tab sidebar */}
				<TabList
					value={activeTab}
					onValueChange={handleTabChange}
					className={cn(settingsTabList)}
					data-compact={isCompactMode}>
					{SETTINGS_TABS.map((tab) =>
						isCompactMode ? (
							<HeroTooltip key={tab.id} content={tab.tooltipText} placement="right">
								<div
									className={cn(
										activeTab === tab.id
											? `${settingsTabTrigger} ${settingsTabTriggerActive}`
											: settingsTabTrigger,
										"focus:ring-0",
									)}
									data-compact={isCompactMode}
									data-testid={`tab-${tab.id}`}
									data-value={tab.id}
									onClick={() => {
										console.log("Compact tab clicked:", tab.id)
										handleTabChange(tab.id)
									}}>
									<div className={cn("flex items-center gap-2", isCompactMode && "justify-center")}>
										<tab.icon className="w-4 h-4" />
										<span className="tab-label">{tab.name}</span>
									</div>
								</div>
							</HeroTooltip>
						) : (
							<TabTrigger
								key={tab.id}
								value={tab.id}
								className={cn(
									activeTab === tab.id
										? `${settingsTabTrigger} ${settingsTabTriggerActive}`
										: settingsTabTrigger,
									"focus:ring-0",
								)}
								data-compact={isCompactMode}
								data-testid={`tab-${tab.id}`}>
								<div className={cn("flex items-center gap-2", isCompactMode && "justify-center")}>
									<tab.icon className="w-4 h-4" />
									<span className="tab-label">{tab.name}</span>
								</div>
							</TabTrigger>
						),
					)}
				</TabList>

				{/* Helper function to render section header */}
				{(() => {
					const renderSectionHeader = (tabId: string) => {
						const tab = SETTINGS_TABS.find((t) => t.id === tabId)
						if (!tab) return null

						return (
							<SectionHeader>
								<div className="flex items-center gap-2">
									{(() => {
										const Icon = tab.icon
										return <Icon className="w-4" />
									})()}
									<div>{tab.headerText}</div>
								</div>
							</SectionHeader>
						)
					}

					return (
						<TabContent className="flex-1 overflow-auto">
							{/* API Configuration Tab */}
							{activeTab === "api-config" && (
								<div>
									{renderSectionHeader("api-config")}
									<Section>
										{/* Tabs container */}
										{planActSeparateModelsSetting ? (
											<div className="rounded-md mb-5 bg-[var(--vscode-panel-background)]">
												<div className="flex gap-[1px] mb-[10px] -mt-2 border-0 border-b border-solid border-[var(--vscode-panel-border)]">
													<TabButton
														isActive={chatSettings.mode === "plan"}
														onClick={() => handlePlanActModeChange("plan")}>
														Plan Mode
													</TabButton>
													<TabButton
														isActive={chatSettings.mode === "act"}
														onClick={() => handlePlanActModeChange("act")}>
														Act Mode
													</TabButton>
												</div>

												{/* Content container */}
												<div className="-mb-3">
													<ApiOptions
														key={chatSettings.mode}
														showModelOptions={true}
														apiErrorMessage={apiErrorMessage}
														modelIdErrorMessage={modelIdErrorMessage}
													/>
												</div>
											</div>
										) : (
											<ApiOptions
												key={"single"}
												showModelOptions={true}
												apiErrorMessage={apiErrorMessage}
												modelIdErrorMessage={modelIdErrorMessage}
											/>
										)}

										<div className="mb-[5px]">
											<VSCodeCheckbox
												className="mb-[5px]"
												checked={planActSeparateModelsSetting}
												onChange={(e: any) => {
													const checked = e.target.checked === true
													setPlanActSeparateModelsSetting(checked)
												}}>
												Use different models for Plan and Act modes
											</VSCodeCheckbox>
											<p className="text-xs mt-[5px] text-[var(--vscode-descriptionForeground)]">
												Switching between Plan and Act mode will persist the API and model used in the
												previous mode. This may be helpful e.g. when using a strong reasoning model to
												architect a plan for a cheaper coding model to act on.
											</p>
										</div>

										<div className="mb-[5px]">
											<VSCodeTextArea
												value={customInstructions ?? ""}
												className="w-full"
												resize="vertical"
												rows={4}
												placeholder={
													'e.g. "Run unit tests at the end", "Use TypeScript with async/await", "Speak in Spanish"'
												}
												onInput={(e: any) => setCustomInstructions(e.target?.value ?? "")}>
												<span className="font-medium">Custom Instructions</span>
											</VSCodeTextArea>
											<p className="text-xs mt-[5px] text-[var(--vscode-descriptionForeground)]">
												These instructions are added to the end of the system prompt sent with every
												request.
											</p>
										</div>
									</Section>
								</div>
							)}

							{/* General Settings Tab */}
							{activeTab === "general" && (
								<div>
									{renderSectionHeader("general")}
									<Section>
										{chatSettings && (
											<PreferredLanguageSetting
												chatSettings={chatSettings}
												setChatSettings={setChatSettings}
											/>
										)}

										<div className="mb-[5px]">
											<VSCodeCheckbox
												className="mb-[5px]"
												checked={telemetrySetting !== "disabled"}
												onChange={(e: any) => {
													const checked = e.target.checked === true
													setTelemetrySetting(checked ? "enabled" : "disabled")
												}}>
												Allow anonymous error and usage reporting
											</VSCodeCheckbox>
											<p className="text-xs mt-[5px] text-[var(--vscode-descriptionForeground)]">
												Help improve Cline by sending anonymous usage data and error reports. No code,
												prompts, or personal information are ever sent. See our{" "}
												<VSCodeLink
													href="https://docs.cline.bot/more-info/telemetry"
													className="text-inherit">
													telemetry overview
												</VSCodeLink>{" "}
												and{" "}
												<VSCodeLink href="https://cline.bot/privacy" className="text-inherit">
													privacy policy
												</VSCodeLink>{" "}
												for more details.
											</p>
										</div>
									</Section>
								</div>
							)}

							{/* Feature Settings Tab */}
							{activeTab === "features" && (
								<div>
									{renderSectionHeader("features")}
									<Section>
										<FeatureSettingsSection />
									</Section>
								</div>
							)}

							{/* Browser Settings Tab */}
							{activeTab === "browser" && (
								<div>
									{renderSectionHeader("browser")}
									<Section>
										<BrowserSettingsSection />
									</Section>
								</div>
							)}

							{/* Terminal Settings Tab */}
							{activeTab === "terminal" && (
								<div>
									{renderSectionHeader("terminal")}
									<Section>
										<TerminalSettingsSection />
									</Section>
								</div>
							)}

							{/* Debug Tab (only in dev mode) */}
							{IS_DEV && activeTab === "debug" && (
								<div>
									{renderSectionHeader("debug")}
									<Section>
										<VSCodeButton
											onClick={handleResetState}
											className="mt-[5px] w-auto"
											style={{ backgroundColor: "var(--vscode-errorForeground)", color: "black" }}>
											Reset State
										</VSCodeButton>
										<p className="text-xs mt-[5px] text-[var(--vscode-descriptionForeground)]">
											This will reset all global state and secret storage in the extension.
										</p>
									</Section>
								</div>
							)}

							{/* About Tab */}
							{activeTab === "about" && (
								<div>
									{renderSectionHeader("about")}
									<Section>
										<div className="text-center text-[var(--vscode-descriptionForeground)] text-xs leading-[1.2] px-0 py-0 pr-2 pb-[15px] mt-auto">
											<p className="break-words m-0 p-0">
												If you have any questions or feedback, feel free to open an issue at{" "}
												<VSCodeLink href="https://github.com/cline/cline" className="inline">
													https://github.com/cline/cline
												</VSCodeLink>
											</p>
											<p className="italic mt-[10px] mb-0 p-0">v{version}</p>
										</div>
									</Section>
								</div>
							)}
						</TabContent>
					)
				})()}
			</div>

			{/* Unsaved Changes Dialog */}
			<UnsavedChangesDialog
				open={isUnsavedChangesDialogOpen}
				onOpenChange={setIsUnsavedChangesDialogOpen}
				onConfirm={handleConfirmDiscard}
				onCancel={handleCancelDiscard}
			/>
		</Tab>
	)
}

export default memo(SettingsView)<|MERGE_RESOLUTION|>--- conflicted
+++ resolved
@@ -126,15 +126,12 @@
 		setEnableCheckpointsSetting,
 		mcpMarketplaceEnabled,
 		setMcpMarketplaceEnabled,
-<<<<<<< HEAD
-		mcpDefaultPanelState,
-		setMcpDefaultPanelState,
-=======
 		shellIntegrationTimeout,
 		setShellIntegrationTimeout,
 		terminalReuseEnabled,
 		setTerminalReuseEnabled,
->>>>>>> c68e427d
+		mcpDefaultPanelState,
+		setMcpDefaultPanelState,
 		setApiConfiguration,
 	} = useExtensionState()
 
@@ -190,12 +187,9 @@
 			telemetrySetting,
 			enableCheckpointsSetting,
 			mcpMarketplaceEnabled,
-<<<<<<< HEAD
-			mcpDefaultPanelState,
-=======
 			shellIntegrationTimeout,
 			terminalReuseEnabled,
->>>>>>> c68e427d
+			mcpDefaultPanelState,
 			apiConfiguration: apiConfigurationToSubmit,
 		})
 
@@ -218,14 +212,10 @@
 			planActSeparateModelsSetting !== originalState.current.planActSeparateModelsSetting ||
 			enableCheckpointsSetting !== originalState.current.enableCheckpointsSetting ||
 			mcpMarketplaceEnabled !== originalState.current.mcpMarketplaceEnabled ||
-<<<<<<< HEAD
 			mcpDefaultPanelState !== originalState.current.mcpDefaultPanelState ||
-			JSON.stringify(chatSettings) !== JSON.stringify(originalState.current.chatSettings)
-=======
 			JSON.stringify(chatSettings) !== JSON.stringify(originalState.current.chatSettings) ||
 			shellIntegrationTimeout !== originalState.current.shellIntegrationTimeout ||
 			terminalReuseEnabled !== originalState.current.terminalReuseEnabled
->>>>>>> c68e427d
 
 		setHasUnsavedChanges(hasChanges)
 	}, [
@@ -269,17 +259,15 @@
 							: false,
 					)
 				}
-<<<<<<< HEAD
-				if (typeof setMcpDefaultPanelState === "function") {
-					setMcpDefaultPanelState(originalState.current.mcpDefaultPanelState || "expanded")
-=======
 				// Reset terminal settings
 				if (typeof setShellIntegrationTimeout === "function") {
 					setShellIntegrationTimeout(originalState.current.shellIntegrationTimeout)
 				}
 				if (typeof setTerminalReuseEnabled === "function") {
 					setTerminalReuseEnabled(originalState.current.terminalReuseEnabled ?? true)
->>>>>>> c68e427d
+				}
+				if (typeof setMcpDefaultPanelState === "function") {
+					setMcpDefaultPanelState(originalState.current.mcpDefaultPanelState || "expanded")
 				}
 				// Close settings view
 				onDone()
