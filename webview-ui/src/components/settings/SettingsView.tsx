--- conflicted
+++ resolved
@@ -12,12 +12,7 @@
 }
 
 const SettingsView = ({ onDone }: SettingsViewProps) => {
-<<<<<<< HEAD
-	const { apiConfiguration, version, customInstructions, setCustomInstructions, glamaModels, openRouterModels } =
-		useExtensionState()
-=======
-	const { apiConfiguration, version, customInstructions, setCustomInstructions, openRouterModels } = useExtensionState()
->>>>>>> 5c0aeb96
+	const { apiConfiguration, version, customInstructions, setCustomInstructions, glamaModels, openRouterModels } = useExtensionState()
 	const [apiErrorMessage, setApiErrorMessage] = useState<string | undefined>(undefined)
 	const [modelIdErrorMessage, setModelIdErrorMessage] = useState<string | undefined>(undefined)
 	const handleSubmit = () => {
