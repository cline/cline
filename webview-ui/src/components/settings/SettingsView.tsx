--- conflicted
+++ resolved
@@ -9,7 +9,7 @@
 import { EmptyRequest } from "@shared/proto/common"
 import { PlanActMode, TogglePlanActModeRequest } from "@shared/proto/state"
 import { VSCodeButton, VSCodeCheckbox, VSCodeLink, VSCodeTextArea } from "@vscode/webview-ui-toolkit/react"
-import { CheckCheck, FlaskConical, Info, LucideIcon, Settings, SquareMousePointer, SquareTerminal, Webhook } from "lucide-react"
+import { CheckCheck, FlaskConical, GitCommitIcon, Info, LucideIcon, Settings, SquareMousePointer, SquareTerminal, Webhook } from "lucide-react"
 import { memo, useCallback, useEffect, useRef, useState } from "react"
 import { useEvent } from "react-use"
 import { Tab, TabContent, TabHeader, TabList, TabTrigger } from "../common/Tab"
@@ -21,11 +21,8 @@
 import Section from "./Section"
 import SectionHeader from "./SectionHeader"
 import TerminalSettingsSection from "./TerminalSettingsSection"
-<<<<<<< HEAD
 import GitSettingsSection from "./GitSettingsSection"
-import { FEATURE_FLAGS } from "@shared/services/feature-flags/feature-flags"
-=======
->>>>>>> 742a72b4
+
 const { IS_DEV } = process.env
 
 // Styles for the tab system
@@ -82,17 +79,24 @@
 		headerText: "Terminal Settings",
 		icon: SquareTerminal,
 	},
+	{
+		id: "git",
+		name: "Git",
+		tooltipText: "Git Settings",
+		headerText: "Git Settings",
+		icon: GitCommitIcon,
+	},
 	// Only show in dev mode
 	...(IS_DEV
 		? [
-				{
-					id: "debug",
-					name: "Debug",
-					tooltipText: "Debug Tools",
-					headerText: "Debug",
-					icon: FlaskConical,
-				},
-			]
+			{
+				id: "debug",
+				name: "Debug",
+				tooltipText: "Debug Tools",
+				headerText: "Debug",
+				icon: FlaskConical,
+			},
+		]
 		: []),
 	{
 		id: "about",
@@ -497,44 +501,6 @@
 					)}
 				</TabList>
 
-<<<<<<< HEAD
-				{/* Feature Settings Section */}
-				<FeatureSettingsSection />
-
-				{/* Browser Settings Section */}
-				<BrowserSettingsSection />
-
-				{/* Terminal Settings Section */}
-				<TerminalSettingsSection />
-
-				{/* Git Settings Section */}
-				<GitSettingsSection />
-
-				{IS_DEV && (
-					<>
-						<div className="mt-[10px] mb-1">Debug</div>
-						<VSCodeButton
-							onClick={handleResetState}
-							className="mt-[5px] w-auto"
-							style={{ backgroundColor: "var(--vscode-errorForeground)", color: "black" }}>
-							Reset State
-						</VSCodeButton>
-						<p className="text-xs mt-[5px] text-[var(--vscode-descriptionForeground)]">
-							This will reset all global state and secret storage in the extension.
-						</p>
-					</>
-				)}
-
-				<div className="text-center text-[var(--vscode-descriptionForeground)] text-xs leading-[1.2] px-0 py-0 pr-2 pb-[15px] mt-auto">
-					<p className="break-words m-0 p-0">
-						If you have any questions or feedback, feel free to open an issue at{" "}
-						<VSCodeLink href="https://github.com/cline/cline" className="inline">
-							https://github.com/cline/cline
-						</VSCodeLink>
-					</p>
-					<p className="italic mt-[10px] mb-0 p-0">v{version}</p>
-				</div>
-=======
 				{/* Helper function to render section header */}
 				{(() => {
 					const renderSectionHeader = (tabId: string) => {
@@ -705,6 +671,16 @@
 								</div>
 							)}
 
+							{/* Git Settings Tab */}
+							{activeTab === "git" && (
+								<div>
+									{renderSectionHeader("git")}
+									<Section>
+										<GitSettingsSection />
+									</Section>
+								</div>
+							)}
+
 							{/* Debug Tab (only in dev mode) */}
 							{IS_DEV && activeTab === "debug" && (
 								<div>
@@ -743,7 +719,6 @@
 						</TabContent>
 					)
 				})()}
->>>>>>> 742a72b4
 			</div>
 
 			{/* Unsaved Changes Dialog */}
