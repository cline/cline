import { VSCodeButton, VSCodeCheckbox, VSCodeLink, VSCodeTextArea } from '@vscode/webview-ui-toolkit/react'
import { memo, useCallback, useEffect, useState } from 'react'
import { useExtensionState } from '../../context/ExtensionStateContext'
import { vscode } from '../../utils/vscode'
import ApiOptions from './ApiOptions'
import { TabButton } from '../mcp/McpView'
import { useEvent } from 'react-use'
import { ExtensionMessage } from '../../../../src/shared/ExtensionMessage'
import AutocompleteOptions from './AutocompleteOptions'
import AutoApproveMenu from './AutoApproveMenu'
import { getAsVar, VSC_TITLEBAR_INACTIVE_FOREGROUND } from '../../utils/vscStyles'
<<<<<<< HEAD
import ApiKeyOptions from './ApiKeyOptions'
=======
import PostHogConfigOptions from './PostHogConfigOptions'
>>>>>>> 2db19a53
const { IS_DEV } = process.env

type SettingsTab = 'privacy' | 'rules' | 'api' | 'general' | 'advanced'

const SettingsView = () => {
    const {
        apiConfiguration,
        version,
        customInstructions,
        setCustomInstructions,
        telemetrySetting,
        setTelemetrySetting,
        chatSettings,
        planActSeparateModelsSetting,
        setPlanActSeparateModelsSetting,
    } = useExtensionState()
    const [apiErrorMessage, setApiErrorMessage] = useState<string | undefined>(undefined)
    const [modelIdErrorMessage, setModelIdErrorMessage] = useState<string | undefined>(undefined)
    const [pendingTabChange, setPendingTabChange] = useState<'plan' | 'act' | null>(null)
    const [activeTab, setActiveTab] = useState<SettingsTab>('general')

    const handleSubmit = () => {
        vscode.postMessage({
            type: 'updateSettings',
            planActSeparateModelsSetting,
            customInstructionsSetting: customInstructions,
            telemetrySetting,
            apiConfiguration: apiConfiguration,
        })
    }

    useEffect(() => {
        setApiErrorMessage(undefined)
        setModelIdErrorMessage(undefined)
    }, [apiConfiguration])

    // validate as soon as the component is mounted
    /*
    useEffect will use stale values of variables if they are not included in the dependency array. 
    so trying to use useEffect with a dependency array of only one value for example will use any 
    other variables' old values. In most cases you don't want this, and should opt to use react-use 
    hooks.
    
        // uses someVar and anotherVar
    // eslint-disable-next-line react-hooks/exhaustive-deps
    }, [someVar])
    If we only want to run code once on mount we can use react-use's useEffectOnce or useMount
    */

    const handleMessage = useCallback(
        (event: MessageEvent) => {
            const message: ExtensionMessage = event.data
            switch (message.type) {
                case 'didUpdateSettings':
                    if (pendingTabChange) {
                        vscode.postMessage({
                            type: 'togglePlanActMode',
                            chatSettings: {
                                mode: pendingTabChange,
                            },
                        })
                        setPendingTabChange(null)
                    }
                    break
            }
        },
        [pendingTabChange]
    )

    useEvent('message', handleMessage)

    const handleResetState = () => {
        vscode.postMessage({ type: 'resetState' })
    }

    const handleTabChange = (tab: 'plan' | 'act') => {
        if (tab === chatSettings.mode) {
            return
        }
        setPendingTabChange(tab)
        handleSubmit()
    }

    const MenuButton = ({ tab, label }: { tab: SettingsTab; label: string }) => (
        <button
            onClick={() => setActiveTab(tab)}
            style={{
                justifyContent: 'flex-start',
                marginBottom: '4px',
                padding: '8px 16px',
                backgroundColor: activeTab === tab ? 'var(--vscode-button-background)' : 'transparent',
                color: activeTab === tab ? 'var(--vscode-button-foreground)' : 'var(--vscode-button-foreground)',
                border: 'none',
                borderRadius: '4px',
                cursor: 'pointer',
            }}
        >
            {label}
        </button>
    )

    const PrivacySettings = () => (
        <>
            <div style={{ marginBottom: 5 }}>
                <h3 style={{ color: 'var(--vscode-foreground)', margin: 0, marginBottom: '5px' }}>Telemetry</h3>
                <VSCodeCheckbox
                    style={{ marginBottom: '5px' }}
                    checked={telemetrySetting === 'enabled'}
                    onChange={(e: any) => {
                        const checked = e.target.checked === true
                        setTelemetrySetting(checked ? 'enabled' : 'disabled')
                    }}
                >
                    Allow anonymous error and usage reporting
                </VSCodeCheckbox>
                <p style={{ fontSize: '12px', marginTop: '5px', color: 'var(--vscode-descriptionForeground)' }}>
                    Help improve PostHog by sending anonymous usage data and error reports. No code, prompts, or
                    personal information are ever sent. See our{' '}
                    <VSCodeLink href="https://posthog.com/privacy" style={{ fontSize: 'inherit' }}>
                        privacy policy
                    </VSCodeLink>{' '}
                    for more details.
                </p>
            </div>
        </>
    )

    const RulesSettings = () => (
        <>
            <h3 style={{ color: 'var(--vscode-foreground)', margin: 0, marginBottom: '5px', marginTop: '5px' }}>
                Rules
            </h3>
            <div
                style={{
                    height: '0.5px',
                    background: getAsVar(VSC_TITLEBAR_INACTIVE_FOREGROUND),
                    marginBottom: '15px',
                    opacity: 0.2,
                }}
            />
            <div style={{ marginBottom: 5 }}>
                <VSCodeTextArea
                    value={customInstructions ?? ''}
                    style={{ width: '100%' }}
                    resize="vertical"
                    rows={4}
                    placeholder={
                        'e.g. "Run unit tests at the end", "Use TypeScript with async/await", "Speak in Spanish"'
                    }
                    onInput={(e: any) => setCustomInstructions(e.target?.value ?? '')}
                ></VSCodeTextArea>
                <p style={{ fontSize: '12px', marginTop: '5px', color: 'var(--vscode-descriptionForeground)' }}>
                    These instructions are added to the end of the system prompt sent with every request.
                </p>
            </div>
        </>
    )

    const ApiSettings = () => (
        <>
            <h3 style={{ color: 'var(--vscode-foreground)', margin: 0, marginBottom: '5px', marginTop: '5px' }}>
                API Configuration
            </h3>
            <div
                style={{
                    height: '0.5px',
                    background: getAsVar(VSC_TITLEBAR_INACTIVE_FOREGROUND),
                    marginBottom: '15px',
                    opacity: 0.2,
                }}
            />
            <div style={{ marginBottom: 15 }}>
                <ApiKeyOptions />
            </div>
            <div style={{ marginBottom: 5 }}>
                <VSCodeCheckbox
                    style={{ marginBottom: '5px' }}
                    checked={planActSeparateModelsSetting}
                    onChange={(e: any) => {
                        const checked = e.target.checked === true
                        setPlanActSeparateModelsSetting(checked)
                    }}
                >
                    Use different models for Plan and Act modes
                </VSCodeCheckbox>
                <p style={{ fontSize: '12px', marginTop: '5px', color: 'var(--vscode-descriptionForeground)' }}>
                    Switching between Plan and Act mode will persist the API and model used in the previous mode. This
                    may be helpful e.g. when using a strong reasoning model to architect a plan for a cheaper coding
                    model to act on.
                </p>
            </div>

            {planActSeparateModelsSetting ? (
                <div
                    style={{
                        border: '1px solid var(--vscode-panel-border)',
                        borderRadius: '4px',
                        padding: '10px',
                        marginBottom: '20px',
                        background: 'var(--vscode-panel-background)',
                    }}
                >
                    <div
                        style={{
                            display: 'flex',
                            gap: '1px',
                            marginBottom: '10px',
                            marginTop: -8,
                            borderBottom: '1px solid var(--vscode-panel-border)',
                        }}
                    >
                        <TabButton isActive={chatSettings.mode === 'plan'} onClick={() => handleTabChange('plan')}>
                            Plan Mode
                        </TabButton>
                        <TabButton isActive={chatSettings.mode === 'act'} onClick={() => handleTabChange('act')}>
                            Act Mode
                        </TabButton>
                    </div>
                    <div style={{ marginBottom: -12 }}>
                        <ApiOptions key={chatSettings.mode} modelIdErrorMessage={modelIdErrorMessage} />
                    </div>
                </div>
            ) : (
                <ApiOptions key={'single'} modelIdErrorMessage={modelIdErrorMessage} />
            )}
        </>
    )

    const GeneralSettings = () => (
        <>
            <h3 style={{ color: 'var(--vscode-foreground)', margin: 0, marginBottom: '5px' }}>PostHog Configuration</h3>
            <div
                style={{
                    height: '0.5px',
                    background: getAsVar(VSC_TITLEBAR_INACTIVE_FOREGROUND),
                    marginBottom: '15px',
                    opacity: 0.2,
                }}
            />
            <PostHogConfigOptions />
            <h3 style={{ color: 'var(--vscode-foreground)', margin: 0, marginTop: '5px', marginBottom: '5px' }}>
                Auto-Approval
            </h3>
            <AutoApproveMenu />
            <h3 style={{ color: 'var(--vscode-foreground)', margin: 0, marginBottom: '5px', marginTop: '5px' }}>
                Auto-Complete
            </h3>
            <div
                style={{
                    height: '0.5px',
                    background: getAsVar(VSC_TITLEBAR_INACTIVE_FOREGROUND),
                    marginBottom: '15px',
                    opacity: 0.2,
                }}
            />
            <AutocompleteOptions />
            <h3 style={{ color: 'var(--vscode-foreground)', margin: 0, marginBottom: '5px', marginTop: '5px' }}>
                Documentation
            </h3>
            <div
                style={{
                    height: '0.5px',
                    background: getAsVar(VSC_TITLEBAR_INACTIVE_FOREGROUND),
                    marginBottom: '15px',
                    opacity: 0.2,
                }}
            />
        </>
    )

    const AdvancedSettings = () => (
        <>
            <div style={{ marginTop: '10px', marginBottom: '4px' }}>Debug</div>
            <VSCodeButton onClick={handleResetState} style={{ marginTop: '5px', width: 'auto' }}>
                Reset State
            </VSCodeButton>
            <p style={{ fontSize: '12px', marginTop: '5px', color: 'var(--vscode-descriptionForeground)' }}>
                This will reset all global state and secret storage in the extension.
            </p>
        </>
    )

    return (
        <div
            style={{
                position: 'fixed',
                top: 0,
                left: 0,
                right: 0,
                bottom: 0,
                padding: '10px 0px 0px 0px',
                display: 'flex',
                flexDirection: 'column',
                overflow: 'hidden',
            }}
        >
            <div
                style={{
                    display: 'flex',
                    justifyContent: 'space-between',
                    alignItems: 'center',
                    marginBottom: '13px',
                    paddingRight: 17,
                    paddingLeft: 20,
                }}
            >
                <h3 style={{ color: 'var(--vscode-foreground)', margin: 0 }}>Settings</h3>
            </div>
            <div
                style={{
                    flexGrow: 1,
                    display: 'flex',
                    overflow: 'hidden',
                }}
            >
                {/* Left Menu */}
                <div
                    style={{
                        width: '200px',
                        padding: '0 10px',
                        borderRight: '1px solid var(--vscode-panel-border)',
                        display: 'flex',
                        flexDirection: 'column',
                    }}
                >
                    <MenuButton tab="general" label="General" />
                    <MenuButton tab="api" label="Provider Configuration" />
                    <MenuButton tab="rules" label="Rules" />
                    <MenuButton tab="privacy" label="Privacy" />
                    <MenuButton tab="advanced" label="Advanced" />
                </div>

                {/* Content Area */}
                <div
                    style={{
                        flexGrow: 1,
                        padding: '0 20px',
                        overflowY: 'auto',
                    }}
                >
                    {activeTab === 'rules' && <RulesSettings />}
                    {activeTab === 'api' && <ApiSettings />}
                    {activeTab === 'general' && <GeneralSettings />}
                    {activeTab === 'privacy' && <PrivacySettings />}
                    {activeTab === 'advanced' && IS_DEV && <AdvancedSettings />}

                    {/* Version info at the bottom */}
                    <div
                        style={{
                            textAlign: 'center',
                            color: 'var(--vscode-descriptionForeground)',
                            fontSize: '12px',
                            lineHeight: '1.2',
                            padding: '20px 8px 15px 0',
                            borderTop: '1px solid var(--vscode-panel-border)',
                            marginTop: '20px',
                        }}
                    >
                        <p style={{ wordWrap: 'break-word', margin: 0, padding: 0 }}>
                            If you have any questions or feedback, feel free to open an issue at{' '}
                            <VSCodeLink
                                href="https://github.com/PostHog/posthog-extension"
                                style={{ display: 'inline' }}
                            >
                                https://github.com/PostHog/posthog-extension
                            </VSCodeLink>
                        </p>
                        <p style={{ fontStyle: 'italic', margin: '10px 0 0 0', padding: 0 }}>v{version}</p>
                    </div>
                </div>
            </div>
        </div>
    )
}

export default memo(SettingsView)<|MERGE_RESOLUTION|>--- conflicted
+++ resolved
@@ -9,11 +9,7 @@
 import AutocompleteOptions from './AutocompleteOptions'
 import AutoApproveMenu from './AutoApproveMenu'
 import { getAsVar, VSC_TITLEBAR_INACTIVE_FOREGROUND } from '../../utils/vscStyles'
-<<<<<<< HEAD
-import ApiKeyOptions from './ApiKeyOptions'
-=======
 import PostHogConfigOptions from './PostHogConfigOptions'
->>>>>>> 2db19a53
 const { IS_DEV } = process.env
 
 type SettingsTab = 'privacy' | 'rules' | 'api' | 'general' | 'advanced'
@@ -175,7 +171,7 @@
     const ApiSettings = () => (
         <>
             <h3 style={{ color: 'var(--vscode-foreground)', margin: 0, marginBottom: '5px', marginTop: '5px' }}>
-                API Configuration
+                Provider Configuration
             </h3>
             <div
                 style={{
@@ -185,9 +181,6 @@
                     opacity: 0.2,
                 }}
             />
-            <div style={{ marginBottom: 15 }}>
-                <ApiKeyOptions />
-            </div>
             <div style={{ marginBottom: 5 }}>
                 <VSCodeCheckbox
                     style={{ marginBottom: '5px' }}
@@ -254,7 +247,7 @@
                 }}
             />
             <PostHogConfigOptions />
-            <h3 style={{ color: 'var(--vscode-foreground)', margin: 0, marginTop: '5px', marginBottom: '5px' }}>
+            <h3 style={{ color: 'var(--vscode-foreground)', margin: 0, marginTop: '20px', marginBottom: '5px' }}>
                 Auto-Approval
             </h3>
             <AutoApproveMenu />
@@ -270,17 +263,6 @@
                 }}
             />
             <AutocompleteOptions />
-            <h3 style={{ color: 'var(--vscode-foreground)', margin: 0, marginBottom: '5px', marginTop: '5px' }}>
-                Documentation
-            </h3>
-            <div
-                style={{
-                    height: '0.5px',
-                    background: getAsVar(VSC_TITLEBAR_INACTIVE_FOREGROUND),
-                    marginBottom: '15px',
-                    opacity: 0.2,
-                }}
-            />
         </>
     )
 
@@ -340,7 +322,7 @@
                     }}
                 >
                     <MenuButton tab="general" label="General" />
-                    <MenuButton tab="api" label="Provider Configuration" />
+                    <MenuButton tab="api" label="Provider" />
                     <MenuButton tab="rules" label="Rules" />
                     <MenuButton tab="privacy" label="Privacy" />
                     <MenuButton tab="advanced" label="Advanced" />
