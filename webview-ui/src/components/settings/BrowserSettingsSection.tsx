--- conflicted
+++ resolved
@@ -9,16 +9,9 @@
 	const [testingConnection, setTestingConnection] = useState(false)
 	const [debugMode, setDebugMode] = useState(false)
 	const [testResult, setTestResult] = useState<{ success: boolean; message: string } | null>(null)
-<<<<<<< HEAD
 	const [relaunchResult, setRelaunchResult] = useState<{ success: boolean; message: string } | null>(null)
 
 	// Listen for browser connection test results and relaunch results
-=======
-	const [detectedChromePath, setDetectedChromePath] = useState<string>("")
-	const [isBundled, setIsBundled] = useState(false)
-
-	// Listen for browser connection test results and detected Chrome path
->>>>>>> 714c528d
 	useEffect(() => {
 		const handleMessage = (event: MessageEvent) => {
 			const message = event.data
@@ -28,18 +21,12 @@
 					message: message.text,
 				})
 				setTestingConnection(false)
-<<<<<<< HEAD
 			} else if (message.type === "browserRelaunchResult") {
 				setRelaunchResult({
 					success: message.success,
 					message: message.text,
 				})
 				setDebugMode(false)
-=======
-			} else if (message.type === "detectedChromePath") {
-				setDetectedChromePath(message.text || "")
-				setIsBundled(message.isBundled || false)
->>>>>>> 714c528d
 			}
 		}
 
