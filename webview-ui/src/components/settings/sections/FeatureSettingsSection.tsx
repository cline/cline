--- conflicted
+++ resolved
@@ -2,13 +2,10 @@
 import { useExtensionState } from "@/context/ExtensionStateContext"
 import { memo } from "react"
 import { OpenAIReasoningEffort } from "@shared/ChatSettings"
-<<<<<<< HEAD
 import { SUPPORTED_DICTATION_LANGUAGES } from "@shared/DictationSettings"
-import CollapsibleContent from "../CollapsibleContent"
-=======
+// import CollapsibleContent from "../CollapsibleContent"
 import { updateSetting } from "../utils/settingsHandlers"
 import { convertChatSettingsToProtoChatSettings } from "@shared/proto-conversions/state/chat-settings-conversion"
->>>>>>> dea01640
 import Section from "../Section"
 
 interface FeatureSettingsSectionProps {
@@ -16,24 +13,14 @@
 }
 
 const FeatureSettingsSection = ({ renderSectionHeader }: FeatureSettingsSectionProps) => {
-<<<<<<< HEAD
 	const {
 		enableCheckpointsSetting,
-		setEnableCheckpointsSetting,
 		mcpMarketplaceEnabled,
-		setMcpMarketplaceEnabled,
 		mcpRichDisplayEnabled,
-		setMcpRichDisplayEnabled,
 		mcpResponsesCollapsed,
-		setMcpResponsesCollapsed,
 		chatSettings,
-		setChatSettings,
 		dictationSettings,
-		setDictationSettings,
 	} = useExtensionState()
-=======
-	const { enableCheckpointsSetting, mcpMarketplaceEnabled, mcpRichDisplayEnabled, mcpResponsesCollapsed, chatSettings } =
-		useExtensionState()
 
 	const handleReasoningEffortChange = (newValue: OpenAIReasoningEffort) => {
 		if (!chatSettings) return
@@ -46,7 +33,6 @@
 		const protoChatSettings = convertChatSettingsToProtoChatSettings(updatedChatSettings)
 		updateSetting("chatSettings", protoChatSettings)
 	}
->>>>>>> dea01640
 
 	return (
 		<div>
@@ -134,10 +120,7 @@
 								checked={dictationSettings?.voiceRecordingEnabled}
 								onChange={(e: any) => {
 									const checked = e.target.checked === true
-									setDictationSettings({
-										...dictationSettings,
-										voiceRecordingEnabled: checked,
-									})
+									updateSetting("voiceRecordingEnabled", checked)
 								}}>
 								Enable Dictation
 							</VSCodeCheckbox>
@@ -160,10 +143,7 @@
 								currentValue={dictationSettings?.dictationLanguage || "en"}
 								onChange={(e: any) => {
 									const newValue = e.target.value
-									setDictationSettings({
-										...dictationSettings,
-										dictationLanguage: newValue,
-									})
+									updateSetting("dictationLanguage", newValue)
 								}}
 								className="w-full">
 								{SUPPORTED_DICTATION_LANGUAGES.map((language) => (
