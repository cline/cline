--- conflicted
+++ resolved
@@ -33,11 +33,8 @@
 		hooksEnabled,
 		remoteConfigSettings,
 		subagentsEnabled,
-<<<<<<< HEAD
+		nativeToolCallSetting,
 		backgroundEditEnabled,
-=======
-		nativeToolCallSetting,
->>>>>>> ff20c4ad
 	} = useExtensionState()
 
 	const [isClineCliInstalled, setIsClineCliInstalled] = useState(false)
@@ -370,6 +367,9 @@
 							Enable Background Edit
 						</VSCodeCheckbox>
 						<p className="text-xs">
+							<span className="text-xs bg-button-background/80 text-button-foreground px-2 py-1 rounded-lg mr-1">
+								Experimental
+							</span>
 							<span className="text-description">
 								Allows Cline to edit documents in the background without stealing focus from your editor.
 							</span>
@@ -386,13 +386,9 @@
 								Enable Multi-Root Workspace
 							</VSCodeCheckbox>
 							<p className="text-xs">
-<<<<<<< HEAD
-								<span className="text-input-error-foreground">Experimental: </span>{" "}
-=======
 								<span className="text-xs bg-button-background/80 text-button-foreground px-2 py-1 rounded-lg mr-1">
 									Experimental
 								</span>
->>>>>>> ff20c4ad
 								<span className="text-description">Allows cline to work across multiple workspaces.</span>
 							</p>
 						</div>
@@ -408,22 +404,15 @@
 								Enable Hooks
 							</VSCodeCheckbox>
 							<p className="text-xs">
-<<<<<<< HEAD
-								<span className="text-input-error-foreground">Experimental: </span>{" "}
-=======
 								<span className="text-xs bg-button-background/80 text-button-foreground px-2 py-1 rounded-lg mr-1">
 									Experimental
 								</span>
->>>>>>> ff20c4ad
 								<span className="text-description">
 									Allows execution of hooks from .clinerules/hooks/ directory.
 								</span>
 							</p>
 						</div>
 					)}
-<<<<<<< HEAD
-					<div className="mt-2.5">
-=======
 					{nativeToolCallSetting?.featureFlag && (
 						<div className="mt-2.5">
 							<VSCodeCheckbox
@@ -443,7 +432,6 @@
 						</div>
 					)}
 					<div style={{ marginTop: 10 }}>
->>>>>>> ff20c4ad
 						<Tooltip>
 							<TooltipTrigger asChild>
 								<div className="flex items-center gap-2">
@@ -469,16 +457,10 @@
 							</TooltipContent>
 						</Tooltip>
 
-<<<<<<< HEAD
-						<p className="text-xs text-input-error-foreground">
-							EXPERIMENTAL & DANGEROUS: This mode disables safety checks and user confirmations. Cline will
-							automatically approve all actions without asking. Use with extreme caution.
-=======
 						<p className="text-xs text-(--vscode-errorForeground)">
 							This mode disables safety checks and user confirmations. Cline will automatically approve all actions
 							without asking. This special mode does not use plan mode or ask questions, and it is recommended to
 							enable all auto-approve actions instead.
->>>>>>> ff20c4ad
 						</p>
 					</div>
 				</div>
