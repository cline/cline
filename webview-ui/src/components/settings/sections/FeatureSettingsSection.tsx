--- conflicted
+++ resolved
@@ -22,12 +22,9 @@
 		mcpResponsesCollapsed,
 		openaiReasoningEffort,
 		strictPlanModeEnabled,
-<<<<<<< HEAD
 		dictationSettings,
-=======
 		focusChainSettings,
 		focusChainFeatureFlagEnabled,
->>>>>>> 2ec21eda
 	} = useExtensionState()
 
 	const handleReasoningEffortChange = (newValue: OpenaiReasoningEffort) => {
@@ -131,7 +128,6 @@
 							Enforces strict tool use while in plan mode, preventing file edits.
 						</p>
 					</div>
-<<<<<<< HEAD
 					<div style={{ marginTop: 10 }}>
 						<VSCodeCheckbox
 							checked={dictationSettings?.dictationEnabled}
@@ -188,7 +184,6 @@
 						</p>
 					</div>
 					{/* </CollapsibleContent> */}
-=======
 					{focusChainFeatureFlagEnabled && (
 						<div style={{ marginTop: 10 }}>
 							<VSCodeCheckbox
@@ -232,7 +227,6 @@
 							</p>
 						</div>
 					)}
->>>>>>> 2ec21eda
 				</div>
 			</Section>
 		</div>
