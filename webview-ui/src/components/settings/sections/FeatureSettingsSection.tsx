import { SUPPORTED_DICTATION_LANGUAGES } from "@shared/DictationSettings"
import { McpDisplayMode } from "@shared/McpDisplayMode"
import { OpenaiReasoningEffort } from "@shared/storage/types"
import { VSCodeCheckbox, VSCodeDropdown, VSCodeOption, VSCodeTextField } from "@vscode/webview-ui-toolkit/react"
import { memo } from "react"
import McpDisplayModeDropdown from "@/components/mcp/chat-display/McpDisplayModeDropdown"
import { Tooltip, TooltipContent, TooltipTrigger } from "@/components/ui/tooltip"
import { useExtensionState } from "@/context/ExtensionStateContext"
import Section from "../Section"
import { updateSetting } from "../utils/settingsHandlers"

interface FeatureSettingsSectionProps {
	renderSectionHeader: (tabId: string) => JSX.Element | null
}

const FeatureSettingsSection = ({ renderSectionHeader }: FeatureSettingsSectionProps) => {
	const {
		enableCheckpointsSetting,
		mcpMarketplaceEnabled,
		mcpDisplayMode,
		mcpResponsesCollapsed,
		openaiReasoningEffort,
		strictPlanModeEnabled,
		yoloModeToggled,
		dictationSettings,
		useAutoCondense,
		focusChainSettings,
		multiRootSetting,
		hooksEnabled,
		remoteConfigSettings,
	} = useExtensionState()

	const handleReasoningEffortChange = (newValue: OpenaiReasoningEffort) => {
		updateSetting("openaiReasoningEffort", newValue)
	}

	return (
		<div>
			{renderSectionHeader("features")}
			<Section>
				<div style={{ marginBottom: 20 }}>
					<div>
						<VSCodeCheckbox
							checked={enableCheckpointsSetting}
							onChange={(e: any) => {
								const checked = e.target.checked === true
								updateSetting("enableCheckpointsSetting", checked)
							}}>
							Enable Checkpoints
						</VSCodeCheckbox>
						<p className="text-xs text-(--vscode-descriptionForeground)">
							Enables extension to save checkpoints of workspace throughout the task. Uses git under the hood which
							may not work well with large workspaces.
						</p>
					</div>
					<div style={{ marginTop: 10 }}>
						{remoteConfigSettings?.mcpMarketplaceEnabled !== undefined ? (
<<<<<<< HEAD
							<HeroTooltip content="This setting is managed by your organization's remote configuration">
								<div className="flex items-center gap-2">
									<VSCodeCheckbox
										checked={mcpMarketplaceEnabled}
										disabled={true}
										onChange={(e: any) => {
											const checked = e.target.checked === true
											updateSetting("mcpMarketplaceEnabled", checked)
										}}>
										Enable MCP Marketplace
									</VSCodeCheckbox>
									<i className="codicon codicon-lock text-(--vscode-descriptionForeground) text-sm" />
								</div>
							</HeroTooltip>
=======
							<Tooltip>
								<TooltipTrigger>
									<div className="flex items-center gap-2">
										<VSCodeCheckbox
											checked={mcpMarketplaceEnabled}
											disabled={true}
											onChange={(e: any) => {
												const checked = e.target.checked === true
												updateSetting("mcpMarketplaceEnabled", checked)
											}}>
											Enable MCP Marketplace
										</VSCodeCheckbox>
										<i className="codicon codicon-lock text-(--vscode-descriptionForeground) text-sm" />
									</div>
								</TooltipTrigger>
								<TooltipContent>
									This setting is managed by your organization's remote configuration
								</TooltipContent>
							</Tooltip>
>>>>>>> cab51832
						) : (
							<VSCodeCheckbox
								checked={mcpMarketplaceEnabled}
								disabled={false}
								onChange={(e: any) => {
									const checked = e.target.checked === true
									updateSetting("mcpMarketplaceEnabled", checked)
								}}>
								Enable MCP Marketplace
							</VSCodeCheckbox>
						)}
						<p className="text-xs text-(--vscode-descriptionForeground)">
							Enables the MCP Marketplace tab for discovering and installing MCP servers.
						</p>
					</div>
					<div style={{ marginTop: 10 }}>
						<label
							className="block text-sm font-medium text-(--vscode-foreground) mb-1"
							htmlFor="mcp-display-mode-dropdown">
							MCP Display Mode
						</label>
						<McpDisplayModeDropdown
							className="w-full"
							id="mcp-display-mode-dropdown"
							onChange={(newMode: McpDisplayMode) => updateSetting("mcpDisplayMode", newMode)}
							value={mcpDisplayMode}
						/>
						<p className="text-xs mt-[5px] text-(--vscode-descriptionForeground)">
							Controls how MCP responses are displayed: plain text, rich formatting with links/images, or markdown
							rendering.
						</p>
					</div>
					<div style={{ marginTop: 10 }}>
						<VSCodeCheckbox
							checked={mcpResponsesCollapsed}
							onChange={(e: any) => {
								const checked = e.target.checked === true
								updateSetting("mcpResponsesCollapsed", checked)
							}}>
							Collapse MCP Responses
						</VSCodeCheckbox>
						<p className="text-xs text-(--vscode-descriptionForeground)">
							Sets the default display mode for MCP response panels
						</p>
					</div>
					<div style={{ marginTop: 10 }}>
						<label
							className="block text-sm font-medium text-(--vscode-foreground) mb-1"
							htmlFor="openai-reasoning-effort-dropdown">
							OpenAI Reasoning Effort
						</label>
						<VSCodeDropdown
							className="w-full"
							currentValue={openaiReasoningEffort || "medium"}
							id="openai-reasoning-effort-dropdown"
							onChange={(e: any) => {
								const newValue = e.target.currentValue as OpenaiReasoningEffort
								handleReasoningEffortChange(newValue)
							}}>
							<VSCodeOption value="minimal">Minimal</VSCodeOption>
							<VSCodeOption value="low">Low</VSCodeOption>
							<VSCodeOption value="medium">Medium</VSCodeOption>
							<VSCodeOption value="high">High</VSCodeOption>
						</VSCodeDropdown>
						<p className="text-xs mt-[5px] text-(--vscode-descriptionForeground)">
							Reasoning effort for the OpenAI family of models(applies to all OpenAI model providers)
						</p>
					</div>
					<div style={{ marginTop: 10 }}>
						<VSCodeCheckbox
							checked={strictPlanModeEnabled}
							onChange={(e: any) => {
								const checked = e.target.checked === true
								updateSetting("strictPlanModeEnabled", checked)
							}}>
							Enable strict plan mode
						</VSCodeCheckbox>
						<p className="text-xs text-(--vscode-descriptionForeground)">
							Enforces strict tool use while in plan mode, preventing file edits.
						</p>
					</div>
					{
						<div style={{ marginTop: 10 }}>
							<VSCodeCheckbox
								checked={focusChainSettings?.enabled || false}
								onChange={(e: any) => {
									const checked = e.target.checked === true
									updateSetting("focusChainSettings", { ...focusChainSettings, enabled: checked })
								}}>
								Enable Focus Chain
							</VSCodeCheckbox>
							<p className="text-xs text-(--vscode-descriptionForeground)">
								Enables enhanced task progress tracking and automatic focus chain list management throughout
								tasks.
							</p>
						</div>
					}
					{focusChainSettings?.enabled && (
						<div style={{ marginTop: 10, marginLeft: 20 }}>
							<label
								className="block text-sm font-medium text-(--vscode-foreground) mb-1"
								htmlFor="focus-chain-remind-interval">
								Focus Chain Reminder Interval
							</label>
							<VSCodeTextField
								className="w-20"
								id="focus-chain-remind-interval"
								onChange={(e: any) => {
									const value = parseInt(e.target.value, 10)
									if (!Number.isNaN(value) && value >= 1 && value <= 100) {
										updateSetting("focusChainSettings", {
											...focusChainSettings,
											remindClineInterval: value,
										})
									}
								}}
								value={String(focusChainSettings?.remindClineInterval || 6)}
							/>
							<p className="text-xs mt-[5px] text-(--vscode-descriptionForeground)">
								Interval (in messages) to remind Cline about its focus chain checklist (1-100). Lower values
								provide more frequent reminders.
							</p>
						</div>
					)}
					{dictationSettings?.featureEnabled && (
						<>
							<div className="mt-2.5">
								<VSCodeCheckbox
									checked={dictationSettings?.dictationEnabled}
									onChange={(e: any) => {
										const checked = e.target.checked === true
										const updatedDictationSettings = {
											...dictationSettings,
											dictationEnabled: checked,
										}
										updateSetting("dictationSettings", updatedDictationSettings)
									}}>
									Enable Dictation
								</VSCodeCheckbox>
								<p className="text-xs text-description mt-1">
									Enables speech-to-text transcription using your Cline account. Uses the Whisper model, at
									$0.006 credits per minute of audio processed. 5 minutes max per message.
								</p>
							</div>

							{/* TODO: Fix and use CollapsibleContent, the animation is good but it breaks the dropdown
							<CollapsibleContent isOpen={dictationSettings?.dictationEnabled}> */}
							{dictationSettings?.dictationEnabled && (
								<div className="mt-2.5 ml-5">
									<label
										className="block text-sm font-medium text-foreground mb-1"
										htmlFor="dictation-language-dropdown">
										Dictation Language
									</label>
									<VSCodeDropdown
										className="w-full"
										currentValue={dictationSettings?.dictationLanguage || "en"}
										id="dictation-language-dropdown"
										onChange={(e: any) => {
											const newValue = e.target.value
											const updatedDictationSettings = {
												...dictationSettings,
												dictationLanguage: newValue,
											}
											updateSetting("dictationSettings", updatedDictationSettings)
										}}>
										{SUPPORTED_DICTATION_LANGUAGES.map((language) => (
											<VSCodeOption className="py-0.5" key={language.code} value={language.code}>
												{language.name}
											</VSCodeOption>
										))}
									</VSCodeDropdown>
									<p className="text-xs mt-1 text-description">
										The language you want to speak to the Dictation service in. This is separate from your
										preferred UI language.
									</p>
								</div>
							)}
						</>
					)}
					<div style={{ marginTop: 10 }}>
						<VSCodeCheckbox
							checked={useAutoCondense}
							onChange={(e: any) => {
								const checked = e.target.checked === true
								updateSetting("useAutoCondense", checked)
							}}>
							Enable Auto Compact
						</VSCodeCheckbox>
						<p className="text-xs text-(--vscode-descriptionForeground)">
							Enables advanced context management system which uses LLM based condensing for next-gen models.{" "}
							<a
								className="text-(--vscode-textLink-foreground) hover:text-(--vscode-textLink-activeForeground)"
								href="https://docs.cline.bot/features/auto-compact"
								rel="noopener noreferrer"
								target="_blank">
								Learn more
							</a>
						</p>
					</div>
					{multiRootSetting.featureFlag && (
						<div className="mt-2.5">
							<VSCodeCheckbox
								checked={multiRootSetting.user}
								onChange={(e: any) => {
									const checked = e.target.checked === true
									updateSetting("multiRootEnabled", checked)
								}}>
								Enable Multi-Root Workspace
							</VSCodeCheckbox>
							<p className="text-xs">
								<span className="text-(--vscode-errorForeground)">Experimental: </span>{" "}
								<span className="text-description">Allows cline to work across multiple workspaces.</span>
							</p>
						</div>
					)}
					{hooksEnabled?.featureFlag && (
						<div className="mt-2.5">
							<VSCodeCheckbox
								checked={hooksEnabled.user}
								onChange={(e: any) => {
									const checked = e.target.checked === true
									updateSetting("hooksEnabled", checked)
								}}>
								Enable Hooks
							</VSCodeCheckbox>
							<p className="text-xs">
								<span className="text-(--vscode-errorForeground)">Experimental: </span>{" "}
								<span className="text-description">
									Allows execution of hooks from .clinerules/hooks/ directory.
								</span>
							</p>
						</div>
					)}
					<div style={{ marginTop: 10 }}>
						<Tooltip>
							<TooltipTrigger asChild>
								<div className="flex items-center gap-2">
									<VSCodeCheckbox
										checked={yoloModeToggled}
										disabled={remoteConfigSettings?.yoloModeToggled !== undefined}
										onChange={(e: any) => {
											const checked = e.target.checked === true
											updateSetting("yoloModeToggled", checked)
										}}>
										Enable YOLO Mode
									</VSCodeCheckbox>
									<i className="codicon codicon-lock text-(--vscode-descriptionForeground) text-sm" />
								</div>
<<<<<<< HEAD
							</HeroTooltip>
						) : (
							<VSCodeCheckbox
								checked={yoloModeToggled}
								disabled={false}
								onChange={(e: any) => {
									const checked = e.target.checked === true
									updateSetting("yoloModeToggled", checked)
								}}>
								Enable YOLO Mode
							</VSCodeCheckbox>
						)}
=======
							</TooltipTrigger>
							<TooltipContent
								className="max-w-xs"
								hidden={remoteConfigSettings?.yoloModeToggled === undefined}
								side="top">
								This setting is managed by your organization's remote configuration
							</TooltipContent>
						</Tooltip>

>>>>>>> cab51832
						<p className="text-xs text-(--vscode-errorForeground)">
							EXPERIMENTAL & DANGEROUS: This mode disables safety checks and user confirmations. Cline will
							automatically approve all actions without asking. Use with extreme caution.
						</p>
					</div>
				</div>
			</Section>
		</div>
	)
}

export default memo(FeatureSettingsSection)<|MERGE_RESOLUTION|>--- conflicted
+++ resolved
@@ -54,13 +54,12 @@
 						</p>
 					</div>
 					<div style={{ marginTop: 10 }}>
-						{remoteConfigSettings?.mcpMarketplaceEnabled !== undefined ? (
-<<<<<<< HEAD
-							<HeroTooltip content="This setting is managed by your organization's remote configuration">
+						<Tooltip>
+							<TooltipTrigger>
 								<div className="flex items-center gap-2">
 									<VSCodeCheckbox
 										checked={mcpMarketplaceEnabled}
-										disabled={true}
+										disabled={remoteConfigSettings?.mcpMarketplaceEnabled !== undefined}
 										onChange={(e: any) => {
 											const checked = e.target.checked === true
 											updateSetting("mcpMarketplaceEnabled", checked)
@@ -69,39 +68,12 @@
 									</VSCodeCheckbox>
 									<i className="codicon codicon-lock text-(--vscode-descriptionForeground) text-sm" />
 								</div>
-							</HeroTooltip>
-=======
-							<Tooltip>
-								<TooltipTrigger>
-									<div className="flex items-center gap-2">
-										<VSCodeCheckbox
-											checked={mcpMarketplaceEnabled}
-											disabled={true}
-											onChange={(e: any) => {
-												const checked = e.target.checked === true
-												updateSetting("mcpMarketplaceEnabled", checked)
-											}}>
-											Enable MCP Marketplace
-										</VSCodeCheckbox>
-										<i className="codicon codicon-lock text-(--vscode-descriptionForeground) text-sm" />
-									</div>
-								</TooltipTrigger>
-								<TooltipContent>
-									This setting is managed by your organization's remote configuration
-								</TooltipContent>
-							</Tooltip>
->>>>>>> cab51832
-						) : (
-							<VSCodeCheckbox
-								checked={mcpMarketplaceEnabled}
-								disabled={false}
-								onChange={(e: any) => {
-									const checked = e.target.checked === true
-									updateSetting("mcpMarketplaceEnabled", checked)
-								}}>
-								Enable MCP Marketplace
-							</VSCodeCheckbox>
-						)}
+							</TooltipTrigger>
+							<TooltipContent hidden={remoteConfigSettings?.mcpMarketplaceEnabled === undefined}>
+								This setting is managed by your organization's remote configuration
+							</TooltipContent>
+						</Tooltip>
+
 						<p className="text-xs text-(--vscode-descriptionForeground)">
 							Enables the MCP Marketplace tab for discovering and installing MCP servers.
 						</p>
@@ -340,20 +312,6 @@
 									</VSCodeCheckbox>
 									<i className="codicon codicon-lock text-(--vscode-descriptionForeground) text-sm" />
 								</div>
-<<<<<<< HEAD
-							</HeroTooltip>
-						) : (
-							<VSCodeCheckbox
-								checked={yoloModeToggled}
-								disabled={false}
-								onChange={(e: any) => {
-									const checked = e.target.checked === true
-									updateSetting("yoloModeToggled", checked)
-								}}>
-								Enable YOLO Mode
-							</VSCodeCheckbox>
-						)}
-=======
 							</TooltipTrigger>
 							<TooltipContent
 								className="max-w-xs"
@@ -363,7 +321,6 @@
 							</TooltipContent>
 						</Tooltip>
 
->>>>>>> cab51832
 						<p className="text-xs text-(--vscode-errorForeground)">
 							EXPERIMENTAL & DANGEROUS: This mode disables safety checks and user confirmations. Cline will
 							automatically approve all actions without asking. Use with extreme caution.
