import { VSCodeCheckbox, VSCodeDropdown, VSCodeOption } from "@vscode/webview-ui-toolkit/react"
import { useExtensionState } from "@/context/ExtensionStateContext"
import { memo } from "react"
<<<<<<< HEAD
import { OpenAIReasoningEffort } from "@shared/ChatSettings"
import { SUPPORTED_DICTATION_LANGUAGES } from "@shared/DictationSettings"
// import CollapsibleContent from "../CollapsibleContent"
import { updateSetting } from "../utils/settingsHandlers"
import { convertChatSettingsToProtoChatSettings } from "@shared/proto-conversions/state/chat-settings-conversion"
import { convertDictationSettingsToProtoDictationSettings } from "@shared/proto-conversions/state/dictation-settings-conversion"
=======
import { OpenaiReasoningEffort } from "@shared/storage/types"
import { updateSetting } from "../utils/settingsHandlers"
import { McpDisplayMode } from "@shared/McpDisplayMode"
import McpDisplayModeDropdown from "@/components/mcp/chat-display/McpDisplayModeDropdown"
>>>>>>> 67bab949
import Section from "../Section"

interface FeatureSettingsSectionProps {
	renderSectionHeader: (tabId: string) => JSX.Element | null
}

const FeatureSettingsSection = ({ renderSectionHeader }: FeatureSettingsSectionProps) => {
	const {
		enableCheckpointsSetting,
		mcpMarketplaceEnabled,
<<<<<<< HEAD
		mcpRichDisplayEnabled,
		mcpResponsesCollapsed,
		chatSettings,
		dictationSettings,
=======
		mcpDisplayMode,
		mcpResponsesCollapsed,
		openaiReasoningEffort,
		strictPlanModeEnabled,
>>>>>>> 67bab949
	} = useExtensionState()

	const handleReasoningEffortChange = (newValue: OpenaiReasoningEffort) => {
		updateSetting("openaiReasoningEffort", newValue)
	}

	return (
		<div>
			{renderSectionHeader("features")}
			<Section>
				<div style={{ marginBottom: 20 }}>
					<div>
						<VSCodeCheckbox
							checked={enableCheckpointsSetting}
							onChange={(e: any) => {
								const checked = e.target.checked === true
								updateSetting("enableCheckpointsSetting", checked)
							}}>
							Enable Checkpoints
						</VSCodeCheckbox>
						<p className="text-xs text-[var(--vscode-descriptionForeground)]">
							Enables extension to save checkpoints of workspace throughout the task. Uses git under the hood which
							may not work well with large workspaces.
						</p>
					</div>
					<div style={{ marginTop: 10 }}>
						<VSCodeCheckbox
							checked={mcpMarketplaceEnabled}
							onChange={(e: any) => {
								const checked = e.target.checked === true
								updateSetting("mcpMarketplaceEnabled", checked)
							}}>
							Enable MCP Marketplace
						</VSCodeCheckbox>
						<p className="text-xs text-[var(--vscode-descriptionForeground)]">
							Enables the MCP Marketplace tab for discovering and installing MCP servers.
						</p>
					</div>
					<div style={{ marginTop: 10 }}>
						<label
							htmlFor="mcp-display-mode-dropdown"
							className="block text-sm font-medium text-[var(--vscode-foreground)] mb-1">
							MCP Display Mode
						</label>
						<McpDisplayModeDropdown
							id="mcp-display-mode-dropdown"
							value={mcpDisplayMode}
							onChange={(newMode: McpDisplayMode) => updateSetting("mcpDisplayMode", newMode)}
							className="w-full"
						/>
						<p className="text-xs mt-[5px] text-[var(--vscode-descriptionForeground)]">
							Controls how MCP responses are displayed: plain text, rich formatting with links/images, or markdown
							rendering.
						</p>
					</div>
					<div style={{ marginTop: 10 }}>
						<VSCodeCheckbox
							checked={mcpResponsesCollapsed}
							onChange={(e: any) => {
								const checked = e.target.checked === true
								updateSetting("mcpResponsesCollapsed", checked)
							}}>
							Collapse MCP Responses
						</VSCodeCheckbox>
						<p className="text-xs text-[var(--vscode-descriptionForeground)]">
							Sets the default display mode for MCP response panels
						</p>
					</div>
					<div style={{ marginTop: 10 }}>
						<label
							htmlFor="openai-reasoning-effort-dropdown"
							className="block text-sm font-medium text-[var(--vscode-foreground)] mb-1">
							OpenAI Reasoning Effort
						</label>
						<VSCodeDropdown
							id="openai-reasoning-effort-dropdown"
							currentValue={openaiReasoningEffort || "medium"}
							onChange={(e: any) => {
								const newValue = e.target.currentValue as OpenaiReasoningEffort
								handleReasoningEffortChange(newValue)
							}}
							className="w-full">
							<VSCodeOption value="low">Low</VSCodeOption>
							<VSCodeOption value="medium">Medium</VSCodeOption>
							<VSCodeOption value="high">High</VSCodeOption>
						</VSCodeDropdown>
						<p className="text-xs mt-[5px] text-[var(--vscode-descriptionForeground)]">
							Reasoning effort for the OpenAI family of models (applies to all OpenAI model providers)
						</p>
					</div>
					<div style={{ marginTop: 10 }}>
<<<<<<< HEAD
						<div>
							<VSCodeCheckbox
								checked={dictationSettings?.voiceRecordingEnabled}
								onChange={(e: any) => {
									const checked = e.target.checked === true
									const updatedDictationSettings = {
										...dictationSettings,
										voiceRecordingEnabled: checked,
									}
									const protoDictationSettings =
										convertDictationSettingsToProtoDictationSettings(updatedDictationSettings)
									updateSetting("dictationSettings", protoDictationSettings)
								}}>
								Enable Dictation
							</VSCodeCheckbox>
							<p className="text-xs text-[var(--vscode-descriptionForeground)] mt-1">
								Enables voice recording with automatic transcription. Requires a Cline Account for the
								transcription model. $0.006 per minute of audio processed.
							</p>
						</div>

						{/* TODO: Fix and use CollapsibleContent, the animation is good but it breaks the dropdown
						<CollapsibleContent isOpen={dictationSettings?.voiceRecordingEnabled}> */}
						<div className={dictationSettings?.voiceRecordingEnabled ? "mt-4" : "hidden"}>
							<label
								htmlFor="dictation-language-dropdown"
								className="block text-sm font-medium text-[var(--vscode-foreground)] mb-1">
								Dictation Language
							</label>
							<VSCodeDropdown
								id="dictation-language-dropdown"
								currentValue={dictationSettings?.dictationLanguage || "en"}
								onChange={(e: any) => {
									const newValue = e.target.value
									const updatedDictationSettings = {
										...dictationSettings,
										dictationLanguage: newValue,
									}
									const protoDictationSettings =
										convertDictationSettingsToProtoDictationSettings(updatedDictationSettings)
									updateSetting("dictationSettings", protoDictationSettings)
								}}
								className="w-full">
								{SUPPORTED_DICTATION_LANGUAGES.map((language) => (
									<VSCodeOption key={language.code} value={language.code} className="py-0.5">
										{language.name}
									</VSCodeOption>
								))}
							</VSCodeDropdown>
							<p className="text-xs mt-1 text-[var(--vscode-descriptionForeground)]">
								The language you want to speak to the Dictation service in. Separate from preferred UI language.
							</p>
						</div>
						{/* </CollapsibleContent> */}
=======
						<VSCodeCheckbox
							checked={strictPlanModeEnabled}
							onChange={(e: any) => {
								const checked = e.target.checked === true
								updateSetting("strictPlanModeEnabled", checked)
							}}>
							Enable strict plan mode
						</VSCodeCheckbox>
						<p className="text-xs text-[var(--vscode-descriptionForeground)]">
							Enforces strict tool use while in plan mode, preventing file edits.
						</p>
>>>>>>> 67bab949
					</div>
				</div>
			</Section>
		</div>
	)
}

export default memo(FeatureSettingsSection)<|MERGE_RESOLUTION|>--- conflicted
+++ resolved
@@ -1,19 +1,13 @@
 import { VSCodeCheckbox, VSCodeDropdown, VSCodeOption } from "@vscode/webview-ui-toolkit/react"
 import { useExtensionState } from "@/context/ExtensionStateContext"
 import { memo } from "react"
-<<<<<<< HEAD
-import { OpenAIReasoningEffort } from "@shared/ChatSettings"
 import { SUPPORTED_DICTATION_LANGUAGES } from "@shared/DictationSettings"
 // import CollapsibleContent from "../CollapsibleContent"
-import { updateSetting } from "../utils/settingsHandlers"
-import { convertChatSettingsToProtoChatSettings } from "@shared/proto-conversions/state/chat-settings-conversion"
 import { convertDictationSettingsToProtoDictationSettings } from "@shared/proto-conversions/state/dictation-settings-conversion"
-=======
 import { OpenaiReasoningEffort } from "@shared/storage/types"
 import { updateSetting } from "../utils/settingsHandlers"
 import { McpDisplayMode } from "@shared/McpDisplayMode"
 import McpDisplayModeDropdown from "@/components/mcp/chat-display/McpDisplayModeDropdown"
->>>>>>> 67bab949
 import Section from "../Section"
 
 interface FeatureSettingsSectionProps {
@@ -24,17 +18,11 @@
 	const {
 		enableCheckpointsSetting,
 		mcpMarketplaceEnabled,
-<<<<<<< HEAD
-		mcpRichDisplayEnabled,
-		mcpResponsesCollapsed,
-		chatSettings,
-		dictationSettings,
-=======
 		mcpDisplayMode,
 		mcpResponsesCollapsed,
 		openaiReasoningEffort,
 		strictPlanModeEnabled,
->>>>>>> 67bab949
+		dictationSettings,
 	} = useExtensionState()
 
 	const handleReasoningEffortChange = (newValue: OpenaiReasoningEffort) => {
@@ -126,62 +114,6 @@
 						</p>
 					</div>
 					<div style={{ marginTop: 10 }}>
-<<<<<<< HEAD
-						<div>
-							<VSCodeCheckbox
-								checked={dictationSettings?.voiceRecordingEnabled}
-								onChange={(e: any) => {
-									const checked = e.target.checked === true
-									const updatedDictationSettings = {
-										...dictationSettings,
-										voiceRecordingEnabled: checked,
-									}
-									const protoDictationSettings =
-										convertDictationSettingsToProtoDictationSettings(updatedDictationSettings)
-									updateSetting("dictationSettings", protoDictationSettings)
-								}}>
-								Enable Dictation
-							</VSCodeCheckbox>
-							<p className="text-xs text-[var(--vscode-descriptionForeground)] mt-1">
-								Enables voice recording with automatic transcription. Requires a Cline Account for the
-								transcription model. $0.006 per minute of audio processed.
-							</p>
-						</div>
-
-						{/* TODO: Fix and use CollapsibleContent, the animation is good but it breaks the dropdown
-						<CollapsibleContent isOpen={dictationSettings?.voiceRecordingEnabled}> */}
-						<div className={dictationSettings?.voiceRecordingEnabled ? "mt-4" : "hidden"}>
-							<label
-								htmlFor="dictation-language-dropdown"
-								className="block text-sm font-medium text-[var(--vscode-foreground)] mb-1">
-								Dictation Language
-							</label>
-							<VSCodeDropdown
-								id="dictation-language-dropdown"
-								currentValue={dictationSettings?.dictationLanguage || "en"}
-								onChange={(e: any) => {
-									const newValue = e.target.value
-									const updatedDictationSettings = {
-										...dictationSettings,
-										dictationLanguage: newValue,
-									}
-									const protoDictationSettings =
-										convertDictationSettingsToProtoDictationSettings(updatedDictationSettings)
-									updateSetting("dictationSettings", protoDictationSettings)
-								}}
-								className="w-full">
-								{SUPPORTED_DICTATION_LANGUAGES.map((language) => (
-									<VSCodeOption key={language.code} value={language.code} className="py-0.5">
-										{language.name}
-									</VSCodeOption>
-								))}
-							</VSCodeDropdown>
-							<p className="text-xs mt-1 text-[var(--vscode-descriptionForeground)]">
-								The language you want to speak to the Dictation service in. Separate from preferred UI language.
-							</p>
-						</div>
-						{/* </CollapsibleContent> */}
-=======
 						<VSCodeCheckbox
 							checked={strictPlanModeEnabled}
 							onChange={(e: any) => {
@@ -193,8 +125,61 @@
 						<p className="text-xs text-[var(--vscode-descriptionForeground)]">
 							Enforces strict tool use while in plan mode, preventing file edits.
 						</p>
->>>>>>> 67bab949
 					</div>
+					<div style={{ marginTop: 10 }}>
+						<VSCodeCheckbox
+							checked={dictationSettings?.voiceRecordingEnabled}
+							onChange={(e: any) => {
+								const checked = e.target.checked === true
+								const updatedDictationSettings = {
+									...dictationSettings,
+									voiceRecordingEnabled: checked,
+								}
+								const protoDictationSettings =
+									convertDictationSettingsToProtoDictationSettings(updatedDictationSettings)
+								updateSetting("dictationSettings", protoDictationSettings)
+							}}>
+							Enable Dictation
+						</VSCodeCheckbox>
+						<p className="text-xs text-[var(--vscode-descriptionForeground)] mt-1">
+							Enables voice recording with automatic transcription. Requires a Cline Account for the transcription
+							model. $0.006 per minute of audio processed.
+						</p>
+					</div>
+
+					{/* TODO: Fix and use CollapsibleContent, the animation is good but it breaks the dropdown
+					<CollapsibleContent isOpen={dictationSettings?.voiceRecordingEnabled}> */}
+					<div className={dictationSettings?.voiceRecordingEnabled ? "mt-4" : "hidden"}>
+						<label
+							htmlFor="dictation-language-dropdown"
+							className="block text-sm font-medium text-[var(--vscode-foreground)] mb-1">
+							Dictation Language
+						</label>
+						<VSCodeDropdown
+							id="dictation-language-dropdown"
+							currentValue={dictationSettings?.dictationLanguage || "en"}
+							onChange={(e: any) => {
+								const newValue = e.target.value
+								const updatedDictationSettings = {
+									...dictationSettings,
+									dictationLanguage: newValue,
+								}
+								const protoDictationSettings =
+									convertDictationSettingsToProtoDictationSettings(updatedDictationSettings)
+								updateSetting("dictationSettings", protoDictationSettings)
+							}}
+							className="w-full">
+							{SUPPORTED_DICTATION_LANGUAGES.map((language) => (
+								<VSCodeOption key={language.code} value={language.code} className="py-0.5">
+									{language.name}
+								</VSCodeOption>
+							))}
+						</VSCodeDropdown>
+						<p className="text-xs mt-1 text-[var(--vscode-descriptionForeground)]">
+							The language you want to speak to the Dictation service in. Separate from preferred UI language.
+						</p>
+					</div>
+					{/* </CollapsibleContent> */}
 				</div>
 			</Section>
 		</div>
