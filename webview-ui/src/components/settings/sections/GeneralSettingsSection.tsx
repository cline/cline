import { VSCodeCheckbox, VSCodeLink } from "@vscode/webview-ui-toolkit/react"
import { Tooltip, TooltipContent, TooltipTrigger } from "@/components/ui/tooltip"
import { useExtensionState } from "@/context/ExtensionStateContext"
import PreferredLanguageSetting from "../PreferredLanguageSetting"
import Section from "../Section"
import { updateSetting } from "../utils/settingsHandlers"

interface GeneralSettingsSectionProps {
	renderSectionHeader: (tabId: string) => JSX.Element | null
}

const GeneralSettingsSection = ({ renderSectionHeader }: GeneralSettingsSectionProps) => {
	const { telemetrySetting, remoteConfigSettings } = useExtensionState()
	const isDisabledByRemoteConfig = remoteConfigSettings?.telemetrySetting === "disabled"

	return (
		<div>
			{renderSectionHeader("general")}
			<Section>
				<PreferredLanguageSetting />

				<div className="mb-[5px]">
					{isDisabledByRemoteConfig ? (
<<<<<<< HEAD
						<HeroTooltip content="This setting is managed by your organization's remote configuration">
							<div className="flex items-center gap-2 mb-[5px]">
								<VSCodeCheckbox
									checked={telemetrySetting !== "disabled"}
									disabled={true}
									onChange={(e: any) => {
										const checked = e.target.checked === true
										updateSetting("telemetrySetting", checked ? "enabled" : "disabled")
									}}>
									Allow error and usage reporting
								</VSCodeCheckbox>
								<i className="codicon codicon-lock text-(--vscode-descriptionForeground) text-sm" />
							</div>
						</HeroTooltip>
=======
						<Tooltip>
							<TooltipContent>This setting is managed by your organization's remote configuration</TooltipContent>
							<TooltipTrigger asChild>
								<div className="flex items-center gap-2 mb-[5px]">
									<VSCodeCheckbox
										checked={telemetrySetting !== "disabled"}
										disabled={true}
										onChange={(e: any) => {
											const checked = e.target.checked === true
											updateSetting("telemetrySetting", checked ? "enabled" : "disabled")
										}}>
										Allow error and usage reporting
									</VSCodeCheckbox>
									<i className="codicon codicon-lock text--vscode-descriptionForeground) text-sm" />
								</div>
							</TooltipTrigger>
						</Tooltip>
>>>>>>> cab51832
					) : (
						<VSCodeCheckbox
							checked={telemetrySetting !== "disabled"}
							className="mb-[5px]"
							disabled={false}
							onChange={(e: any) => {
								const checked = e.target.checked === true
								updateSetting("telemetrySetting", checked ? "enabled" : "disabled")
							}}>
							Allow error and usage reporting
						</VSCodeCheckbox>
					)}
<<<<<<< HEAD
					<p className="text-xs mt-[5px] text-(--vscode-descriptionForeground)">
=======
					<p className="text-xs mt-[5px] text--vscode-descriptionForeground)">
>>>>>>> cab51832
						Help improve Cline by sending usage data and error reports. No code, prompts, or personal information are
						ever sent. See our{" "}
						<VSCodeLink
							className="text-inherit"
							href="https://docs.cline.bot/more-info/telemetry"
							style={{ fontSize: "inherit", textDecoration: "underline" }}>
							telemetry overview
						</VSCodeLink>{" "}
						and{" "}
						<VSCodeLink
							className="text-inherit"
							href="https://cline.bot/privacy"
							style={{ fontSize: "inherit", textDecoration: "underline" }}>
							privacy policy
						</VSCodeLink>{" "}
						for more details.
					</p>
				</div>
			</Section>
		</div>
	)
}

export default GeneralSettingsSection<|MERGE_RESOLUTION|>--- conflicted
+++ resolved
@@ -11,7 +11,6 @@
 
 const GeneralSettingsSection = ({ renderSectionHeader }: GeneralSettingsSectionProps) => {
 	const { telemetrySetting, remoteConfigSettings } = useExtensionState()
-	const isDisabledByRemoteConfig = remoteConfigSettings?.telemetrySetting === "disabled"
 
 	return (
 		<div>
@@ -20,58 +19,27 @@
 				<PreferredLanguageSetting />
 
 				<div className="mb-[5px]">
-					{isDisabledByRemoteConfig ? (
-<<<<<<< HEAD
-						<HeroTooltip content="This setting is managed by your organization's remote configuration">
+					<Tooltip>
+						<TooltipContent hidden={!!remoteConfigSettings?.telemetrySetting}>
+							This setting is managed by your organization's remote configuration
+						</TooltipContent>
+						<TooltipTrigger asChild>
 							<div className="flex items-center gap-2 mb-[5px]">
 								<VSCodeCheckbox
 									checked={telemetrySetting !== "disabled"}
-									disabled={true}
+									disabled={remoteConfigSettings?.telemetrySetting === "disabled"}
 									onChange={(e: any) => {
 										const checked = e.target.checked === true
 										updateSetting("telemetrySetting", checked ? "enabled" : "disabled")
 									}}>
 									Allow error and usage reporting
 								</VSCodeCheckbox>
-								<i className="codicon codicon-lock text-(--vscode-descriptionForeground) text-sm" />
+								<i className="codicon codicon-lock text--vscode-descriptionForeground) text-sm" />
 							</div>
-						</HeroTooltip>
-=======
-						<Tooltip>
-							<TooltipContent>This setting is managed by your organization's remote configuration</TooltipContent>
-							<TooltipTrigger asChild>
-								<div className="flex items-center gap-2 mb-[5px]">
-									<VSCodeCheckbox
-										checked={telemetrySetting !== "disabled"}
-										disabled={true}
-										onChange={(e: any) => {
-											const checked = e.target.checked === true
-											updateSetting("telemetrySetting", checked ? "enabled" : "disabled")
-										}}>
-										Allow error and usage reporting
-									</VSCodeCheckbox>
-									<i className="codicon codicon-lock text--vscode-descriptionForeground) text-sm" />
-								</div>
-							</TooltipTrigger>
-						</Tooltip>
->>>>>>> cab51832
-					) : (
-						<VSCodeCheckbox
-							checked={telemetrySetting !== "disabled"}
-							className="mb-[5px]"
-							disabled={false}
-							onChange={(e: any) => {
-								const checked = e.target.checked === true
-								updateSetting("telemetrySetting", checked ? "enabled" : "disabled")
-							}}>
-							Allow error and usage reporting
-						</VSCodeCheckbox>
-					)}
-<<<<<<< HEAD
-					<p className="text-xs mt-[5px] text-(--vscode-descriptionForeground)">
-=======
+						</TooltipTrigger>
+					</Tooltip>
+
 					<p className="text-xs mt-[5px] text--vscode-descriptionForeground)">
->>>>>>> cab51832
 						Help improve Cline by sending usage data and error reports. No code, prompts, or personal information are
 						ever sent. See our{" "}
 						<VSCodeLink
