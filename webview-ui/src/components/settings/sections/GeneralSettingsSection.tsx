--- conflicted
+++ resolved
@@ -1,5 +1,5 @@
 import { VSCodeCheckbox, VSCodeLink } from "@vscode/webview-ui-toolkit/react"
-import HeroTooltip from "@/components/common/HeroTooltip"
+import { Tooltip, TooltipContent, TooltipTrigger } from "@/components/ui/tooltip"
 import { useExtensionState } from "@/context/ExtensionStateContext"
 import PreferredLanguageSetting from "../PreferredLanguageSetting"
 import Section from "../Section"
@@ -20,33 +20,26 @@
 				<PreferredLanguageSetting />
 
 				<div className="mb-[5px]">
-<<<<<<< HEAD
-					<VSCodeCheckbox
-						checked={telemetrySetting !== "disabled"}
-						className="mb-[5px]"
-						onChange={(e: any) => {
-							const checked = e.target.checked === true
-							updateSetting("telemetrySetting", checked ? "enabled" : "disabled")
-						}}>
-						Allow error and usage reporting
-					</VSCodeCheckbox>
-					<p className="text-xs mt-[5px] text-(--vscode-descriptionForeground)">
-=======
 					{isDisabledByRemoteConfig ? (
-						<HeroTooltip content="This setting is managed by your organization's remote configuration">
-							<div className="flex items-center gap-2 mb-[5px]">
-								<VSCodeCheckbox
-									checked={telemetrySetting !== "disabled"}
-									disabled={true}
-									onChange={(e: any) => {
-										const checked = e.target.checked === true
-										updateSetting("telemetrySetting", checked ? "enabled" : "disabled")
-									}}>
-									Allow error and usage reporting
-								</VSCodeCheckbox>
-								<i className="codicon codicon-lock text-[var(--vscode-descriptionForeground)] text-sm" />
-							</div>
-						</HeroTooltip>
+						<Tooltip>
+							<TooltipContent>
+								<p>This setting is managed by your organization's remote configuration</p>
+							</TooltipContent>
+							<TooltipTrigger asChild>
+								<div className="flex items-center gap-2 mb-[5px]">
+									<VSCodeCheckbox
+										checked={telemetrySetting !== "disabled"}
+										disabled={true}
+										onChange={(e: any) => {
+											const checked = e.target.checked === true
+											updateSetting("telemetrySetting", checked ? "enabled" : "disabled")
+										}}>
+										Allow error and usage reporting
+									</VSCodeCheckbox>
+									<i className="codicon codicon-lock text--vscode-descriptionForeground) text-sm" />
+								</div>
+							</TooltipTrigger>
+						</Tooltip>
 					) : (
 						<VSCodeCheckbox
 							checked={telemetrySetting !== "disabled"}
@@ -59,8 +52,7 @@
 							Allow error and usage reporting
 						</VSCodeCheckbox>
 					)}
-					<p className="text-xs mt-[5px] text-[var(--vscode-descriptionForeground)]">
->>>>>>> fc8517b5
+					<p className="text-xs mt-[5px] text--vscode-descriptionForeground)">
 						Help improve Cline by sending usage data and error reports. No code, prompts, or personal information are
 						ever sent. See our{" "}
 						<VSCodeLink
