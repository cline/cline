import { VSCodeCheckbox, VSCodeLink } from "@vscode/webview-ui-toolkit/react"
import { Tooltip, TooltipContent, TooltipTrigger } from "@/components/ui/tooltip"
import { useExtensionState } from "@/context/ExtensionStateContext"
import PreferredLanguageSetting from "../PreferredLanguageSetting"
import Section from "../Section"
import { updateSetting } from "../utils/settingsHandlers"

interface GeneralSettingsSectionProps {
	renderSectionHeader: (tabId: string) => JSX.Element | null
}

const GeneralSettingsSection = ({ renderSectionHeader }: GeneralSettingsSectionProps) => {
	const { telemetrySetting, remoteConfigSettings } = useExtensionState()
<<<<<<< HEAD
=======
	const isDisabledByRemoteConfig = remoteConfigSettings?.telemetrySetting !== undefined
>>>>>>> 89bf81f7

	return (
		<div>
			{renderSectionHeader("general")}
			<Section>
				<PreferredLanguageSetting />

				<div className="mb-[5px]">
					<Tooltip>
						<TooltipContent hidden={!!remoteConfigSettings?.telemetrySetting}>
							This setting is managed by your organization's remote configuration
						</TooltipContent>
						<TooltipTrigger asChild>
							<div className="flex items-center gap-2 mb-[5px]">
								<VSCodeCheckbox
<<<<<<< HEAD
									checked={telemetrySetting !== "disabled"}
									disabled={remoteConfigSettings?.telemetrySetting === "disabled"}
=======
									checked={remoteConfigSettings?.telemetrySetting === "enabled"}
									disabled={true}
>>>>>>> 89bf81f7
									onChange={(e: any) => {
										const checked = e.target.checked === true
										updateSetting("telemetrySetting", checked ? "enabled" : "disabled")
									}}>
									Allow error and usage reporting
								</VSCodeCheckbox>
								{!!remoteConfigSettings?.telemetrySetting && (
									<i className="codicon codicon-lock text-description text-sm" />
								)}
							</div>
<<<<<<< HEAD
						</TooltipTrigger>
					</Tooltip>

					<p className="text-xs mt-[5px] text-description">
=======
						</HeroTooltip>
					) : (
						<VSCodeCheckbox
							checked={telemetrySetting === "enabled"}
							className="mb-[5px]"
							disabled={false}
							onChange={(e: any) => {
								const checked = e.target.checked === true
								updateSetting("telemetrySetting", checked ? "enabled" : "disabled")
							}}>
							Allow error and usage reporting
						</VSCodeCheckbox>
					)}
					<p className="text-xs mt-[5px] text-[var(--vscode-descriptionForeground)]">
>>>>>>> 89bf81f7
						Help improve Cline by sending usage data and error reports. No code, prompts, or personal information are
						ever sent. See our{" "}
						<VSCodeLink
							className="text-inherit"
							href="https://docs.cline.bot/more-info/telemetry"
							style={{ fontSize: "inherit", textDecoration: "underline" }}>
							telemetry overview
						</VSCodeLink>{" "}
						and{" "}
						<VSCodeLink
							className="text-inherit"
							href="https://cline.bot/privacy"
							style={{ fontSize: "inherit", textDecoration: "underline" }}>
							privacy policy
						</VSCodeLink>{" "}
						for more details.
					</p>
				</div>
			</Section>
		</div>
	)
}

export default GeneralSettingsSection<|MERGE_RESOLUTION|>--- conflicted
+++ resolved
@@ -11,10 +11,6 @@
 
 const GeneralSettingsSection = ({ renderSectionHeader }: GeneralSettingsSectionProps) => {
 	const { telemetrySetting, remoteConfigSettings } = useExtensionState()
-<<<<<<< HEAD
-=======
-	const isDisabledByRemoteConfig = remoteConfigSettings?.telemetrySetting !== undefined
->>>>>>> 89bf81f7
 
 	return (
 		<div>
@@ -30,13 +26,8 @@
 						<TooltipTrigger asChild>
 							<div className="flex items-center gap-2 mb-[5px]">
 								<VSCodeCheckbox
-<<<<<<< HEAD
-									checked={telemetrySetting !== "disabled"}
+									checked={telemetrySetting === "enabled"}
 									disabled={remoteConfigSettings?.telemetrySetting === "disabled"}
-=======
-									checked={remoteConfigSettings?.telemetrySetting === "enabled"}
-									disabled={true}
->>>>>>> 89bf81f7
 									onChange={(e: any) => {
 										const checked = e.target.checked === true
 										updateSetting("telemetrySetting", checked ? "enabled" : "disabled")
@@ -47,27 +38,10 @@
 									<i className="codicon codicon-lock text-description text-sm" />
 								)}
 							</div>
-<<<<<<< HEAD
 						</TooltipTrigger>
 					</Tooltip>
 
 					<p className="text-xs mt-[5px] text-description">
-=======
-						</HeroTooltip>
-					) : (
-						<VSCodeCheckbox
-							checked={telemetrySetting === "enabled"}
-							className="mb-[5px]"
-							disabled={false}
-							onChange={(e: any) => {
-								const checked = e.target.checked === true
-								updateSetting("telemetrySetting", checked ? "enabled" : "disabled")
-							}}>
-							Allow error and usage reporting
-						</VSCodeCheckbox>
-					)}
-					<p className="text-xs mt-[5px] text-[var(--vscode-descriptionForeground)]">
->>>>>>> 89bf81f7
 						Help improve Cline by sending usage data and error reports. No code, prompts, or personal information are
 						ever sent. See our{" "}
 						<VSCodeLink
