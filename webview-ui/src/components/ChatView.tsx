import { VSCodeButton, VSCodeLink } from "@vscode/webview-ui-toolkit/react"
import { KeyboardEvent, useCallback, useEffect, useMemo, useRef, useState } from "react"
import vsDarkPlus from "react-syntax-highlighter/dist/esm/styles/prism/vsc-dark-plus"
import DynamicTextArea from "react-textarea-autosize"
import { useEvent, useMount } from "react-use"
import { Virtuoso, type VirtuosoHandle } from "react-virtuoso"
import { ClaudeAsk, ClaudeSayTool, ExtensionMessage } from "../../../src/shared/ExtensionMessage"
import { combineApiRequests } from "../../../src/shared/combineApiRequests"
import { combineCommandSequences, COMMAND_STDIN_STRING } from "../../../src/shared/combineCommandSequences"
import { getApiMetrics } from "../../../src/shared/getApiMetrics"
import { useExtensionState } from "../context/ExtensionStateContext"
import { getSyntaxHighlighterStyleFromTheme } from "../utils/getSyntaxHighlighterStyleFromTheme"
import { vscode } from "../utils/vscode"
import Announcement from "./Announcement"
import ChatRow from "./ChatRow"
import HistoryPreview from "./HistoryPreview"
import TaskHeader from "./TaskHeader"
import Thumbnails from "./Thumbnails"

interface ChatViewProps {
	isHidden: boolean
	showAnnouncement: boolean
	selectedModelSupportsImages: boolean
	selectedModelSupportsPromptCache: boolean
	hideAnnouncement: () => void
	showHistoryView: () => void
}

const MAX_IMAGES_PER_MESSAGE = 20 // Anthropic limits to 20 images

const ChatView = ({
	isHidden,
	showAnnouncement,
	selectedModelSupportsImages,
	selectedModelSupportsPromptCache,
	hideAnnouncement,
	showHistoryView,
}: ChatViewProps) => {
	const {
		version,
		claudeMessages: messages,
		taskHistory,
		themeName: vscodeThemeName,
		apiConfiguration,
		uriScheme,
	} = useExtensionState()

	//const task = messages.length > 0 ? (messages[0].say === "task" ? messages[0] : undefined) : undefined) : undefined
	const task = messages.length > 0 ? messages[0] : undefined // leaving this less safe version here since if the first message is not a task, then the extension is in a bad state and needs to be debugged (see ClaudeDev.abort)
	const modifiedMessages = useMemo(() => combineApiRequests(combineCommandSequences(messages.slice(1))), [messages])
	// has to be after api_req_finished are all reduced into api_req_started messages
	const apiMetrics = useMemo(() => getApiMetrics(modifiedMessages), [modifiedMessages])

	const [inputValue, setInputValue] = useState("")
	const textAreaRef = useRef<HTMLTextAreaElement>(null)
	const [textAreaDisabled, setTextAreaDisabled] = useState(false)
	const [isTextAreaFocused, setIsTextAreaFocused] = useState(false)
	const [selectedImages, setSelectedImages] = useState<string[]>([])
	const [thumbnailsHeight, setThumbnailsHeight] = useState(0)
	const [textAreaBaseHeight, setTextAreaBaseHeight] = useState<number | undefined>(undefined)

	// we need to hold on to the ask because useEffect > lastMessage will always let us know when an ask comes in and handle it, but by the time handleMessage is called, the last message might not be the ask anymore (it could be a say that followed)
	const [claudeAsk, setClaudeAsk] = useState<ClaudeAsk | undefined>(undefined)

	const [enableButtons, setEnableButtons] = useState<boolean>(false)
	const [primaryButtonText, setPrimaryButtonText] = useState<string | undefined>(undefined)
	const [secondaryButtonText, setSecondaryButtonText] = useState<string | undefined>(undefined)
	const [syntaxHighlighterStyle, setSyntaxHighlighterStyle] = useState(vsDarkPlus)
	const virtuosoRef = useRef<VirtuosoHandle>(null)
	const [expandedRows, setExpandedRows] = useState<Record<number, boolean>>({})

	const toggleRowExpansion = (ts: number) => {
		setExpandedRows((prev) => ({
			...prev,
			[ts]: !prev[ts],
		}))
	}

	useEffect(() => {
		if (!vscodeThemeName) return
		const theme = getSyntaxHighlighterStyleFromTheme(vscodeThemeName)
		if (theme) {
			setSyntaxHighlighterStyle(theme)
		}
	}, [vscodeThemeName])

	useEffect(() => {
		// if last message is an ask, show user ask UI

		// if user finished a task, then start a new task with a new conversation history since in this moment that the extension is waiting for user response, the user could close the extension and the conversation history would be lost.
		// basically as long as a task is active, the conversation history will be persisted

		const lastMessage = messages.at(-1)
		if (lastMessage) {
			switch (lastMessage.type) {
				case "ask":
					switch (lastMessage.ask) {
						case "api_req_failed":
							setTextAreaDisabled(true)
							setClaudeAsk("api_req_failed")
							setEnableButtons(true)
							setPrimaryButtonText("Retry")
							setSecondaryButtonText("Start New Task")
							break
						case "followup":
							setTextAreaDisabled(false)
							setClaudeAsk("followup")
							setEnableButtons(false)
							// setPrimaryButtonText(undefined)
							// setSecondaryButtonText(undefined)
							break
						case "tool":
							setTextAreaDisabled(false)
							setClaudeAsk("tool")
							setEnableButtons(true)
							const tool = JSON.parse(lastMessage.text || "{}") as ClaudeSayTool
							switch (tool.tool) {
								case "editedExistingFile":
									setPrimaryButtonText("Save")
									setSecondaryButtonText("Reject")
									break
								case "newFileCreated":
									setPrimaryButtonText("Create")
									setSecondaryButtonText("Reject")
									break
								default:
									setPrimaryButtonText("Approve")
									setSecondaryButtonText("Reject")
									break
							}
							break
						case "command":
							setTextAreaDisabled(false)
							setClaudeAsk("command")
							setEnableButtons(true)
							setPrimaryButtonText("Run Command")
							setSecondaryButtonText("Reject")
							break
						case "command_output":
							setTextAreaDisabled(false)
							setClaudeAsk("command_output")
							setEnableButtons(true)
							setPrimaryButtonText("Exit Command")
							setSecondaryButtonText(undefined)
							break
						case "completion_result":
							// extension waiting for feedback. but we can just present a new task button
							setTextAreaDisabled(false)
							setClaudeAsk("completion_result")
							setEnableButtons(true)
							setPrimaryButtonText("Start New Task")
							setSecondaryButtonText(undefined)
							break
						case "resume_task":
							setTextAreaDisabled(false)
							setClaudeAsk("resume_task")
							setEnableButtons(true)
							setPrimaryButtonText("Resume Task")
							setSecondaryButtonText(undefined)
							break
						case "resume_completed_task":
							setTextAreaDisabled(false)
							setClaudeAsk("resume_completed_task")
							setEnableButtons(true)
							setPrimaryButtonText("Start New Task")
							setSecondaryButtonText(undefined)
							break
					}
					break
				case "say":
					// don't want to reset since there could be a "say" after an "ask" while ask is waiting for response
					switch (lastMessage.say) {
						case "api_req_started":
							if (messages.at(-2)?.ask === "command_output") {
								// if the last ask is a command_output, and we receive an api_req_started, then that means the command has finished and we don't need input from the user anymore (in every other case, the user has to interact with input field or buttons to continue, which does the following automatically)
								setInputValue("")
								setTextAreaDisabled(true)
								setSelectedImages([])
								setClaudeAsk(undefined)
								setEnableButtons(false)
							}
							break
						case "task":
						case "error":
						case "api_req_finished":
						case "text":
						case "command_output":
						case "completion_result":
						case "tool":
							break
					}
					break
			}
		} else {
			// this would get called after sending the first message, so we have to watch messages.length instead
			// No messages, so user has to submit a task
			// setTextAreaDisabled(false)
			// setClaudeAsk(undefined)
			// setPrimaryButtonText(undefined)
			// setSecondaryButtonText(undefined)
		}
	}, [messages])

	useEffect(() => {
		if (messages.length === 0) {
			setTextAreaDisabled(false)
			setClaudeAsk(undefined)
			setEnableButtons(false)
			setPrimaryButtonText(undefined)
			setSecondaryButtonText(undefined)
		}
	}, [messages.length])

	const handleSendMessage = () => {
		const text = inputValue.trim()
		if (text || selectedImages.length > 0) {
			if (messages.length === 0) {
				vscode.postMessage({ type: "newTask", text, images: selectedImages })
			} else if (claudeAsk) {
				switch (claudeAsk) {
					case "followup":
					case "tool":
					case "command": // user can provide feedback to a tool or command use
					case "command_output": // user can send input to command stdin
					case "completion_result": // if this happens then the user has feedback for the completion result
					case "resume_task":
					case "resume_completed_task":
						vscode.postMessage({
							type: "askResponse",
							askResponse: "messageResponse",
							text,
							images: selectedImages,
						})
						break
					// there is no other case that a textfield should be enabled
				}
			}
			setInputValue("")
			setTextAreaDisabled(true)
			setSelectedImages([])
			setClaudeAsk(undefined)
			setEnableButtons(false)
			// setPrimaryButtonText(undefined)
			// setSecondaryButtonText(undefined)
		}
	}

	const handleSendStdin = (text: string) => {
		if (claudeAsk === "command_output") {
			vscode.postMessage({
				type: "askResponse",
				askResponse: "messageResponse",
				text: COMMAND_STDIN_STRING + text,
			})
			setClaudeAsk(undefined)
			// don't need to disable since extension relinquishes control back immediately
			// setTextAreaDisabled(true)
			// setEnableButtons(false)
		}
	}

	/*
	This logic depends on the useEffect[messages] above to set claudeAsk, after which buttons are shown and we then send an askResponse to the extension.
	*/
	const handlePrimaryButtonClick = () => {
		switch (claudeAsk) {
			case "api_req_failed":
			case "command":
			case "command_output":
			case "tool":
			case "resume_task":
				vscode.postMessage({ type: "askResponse", askResponse: "yesButtonTapped" })
				break
			case "completion_result":
			case "resume_completed_task":
				// extension waiting for feedback. but we can just present a new task button
				startNewTask()
				break
		}
		setTextAreaDisabled(true)
		setClaudeAsk(undefined)
		setEnableButtons(false)
		// setPrimaryButtonText(undefined)
		// setSecondaryButtonText(undefined)
	}

	const handleSecondaryButtonClick = () => {
		switch (claudeAsk) {
			case "api_req_failed":
				startNewTask()
				break
			case "command":
			case "tool":
				// responds to the API with a "This operation failed" and lets it try again
				vscode.postMessage({ type: "askResponse", askResponse: "noButtonTapped" })
				break
		}
		setTextAreaDisabled(true)
		setClaudeAsk(undefined)
		setEnableButtons(false)
		// setPrimaryButtonText(undefined)
		// setSecondaryButtonText(undefined)
	}

	const handleKeyDown = (event: KeyboardEvent<HTMLTextAreaElement>) => {
		const isComposing = event.nativeEvent?.isComposing ?? false
		if (event.key === "Enter" && !event.shiftKey && !isComposing) {
			event.preventDefault()
			handleSendMessage()
		}
	}

	const handleTaskCloseButtonClick = () => {
		startNewTask()
	}

	const startNewTask = () => {
		vscode.postMessage({ type: "clearTask" })
	}

	const selectImages = () => {
		vscode.postMessage({ type: "selectImages" })
	}

	const handlePaste = async (e: React.ClipboardEvent) => {
		const items = e.clipboardData.items
		const acceptedTypes = ["png", "jpeg", "webp"] // supported by anthropic and openrouter (jpg is just a file extension but the image will be recognized as jpeg)
		const imageItems = Array.from(items).filter((item) => {
			const [type, subtype] = item.type.split("/")
			return type === "image" && acceptedTypes.includes(subtype)
		})
		if (!shouldDisableImages && imageItems.length > 0) {
			e.preventDefault()
			const imagePromises = imageItems.map((item) => {
				return new Promise<string | null>((resolve) => {
					const blob = item.getAsFile()
					if (!blob) {
						resolve(null)
						return
					}
					const reader = new FileReader()
					reader.onloadend = () => {
						if (reader.error) {
							console.error("Error reading file:", reader.error)
							resolve(null)
						} else {
							const result = reader.result
							resolve(typeof result === "string" ? result : null)
						}
					}
					reader.readAsDataURL(blob)
				})
			})
			const imageDataArray = await Promise.all(imagePromises)
			const dataUrls = imageDataArray.filter((dataUrl): dataUrl is string => dataUrl !== null)
			//.map((dataUrl) => dataUrl.split(",")[1]) // strip the mime type prefix, sharp doesn't need it
			if (dataUrls.length > 0) {
				setSelectedImages((prevImages) => [...prevImages, ...dataUrls].slice(0, MAX_IMAGES_PER_MESSAGE))
			} else {
				console.warn("No valid images were processed")
			}
		}
	}

	useEffect(() => {
		if (selectedImages.length === 0) {
			setThumbnailsHeight(0)
		}
	}, [selectedImages])

	const handleThumbnailsHeightChange = useCallback((height: number) => {
		setThumbnailsHeight(height)
	}, [])

	const handleMessage = useCallback(
		(e: MessageEvent) => {
			const message: ExtensionMessage = e.data
			switch (message.type) {
				case "action":
					switch (message.action!) {
						case "didBecomeVisible":
							if (!isHidden && !textAreaDisabled && !enableButtons) {
								textAreaRef.current?.focus()
							}
							break
					}
					break
				case "selectedImages":
					const newImages = message.images ?? []
					if (newImages.length > 0) {
						setSelectedImages((prevImages) =>
							[...prevImages, ...newImages].slice(0, MAX_IMAGES_PER_MESSAGE)
						)
					}
					break
			}
			// textAreaRef.current is not explicitly required here since react gaurantees that ref will be stable across re-renders, and we're not using its value but its reference.
		},
		[isHidden, textAreaDisabled, enableButtons]
	)

	useEvent("message", handleMessage)

	useMount(() => {
		// NOTE: the vscode window needs to be focused for this to work
		textAreaRef.current?.focus()
	})

	useEffect(() => {
		const timer = setTimeout(() => {
			if (!isHidden && !textAreaDisabled && !enableButtons) {
				textAreaRef.current?.focus()
			}
		}, 50)
		return () => {
			clearTimeout(timer)
		}
	}, [isHidden, textAreaDisabled, enableButtons])

	const visibleMessages = useMemo(() => {
		return modifiedMessages.filter((message) => {
			switch (message.ask) {
				case "completion_result":
					// don't show a chat row for a completion_result ask without text. This specific type of message only occurs if Claude wants to execute a command as part of its completion result, in which case we interject the completion_result tool with the execute_command tool.
					if (message.text === "") {
						return false
					}
					break
				case "api_req_failed": // this message is used to update the latest api_req_started that the request failed
				case "resume_task":
				case "resume_completed_task":
					return false
			}
			switch (message.say) {
				case "api_req_finished": // combineApiRequests removes this from modifiedMessages anyways
				case "api_req_retried": // this message is used to update the latest api_req_started that the request was retried
					return false
				case "text":
					// Sometimes Claude returns an empty text message, we don't want to render these. (We also use a say text for user messages, so in case they just sent images we still render that)
					if ((message.text ?? "") === "" && (message.images?.length ?? 0) === 0) {
						return false
					}
					break
			}
			return true
		})
	}, [modifiedMessages])

	useEffect(() => {
		// We use a setTimeout to ensure new content is rendered before scrolling to the bottom. virtuoso's followOutput would scroll to the bottom before the new content could render.
		const timer = setTimeout(() => {
			// TODO: we can use virtuoso's isAtBottom to prevent scrolling if user is scrolled up, and show a 'scroll to bottom' button for better UX
			// NOTE: scroll to bottom may not work if you use margin, see virtuoso's troubleshooting
			virtuosoRef.current?.scrollTo({ top: Number.MAX_SAFE_INTEGER, behavior: "smooth" })
		}, 50)

		return () => clearTimeout(timer)
	}, [visibleMessages])

	const placeholderText = useMemo(() => {
		const text = task ? "Type a message..." : "Type your task here..."
		return text
	}, [task])

	const shouldDisableImages =
		!selectedModelSupportsImages || textAreaDisabled || selectedImages.length >= MAX_IMAGES_PER_MESSAGE

	return (
		<div
			style={{
				position: "fixed",
				top: 0,
				left: 0,
				right: 0,
				bottom: 0,
				display: isHidden ? "none" : "flex",
				flexDirection: "column",
				overflow: "hidden",
			}}>
<<<<<<< HEAD
			<div
				style={{
					borderTop: "1px solid var(--section-border)",
					flex: "1 1 0%",
					display: "flex",
					flexDirection: "column",
					overflowY: "auto",
				}}>
				{task ? (
					<TaskHeader
						task={task}
						tokensIn={apiMetrics.totalTokensIn}
						tokensOut={apiMetrics.totalTokensOut}
						doesModelSupportPromptCache={selectedModelSupportsPromptCache}
						cacheWrites={apiMetrics.totalCacheWrites}
						cacheReads={apiMetrics.totalCacheReads}
						totalCost={apiMetrics.totalCost}
						onClose={handleTaskCloseButtonClick}
						isHidden={isHidden}
						vscodeUriScheme={uriScheme}
						apiProvider={apiConfiguration?.apiProvider}
=======
			{task ? (
				<TaskHeader
					task={task}
					tokensIn={apiMetrics.totalTokensIn}
					tokensOut={apiMetrics.totalTokensOut}
					doesModelSupportPromptCache={selectedModelSupportsPromptCache}
					cacheWrites={apiMetrics.totalCacheWrites}
					cacheReads={apiMetrics.totalCacheReads}
					totalCost={apiMetrics.totalCost}
					onClose={handleTaskCloseButtonClick}
					isHidden={isHidden}
					vscodeUriScheme={uriScheme}
					apiProvider={apiConfiguration?.apiProvider}
				/>
			) : (
				<>
					{showAnnouncement && (
						<Announcement
							version={version}
							hideAnnouncement={hideAnnouncement}
							apiConfiguration={apiConfiguration}
							vscodeUriScheme={uriScheme}
						/>
					)}
					<div style={{ padding: "0 20px", flexGrow: taskHistory.length > 0 ? undefined : 1 }}>
						<h2>What can I do for you?</h2>
						<p>
							Thanks to{" "}
							<VSCodeLink
								href="https://www-cdn.anthropic.com/fed9cc193a14b84131812372d8d5857f8f304c52/Model_Card_Claude_3_Addendum.pdf"
								style={{ display: "inline" }}>
								Claude 3.5 Sonnet's agentic coding capabilities,
							</VSCodeLink>{" "}
							I can handle complex software development tasks step-by-step. With tools that let me create
							& edit files, explore complex projects, and execute terminal commands (after you grant
							permission), I can assist you in ways that go beyond simple code completion or tech support.
						</p>
					</div>
					{taskHistory.length > 0 && <HistoryPreview showHistoryView={showHistoryView} />}
				</>
			)}
			{task && (
				<>
					<Virtuoso
						ref={virtuosoRef}
						className="scrollable"
						style={{
							flexGrow: 1,
							overflowY: "scroll", // always show scrollbar
						}}
						// followOutput={(isAtBottom) => {
						// 	const lastMessage = modifiedMessages.at(-1)
						// 	if (lastMessage && shouldShowChatRow(lastMessage)) {
						// 		return "smooth"
						// 	}
						// 	return false
						// }}
						increaseViewportBy={{ top: 0, bottom: Number.MAX_SAFE_INTEGER }} // hack to make sure the last message is always rendered to get truly perfect scroll to bottom animation when new messages are added (Number.MAX_SAFE_INTEGER is safe for arithmetic operations, which is all virtuoso uses this value for in src/sizeRangeSystem.ts)
						data={visibleMessages} // messages is the raw format returned by extension, modifiedMessages is the manipulated structure that combines certain messages of related type, and visibleMessages is the filtered structure that removes messages that should not be rendered
						itemContent={(index, message) => (
							<ChatRow
								key={message.ts}
								message={message}
								syntaxHighlighterStyle={syntaxHighlighterStyle}
								isExpanded={expandedRows[message.ts] || false}
								onToggleExpand={() => toggleRowExpansion(message.ts)}
								lastModifiedMessage={modifiedMessages.at(-1)}
								isLast={index === visibleMessages.length - 1}
								handleSendStdin={handleSendStdin}
							/>
						)}
>>>>>>> 43e30d3f
					/>
				) : (
					<>
						{showAnnouncement && (
							<Announcement
								version={version}
								hideAnnouncement={hideAnnouncement}
								apiConfiguration={apiConfiguration}
								vscodeUriScheme={uriScheme}
							/>
						)}
						<section>
							<h3 className="flex-line uppercase text-alt">
								<span className="codicon text-alt codicon-robot"></span>What can I do for you?
							</h3>
							<div>
								Thanks to{" "}
								<VSCodeLink
									href="https://www-cdn.anthropic.com/fed9cc193a14b84131812372d8d5857f8f304c52/Model_Card_Claude_3_Addendum.pdf"
									style={{ display: "inline" }}>
									Claude 3.5 Sonnet's agentic coding capabilities,
								</VSCodeLink>{" "}
								I can handle complex software development tasks step-by-step. With tools that let me
								create & edit files, explore complex projects, and execute terminal commands (after you
								grant permission), I can assist you in ways that go beyond simple code completion or
								tech support.
							</div>
						</section>
						{taskHistory.length > 0 && <HistoryPreview showHistoryView={showHistoryView} />}
					</>
				)}
				{task && (
					<>
						<Virtuoso
							ref={virtuosoRef}
							className="scrollable"
							style={{
								flexGrow: 1,
								overflowY: "scroll", // always show scrollbar
							}}
							// followOutput={(isAtBottom) => {
							// 	const lastMessage = modifiedMessages.at(-1)
							// 	if (lastMessage && shouldShowChatRow(lastMessage)) {
							// 		return "smooth"
							// 	}
							// 	return false
							// }}
							increaseViewportBy={{ top: 0, bottom: Number.MAX_SAFE_INTEGER }} // hack to make sure the last message is always rendered to get truly perfect scroll to bottom animation when new messages are added (Number.MAX_SAFE_INTEGER is safe for arithmetic operations, which is all virtuoso uses this value for in src/sizeRangeSystem.ts)
							data={visibleMessages} // messages is the raw format returned by extension, modifiedMessages is the manipulated structure that combines certain messages of related type, and visibleMessages is the filtered structure that removes messages that should not be rendered
							itemContent={(index, message) => (
								<ChatRow
									key={message.ts}
									message={message}
									syntaxHighlighterStyle={syntaxHighlighterStyle}
									isExpanded={expandedRows[message.ts] || false}
									onToggleExpand={() => toggleRowExpansion(message.ts)}
									lastModifiedMessage={modifiedMessages.at(-1)}
									isLast={index === visibleMessages.length - 1}
									apiProvider={apiConfiguration?.apiProvider}
								/>
							)}
						/>
						<div
							style={{
								opacity: primaryButtonText || secondaryButtonText ? (enableButtons ? 1 : 0.5) : 0,
								display: "flex",
								padding: "8px 16px 0px 15px",
							}}>
							{primaryButtonText && (
								<VSCodeButton
									appearance="primary"
									disabled={!enableButtons}
									style={{
										flex: secondaryButtonText ? 1 : 2,
										marginRight: secondaryButtonText ? "6px" : "0",
									}}
									onClick={handlePrimaryButtonClick}>
									{primaryButtonText}
								</VSCodeButton>
							)}
							{secondaryButtonText && (
								<VSCodeButton
									appearance="secondary"
									disabled={!enableButtons}
									style={{ flex: 1, marginLeft: "6px" }}
									onClick={handleSecondaryButtonClick}>
									{secondaryButtonText}
								</VSCodeButton>
							)}
						</div>
					</>
				)}
			</div>

			<div
				style={{
					padding: "8px 16px",
					opacity: textAreaDisabled ? 0.5 : 1,
					position: "relative",
					display: "flex",
				}}>
				{!isTextAreaFocused && (
					<div
						style={{
							position: "absolute",
							inset: "8px 16px",
							border: "1px solid var(--vscode-input-border)",
							borderRadius: 2,
							pointerEvents: "none",
						}}
					/>
				)}
				<DynamicTextArea
					ref={textAreaRef}
					value={inputValue}
					disabled={textAreaDisabled}
					onChange={(e) => setInputValue(e.target.value)}
					onKeyDown={handleKeyDown}
					onFocus={() => setIsTextAreaFocused(true)}
					onBlur={() => setIsTextAreaFocused(false)}
					onPaste={handlePaste}
					onHeightChange={(height, meta) => {
						if (textAreaBaseHeight === undefined || height < textAreaBaseHeight) {
							setTextAreaBaseHeight(height)
						}
						//virtuosoRef.current?.scrollToIndex({ index: "LAST", align: "end", behavior: "auto" })
						virtuosoRef.current?.scrollTo({ top: Number.MAX_SAFE_INTEGER, behavior: "auto" })
					}}
					placeholder={placeholderText}
					maxRows={10}
					autoFocus={true}
					style={{
						width: "100%",
						boxSizing: "border-box",
						backgroundColor: "var(--vscode-input-background)",
						color: "var(--vscode-input-foreground)",
						//border: "1px solid var(--vscode-input-border)",
						borderRadius: 2,
						fontFamily: "var(--vscode-font-family)",
						fontSize: "var(--vscode-editor-font-size)",
						lineHeight: "var(--vscode-editor-line-height)",
						resize: "none",
						overflow: "hidden",
						// Since we have maxRows, when text is long enough it starts to overflow the bottom padding, appearing behind the thumbnails. To fix this, we use a transparent border to push the text up instead. (https://stackoverflow.com/questions/42631947/maintaining-a-padding-inside-of-text-area/52538410#52538410)
						borderTop: "9px solid transparent",
						borderBottom: `${thumbnailsHeight + 9}px solid transparent`,
						borderRight: "54px solid transparent",
						borderLeft: "9px solid transparent",
						// Instead of using boxShadow, we use a div with a border to better replicate the behavior when the textarea is focused
						// boxShadow: "0px 0px 0px 1px var(--vscode-input-border)",
						padding: 0,
						cursor: textAreaDisabled ? "not-allowed" : undefined,
						flex: 1,
					}}
				/>
				{selectedImages.length > 0 && (
					<Thumbnails
						images={selectedImages}
						setImages={setSelectedImages}
						onHeightChange={handleThumbnailsHeightChange}
						style={{
							position: "absolute",
							paddingTop: 4,
							bottom: 14,
							left: 22,
							right: 67, // (54 + 9) + 4 extra padding
						}}
					/>
				)}
				<div
					style={{
						position: "absolute",
						right: 20,
						display: "flex",
						alignItems: "flex-center",
						height: textAreaBaseHeight || 31,
						bottom: 10,
					}}>
					<div style={{ display: "flex", flexDirection: "row", alignItems: "center" }}>
						<VSCodeButton
							disabled={shouldDisableImages}
							appearance="icon"
							aria-label="Attach Images"
							onClick={selectImages}
							style={{ marginRight: "2px" }}>
							<span
								className="codicon codicon-device-camera"
								style={{ fontSize: 18, marginLeft: -2, marginBottom: 1 }}></span>
						</VSCodeButton>
						<VSCodeButton
							disabled={textAreaDisabled}
							appearance="icon"
							aria-label="Send Message"
							onClick={handleSendMessage}>
							<span className="codicon codicon-send" style={{ fontSize: 16, marginBottom: -1 }}></span>
						</VSCodeButton>
					</div>
				</div>
			</div>
		</div>
	)
}

export default ChatView<|MERGE_RESOLUTION|>--- conflicted
+++ resolved
@@ -477,7 +477,6 @@
 				flexDirection: "column",
 				overflow: "hidden",
 			}}>
-<<<<<<< HEAD
 			<div
 				style={{
 					borderTop: "1px solid var(--section-border)",
@@ -499,79 +498,6 @@
 						isHidden={isHidden}
 						vscodeUriScheme={uriScheme}
 						apiProvider={apiConfiguration?.apiProvider}
-=======
-			{task ? (
-				<TaskHeader
-					task={task}
-					tokensIn={apiMetrics.totalTokensIn}
-					tokensOut={apiMetrics.totalTokensOut}
-					doesModelSupportPromptCache={selectedModelSupportsPromptCache}
-					cacheWrites={apiMetrics.totalCacheWrites}
-					cacheReads={apiMetrics.totalCacheReads}
-					totalCost={apiMetrics.totalCost}
-					onClose={handleTaskCloseButtonClick}
-					isHidden={isHidden}
-					vscodeUriScheme={uriScheme}
-					apiProvider={apiConfiguration?.apiProvider}
-				/>
-			) : (
-				<>
-					{showAnnouncement && (
-						<Announcement
-							version={version}
-							hideAnnouncement={hideAnnouncement}
-							apiConfiguration={apiConfiguration}
-							vscodeUriScheme={uriScheme}
-						/>
-					)}
-					<div style={{ padding: "0 20px", flexGrow: taskHistory.length > 0 ? undefined : 1 }}>
-						<h2>What can I do for you?</h2>
-						<p>
-							Thanks to{" "}
-							<VSCodeLink
-								href="https://www-cdn.anthropic.com/fed9cc193a14b84131812372d8d5857f8f304c52/Model_Card_Claude_3_Addendum.pdf"
-								style={{ display: "inline" }}>
-								Claude 3.5 Sonnet's agentic coding capabilities,
-							</VSCodeLink>{" "}
-							I can handle complex software development tasks step-by-step. With tools that let me create
-							& edit files, explore complex projects, and execute terminal commands (after you grant
-							permission), I can assist you in ways that go beyond simple code completion or tech support.
-						</p>
-					</div>
-					{taskHistory.length > 0 && <HistoryPreview showHistoryView={showHistoryView} />}
-				</>
-			)}
-			{task && (
-				<>
-					<Virtuoso
-						ref={virtuosoRef}
-						className="scrollable"
-						style={{
-							flexGrow: 1,
-							overflowY: "scroll", // always show scrollbar
-						}}
-						// followOutput={(isAtBottom) => {
-						// 	const lastMessage = modifiedMessages.at(-1)
-						// 	if (lastMessage && shouldShowChatRow(lastMessage)) {
-						// 		return "smooth"
-						// 	}
-						// 	return false
-						// }}
-						increaseViewportBy={{ top: 0, bottom: Number.MAX_SAFE_INTEGER }} // hack to make sure the last message is always rendered to get truly perfect scroll to bottom animation when new messages are added (Number.MAX_SAFE_INTEGER is safe for arithmetic operations, which is all virtuoso uses this value for in src/sizeRangeSystem.ts)
-						data={visibleMessages} // messages is the raw format returned by extension, modifiedMessages is the manipulated structure that combines certain messages of related type, and visibleMessages is the filtered structure that removes messages that should not be rendered
-						itemContent={(index, message) => (
-							<ChatRow
-								key={message.ts}
-								message={message}
-								syntaxHighlighterStyle={syntaxHighlighterStyle}
-								isExpanded={expandedRows[message.ts] || false}
-								onToggleExpand={() => toggleRowExpansion(message.ts)}
-								lastModifiedMessage={modifiedMessages.at(-1)}
-								isLast={index === visibleMessages.length - 1}
-								handleSendStdin={handleSendStdin}
-							/>
-						)}
->>>>>>> 43e30d3f
 					/>
 				) : (
 					<>
@@ -630,7 +556,7 @@
 									onToggleExpand={() => toggleRowExpansion(message.ts)}
 									lastModifiedMessage={modifiedMessages.at(-1)}
 									isLast={index === visibleMessages.length - 1}
-									apiProvider={apiConfiguration?.apiProvider}
+									handleSendStdin={handleSendStdin}
 								/>
 							)}
 						/>
