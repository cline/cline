import type React from "react"
import { createContext, useCallback, useContext, useEffect, useRef, useState } from "react"
import "../../../src/shared/webview/types"
import { DEFAULT_AUTO_APPROVAL_SETTINGS } from "@shared/AutoApprovalSettings"
import { findLastIndex } from "@shared/array"
import { DEFAULT_BROWSER_SETTINGS } from "@shared/BrowserSettings"
import { DEFAULT_PLATFORM, type ExtensionState } from "@shared/ExtensionMessage"
import { DEFAULT_MCP_DISPLAY_MODE } from "@shared/McpDisplayMode"
import type { UserInfo } from "@shared/proto/cline/account"
import { EmptyRequest, StringRequest } from "@shared/proto/cline/common"
import type { OpenRouterCompatibleModelInfo } from "@shared/proto/cline/models"
import { type TerminalProfile, UpdateSettingsRequest } from "@shared/proto/cline/state"
import { WebviewProviderType as WebviewProviderTypeEnum, WebviewProviderTypeRequest } from "@shared/proto/cline/ui"
import { convertProtoToClineMessage } from "@shared/proto-conversions/cline-message"
import { convertProtoMcpServersToMcpServers } from "@shared/proto-conversions/mcp/mcp-server-conversion"
import {
	groqDefaultModelId,
	groqModels,
	type ModelInfo,
	openRouterDefaultModelId,
	openRouterDefaultModelInfo,
	requestyDefaultModelId,
	requestyDefaultModelInfo,
<<<<<<< HEAD
	groqDefaultModelId,
	groqModels,
	basetenDefaultModelId,
	basetenModels,
	huggingFaceDefaultModelId,
	huggingFaceModels,
=======
>>>>>>> a05d4386
} from "../../../src/shared/api"
import type { McpMarketplaceCatalog, McpServer, McpViewTab } from "../../../src/shared/mcp"
import {
	FileServiceClient,
	McpServiceClient,
	ModelsServiceClient,
	StateServiceClient,
	UiServiceClient,
} from "../services/grpc-client"
import { convertTextMateToHljs } from "../utils/textMateToHljs"

interface ExtensionStateContextType extends ExtensionState {
	didHydrateState: boolean
	showWelcome: boolean
	theme: Record<string, string> | undefined
	openRouterModels: Record<string, ModelInfo>
	openAiModels: string[]
	requestyModels: Record<string, ModelInfo>
	groqModels: Record<string, ModelInfo>
	basetenModels: Record<string, ModelInfo>
	huggingFaceModels: Record<string, ModelInfo>
	mcpServers: McpServer[]
	mcpMarketplaceCatalog: McpMarketplaceCatalog
	filePaths: string[]
	totalTasksSize: number | null
	availableTerminalProfiles: TerminalProfile[]

	// View state
	showMcp: boolean
	mcpTab?: McpViewTab
	showSettings: boolean
	showHistory: boolean
	showAccount: boolean
	showAnnouncement: boolean

	// Setters
	setShowAnnouncement: (value: boolean) => void
	setShouldShowAnnouncement: (value: boolean) => void
	setMcpServers: (value: McpServer[]) => void
	setRequestyModels: (value: Record<string, ModelInfo>) => void
	setGroqModels: (value: Record<string, ModelInfo>) => void
	setBasetenModels: (value: Record<string, ModelInfo>) => void
	setHuggingFaceModels: (value: Record<string, ModelInfo>) => void
	setGlobalClineRulesToggles: (toggles: Record<string, boolean>) => void
	setLocalClineRulesToggles: (toggles: Record<string, boolean>) => void
	setLocalCursorRulesToggles: (toggles: Record<string, boolean>) => void
	setLocalWindsurfRulesToggles: (toggles: Record<string, boolean>) => void
	setLocalWorkflowToggles: (toggles: Record<string, boolean>) => void
	setGlobalWorkflowToggles: (toggles: Record<string, boolean>) => void
	setMcpMarketplaceCatalog: (value: McpMarketplaceCatalog) => void
	setTotalTasksSize: (value: number | null) => void

	// Refresh functions
	refreshOpenRouterModels: () => void
	refreshBasetenModels: () => void
	setUserInfo: (userInfo?: UserInfo) => void

	// Navigation state setters
	setShowMcp: (value: boolean) => void
	setMcpTab: (tab?: McpViewTab) => void

	// Navigation functions
	navigateToMcp: (tab?: McpViewTab) => void
	navigateToSettings: () => void
	navigateToHistory: () => void
	navigateToAccount: () => void
	navigateToChat: () => void

	// Hide functions
	hideSettings: () => void
	hideHistory: () => void
	hideAccount: () => void
	hideAnnouncement: () => void
	closeMcpView: () => void

	// Event callbacks
	onRelinquishControl: (callback: () => void) => () => void
}

const ExtensionStateContext = createContext<ExtensionStateContextType | undefined>(undefined)

export const ExtensionStateContextProvider: React.FC<{
	children: React.ReactNode
}> = ({ children }) => {
	// Get the current webview provider type
	const currentProviderType =
		window.WEBVIEW_PROVIDER_TYPE === "sidebar" ? WebviewProviderTypeEnum.SIDEBAR : WebviewProviderTypeEnum.TAB
	// UI view state
	const [showMcp, setShowMcp] = useState(false)
	const [mcpTab, setMcpTab] = useState<McpViewTab | undefined>(undefined)
	const [showSettings, setShowSettings] = useState(false)
	const [showHistory, setShowHistory] = useState(false)
	const [showAccount, setShowAccount] = useState(false)
	const [showAnnouncement, setShowAnnouncement] = useState(false)

	// Helper for MCP view
	const closeMcpView = useCallback(() => {
		setShowMcp(false)
		setMcpTab(undefined)
	}, [setShowMcp, setMcpTab])

	// Hide functions
	const hideSettings = useCallback(() => setShowSettings(false), [setShowSettings])
	const hideHistory = useCallback(() => setShowHistory(false), [setShowHistory])
	const hideAccount = useCallback(() => setShowAccount(false), [setShowAccount])
	const hideAnnouncement = useCallback(() => setShowAnnouncement(false), [setShowAnnouncement])

	// Navigation functions
	const navigateToMcp = useCallback(
		(tab?: McpViewTab) => {
			setShowSettings(false)
			setShowHistory(false)
			setShowAccount(false)
			if (tab) {
				setMcpTab(tab)
			}
			setShowMcp(true)
		},
		[setShowMcp, setMcpTab, setShowSettings, setShowHistory, setShowAccount],
	)

	const navigateToSettings = useCallback(() => {
		setShowHistory(false)
		closeMcpView()
		setShowAccount(false)
		setShowSettings(true)
	}, [setShowSettings, setShowHistory, closeMcpView, setShowAccount])

	const navigateToHistory = useCallback(() => {
		setShowSettings(false)
		closeMcpView()
		setShowAccount(false)
		setShowHistory(true)
	}, [setShowSettings, closeMcpView, setShowAccount, setShowHistory])

	const navigateToAccount = useCallback(() => {
		setShowSettings(false)
		closeMcpView()
		setShowHistory(false)
		setShowAccount(true)
	}, [setShowSettings, closeMcpView, setShowHistory, setShowAccount])

	const navigateToChat = useCallback(() => {
		setShowSettings(false)
		closeMcpView()
		setShowHistory(false)
		setShowAccount(false)
	}, [setShowSettings, closeMcpView, setShowHistory, setShowAccount])

	const [state, setState] = useState<ExtensionState>({
		version: "",
		clineMessages: [],
		taskHistory: [],
		shouldShowAnnouncement: false,
		autoApprovalSettings: DEFAULT_AUTO_APPROVAL_SETTINGS,
		browserSettings: DEFAULT_BROWSER_SETTINGS,
		preferredLanguage: "English",
		openaiReasoningEffort: "medium",
		mode: "act",
		platform: DEFAULT_PLATFORM,
		telemetrySetting: "unset",
		distinctId: "",
		planActSeparateModelsSetting: true,
		enableCheckpointsSetting: true,
		mcpDisplayMode: DEFAULT_MCP_DISPLAY_MODE,
		globalClineRulesToggles: {},
		localClineRulesToggles: {},
		localCursorRulesToggles: {},
		localWindsurfRulesToggles: {},
		localWorkflowToggles: {},
		globalWorkflowToggles: {},
		shellIntegrationTimeout: 4000,
		terminalReuseEnabled: true,
		terminalOutputLineLimit: 500,
		defaultTerminalProfile: "default",
		isNewUser: false,
		welcomeViewCompleted: false,
		mcpResponsesCollapsed: false, // Default value (expanded), will be overwritten by extension state
	})
	const [didHydrateState, setDidHydrateState] = useState(false)
	const [showWelcome, setShowWelcome] = useState(false)
	const [theme, setTheme] = useState<Record<string, string>>()
	const [filePaths, setFilePaths] = useState<string[]>([])
	const [openRouterModels, setOpenRouterModels] = useState<Record<string, ModelInfo>>({
		[openRouterDefaultModelId]: openRouterDefaultModelInfo,
	})
	const [totalTasksSize, setTotalTasksSize] = useState<number | null>(null)
	const [availableTerminalProfiles, setAvailableTerminalProfiles] = useState<TerminalProfile[]>([])

	const [openAiModels, setOpenAiModels] = useState<string[]>([])
	const [requestyModels, setRequestyModels] = useState<Record<string, ModelInfo>>({
		[requestyDefaultModelId]: requestyDefaultModelInfo,
	})
	const [groqModelsState, setGroqModels] = useState<Record<string, ModelInfo>>({
		[groqDefaultModelId]: groqModels[groqDefaultModelId],
	})
	const [basetenModelsState, setBasetenModels] = useState<Record<string, ModelInfo>>({
		[basetenDefaultModelId]: basetenModels[basetenDefaultModelId],
	})
	const [huggingFaceModels, setHuggingFaceModels] = useState<Record<string, ModelInfo>>({})
	const [mcpServers, setMcpServers] = useState<McpServer[]>([])
	const [mcpMarketplaceCatalog, setMcpMarketplaceCatalog] = useState<McpMarketplaceCatalog>({ items: [] })

	// References to store subscription cancellation functions
	const stateSubscriptionRef = useRef<(() => void) | null>(null)

	// Reference for focusChatInput subscription
	const focusChatInputUnsubscribeRef = useRef<(() => void) | null>(null)
	const mcpButtonUnsubscribeRef = useRef<(() => void) | null>(null)
	const historyButtonClickedSubscriptionRef = useRef<(() => void) | null>(null)
	const chatButtonUnsubscribeRef = useRef<(() => void) | null>(null)
	const accountButtonClickedSubscriptionRef = useRef<(() => void) | null>(null)
	const settingsButtonClickedSubscriptionRef = useRef<(() => void) | null>(null)
	const partialMessageUnsubscribeRef = useRef<(() => void) | null>(null)
	const mcpMarketplaceUnsubscribeRef = useRef<(() => void) | null>(null)
	const themeSubscriptionRef = useRef<(() => void) | null>(null)
	const openRouterModelsUnsubscribeRef = useRef<(() => void) | null>(null)
	const workspaceUpdatesUnsubscribeRef = useRef<(() => void) | null>(null)
	const relinquishControlUnsubscribeRef = useRef<(() => void) | null>(null)

	// Add ref for callbacks
	const relinquishControlCallbacks = useRef<Set<() => void>>(new Set())

	// Create hook function
	const onRelinquishControl = useCallback((callback: () => void) => {
		relinquishControlCallbacks.current.add(callback)
		return () => {
			relinquishControlCallbacks.current.delete(callback)
		}
	}, [])
	const mcpServersSubscriptionRef = useRef<(() => void) | null>(null)
	const didBecomeVisibleUnsubscribeRef = useRef<(() => void) | null>(null)

	// Subscribe to state updates and UI events using the gRPC streaming API
	useEffect(() => {
		// Use the already defined webview provider type
		const webviewType = currentProviderType

		// Set up state subscription
		stateSubscriptionRef.current = StateServiceClient.subscribeToState(EmptyRequest.create({}), {
			onResponse: (response) => {
				if (response.stateJson) {
					try {
						const stateData = JSON.parse(response.stateJson) as ExtensionState
						setState((prevState) => {
							// Versioning logic for autoApprovalSettings
							const incomingVersion = stateData.autoApprovalSettings?.version ?? 1
							const currentVersion = prevState.autoApprovalSettings?.version ?? 1
							const shouldUpdateAutoApproval = incomingVersion > currentVersion

							const newState = {
								...stateData,
								autoApprovalSettings: shouldUpdateAutoApproval
									? stateData.autoApprovalSettings
									: prevState.autoApprovalSettings,
							}

							// Update welcome screen state based on API configuration
							setShowWelcome(!newState.welcomeViewCompleted)
							setDidHydrateState(true)

							console.log("[DEBUG] returning new state in ESC")

							return newState
						})
					} catch (error) {
						console.error("Error parsing state JSON:", error)
						console.log("[DEBUG] ERR getting state", error)
					}
				}
				console.log('[DEBUG] ended "got subscribed state"')
			},
			onError: (error) => {
				console.error("Error in state subscription:", error)
			},
			onComplete: () => {
				console.log("State subscription completed")
			},
		})

		// Subscribe to MCP button clicked events with webview type
		mcpButtonUnsubscribeRef.current = UiServiceClient.subscribeToMcpButtonClicked(
			WebviewProviderTypeRequest.create({
				providerType: webviewType,
			}),
			{
				onResponse: () => {
					console.log("[DEBUG] Received mcpButtonClicked event from gRPC stream")
					navigateToMcp()
				},
				onError: (error) => {
					console.error("Error in mcpButtonClicked subscription:", error)
				},
				onComplete: () => {
					console.log("mcpButtonClicked subscription completed")
				},
			},
		)

		// Set up history button clicked subscription with webview type
		historyButtonClickedSubscriptionRef.current = UiServiceClient.subscribeToHistoryButtonClicked(
			WebviewProviderTypeRequest.create({
				providerType: webviewType,
			}),
			{
				onResponse: () => {
					// When history button is clicked, navigate to history view
					console.log("[DEBUG] Received history button clicked event from gRPC stream")
					navigateToHistory()
				},
				onError: (error) => {
					console.error("Error in history button clicked subscription:", error)
				},
				onComplete: () => {
					console.log("History button clicked subscription completed")
				},
			},
		)

		// Subscribe to chat button clicked events with webview type
		chatButtonUnsubscribeRef.current = UiServiceClient.subscribeToChatButtonClicked(EmptyRequest.create({}), {
			onResponse: () => {
				// When chat button is clicked, navigate to chat
				console.log("[DEBUG] Received chat button clicked event from gRPC stream")
				navigateToChat()
			},
			onError: (error) => {
				console.error("Error in chat button subscription:", error)
			},
			onComplete: () => {},
		})

		// Subscribe to didBecomeVisible events
		didBecomeVisibleUnsubscribeRef.current = UiServiceClient.subscribeToDidBecomeVisible(EmptyRequest.create({}), {
			onResponse: () => {
				console.log("[DEBUG] Received didBecomeVisible event from gRPC stream")
				window.dispatchEvent(new CustomEvent("focusChatInput"))
			},
			onError: (error) => {
				console.error("Error in didBecomeVisible subscription:", error)
			},
			onComplete: () => {},
		})

		// Subscribe to MCP servers updates
		mcpServersSubscriptionRef.current = McpServiceClient.subscribeToMcpServers(EmptyRequest.create(), {
			onResponse: (response) => {
				console.log("[DEBUG] Received MCP servers update from gRPC stream")
				if (response.mcpServers) {
					setMcpServers(convertProtoMcpServersToMcpServers(response.mcpServers))
				}
			},
			onError: (error) => {
				console.error("Error in MCP servers subscription:", error)
			},
			onComplete: () => {
				console.log("MCP servers subscription completed")
			},
		})

		// Subscribe to workspace file updates
		workspaceUpdatesUnsubscribeRef.current = FileServiceClient.subscribeToWorkspaceUpdates(EmptyRequest.create({}), {
			onResponse: (response) => {
				console.log("[DEBUG] Received workspace update event from gRPC stream")
				setFilePaths(response.values || [])
			},
			onError: (error) => {
				console.error("Error in workspace updates subscription:", error)
			},
			onComplete: () => {},
		})

		// Set up settings button clicked subscription
		settingsButtonClickedSubscriptionRef.current = UiServiceClient.subscribeToSettingsButtonClicked(
			WebviewProviderTypeRequest.create({
				providerType: currentProviderType,
			}),
			{
				onResponse: () => {
					// When settings button is clicked, navigate to settings
					navigateToSettings()
				},
				onError: (error) => {
					console.error("Error in settings button clicked subscription:", error)
				},
				onComplete: () => {
					console.log("Settings button clicked subscription completed")
				},
			},
		)

		// Subscribe to partial message events
		partialMessageUnsubscribeRef.current = UiServiceClient.subscribeToPartialMessage(EmptyRequest.create({}), {
			onResponse: (protoMessage) => {
				try {
					// Validate critical fields
					if (!protoMessage.ts || protoMessage.ts <= 0) {
						console.error("Invalid timestamp in partial message:", protoMessage)
						return
					}

					const partialMessage = convertProtoToClineMessage(protoMessage)
					setState((prevState) => {
						// worth noting it will never be possible for a more up-to-date message to be sent here or in normal messages post since the presentAssistantContent function uses lock
						const lastIndex = findLastIndex(prevState.clineMessages, (msg) => msg.ts === partialMessage.ts)
						if (lastIndex !== -1) {
							const newClineMessages = [...prevState.clineMessages]
							newClineMessages[lastIndex] = partialMessage
							return { ...prevState, clineMessages: newClineMessages }
						}
						return prevState
					})
				} catch (error) {
					console.error("Failed to process partial message:", error, protoMessage)
				}
			},
			onError: (error) => {
				console.error("Error in partialMessage subscription:", error)
			},
			onComplete: () => {
				console.log("[DEBUG] partialMessage subscription completed")
			},
		})

		// Subscribe to MCP marketplace catalog updates
		mcpMarketplaceUnsubscribeRef.current = McpServiceClient.subscribeToMcpMarketplaceCatalog(EmptyRequest.create({}), {
			onResponse: (catalog) => {
				console.log("[DEBUG] Received MCP marketplace catalog update from gRPC stream")
				setMcpMarketplaceCatalog(catalog)
			},
			onError: (error) => {
				console.error("Error in MCP marketplace catalog subscription:", error)
			},
			onComplete: () => {
				console.log("MCP marketplace catalog subscription completed")
			},
		})

		// Subscribe to theme changes
		themeSubscriptionRef.current = UiServiceClient.subscribeToTheme(EmptyRequest.create({}), {
			onResponse: (response) => {
				if (response.value) {
					try {
						const themeData = JSON.parse(response.value)
						setTheme(convertTextMateToHljs(themeData))
						console.log("[DEBUG] Received theme update from gRPC stream")
					} catch (error) {
						console.error("Error parsing theme data:", error)
					}
				}
			},
			onError: (error) => {
				console.error("Error in theme subscription:", error)
			},
			onComplete: () => {
				console.log("Theme subscription completed")
			},
		})

		// Subscribe to OpenRouter models updates
		openRouterModelsUnsubscribeRef.current = ModelsServiceClient.subscribeToOpenRouterModels(EmptyRequest.create({}), {
			onResponse: (response: OpenRouterCompatibleModelInfo) => {
				console.log("[DEBUG] Received OpenRouter models update from gRPC stream")
				const models = response.models
				setOpenRouterModels({
					[openRouterDefaultModelId]: openRouterDefaultModelInfo, // in case the extension sent a model list without the default model
					...models,
				})
			},
			onError: (error) => {
				console.error("Error in OpenRouter models subscription:", error)
			},
			onComplete: () => {
				console.log("OpenRouter models subscription completed")
			},
		})

		// Initialize webview using gRPC
		UiServiceClient.initializeWebview(EmptyRequest.create({}))
			.then(() => {
				console.log("[DEBUG] Webview initialization completed via gRPC")
			})
			.catch((error) => {
				console.error("Failed to initialize webview via gRPC:", error)
			})

		// Set up account button clicked subscription
		accountButtonClickedSubscriptionRef.current = UiServiceClient.subscribeToAccountButtonClicked(EmptyRequest.create(), {
			onResponse: () => {
				// When account button is clicked, navigate to account view
				console.log("[DEBUG] Received account button clicked event from gRPC stream")
				navigateToAccount()
			},
			onError: (error) => {
				console.error("Error in account button clicked subscription:", error)
			},
			onComplete: () => {
				console.log("Account button clicked subscription completed")
			},
		})

		// Fetch available terminal profiles on launch
		StateServiceClient.getAvailableTerminalProfiles(EmptyRequest.create({}))
			.then((response) => {
				setAvailableTerminalProfiles(response.profiles)
			})
			.catch((error) => {
				console.error("Failed to fetch available terminal profiles:", error)
			})

		// Subscribe to relinquish control events
		relinquishControlUnsubscribeRef.current = UiServiceClient.subscribeToRelinquishControl(EmptyRequest.create({}), {
			onResponse: () => {
				// Call all registered callbacks
				relinquishControlCallbacks.current.forEach((callback) => callback())
			},
			onError: (error) => {
				console.error("Error in relinquishControl subscription:", error)
			},
			onComplete: () => {},
		})

		// Subscribe to focus chat input events
		const clientId = (window as any).clineClientId
		if (clientId) {
			const request = StringRequest.create({ value: clientId })
			focusChatInputUnsubscribeRef.current = UiServiceClient.subscribeToFocusChatInput(request, {
				onResponse: () => {
					// Dispatch a local DOM event within this webview only
					window.dispatchEvent(new CustomEvent("focusChatInput"))
				},
				onError: (error: Error) => {
					console.error("Error in focusChatInput subscription:", error)
				},
				onComplete: () => {},
			})
		} else {
			console.error("Client ID not found in window object")
		}

		// Clean up subscriptions when component unmounts
		return () => {
			if (stateSubscriptionRef.current) {
				stateSubscriptionRef.current()
				stateSubscriptionRef.current = null
			}
			if (mcpButtonUnsubscribeRef.current) {
				mcpButtonUnsubscribeRef.current()
				mcpButtonUnsubscribeRef.current = null
			}
			if (historyButtonClickedSubscriptionRef.current) {
				historyButtonClickedSubscriptionRef.current()
				historyButtonClickedSubscriptionRef.current = null
			}
			if (chatButtonUnsubscribeRef.current) {
				chatButtonUnsubscribeRef.current()
				chatButtonUnsubscribeRef.current = null
			}
			if (accountButtonClickedSubscriptionRef.current) {
				accountButtonClickedSubscriptionRef.current()
				accountButtonClickedSubscriptionRef.current = null
			}
			if (settingsButtonClickedSubscriptionRef.current) {
				settingsButtonClickedSubscriptionRef.current()
				settingsButtonClickedSubscriptionRef.current = null
			}
			if (partialMessageUnsubscribeRef.current) {
				partialMessageUnsubscribeRef.current()
				partialMessageUnsubscribeRef.current = null
			}
			if (mcpMarketplaceUnsubscribeRef.current) {
				mcpMarketplaceUnsubscribeRef.current()
				mcpMarketplaceUnsubscribeRef.current = null
			}
			if (themeSubscriptionRef.current) {
				themeSubscriptionRef.current()
				themeSubscriptionRef.current = null
			}
			if (openRouterModelsUnsubscribeRef.current) {
				openRouterModelsUnsubscribeRef.current()
				openRouterModelsUnsubscribeRef.current = null
			}
			if (workspaceUpdatesUnsubscribeRef.current) {
				workspaceUpdatesUnsubscribeRef.current()
				workspaceUpdatesUnsubscribeRef.current = null
			}
			if (relinquishControlUnsubscribeRef.current) {
				relinquishControlUnsubscribeRef.current()
				relinquishControlUnsubscribeRef.current = null
			}
			if (focusChatInputUnsubscribeRef.current) {
				focusChatInputUnsubscribeRef.current()
				focusChatInputUnsubscribeRef.current = null
			}
			if (mcpServersSubscriptionRef.current) {
				mcpServersSubscriptionRef.current()
				mcpServersSubscriptionRef.current = null
			}
			if (didBecomeVisibleUnsubscribeRef.current) {
				didBecomeVisibleUnsubscribeRef.current()
				didBecomeVisibleUnsubscribeRef.current = null
			}
		}
	}, [])

	const refreshOpenRouterModels = useCallback(() => {
		ModelsServiceClient.refreshOpenRouterModels(EmptyRequest.create({}))
			.then((response: OpenRouterCompatibleModelInfo) => {
				const models = response.models
				setOpenRouterModels({
					[openRouterDefaultModelId]: openRouterDefaultModelInfo, // in case the extension sent a model list without the default model
					...models,
				})
			})
			.catch((error: Error) => console.error("Failed to refresh OpenRouter models:", error))
	}, [])

	const refreshBasetenModels = useCallback(() => {
		ModelsServiceClient.refreshBasetenModels(EmptyRequest.create({}))
			.then((response: OpenRouterCompatibleModelInfo) => {
				const models = response.models
				setBasetenModels({
					[basetenDefaultModelId]: basetenModels[basetenDefaultModelId], // in case the extension sent a model list without the default model
					...models,
				})
			})
			.catch((error: Error) => console.error("Failed to refresh Baseten models:", error))
	}, [])

	const contextValue: ExtensionStateContextType = {
		...state,
		didHydrateState,
		showWelcome,
		theme,
		openRouterModels,
		openAiModels,
		requestyModels,
		groqModels: groqModelsState,
		basetenModels: basetenModelsState,
		huggingFaceModels,
		mcpServers,
		mcpMarketplaceCatalog,
		filePaths,
		totalTasksSize,
		availableTerminalProfiles,
		showMcp,
		mcpTab,
		showSettings,
		showHistory,
		showAccount,
		showAnnouncement,
		globalClineRulesToggles: state.globalClineRulesToggles || {},
		localClineRulesToggles: state.localClineRulesToggles || {},
		localCursorRulesToggles: state.localCursorRulesToggles || {},
		localWindsurfRulesToggles: state.localWindsurfRulesToggles || {},
		localWorkflowToggles: state.localWorkflowToggles || {},
		globalWorkflowToggles: state.globalWorkflowToggles || {},
		enableCheckpointsSetting: state.enableCheckpointsSetting,

		// Navigation functions
		navigateToMcp,
		navigateToSettings,
		navigateToHistory,
		navigateToAccount,
		navigateToChat,

		// Refresh functions
		refreshOpenRouterModels,
		refreshBasetenModels,

		// Hide functions
		hideSettings,
		hideHistory,
		hideAccount,
		hideAnnouncement,
		setShowAnnouncement,
		setShouldShowAnnouncement: (value) =>
			setState((prevState) => ({
				...prevState,
				shouldShowAnnouncement: value,
			})),
		setMcpServers: (mcpServers: McpServer[]) => setMcpServers(mcpServers),
		setRequestyModels: (models: Record<string, ModelInfo>) => setRequestyModels(models),
		setGroqModels: (models: Record<string, ModelInfo>) => setGroqModels(models),
		setBasetenModels: (models: Record<string, ModelInfo>) => setBasetenModels(models),
		setHuggingFaceModels: (models: Record<string, ModelInfo>) => setHuggingFaceModels(models),
		setMcpMarketplaceCatalog: (catalog: McpMarketplaceCatalog) => setMcpMarketplaceCatalog(catalog),
		setShowMcp,
		closeMcpView,
		setGlobalClineRulesToggles: (toggles) =>
			setState((prevState) => ({
				...prevState,
				globalClineRulesToggles: toggles,
			})),
		setLocalClineRulesToggles: (toggles) =>
			setState((prevState) => ({
				...prevState,
				localClineRulesToggles: toggles,
			})),
		setLocalCursorRulesToggles: (toggles) =>
			setState((prevState) => ({
				...prevState,
				localCursorRulesToggles: toggles,
			})),
		setLocalWindsurfRulesToggles: (toggles) =>
			setState((prevState) => ({
				...prevState,
				localWindsurfRulesToggles: toggles,
			})),
		setLocalWorkflowToggles: (toggles) =>
			setState((prevState) => ({
				...prevState,
				localWorkflowToggles: toggles,
			})),
		setGlobalWorkflowToggles: (toggles) =>
			setState((prevState) => ({
				...prevState,
				globalWorkflowToggles: toggles,
			})),
		setMcpTab,
		setTotalTasksSize,
		onRelinquishControl,
		setUserInfo: (userInfo?: UserInfo) => setState((prevState) => ({ ...prevState, userInfo })),
	}

	return <ExtensionStateContext.Provider value={contextValue}>{children}</ExtensionStateContext.Provider>
}

export const useExtensionState = () => {
	const context = useContext(ExtensionStateContext)
	if (context === undefined) {
		throw new Error("useExtensionState must be used within an ExtensionStateContextProvider")
	}
	return context
}<|MERGE_RESOLUTION|>--- conflicted
+++ resolved
@@ -16,20 +16,13 @@
 import {
 	groqDefaultModelId,
 	groqModels,
+	basetenDefaultModelId,
+	basetenModels,
 	type ModelInfo,
 	openRouterDefaultModelId,
 	openRouterDefaultModelInfo,
 	requestyDefaultModelId,
 	requestyDefaultModelInfo,
-<<<<<<< HEAD
-	groqDefaultModelId,
-	groqModels,
-	basetenDefaultModelId,
-	basetenModels,
-	huggingFaceDefaultModelId,
-	huggingFaceModels,
-=======
->>>>>>> a05d4386
 } from "../../../src/shared/api"
 import type { McpMarketplaceCatalog, McpServer, McpViewTab } from "../../../src/shared/mcp"
 import {
