import React, { createContext, useCallback, useContext, useEffect, useRef, useState } from "react"
import { useEvent } from "react-use"
import { EmptyRequest } from "@shared/proto/common"
import { WebviewProviderType as WebviewProviderTypeEnum, WebviewProviderTypeRequest } from "@shared/proto/ui"
import { convertProtoToClineMessage } from "@shared/proto-conversions/cline-message"
import { DEFAULT_AUTO_APPROVAL_SETTINGS } from "@shared/AutoApprovalSettings"
import { DEFAULT_BROWSER_SETTINGS } from "@shared/BrowserSettings"
import { ChatSettings, DEFAULT_CHAT_SETTINGS } from "@shared/ChatSettings"
import { DEFAULT_PLATFORM, ExtensionMessage, ExtensionState } from "@shared/ExtensionMessage"
import { TelemetrySetting } from "@shared/TelemetrySetting"
import { findLastIndex } from "@shared/array"
import {
	ApiConfiguration,
	ModelInfo,
	openRouterDefaultModelId,
	openRouterDefaultModelInfo,
	requestyDefaultModelId,
	requestyDefaultModelInfo,
} from "../../../src/shared/api"
import { McpMarketplaceCatalog, McpServer, McpViewTab } from "../../../src/shared/mcp"
import { ModelsServiceClient, StateServiceClient, UiServiceClient } from "../services/grpc-client"
import { convertTextMateToHljs } from "../utils/textMateToHljs"
import { vscode } from "../utils/vscode"

interface ExtensionStateContextType extends ExtensionState {
	didHydrateState: boolean
	showWelcome: boolean
	theme: Record<string, string> | undefined
	openRouterModels: Record<string, ModelInfo>
	openAiModels: string[]
	requestyModels: Record<string, ModelInfo>
	mcpServers: McpServer[]
	mcpMarketplaceCatalog: McpMarketplaceCatalog
	filePaths: string[]
	totalTasksSize: number | null

	// View state
	showMcp: boolean
	mcpTab?: McpViewTab
	showSettings: boolean
	showHistory: boolean
	showAccount: boolean
	showAnnouncement: boolean

	// Setters
	setApiConfiguration: (config: ApiConfiguration) => void
	setCustomInstructions: (value?: string) => void
	setTelemetrySetting: (value: TelemetrySetting) => void
	setShowAnnouncement: (value: boolean) => void
	setShouldShowAnnouncement: (value: boolean) => void
	setPlanActSeparateModelsSetting: (value: boolean) => void
	setEnableCheckpointsSetting: (value: boolean) => void
	setMcpMarketplaceEnabled: (value: boolean) => void
	setShellIntegrationTimeout: (value: number) => void
	setTerminalReuseEnabled: (value: boolean) => void
	setChatSettings: (value: ChatSettings) => void
	setMcpServers: (value: McpServer[]) => void
	setGlobalClineRulesToggles: (toggles: Record<string, boolean>) => void
	setLocalClineRulesToggles: (toggles: Record<string, boolean>) => void
	setLocalCursorRulesToggles: (toggles: Record<string, boolean>) => void
	setLocalWindsurfRulesToggles: (toggles: Record<string, boolean>) => void
	setLocalWorkflowToggles: (toggles: Record<string, boolean>) => void
	setGlobalWorkflowToggles: (toggles: Record<string, boolean>) => void
	setMcpMarketplaceCatalog: (value: McpMarketplaceCatalog) => void
	setTotalTasksSize: (value: number | null) => void

	// Refresh functions
	refreshOpenRouterModels: () => void

	// Navigation state setters
	setShowMcp: (value: boolean) => void
	setMcpTab: (tab?: McpViewTab) => void

	// Navigation functions
	navigateToMcp: (tab?: McpViewTab) => void
	navigateToSettings: () => void
	navigateToHistory: () => void
	navigateToAccount: () => void
	navigateToChat: () => void

	// Hide functions
	hideSettings: () => void
	hideHistory: () => void
	hideAccount: () => void
	hideAnnouncement: () => void
	closeMcpView: () => void
}

const ExtensionStateContext = createContext<ExtensionStateContextType | undefined>(undefined)

export const ExtensionStateContextProvider: React.FC<{
	children: React.ReactNode
}> = ({ children }) => {
	// Get the current webview provider type
	const currentProviderType =
		window.WEBVIEW_PROVIDER_TYPE === "sidebar" ? WebviewProviderTypeEnum.SIDEBAR : WebviewProviderTypeEnum.TAB
	// UI view state
	const [showMcp, setShowMcp] = useState(false)
	const [mcpTab, setMcpTab] = useState<McpViewTab | undefined>(undefined)
	const [showSettings, setShowSettings] = useState(false)
	const [showHistory, setShowHistory] = useState(false)
	const [showAccount, setShowAccount] = useState(false)
	const [showAnnouncement, setShowAnnouncement] = useState(false)

	// Helper for MCP view
	const closeMcpView = useCallback(() => {
		setShowMcp(false)
		setMcpTab(undefined)
	}, [setShowMcp, setMcpTab])

	// Hide functions
	const hideSettings = useCallback(() => setShowSettings(false), [setShowSettings])
	const hideHistory = useCallback(() => setShowHistory(false), [setShowHistory])
	const hideAccount = useCallback(() => setShowAccount(false), [setShowAccount])
	const hideAnnouncement = useCallback(() => setShowAnnouncement(false), [setShowAnnouncement])

	// Navigation functions
	const navigateToMcp = useCallback(
		(tab?: McpViewTab) => {
			setShowSettings(false)
			setShowHistory(false)
			setShowAccount(false)
			if (tab) {
				setMcpTab(tab)
			}
			setShowMcp(true)
		},
		[setShowMcp, setMcpTab, setShowSettings, setShowHistory, setShowAccount],
	)

	const navigateToSettings = useCallback(() => {
		setShowHistory(false)
		closeMcpView()
		setShowAccount(false)
		setShowSettings(true)
	}, [setShowSettings, setShowHistory, closeMcpView, setShowAccount])

	const navigateToHistory = useCallback(() => {
		setShowSettings(false)
		closeMcpView()
		setShowAccount(false)
		setShowHistory(true)
	}, [setShowSettings, closeMcpView, setShowAccount, setShowHistory])

	const navigateToAccount = useCallback(() => {
		setShowSettings(false)
		closeMcpView()
		setShowHistory(false)
		setShowAccount(true)
	}, [setShowSettings, closeMcpView, setShowHistory, setShowAccount])

	const navigateToChat = useCallback(() => {
		setShowSettings(false)
		closeMcpView()
		setShowHistory(false)
		setShowAccount(false)
	}, [setShowSettings, closeMcpView, setShowHistory, setShowAccount])

	const [state, setState] = useState<ExtensionState>({
		version: "",
		clineMessages: [],
		taskHistory: [],
		shouldShowAnnouncement: false,
		autoApprovalSettings: DEFAULT_AUTO_APPROVAL_SETTINGS,
		browserSettings: DEFAULT_BROWSER_SETTINGS,
		chatSettings: DEFAULT_CHAT_SETTINGS,
		platform: DEFAULT_PLATFORM,
		telemetrySetting: "unset",
		distinctId: "",
		planActSeparateModelsSetting: true,
		enableCheckpointsSetting: true,
		globalClineRulesToggles: {},
		localClineRulesToggles: {},
		localCursorRulesToggles: {},
		localWindsurfRulesToggles: {},
		localWorkflowToggles: {},
		globalWorkflowToggles: {},
		shellIntegrationTimeout: 4000, // default timeout for shell integration
		terminalReuseEnabled: true, // default to enabled for backward compatibility
		isNewUser: false,
	})
	const [didHydrateState, setDidHydrateState] = useState(false)
	const [showWelcome, setShowWelcome] = useState(false)
	const [theme, setTheme] = useState<Record<string, string>>()
	const [filePaths, setFilePaths] = useState<string[]>([])
	const [openRouterModels, setOpenRouterModels] = useState<Record<string, ModelInfo>>({
		[openRouterDefaultModelId]: openRouterDefaultModelInfo,
	})
	const [totalTasksSize, setTotalTasksSize] = useState<number | null>(null)

	const [openAiModels, setOpenAiModels] = useState<string[]>([])
	const [requestyModels, setRequestyModels] = useState<Record<string, ModelInfo>>({
		[requestyDefaultModelId]: requestyDefaultModelInfo,
	})
	const [mcpServers, setMcpServers] = useState<McpServer[]>([])
	const [mcpMarketplaceCatalog, setMcpMarketplaceCatalog] = useState<McpMarketplaceCatalog>({ items: [] })
	const handleMessage = useCallback((event: MessageEvent) => {
		const message: ExtensionMessage = event.data
		switch (message.type) {
			case "theme": {
				if (message.text) {
					setTheme(convertTextMateToHljs(JSON.parse(message.text)))
				}
				break
			}
			case "workspaceUpdated": {
				setFilePaths(message.filePaths ?? [])
				break
			}
			case "openRouterModels": {
				const updatedModels = message.openRouterModels ?? {}
				setOpenRouterModels({
					[openRouterDefaultModelId]: openRouterDefaultModelInfo, // in case the extension sent a model list without the default model
					...updatedModels,
				})
				break
			}
			case "openAiModels": {
				const updatedModels = message.openAiModels ?? []
				setOpenAiModels(updatedModels)
				break
			}
			case "requestyModels": {
				const updatedModels = message.requestyModels ?? {}
				setRequestyModels({
					[requestyDefaultModelId]: requestyDefaultModelInfo,
					...updatedModels,
				})
				break
			}
			case "mcpServers": {
				setMcpServers(message.mcpServers ?? [])
				break
			}
			case "mcpMarketplaceCatalog": {
				if (message.mcpMarketplaceCatalog) {
					setMcpMarketplaceCatalog(message.mcpMarketplaceCatalog)
				}
				break
			}
		}
	}, [])

	useEvent("message", handleMessage)

	// References to store subscription cancellation functions
	const stateSubscriptionRef = useRef<(() => void) | null>(null)
	const mcpButtonUnsubscribeRef = useRef<(() => void) | null>(null)
	const historyButtonClickedSubscriptionRef = useRef<(() => void) | null>(null)
	const chatButtonUnsubscribeRef = useRef<(() => void) | null>(null)
<<<<<<< HEAD
	const partialMessageUnsubscribeRef = useRef<(() => void) | null>(null)
=======
	const accountButtonClickedSubscriptionRef = useRef<(() => void) | null>(null)
	const settingsButtonClickedSubscriptionRef = useRef<(() => void) | null>(null)
>>>>>>> c6e7b524

	// Subscribe to state updates and UI events using the gRPC streaming API
	useEffect(() => {
		// Determine the webview provider type
		const webviewType =
			window.WEBVIEW_PROVIDER_TYPE === "sidebar" ? WebviewProviderTypeEnum.SIDEBAR : WebviewProviderTypeEnum.TAB

		// Set up state subscription
		stateSubscriptionRef.current = StateServiceClient.subscribeToState(EmptyRequest.create({}), {
			onResponse: (response) => {
				if (response.stateJson) {
					try {
						const stateData = JSON.parse(response.stateJson) as ExtensionState
						console.log("[DEBUG] parsed state JSON, updating state")
						setState((prevState) => {
							// Versioning logic for autoApprovalSettings
							const incomingVersion = stateData.autoApprovalSettings?.version ?? 1
							const currentVersion = prevState.autoApprovalSettings?.version ?? 1
							const shouldUpdateAutoApproval = incomingVersion > currentVersion

							const newState = {
								...stateData,
								autoApprovalSettings: shouldUpdateAutoApproval
									? stateData.autoApprovalSettings
									: prevState.autoApprovalSettings,
							}

							// Update welcome screen state based on API configuration
							const config = stateData.apiConfiguration
							const hasKey = config
								? [
										config.apiKey,
										config.openRouterApiKey,
										config.awsRegion,
										config.vertexProjectId,
										config.openAiApiKey,
										config.ollamaModelId,
										config.lmStudioModelId,
										config.liteLlmApiKey,
										config.geminiApiKey,
										config.openAiNativeApiKey,
										config.deepSeekApiKey,
										config.requestyApiKey,
										config.togetherApiKey,
										config.qwenApiKey,
										config.doubaoApiKey,
										config.mistralApiKey,
										config.vsCodeLmModelSelector,
										config.clineApiKey,
										config.asksageApiKey,
										config.xaiApiKey,
										config.sambanovaApiKey,
									].some((key) => key !== undefined)
								: false

							setShowWelcome(!hasKey)
							setDidHydrateState(true)

							console.log("[DEBUG] returning new state in ESC")

							return newState
						})
					} catch (error) {
						console.error("Error parsing state JSON:", error)
						console.log("[DEBUG] ERR getting state", error)
					}
				}
				console.log('[DEBUG] ended "got subscribed state"')
			},
			onError: (error) => {
				console.error("Error in state subscription:", error)
			},
			onComplete: () => {
				console.log("State subscription completed")
			},
		})

		// Subscribe to MCP button clicked events with webview type
		mcpButtonUnsubscribeRef.current = UiServiceClient.subscribeToMcpButtonClicked(
			WebviewProviderTypeRequest.create({
				providerType: webviewType,
			}),
			{
				onResponse: () => {
					console.log("[DEBUG] Received mcpButtonClicked event from gRPC stream")
					navigateToMcp()
				},
				onError: (error) => {
					console.error("Error in mcpButtonClicked subscription:", error)
				},
				onComplete: () => {
					console.log("mcpButtonClicked subscription completed")
				},
			},
		)

		// Set up history button clicked subscription with webview type
		historyButtonClickedSubscriptionRef.current = UiServiceClient.subscribeToHistoryButtonClicked(
			WebviewProviderTypeRequest.create({
				providerType: webviewType,
			}),
			{
				onResponse: () => {
					// When history button is clicked, navigate to history view
					console.log("[DEBUG] Received history button clicked event from gRPC stream")
					navigateToHistory()
				},
				onError: (error) => {
					console.error("Error in history button clicked subscription:", error)
				},
				onComplete: () => {
					console.log("History button clicked subscription completed")
				},
			},
		)

		// Subscribe to chat button clicked events with webview type
		chatButtonUnsubscribeRef.current = UiServiceClient.subscribeToChatButtonClicked(EmptyRequest.create({}), {
			onResponse: () => {
				// When chat button is clicked, navigate to chat
				console.log("[DEBUG] Received chat button clicked event from gRPC stream")
				navigateToChat()
			},
			onError: (error) => {
				console.error("Error in chat button subscription:", error)
			},
			onComplete: () => {},
		})

<<<<<<< HEAD
		// Subscribe to partial message events
		partialMessageUnsubscribeRef.current = UiServiceClient.subscribeToPartialMessage(EmptyRequest.create({}), {
			onResponse: (protoMessage) => {
				try {
					console.log("[PARTIAL] Received partialMessage event from gRPC stream")

					// Validate critical fields
					if (!protoMessage.ts || protoMessage.ts <= 0) {
						console.error("Invalid timestamp in partial message:", protoMessage)
						return
					}

					const partialMessage = convertProtoToClineMessage(protoMessage)
					console.log("[PARTIAL] Partial message:", partialMessage)
					console.log("\n")
					setState((prevState) => {
						// worth noting it will never be possible for a more up-to-date message to be sent here or in normal messages post since the presentAssistantContent function uses lock
						const lastIndex = findLastIndex(prevState.clineMessages, (msg) => msg.ts === partialMessage.ts)
						if (lastIndex !== -1) {
							const newClineMessages = [...prevState.clineMessages]
							newClineMessages[lastIndex] = partialMessage
							return { ...prevState, clineMessages: newClineMessages }
						}
						return prevState
					})
				} catch (error) {
					console.error("Failed to process partial message:", error, protoMessage)
				}
			},
			onError: (error) => {
				console.error("Error in partialMessage subscription:", error)
			},
			onComplete: () => {
				console.log("[DEBUG] partialMessage subscription completed")
			},
		})
=======
		// Set up settings button clicked subscription
		settingsButtonClickedSubscriptionRef.current = UiServiceClient.subscribeToSettingsButtonClicked(
			WebviewProviderTypeRequest.create({
				providerType: currentProviderType,
			}),
			{
				onResponse: () => {
					// When settings button is clicked, navigate to settings
					navigateToSettings()
				},
				onError: (error) => {
					console.error("Error in settings button clicked subscription:", error)
				},
				onComplete: () => {
					console.log("Settings button clicked subscription completed")
				},
			},
		)
>>>>>>> c6e7b524

		// Still send the webviewDidLaunch message for other initialization
		vscode.postMessage({ type: "webviewDidLaunch" })

		// Set up account button clicked subscription
		accountButtonClickedSubscriptionRef.current = UiServiceClient.subscribeToAccountButtonClicked(EmptyRequest.create(), {
			onResponse: () => {
				// When account button is clicked, navigate to account view
				console.log("[DEBUG] Received account button clicked event from gRPC stream")
				navigateToAccount()
			},
			onError: (error) => {
				console.error("Error in account button clicked subscription:", error)
			},
			onComplete: () => {
				console.log("Account button clicked subscription completed")
			},
		})

		// Clean up subscriptions when component unmounts
		return () => {
			if (stateSubscriptionRef.current) {
				stateSubscriptionRef.current()
				stateSubscriptionRef.current = null
			}
			if (mcpButtonUnsubscribeRef.current) {
				mcpButtonUnsubscribeRef.current()
				mcpButtonUnsubscribeRef.current = null
			}
			if (historyButtonClickedSubscriptionRef.current) {
				historyButtonClickedSubscriptionRef.current()
				historyButtonClickedSubscriptionRef.current = null
			}
			if (chatButtonUnsubscribeRef.current) {
				chatButtonUnsubscribeRef.current()
				chatButtonUnsubscribeRef.current = null
			}
<<<<<<< HEAD
			if (partialMessageUnsubscribeRef.current) {
				partialMessageUnsubscribeRef.current()
				partialMessageUnsubscribeRef.current = null
=======
			if (accountButtonClickedSubscriptionRef.current) {
				accountButtonClickedSubscriptionRef.current()
				accountButtonClickedSubscriptionRef.current = null
			}
			if (settingsButtonClickedSubscriptionRef.current) {
				settingsButtonClickedSubscriptionRef.current()
				settingsButtonClickedSubscriptionRef.current = null
>>>>>>> c6e7b524
			}
		}
	}, [])

	const refreshOpenRouterModels = useCallback(() => {
		ModelsServiceClient.refreshOpenRouterModels(EmptyRequest.create({}))
			.then((res) => {
				setOpenRouterModels({
					[openRouterDefaultModelId]: openRouterDefaultModelInfo, // in case the extension sent a model list without the default model
					...res.models,
				})
			})
			.catch((error: Error) => console.error("Failed to refresh OpenRouter models:", error))
	}, [])

	const contextValue: ExtensionStateContextType = {
		...state,
		didHydrateState,
		showWelcome,
		theme,
		openRouterModels,
		openAiModels,
		requestyModels,
		mcpServers,
		mcpMarketplaceCatalog,
		filePaths,
		totalTasksSize,
		showMcp,
		mcpTab,
		showSettings,
		showHistory,
		showAccount,
		showAnnouncement,
		globalClineRulesToggles: state.globalClineRulesToggles || {},
		localClineRulesToggles: state.localClineRulesToggles || {},
		localCursorRulesToggles: state.localCursorRulesToggles || {},
		localWindsurfRulesToggles: state.localWindsurfRulesToggles || {},
		localWorkflowToggles: state.localWorkflowToggles || {},
		globalWorkflowToggles: state.globalWorkflowToggles || {},
		enableCheckpointsSetting: state.enableCheckpointsSetting,

		// Navigation functions
		navigateToMcp,
		navigateToSettings,
		navigateToHistory,
		navigateToAccount,
		navigateToChat,

		// Hide functions
		hideSettings,
		hideHistory,
		hideAccount,
		hideAnnouncement,
		setApiConfiguration: (value) =>
			setState((prevState) => ({
				...prevState,
				apiConfiguration: value,
			})),
		setCustomInstructions: (value) =>
			setState((prevState) => ({
				...prevState,
				customInstructions: value,
			})),
		setTelemetrySetting: (value) =>
			setState((prevState) => ({
				...prevState,
				telemetrySetting: value,
			})),
		setPlanActSeparateModelsSetting: (value) =>
			setState((prevState) => ({
				...prevState,
				planActSeparateModelsSetting: value,
			})),
		setEnableCheckpointsSetting: (value) =>
			setState((prevState) => ({
				...prevState,
				enableCheckpointsSetting: value,
			})),
		setMcpMarketplaceEnabled: (value) =>
			setState((prevState) => ({
				...prevState,
				mcpMarketplaceEnabled: value,
			})),
		setShowAnnouncement,
		setShouldShowAnnouncement: (value) =>
			setState((prevState) => ({
				...prevState,
				shouldShowAnnouncement: value,
			})),
		setShellIntegrationTimeout: (value) =>
			setState((prevState) => ({
				...prevState,
				shellIntegrationTimeout: value,
			})),
		setTerminalReuseEnabled: (value) =>
			setState((prevState) => ({
				...prevState,
				terminalReuseEnabled: value,
			})),
		setMcpServers: (mcpServers: McpServer[]) => setMcpServers(mcpServers),
		setMcpMarketplaceCatalog: (catalog: McpMarketplaceCatalog) => setMcpMarketplaceCatalog(catalog),
		setShowMcp,
		closeMcpView,
		setChatSettings: (value) => {
			setState((prevState) => ({
				...prevState,
				chatSettings: value,
			}))
			vscode.postMessage({
				type: "updateSettings",
				chatSettings: value,
				apiConfiguration: state.apiConfiguration,
				customInstructionsSetting: state.customInstructions,
				telemetrySetting: state.telemetrySetting,
				planActSeparateModelsSetting: state.planActSeparateModelsSetting,
				enableCheckpointsSetting: state.enableCheckpointsSetting,
				mcpMarketplaceEnabled: state.mcpMarketplaceEnabled,
			})
		},
		setGlobalClineRulesToggles: (toggles) =>
			setState((prevState) => ({
				...prevState,
				globalClineRulesToggles: toggles,
			})),
		setLocalClineRulesToggles: (toggles) =>
			setState((prevState) => ({
				...prevState,
				localClineRulesToggles: toggles,
			})),
		setLocalCursorRulesToggles: (toggles) =>
			setState((prevState) => ({
				...prevState,
				localCursorRulesToggles: toggles,
			})),
		setLocalWindsurfRulesToggles: (toggles) =>
			setState((prevState) => ({
				...prevState,
				localWindsurfRulesToggles: toggles,
			})),
		setLocalWorkflowToggles: (toggles) =>
			setState((prevState) => ({
				...prevState,
				localWorkflowToggles: toggles,
			})),
		setGlobalWorkflowToggles: (toggles) =>
			setState((prevState) => ({
				...prevState,
				globalWorkflowToggles: toggles,
			})),
		setMcpTab,
		setTotalTasksSize,
		refreshOpenRouterModels,
	}

	return <ExtensionStateContext.Provider value={contextValue}>{children}</ExtensionStateContext.Provider>
}

export const useExtensionState = () => {
	const context = useContext(ExtensionStateContext)
	if (context === undefined) {
		throw new Error("useExtensionState must be used within an ExtensionStateContextProvider")
	}
	return context
}<|MERGE_RESOLUTION|>--- conflicted
+++ resolved
@@ -248,12 +248,9 @@
 	const mcpButtonUnsubscribeRef = useRef<(() => void) | null>(null)
 	const historyButtonClickedSubscriptionRef = useRef<(() => void) | null>(null)
 	const chatButtonUnsubscribeRef = useRef<(() => void) | null>(null)
-<<<<<<< HEAD
-	const partialMessageUnsubscribeRef = useRef<(() => void) | null>(null)
-=======
 	const accountButtonClickedSubscriptionRef = useRef<(() => void) | null>(null)
 	const settingsButtonClickedSubscriptionRef = useRef<(() => void) | null>(null)
->>>>>>> c6e7b524
+	const partialMessageUnsubscribeRef = useRef<(() => void) | null>(null)
 
 	// Subscribe to state updates and UI events using the gRPC streaming API
 	useEffect(() => {
@@ -383,7 +380,25 @@
 			onComplete: () => {},
 		})
 
-<<<<<<< HEAD
+		// Set up settings button clicked subscription
+		settingsButtonClickedSubscriptionRef.current = UiServiceClient.subscribeToSettingsButtonClicked(
+			WebviewProviderTypeRequest.create({
+				providerType: currentProviderType,
+			}),
+			{
+				onResponse: () => {
+					// When settings button is clicked, navigate to settings
+					navigateToSettings()
+				},
+				onError: (error) => {
+					console.error("Error in settings button clicked subscription:", error)
+				},
+				onComplete: () => {
+					console.log("Settings button clicked subscription completed")
+				},
+			},
+		)
+
 		// Subscribe to partial message events
 		partialMessageUnsubscribeRef.current = UiServiceClient.subscribeToPartialMessage(EmptyRequest.create({}), {
 			onResponse: (protoMessage) => {
@@ -420,26 +435,6 @@
 				console.log("[DEBUG] partialMessage subscription completed")
 			},
 		})
-=======
-		// Set up settings button clicked subscription
-		settingsButtonClickedSubscriptionRef.current = UiServiceClient.subscribeToSettingsButtonClicked(
-			WebviewProviderTypeRequest.create({
-				providerType: currentProviderType,
-			}),
-			{
-				onResponse: () => {
-					// When settings button is clicked, navigate to settings
-					navigateToSettings()
-				},
-				onError: (error) => {
-					console.error("Error in settings button clicked subscription:", error)
-				},
-				onComplete: () => {
-					console.log("Settings button clicked subscription completed")
-				},
-			},
-		)
->>>>>>> c6e7b524
 
 		// Still send the webviewDidLaunch message for other initialization
 		vscode.postMessage({ type: "webviewDidLaunch" })
@@ -477,19 +472,17 @@
 				chatButtonUnsubscribeRef.current()
 				chatButtonUnsubscribeRef.current = null
 			}
-<<<<<<< HEAD
+			if (accountButtonClickedSubscriptionRef.current) {
+				accountButtonClickedSubscriptionRef.current()
+				accountButtonClickedSubscriptionRef.current = null
+			}
+			if (settingsButtonClickedSubscriptionRef.current) {
+				settingsButtonClickedSubscriptionRef.current()
+				settingsButtonClickedSubscriptionRef.current = null
+			}
 			if (partialMessageUnsubscribeRef.current) {
 				partialMessageUnsubscribeRef.current()
 				partialMessageUnsubscribeRef.current = null
-=======
-			if (accountButtonClickedSubscriptionRef.current) {
-				accountButtonClickedSubscriptionRef.current()
-				accountButtonClickedSubscriptionRef.current = null
-			}
-			if (settingsButtonClickedSubscriptionRef.current) {
-				settingsButtonClickedSubscriptionRef.current()
-				settingsButtonClickedSubscriptionRef.current = null
->>>>>>> c6e7b524
 			}
 		}
 	}, [])
