import React, { createContext, useCallback, useContext, useEffect, useRef, useState } from "react"
import { useEvent } from "react-use"
import {
	StateServiceClient,
	ModelsServiceClient,
	UiServiceClient,
	FileServiceClient,
	McpServiceClient,
} from "../services/grpc-client"
import { EmptyRequest, StringRequest } from "@shared/proto/common"
import { UpdateSettingsRequest } from "@shared/proto/state"
import { WebviewProviderType as WebviewProviderTypeEnum, WebviewProviderTypeRequest } from "@shared/proto/ui"
import { convertProtoToClineMessage } from "@shared/proto-conversions/cline-message"
import { convertProtoMcpServersToMcpServers } from "@shared/proto-conversions/mcp/mcp-server-conversion"
import { DEFAULT_AUTO_APPROVAL_SETTINGS } from "@shared/AutoApprovalSettings"
import { DEFAULT_BROWSER_SETTINGS } from "@shared/BrowserSettings"
import { ChatSettings, DEFAULT_CHAT_SETTINGS } from "@shared/ChatSettings"
import { DEFAULT_PLATFORM, ExtensionMessage, ExtensionState } from "@shared/ExtensionMessage"
import { TelemetrySetting } from "@shared/TelemetrySetting"
import { findLastIndex } from "@shared/array"
import {
	ApiConfiguration,
	ModelInfo,
	openRouterDefaultModelId,
	openRouterDefaultModelInfo,
	requestyDefaultModelId,
	requestyDefaultModelInfo,
} from "../../../src/shared/api"
import { McpMarketplaceCatalog, McpServer, McpViewTab } from "../../../src/shared/mcp"
import { convertTextMateToHljs } from "../utils/textMateToHljs"
import { OpenRouterCompatibleModelInfo } from "@shared/proto/models"

interface ExtensionStateContextType extends ExtensionState {
	didHydrateState: boolean
	showWelcome: boolean
	theme: Record<string, string> | undefined
	openRouterModels: Record<string, ModelInfo>
	openAiModels: string[]
	requestyModels: Record<string, ModelInfo>
	mcpServers: McpServer[]
	mcpMarketplaceCatalog: McpMarketplaceCatalog
	filePaths: string[]
	totalTasksSize: number | null

	// View state
	showMcp: boolean
	mcpTab?: McpViewTab
	showSettings: boolean
	showHistory: boolean
	showAccount: boolean
	showAnnouncement: boolean

	// Setters
	setApiConfiguration: (config: ApiConfiguration) => void
	setCustomInstructions: (value?: string) => void
	setTelemetrySetting: (value: TelemetrySetting) => void
	setShowAnnouncement: (value: boolean) => void
	setShouldShowAnnouncement: (value: boolean) => void
	setPlanActSeparateModelsSetting: (value: boolean) => void
	setEnableCheckpointsSetting: (value: boolean) => void
	setMcpMarketplaceEnabled: (value: boolean) => void
<<<<<<< HEAD
	setMcpRichDisplayEnabled: (value: boolean) => void
=======
	setMcpResponsesCollapsed: (value: boolean) => void
>>>>>>> ddca8411
	setShellIntegrationTimeout: (value: number) => void
	setTerminalReuseEnabled: (value: boolean) => void
	setChatSettings: (value: ChatSettings) => void
	setMcpServers: (value: McpServer[]) => void
	setGlobalClineRulesToggles: (toggles: Record<string, boolean>) => void
	setLocalClineRulesToggles: (toggles: Record<string, boolean>) => void
	setLocalCursorRulesToggles: (toggles: Record<string, boolean>) => void
	setLocalWindsurfRulesToggles: (toggles: Record<string, boolean>) => void
	setLocalWorkflowToggles: (toggles: Record<string, boolean>) => void
	setGlobalWorkflowToggles: (toggles: Record<string, boolean>) => void
	setMcpMarketplaceCatalog: (value: McpMarketplaceCatalog) => void
	setTotalTasksSize: (value: number | null) => void

	// Refresh functions
	refreshOpenRouterModels: () => void

	// Navigation state setters
	setShowMcp: (value: boolean) => void
	setMcpTab: (tab?: McpViewTab) => void

	// Navigation functions
	navigateToMcp: (tab?: McpViewTab) => void
	navigateToSettings: () => void
	navigateToHistory: () => void
	navigateToAccount: () => void
	navigateToChat: () => void

	// Hide functions
	hideSettings: () => void
	hideHistory: () => void
	hideAccount: () => void
	hideAnnouncement: () => void
	closeMcpView: () => void

	// Event callbacks
	onRelinquishControl: (callback: () => void) => () => void
}

const ExtensionStateContext = createContext<ExtensionStateContextType | undefined>(undefined)

export const ExtensionStateContextProvider: React.FC<{
	children: React.ReactNode
}> = ({ children }) => {
	// Get the current webview provider type
	const currentProviderType =
		window.WEBVIEW_PROVIDER_TYPE === "sidebar" ? WebviewProviderTypeEnum.SIDEBAR : WebviewProviderTypeEnum.TAB
	// UI view state
	const [showMcp, setShowMcp] = useState(false)
	const [mcpTab, setMcpTab] = useState<McpViewTab | undefined>(undefined)
	const [showSettings, setShowSettings] = useState(false)
	const [showHistory, setShowHistory] = useState(false)
	const [showAccount, setShowAccount] = useState(false)
	const [showAnnouncement, setShowAnnouncement] = useState(false)

	// Helper for MCP view
	const closeMcpView = useCallback(() => {
		setShowMcp(false)
		setMcpTab(undefined)
	}, [setShowMcp, setMcpTab])

	// Hide functions
	const hideSettings = useCallback(() => setShowSettings(false), [setShowSettings])
	const hideHistory = useCallback(() => setShowHistory(false), [setShowHistory])
	const hideAccount = useCallback(() => setShowAccount(false), [setShowAccount])
	const hideAnnouncement = useCallback(() => setShowAnnouncement(false), [setShowAnnouncement])

	// Navigation functions
	const navigateToMcp = useCallback(
		(tab?: McpViewTab) => {
			setShowSettings(false)
			setShowHistory(false)
			setShowAccount(false)
			if (tab) {
				setMcpTab(tab)
			}
			setShowMcp(true)
		},
		[setShowMcp, setMcpTab, setShowSettings, setShowHistory, setShowAccount],
	)

	const navigateToSettings = useCallback(() => {
		setShowHistory(false)
		closeMcpView()
		setShowAccount(false)
		setShowSettings(true)
	}, [setShowSettings, setShowHistory, closeMcpView, setShowAccount])

	const navigateToHistory = useCallback(() => {
		setShowSettings(false)
		closeMcpView()
		setShowAccount(false)
		setShowHistory(true)
	}, [setShowSettings, closeMcpView, setShowAccount, setShowHistory])

	const navigateToAccount = useCallback(() => {
		setShowSettings(false)
		closeMcpView()
		setShowHistory(false)
		setShowAccount(true)
	}, [setShowSettings, closeMcpView, setShowHistory, setShowAccount])

	const navigateToChat = useCallback(() => {
		setShowSettings(false)
		closeMcpView()
		setShowHistory(false)
		setShowAccount(false)
	}, [setShowSettings, closeMcpView, setShowHistory, setShowAccount])

	const [state, setState] = useState<ExtensionState>({
		version: "",
		clineMessages: [],
		taskHistory: [],
		shouldShowAnnouncement: false,
		autoApprovalSettings: DEFAULT_AUTO_APPROVAL_SETTINGS,
		browserSettings: DEFAULT_BROWSER_SETTINGS,
		chatSettings: DEFAULT_CHAT_SETTINGS,
		platform: DEFAULT_PLATFORM,
		telemetrySetting: "unset",
		distinctId: "",
		planActSeparateModelsSetting: true,
		enableCheckpointsSetting: true,
		mcpRichDisplayEnabled: true,
		globalClineRulesToggles: {},
		localClineRulesToggles: {},
		localCursorRulesToggles: {},
		localWindsurfRulesToggles: {},
		localWorkflowToggles: {},
		globalWorkflowToggles: {},
		shellIntegrationTimeout: 4000, // default timeout for shell integration
		terminalReuseEnabled: true, // default to enabled for backward compatibility
		isNewUser: false,
		mcpResponsesCollapsed: false, // Default value (expanded), will be overwritten by extension state
	})
	const [didHydrateState, setDidHydrateState] = useState(false)
	const [showWelcome, setShowWelcome] = useState(false)
	const [theme, setTheme] = useState<Record<string, string>>()
	const [filePaths, setFilePaths] = useState<string[]>([])
	const [openRouterModels, setOpenRouterModels] = useState<Record<string, ModelInfo>>({
		[openRouterDefaultModelId]: openRouterDefaultModelInfo,
	})
	const [totalTasksSize, setTotalTasksSize] = useState<number | null>(null)

	const [openAiModels, setOpenAiModels] = useState<string[]>([])
	const [requestyModels, setRequestyModels] = useState<Record<string, ModelInfo>>({
		[requestyDefaultModelId]: requestyDefaultModelInfo,
	})
	const [mcpServers, setMcpServers] = useState<McpServer[]>([])
	const [mcpMarketplaceCatalog, setMcpMarketplaceCatalog] = useState<McpMarketplaceCatalog>({ items: [] })
	const handleMessage = useCallback((event: MessageEvent) => {
		const message: ExtensionMessage = event.data
		switch (message.type) {
			case "openAiModels": {
				const updatedModels = message.openAiModels ?? []
				setOpenAiModels(updatedModels)
				break
			}
			case "requestyModels": {
				const updatedModels = message.requestyModels ?? {}
				setRequestyModels({
					[requestyDefaultModelId]: requestyDefaultModelInfo,
					...updatedModels,
				})
				break
			}
		}
	}, [])

	useEvent("message", handleMessage)

	// References to store subscription cancellation functions
	const stateSubscriptionRef = useRef<(() => void) | null>(null)

	// Reference for focusChatInput subscription
	const focusChatInputUnsubscribeRef = useRef<(() => void) | null>(null)
	const mcpButtonUnsubscribeRef = useRef<(() => void) | null>(null)
	const historyButtonClickedSubscriptionRef = useRef<(() => void) | null>(null)
	const chatButtonUnsubscribeRef = useRef<(() => void) | null>(null)
	const accountButtonClickedSubscriptionRef = useRef<(() => void) | null>(null)
	const settingsButtonClickedSubscriptionRef = useRef<(() => void) | null>(null)
	const partialMessageUnsubscribeRef = useRef<(() => void) | null>(null)
	const mcpMarketplaceUnsubscribeRef = useRef<(() => void) | null>(null)
	const themeSubscriptionRef = useRef<(() => void) | null>(null)
	const openRouterModelsUnsubscribeRef = useRef<(() => void) | null>(null)
	const workspaceUpdatesUnsubscribeRef = useRef<(() => void) | null>(null)
	const relinquishControlUnsubscribeRef = useRef<(() => void) | null>(null)

	// Add ref for callbacks
	const relinquishControlCallbacks = useRef<Set<() => void>>(new Set())

	// Create hook function
	const onRelinquishControl = useCallback((callback: () => void) => {
		relinquishControlCallbacks.current.add(callback)
		return () => {
			relinquishControlCallbacks.current.delete(callback)
		}
	}, [])
	const mcpServersSubscriptionRef = useRef<(() => void) | null>(null)

	// Subscribe to state updates and UI events using the gRPC streaming API
	useEffect(() => {
		// Determine the webview provider type
		const webviewType =
			window.WEBVIEW_PROVIDER_TYPE === "sidebar" ? WebviewProviderTypeEnum.SIDEBAR : WebviewProviderTypeEnum.TAB

		// Set up state subscription
		stateSubscriptionRef.current = StateServiceClient.subscribeToState(EmptyRequest.create({}), {
			onResponse: (response) => {
				if (response.stateJson) {
					try {
						const stateData = JSON.parse(response.stateJson) as ExtensionState
						console.log("[DEBUG] parsed state JSON, updating state")
						setState((prevState) => {
							// Versioning logic for autoApprovalSettings
							const incomingVersion = stateData.autoApprovalSettings?.version ?? 1
							const currentVersion = prevState.autoApprovalSettings?.version ?? 1
							const shouldUpdateAutoApproval = incomingVersion > currentVersion

							const newState = {
								...stateData,
								autoApprovalSettings: shouldUpdateAutoApproval
									? stateData.autoApprovalSettings
									: prevState.autoApprovalSettings,
							}

							// Update welcome screen state based on API configuration
							const config = stateData.apiConfiguration
							const hasKey = config
								? [
										config.apiKey,
										config.openRouterApiKey,
										config.awsRegion,
										config.vertexProjectId,
										config.openAiApiKey,
										config.ollamaModelId,
										config.lmStudioModelId,
										config.liteLlmApiKey,
										config.geminiApiKey,
										config.openAiNativeApiKey,
										config.deepSeekApiKey,
										config.requestyApiKey,
										config.togetherApiKey,
										config.qwenApiKey,
										config.doubaoApiKey,
										config.mistralApiKey,
										config.vsCodeLmModelSelector,
										config.clineApiKey,
										config.asksageApiKey,
										config.xaiApiKey,
										config.sambanovaApiKey,
									].some((key) => key !== undefined)
								: false

							setShowWelcome(!hasKey)
							setDidHydrateState(true)

							console.log("[DEBUG] returning new state in ESC")

							return newState
						})
					} catch (error) {
						console.error("Error parsing state JSON:", error)
						console.log("[DEBUG] ERR getting state", error)
					}
				}
				console.log('[DEBUG] ended "got subscribed state"')
			},
			onError: (error) => {
				console.error("Error in state subscription:", error)
			},
			onComplete: () => {
				console.log("State subscription completed")
			},
		})

		// Subscribe to MCP button clicked events with webview type
		mcpButtonUnsubscribeRef.current = UiServiceClient.subscribeToMcpButtonClicked(
			WebviewProviderTypeRequest.create({
				providerType: webviewType,
			}),
			{
				onResponse: () => {
					console.log("[DEBUG] Received mcpButtonClicked event from gRPC stream")
					navigateToMcp()
				},
				onError: (error) => {
					console.error("Error in mcpButtonClicked subscription:", error)
				},
				onComplete: () => {
					console.log("mcpButtonClicked subscription completed")
				},
			},
		)

		// Set up history button clicked subscription with webview type
		historyButtonClickedSubscriptionRef.current = UiServiceClient.subscribeToHistoryButtonClicked(
			WebviewProviderTypeRequest.create({
				providerType: webviewType,
			}),
			{
				onResponse: () => {
					// When history button is clicked, navigate to history view
					console.log("[DEBUG] Received history button clicked event from gRPC stream")
					navigateToHistory()
				},
				onError: (error) => {
					console.error("Error in history button clicked subscription:", error)
				},
				onComplete: () => {
					console.log("History button clicked subscription completed")
				},
			},
		)

		// Subscribe to chat button clicked events with webview type
		chatButtonUnsubscribeRef.current = UiServiceClient.subscribeToChatButtonClicked(EmptyRequest.create({}), {
			onResponse: () => {
				// When chat button is clicked, navigate to chat
				console.log("[DEBUG] Received chat button clicked event from gRPC stream")
				navigateToChat()
			},
			onError: (error) => {
				console.error("Error in chat button subscription:", error)
			},
			onComplete: () => {},
		})

		// Subscribe to MCP servers updates
		mcpServersSubscriptionRef.current = McpServiceClient.subscribeToMcpServers(EmptyRequest.create(), {
			onResponse: (response) => {
				console.log("[DEBUG] Received MCP servers update from gRPC stream")
				if (response.mcpServers) {
					setMcpServers(convertProtoMcpServersToMcpServers(response.mcpServers))
				}
			},
			onError: (error) => {
				console.error("Error in MCP servers subscription:", error)
			},
			onComplete: () => {
				console.log("MCP servers subscription completed")
			},
		})

		// Subscribe to workspace file updates
		workspaceUpdatesUnsubscribeRef.current = FileServiceClient.subscribeToWorkspaceUpdates(EmptyRequest.create({}), {
			onResponse: (response) => {
				console.log("[DEBUG] Received workspace update event from gRPC stream")
				setFilePaths(response.values || [])
			},
			onError: (error) => {
				console.error("Error in workspace updates subscription:", error)
			},
			onComplete: () => {},
		})

		// Set up settings button clicked subscription
		settingsButtonClickedSubscriptionRef.current = UiServiceClient.subscribeToSettingsButtonClicked(
			WebviewProviderTypeRequest.create({
				providerType: currentProviderType,
			}),
			{
				onResponse: () => {
					// When settings button is clicked, navigate to settings
					navigateToSettings()
				},
				onError: (error) => {
					console.error("Error in settings button clicked subscription:", error)
				},
				onComplete: () => {
					console.log("Settings button clicked subscription completed")
				},
			},
		)

		// Subscribe to partial message events
		partialMessageUnsubscribeRef.current = UiServiceClient.subscribeToPartialMessage(EmptyRequest.create({}), {
			onResponse: (protoMessage) => {
				try {
					// Validate critical fields
					if (!protoMessage.ts || protoMessage.ts <= 0) {
						console.error("Invalid timestamp in partial message:", protoMessage)
						return
					}

					const partialMessage = convertProtoToClineMessage(protoMessage)
					setState((prevState) => {
						// worth noting it will never be possible for a more up-to-date message to be sent here or in normal messages post since the presentAssistantContent function uses lock
						const lastIndex = findLastIndex(prevState.clineMessages, (msg) => msg.ts === partialMessage.ts)
						if (lastIndex !== -1) {
							const newClineMessages = [...prevState.clineMessages]
							newClineMessages[lastIndex] = partialMessage
							return { ...prevState, clineMessages: newClineMessages }
						}
						return prevState
					})
				} catch (error) {
					console.error("Failed to process partial message:", error, protoMessage)
				}
			},
			onError: (error) => {
				console.error("Error in partialMessage subscription:", error)
			},
			onComplete: () => {
				console.log("[DEBUG] partialMessage subscription completed")
			},
		})

		// Subscribe to MCP marketplace catalog updates
		mcpMarketplaceUnsubscribeRef.current = McpServiceClient.subscribeToMcpMarketplaceCatalog(EmptyRequest.create({}), {
			onResponse: (catalog) => {
				console.log("[DEBUG] Received MCP marketplace catalog update from gRPC stream")
				setMcpMarketplaceCatalog(catalog)
			},
			onError: (error) => {
				console.error("Error in MCP marketplace catalog subscription:", error)
			},
			onComplete: () => {
				console.log("MCP marketplace catalog subscription completed")
			},
		})

		// Subscribe to theme changes
		themeSubscriptionRef.current = UiServiceClient.subscribeToTheme(EmptyRequest.create({}), {
			onResponse: (response) => {
				if (response.value) {
					try {
						const themeData = JSON.parse(response.value)
						setTheme(convertTextMateToHljs(themeData))
						console.log("[DEBUG] Received theme update from gRPC stream")
					} catch (error) {
						console.error("Error parsing theme data:", error)
					}
				}
			},
			onError: (error) => {
				console.error("Error in theme subscription:", error)
			},
			onComplete: () => {
				console.log("Theme subscription completed")
			},
		})

		// Subscribe to OpenRouter models updates
		openRouterModelsUnsubscribeRef.current = ModelsServiceClient.subscribeToOpenRouterModels(EmptyRequest.create({}), {
			onResponse: (response: OpenRouterCompatibleModelInfo) => {
				console.log("[DEBUG] Received OpenRouter models update from gRPC stream")
				const models = response.models
				setOpenRouterModels({
					[openRouterDefaultModelId]: openRouterDefaultModelInfo, // in case the extension sent a model list without the default model
					...models,
				})
			},
			onError: (error) => {
				console.error("Error in OpenRouter models subscription:", error)
			},
			onComplete: () => {
				console.log("OpenRouter models subscription completed")
			},
		})

		// Initialize webview using gRPC
		UiServiceClient.initializeWebview(EmptyRequest.create({}))
			.then(() => {
				console.log("[DEBUG] Webview initialization completed via gRPC")
			})
			.catch((error) => {
				console.error("Failed to initialize webview via gRPC:", error)
			})

		// Set up account button clicked subscription
		accountButtonClickedSubscriptionRef.current = UiServiceClient.subscribeToAccountButtonClicked(EmptyRequest.create(), {
			onResponse: () => {
				// When account button is clicked, navigate to account view
				console.log("[DEBUG] Received account button clicked event from gRPC stream")
				navigateToAccount()
			},
			onError: (error) => {
				console.error("Error in account button clicked subscription:", error)
			},
			onComplete: () => {
				console.log("Account button clicked subscription completed")
			},
		})

		// Subscribe to relinquish control events
		relinquishControlUnsubscribeRef.current = UiServiceClient.subscribeToRelinquishControl(EmptyRequest.create({}), {
			onResponse: () => {
				// Call all registered callbacks
				relinquishControlCallbacks.current.forEach((callback) => callback())
			},
			onError: (error) => {
				console.error("Error in relinquishControl subscription:", error)
			},
			onComplete: () => {},
		})

		// Subscribe to focus chat input events
		const clientId = (window as any).clineClientId
		if (clientId) {
			const request = StringRequest.create({ value: clientId })
			focusChatInputUnsubscribeRef.current = UiServiceClient.subscribeToFocusChatInput(request, {
				onResponse: () => {
					// Dispatch a local DOM event within this webview only
					window.dispatchEvent(new CustomEvent("focusChatInput"))
				},
				onError: (error: Error) => {
					console.error("Error in focusChatInput subscription:", error)
				},
				onComplete: () => {},
			})
		} else {
			console.error("Client ID not found in window object")
		}

		// Clean up subscriptions when component unmounts
		return () => {
			if (stateSubscriptionRef.current) {
				stateSubscriptionRef.current()
				stateSubscriptionRef.current = null
			}
			if (mcpButtonUnsubscribeRef.current) {
				mcpButtonUnsubscribeRef.current()
				mcpButtonUnsubscribeRef.current = null
			}
			if (historyButtonClickedSubscriptionRef.current) {
				historyButtonClickedSubscriptionRef.current()
				historyButtonClickedSubscriptionRef.current = null
			}
			if (chatButtonUnsubscribeRef.current) {
				chatButtonUnsubscribeRef.current()
				chatButtonUnsubscribeRef.current = null
			}
			if (accountButtonClickedSubscriptionRef.current) {
				accountButtonClickedSubscriptionRef.current()
				accountButtonClickedSubscriptionRef.current = null
			}
			if (settingsButtonClickedSubscriptionRef.current) {
				settingsButtonClickedSubscriptionRef.current()
				settingsButtonClickedSubscriptionRef.current = null
			}
			if (partialMessageUnsubscribeRef.current) {
				partialMessageUnsubscribeRef.current()
				partialMessageUnsubscribeRef.current = null
			}
			if (mcpMarketplaceUnsubscribeRef.current) {
				mcpMarketplaceUnsubscribeRef.current()
				mcpMarketplaceUnsubscribeRef.current = null
			}
			if (themeSubscriptionRef.current) {
				themeSubscriptionRef.current()
				themeSubscriptionRef.current = null
			}
			if (openRouterModelsUnsubscribeRef.current) {
				openRouterModelsUnsubscribeRef.current()
				openRouterModelsUnsubscribeRef.current = null
			}
			if (workspaceUpdatesUnsubscribeRef.current) {
				workspaceUpdatesUnsubscribeRef.current()
				workspaceUpdatesUnsubscribeRef.current = null
			}
			if (relinquishControlUnsubscribeRef.current) {
				relinquishControlUnsubscribeRef.current()
				relinquishControlUnsubscribeRef.current = null
			}
			if (focusChatInputUnsubscribeRef.current) {
				focusChatInputUnsubscribeRef.current()
				focusChatInputUnsubscribeRef.current = null
			}
			if (mcpServersSubscriptionRef.current) {
				mcpServersSubscriptionRef.current()
				mcpServersSubscriptionRef.current = null
			}
		}
	}, [])

	const refreshOpenRouterModels = useCallback(() => {
		ModelsServiceClient.refreshOpenRouterModels(EmptyRequest.create({}))
			.then((response: OpenRouterCompatibleModelInfo) => {
				const models = response.models
				setOpenRouterModels({
					[openRouterDefaultModelId]: openRouterDefaultModelInfo, // in case the extension sent a model list without the default model
					...models,
				})
			})
			.catch((error: Error) => console.error("Failed to refresh OpenRouter models:", error))
	}, [])

	const contextValue: ExtensionStateContextType = {
		...state,
		didHydrateState,
		showWelcome,
		theme,
		openRouterModels,
		openAiModels,
		requestyModels,
		mcpServers,
		mcpMarketplaceCatalog,
		filePaths,
		totalTasksSize,
		showMcp,
		mcpTab,
		showSettings,
		showHistory,
		showAccount,
		showAnnouncement,
		globalClineRulesToggles: state.globalClineRulesToggles || {},
		localClineRulesToggles: state.localClineRulesToggles || {},
		localCursorRulesToggles: state.localCursorRulesToggles || {},
		localWindsurfRulesToggles: state.localWindsurfRulesToggles || {},
		localWorkflowToggles: state.localWorkflowToggles || {},
		globalWorkflowToggles: state.globalWorkflowToggles || {},
		enableCheckpointsSetting: state.enableCheckpointsSetting,

		// Navigation functions
		navigateToMcp,
		navigateToSettings,
		navigateToHistory,
		navigateToAccount,
		navigateToChat,

		// Hide functions
		hideSettings,
		hideHistory,
		hideAccount,
		hideAnnouncement,
		setApiConfiguration: (value) =>
			setState((prevState) => ({
				...prevState,
				apiConfiguration: value,
			})),
		setCustomInstructions: (value) =>
			setState((prevState) => ({
				...prevState,
				customInstructions: value,
			})),
		setTelemetrySetting: (value) =>
			setState((prevState) => ({
				...prevState,
				telemetrySetting: value,
			})),
		setPlanActSeparateModelsSetting: (value) =>
			setState((prevState) => ({
				...prevState,
				planActSeparateModelsSetting: value,
			})),
		setEnableCheckpointsSetting: (value) =>
			setState((prevState) => ({
				...prevState,
				enableCheckpointsSetting: value,
			})),
		setMcpMarketplaceEnabled: (value) =>
			setState((prevState) => ({
				...prevState,
				mcpMarketplaceEnabled: value,
			})),
<<<<<<< HEAD
		setMcpRichDisplayEnabled: (value) =>
			setState((prevState) => ({
				...prevState,
				mcpRichDisplayEnabled: value,
			})),
=======
		setMcpResponsesCollapsed: (value) => {
			setState((prevState) => ({
				...prevState,
				mcpResponsesCollapsed: value,
			}))
		},
>>>>>>> ddca8411
		setShowAnnouncement,
		setShouldShowAnnouncement: (value) =>
			setState((prevState) => ({
				...prevState,
				shouldShowAnnouncement: value,
			})),
		setShellIntegrationTimeout: (value) =>
			setState((prevState) => ({
				...prevState,
				shellIntegrationTimeout: value,
			})),
		setTerminalReuseEnabled: (value) =>
			setState((prevState) => ({
				...prevState,
				terminalReuseEnabled: value,
			})),
		setMcpServers: (mcpServers: McpServer[]) => setMcpServers(mcpServers),
		setMcpMarketplaceCatalog: (catalog: McpMarketplaceCatalog) => setMcpMarketplaceCatalog(catalog),
		setShowMcp,
		closeMcpView,
		setChatSettings: async (value) => {
			setState((prevState) => ({
				...prevState,
				chatSettings: value,
			}))
<<<<<<< HEAD
			vscode.postMessage({
				type: "updateSettings",
				chatSettings: value,
				apiConfiguration: state.apiConfiguration,
				customInstructionsSetting: state.customInstructions,
				telemetrySetting: state.telemetrySetting,
				planActSeparateModelsSetting: state.planActSeparateModelsSetting,
				enableCheckpointsSetting: state.enableCheckpointsSetting,
				mcpMarketplaceEnabled: state.mcpMarketplaceEnabled,
				mcpRichDisplayEnabled: state.mcpRichDisplayEnabled,
			})
=======

			try {
				// Import the conversion functions
				const { convertApiConfigurationToProtoApiConfiguration } = await import(
					"@shared/proto-conversions/state/settings-conversion"
				)
				const { convertChatSettingsToProtoChatSettings } = await import(
					"@shared/proto-conversions/state/chat-settings-conversion"
				)

				await StateServiceClient.updateSettings(
					UpdateSettingsRequest.create({
						chatSettings: convertChatSettingsToProtoChatSettings(value),
						apiConfiguration: state.apiConfiguration
							? convertApiConfigurationToProtoApiConfiguration(state.apiConfiguration)
							: undefined,
						customInstructionsSetting: state.customInstructions,
						telemetrySetting: state.telemetrySetting,
						planActSeparateModelsSetting: state.planActSeparateModelsSetting,
						enableCheckpointsSetting: state.enableCheckpointsSetting,
						mcpMarketplaceEnabled: state.mcpMarketplaceEnabled,
						mcpResponsesCollapsed: state.mcpResponsesCollapsed,
					}),
				)
			} catch (error) {
				console.error("Failed to update chat settings:", error)
			}
>>>>>>> ddca8411
		},
		setGlobalClineRulesToggles: (toggles) =>
			setState((prevState) => ({
				...prevState,
				globalClineRulesToggles: toggles,
			})),
		setLocalClineRulesToggles: (toggles) =>
			setState((prevState) => ({
				...prevState,
				localClineRulesToggles: toggles,
			})),
		setLocalCursorRulesToggles: (toggles) =>
			setState((prevState) => ({
				...prevState,
				localCursorRulesToggles: toggles,
			})),
		setLocalWindsurfRulesToggles: (toggles) =>
			setState((prevState) => ({
				...prevState,
				localWindsurfRulesToggles: toggles,
			})),
		setLocalWorkflowToggles: (toggles) =>
			setState((prevState) => ({
				...prevState,
				localWorkflowToggles: toggles,
			})),
		setGlobalWorkflowToggles: (toggles) =>
			setState((prevState) => ({
				...prevState,
				globalWorkflowToggles: toggles,
			})),
		setMcpTab,
		setTotalTasksSize,
		refreshOpenRouterModels,
		onRelinquishControl,
	}

	return <ExtensionStateContext.Provider value={contextValue}>{children}</ExtensionStateContext.Provider>
}

export const useExtensionState = () => {
	const context = useContext(ExtensionStateContext)
	if (context === undefined) {
		throw new Error("useExtensionState must be used within an ExtensionStateContextProvider")
	}
	return context
}<|MERGE_RESOLUTION|>--- conflicted
+++ resolved
@@ -59,11 +59,8 @@
 	setPlanActSeparateModelsSetting: (value: boolean) => void
 	setEnableCheckpointsSetting: (value: boolean) => void
 	setMcpMarketplaceEnabled: (value: boolean) => void
-<<<<<<< HEAD
 	setMcpRichDisplayEnabled: (value: boolean) => void
-=======
 	setMcpResponsesCollapsed: (value: boolean) => void
->>>>>>> ddca8411
 	setShellIntegrationTimeout: (value: number) => void
 	setTerminalReuseEnabled: (value: boolean) => void
 	setChatSettings: (value: ChatSettings) => void
@@ -718,20 +715,17 @@
 				...prevState,
 				mcpMarketplaceEnabled: value,
 			})),
-<<<<<<< HEAD
 		setMcpRichDisplayEnabled: (value) =>
 			setState((prevState) => ({
 				...prevState,
 				mcpRichDisplayEnabled: value,
 			})),
-=======
 		setMcpResponsesCollapsed: (value) => {
 			setState((prevState) => ({
 				...prevState,
 				mcpResponsesCollapsed: value,
 			}))
 		},
->>>>>>> ddca8411
 		setShowAnnouncement,
 		setShouldShowAnnouncement: (value) =>
 			setState((prevState) => ({
@@ -757,20 +751,6 @@
 				...prevState,
 				chatSettings: value,
 			}))
-<<<<<<< HEAD
-			vscode.postMessage({
-				type: "updateSettings",
-				chatSettings: value,
-				apiConfiguration: state.apiConfiguration,
-				customInstructionsSetting: state.customInstructions,
-				telemetrySetting: state.telemetrySetting,
-				planActSeparateModelsSetting: state.planActSeparateModelsSetting,
-				enableCheckpointsSetting: state.enableCheckpointsSetting,
-				mcpMarketplaceEnabled: state.mcpMarketplaceEnabled,
-				mcpRichDisplayEnabled: state.mcpRichDisplayEnabled,
-			})
-=======
-
 			try {
 				// Import the conversion functions
 				const { convertApiConfigurationToProtoApiConfiguration } = await import(
@@ -791,13 +771,13 @@
 						planActSeparateModelsSetting: state.planActSeparateModelsSetting,
 						enableCheckpointsSetting: state.enableCheckpointsSetting,
 						mcpMarketplaceEnabled: state.mcpMarketplaceEnabled,
+            mcpRichDisplayEnabled: state.mcpRichDisplayEnabled,
 						mcpResponsesCollapsed: state.mcpResponsesCollapsed,
 					}),
 				)
 			} catch (error) {
 				console.error("Failed to update chat settings:", error)
 			}
->>>>>>> ddca8411
 		},
 		setGlobalClineRulesToggles: (toggles) =>
 			setState((prevState) => ({
