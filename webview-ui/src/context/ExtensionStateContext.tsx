import React, { createContext, useCallback, useContext, useEffect, useState, useRef } from "react"
import { useEvent } from "react-use"
import { StateServiceClient } from "../services/grpc-client"
import { EmptyRequest } from "@shared/proto/common"
import { DEFAULT_AUTO_APPROVAL_SETTINGS } from "@shared/AutoApprovalSettings"
import { ExtensionMessage, ExtensionState, DEFAULT_PLATFORM } from "@shared/ExtensionMessage"
import {
	ApiConfiguration,
	ModelInfo,
	openRouterDefaultModelId,
	openRouterDefaultModelInfo,
	requestyDefaultModelId,
	requestyDefaultModelInfo,
} from "../../../src/shared/api"
import { findLastIndex } from "@shared/array"
import { McpMarketplaceCatalog, McpServer, McpViewTab } from "../../../src/shared/mcp"
import { convertTextMateToHljs } from "../utils/textMateToHljs"
import { vscode } from "../utils/vscode"
import { DEFAULT_BROWSER_SETTINGS } from "@shared/BrowserSettings"
import { ChatSettings, DEFAULT_CHAT_SETTINGS } from "@shared/ChatSettings"
import { TelemetrySetting } from "@shared/TelemetrySetting"

interface ExtensionStateContextType extends ExtensionState {
	didHydrateState: boolean
	showWelcome: boolean
	theme: Record<string, string> | undefined
	openRouterModels: Record<string, ModelInfo>
	openAiModels: string[]
	requestyModels: Record<string, ModelInfo>
	mcpServers: McpServer[]
	mcpMarketplaceCatalog: McpMarketplaceCatalog
	filePaths: string[]
	totalTasksSize: number | null

	// View state
	showMcp: boolean
	mcpTab?: McpViewTab
	showSettings: boolean
	showHistory: boolean
	showAccount: boolean
	showAnnouncement: boolean

	// Setters
	setApiConfiguration: (config: ApiConfiguration) => void
	setCustomInstructions: (value?: string) => void
	setTelemetrySetting: (value: TelemetrySetting) => void
	setShowAnnouncement: (value: boolean) => void
	setPlanActSeparateModelsSetting: (value: boolean) => void
	setEnableCheckpointsSetting: (value: boolean) => void
	setMcpMarketplaceEnabled: (value: boolean) => void
	setShellIntegrationTimeout: (value: number) => void
	setChatSettings: (value: ChatSettings) => void
	setMcpServers: (value: McpServer[]) => void
	setGlobalClineRulesToggles: (toggles: Record<string, boolean>) => void
	setLocalClineRulesToggles: (toggles: Record<string, boolean>) => void
<<<<<<< HEAD
	setLocalWindsurfRulesToggles: (toggles: Record<string, boolean>) => void
=======
	setLocalCursorRulesToggles: (toggles: Record<string, boolean>) => void
>>>>>>> aff78bda

	// Navigation state setters
	setShowMcp: (value: boolean) => void
	setMcpTab: (tab?: McpViewTab) => void

	// Navigation functions
	navigateToMcp: (tab?: McpViewTab) => void
	navigateToSettings: () => void
	navigateToHistory: () => void
	navigateToAccount: () => void
	navigateToChat: () => void

	// Hide functions
	hideSettings: () => void
	hideHistory: () => void
	hideAccount: () => void
	hideAnnouncement: () => void
	closeMcpView: () => void
}

const ExtensionStateContext = createContext<ExtensionStateContextType | undefined>(undefined)

export const ExtensionStateContextProvider: React.FC<{
	children: React.ReactNode
}> = ({ children }) => {
	// UI view state
	const [showMcp, setShowMcp] = useState(false)
	const [mcpTab, setMcpTab] = useState<McpViewTab | undefined>(undefined)
	const [showSettings, setShowSettings] = useState(false)
	const [showHistory, setShowHistory] = useState(false)
	const [showAccount, setShowAccount] = useState(false)
	const [showAnnouncement, setShowAnnouncement] = useState(false)

	// Helper for MCP view
	const closeMcpView = useCallback(() => {
		setShowMcp(false)
		setMcpTab(undefined)
	}, [setShowMcp, setMcpTab])

	// Hide functions
	const hideSettings = useCallback(() => setShowSettings(false), [setShowSettings])
	const hideHistory = useCallback(() => setShowHistory(false), [setShowHistory])
	const hideAccount = useCallback(() => setShowAccount(false), [setShowAccount])
	const hideAnnouncement = useCallback(() => setShowAnnouncement(false), [setShowAnnouncement])

	// Navigation functions
	const navigateToMcp = useCallback(
		(tab?: McpViewTab) => {
			setShowSettings(false)
			setShowHistory(false)
			setShowAccount(false)
			if (tab) {
				setMcpTab(tab)
			}
			setShowMcp(true)
		},
		[setShowMcp, setMcpTab, setShowSettings, setShowHistory, setShowAccount],
	)

	const navigateToSettings = useCallback(() => {
		setShowHistory(false)
		closeMcpView()
		setShowAccount(false)
		setShowSettings(true)
	}, [setShowSettings, setShowHistory, closeMcpView, setShowAccount])

	const navigateToHistory = useCallback(() => {
		setShowSettings(false)
		closeMcpView()
		setShowAccount(false)
		setShowHistory(true)
	}, [setShowSettings, closeMcpView, setShowAccount, setShowHistory])

	const navigateToAccount = useCallback(() => {
		setShowSettings(false)
		closeMcpView()
		setShowHistory(false)
		setShowAccount(true)
	}, [setShowSettings, closeMcpView, setShowHistory, setShowAccount])

	const navigateToChat = useCallback(() => {
		setShowSettings(false)
		closeMcpView()
		setShowHistory(false)
		setShowAccount(false)
	}, [setShowSettings, closeMcpView, setShowHistory, setShowAccount])

	const [state, setState] = useState<ExtensionState>({
		version: "",
		clineMessages: [],
		taskHistory: [],
		shouldShowAnnouncement: false,
		autoApprovalSettings: DEFAULT_AUTO_APPROVAL_SETTINGS,
		browserSettings: DEFAULT_BROWSER_SETTINGS,
		chatSettings: DEFAULT_CHAT_SETTINGS,
		platform: DEFAULT_PLATFORM,
		telemetrySetting: "unset",
		vscMachineId: "",
		planActSeparateModelsSetting: true,
		enableCheckpointsSetting: true,
		globalClineRulesToggles: {},
		localClineRulesToggles: {},
		localCursorRulesToggles: {},
		localWindsurfRulesToggles: {},
		workflowToggles: {},
		shellIntegrationTimeout: 4000, // default timeout for shell integration
		isNewUser: false,
	})
	const [didHydrateState, setDidHydrateState] = useState(false)
	const [showWelcome, setShowWelcome] = useState(false)
	const [theme, setTheme] = useState<Record<string, string>>()
	const [filePaths, setFilePaths] = useState<string[]>([])
	const [openRouterModels, setOpenRouterModels] = useState<Record<string, ModelInfo>>({
		[openRouterDefaultModelId]: openRouterDefaultModelInfo,
	})
	const [totalTasksSize, setTotalTasksSize] = useState<number | null>(null)

	const [openAiModels, setOpenAiModels] = useState<string[]>([])
	const [requestyModels, setRequestyModels] = useState<Record<string, ModelInfo>>({
		[requestyDefaultModelId]: requestyDefaultModelInfo,
	})
	const [mcpServers, setMcpServers] = useState<McpServer[]>([])
	const [mcpMarketplaceCatalog, setMcpMarketplaceCatalog] = useState<McpMarketplaceCatalog>({ items: [] })
	const handleMessage = useCallback((event: MessageEvent) => {
		const message: ExtensionMessage = event.data
		switch (message.type) {
			case "action": {
				switch (message.action!) {
					case "mcpButtonClicked":
						navigateToMcp(message.tab)
						break
					case "settingsButtonClicked":
						navigateToSettings()
						break
					case "historyButtonClicked":
						navigateToHistory()
						break
					case "accountButtonClicked":
						navigateToAccount()
						break
					case "chatButtonClicked":
						navigateToChat()
						break
				}
				break
			}
			case "state": {
				// Handler for direct state messages
				if (message.state) {
					const stateData = message.state as ExtensionState
					console.log("[Webview Context Test Revert] Received direct 'state' message, updating state.")
					setState((prevState) => {
						// Versioning logic for autoApprovalSettings (copied from original onResponse)
						const incomingVersion = stateData.autoApprovalSettings?.version ?? 1
						const currentVersion = prevState.autoApprovalSettings?.version ?? 1
						const shouldUpdateAutoApproval = incomingVersion > currentVersion

						const newState = {
							...stateData,
							autoApprovalSettings: shouldUpdateAutoApproval
								? stateData.autoApprovalSettings
								: prevState.autoApprovalSettings,
						}

						// Update welcome screen state based on API configuration (copied from original onResponse)
						const config = stateData.apiConfiguration
						const hasKey = config
							? [
									config.apiKey,
									config.openRouterApiKey,
									config.awsRegion,
									config.vertexProjectId,
									config.openAiApiKey,
									config.ollamaModelId,
									config.lmStudioModelId,
									config.liteLlmApiKey,
									config.geminiApiKey,
									config.openAiNativeApiKey,
									config.deepSeekApiKey,
									config.requestyApiKey,
									config.togetherApiKey,
									config.qwenApiKey,
									config.doubaoApiKey,
									config.mistralApiKey,
									config.vsCodeLmModelSelector,
									config.clineApiKey,
									config.asksageApiKey,
									config.xaiApiKey,
									config.sambanovaApiKey,
								].some((key) => key !== undefined)
							: false

						setShowWelcome(!hasKey)
						setDidHydrateState(true)
						return newState
					})
				}
				break
			}
			case "theme": {
				if (message.text) {
					setTheme(convertTextMateToHljs(JSON.parse(message.text)))
				}
				break
			}
			case "workspaceUpdated": {
				setFilePaths(message.filePaths ?? [])
				break
			}
			case "partialMessage": {
				const partialMessage = message.partialMessage!
				setState((prevState) => {
					// worth noting it will never be possible for a more up-to-date message to be sent here or in normal messages post since the presentAssistantContent function uses lock
					const lastIndex = findLastIndex(prevState.clineMessages, (msg) => msg.ts === partialMessage.ts)
					if (lastIndex !== -1) {
						const newClineMessages = [...prevState.clineMessages]
						newClineMessages[lastIndex] = partialMessage
						return { ...prevState, clineMessages: newClineMessages }
					}
					return prevState
				})
				break
			}

			case "openRouterModels": {
				const updatedModels = message.openRouterModels ?? {}
				setOpenRouterModels({
					[openRouterDefaultModelId]: openRouterDefaultModelInfo, // in case the extension sent a model list without the default model
					...updatedModels,
				})
				break
			}
			case "openAiModels": {
				const updatedModels = message.openAiModels ?? []
				setOpenAiModels(updatedModels)
				break
			}
			case "requestyModels": {
				const updatedModels = message.requestyModels ?? {}
				setRequestyModels({
					[requestyDefaultModelId]: requestyDefaultModelInfo,
					...updatedModels,
				})
				break
			}
			case "mcpServers": {
				setMcpServers(message.mcpServers ?? [])
				break
			}
			case "mcpMarketplaceCatalog": {
				if (message.mcpMarketplaceCatalog) {
					setMcpMarketplaceCatalog(message.mcpMarketplaceCatalog)
				}
				break
			}
			case "totalTasksSize": {
				setTotalTasksSize(message.totalTasksSize ?? null)
				break
			}
		}
	}, [])

	useEvent("message", handleMessage)

	// Reference to store the state subscription cancellation function
	const stateSubscriptionRef = useRef<(() => void) | null>(null)

	// Subscribe to state updates using the new gRPC streaming API
	/* // TEST REVERT: Commenting out gRPC state subscription
	useEffect(() => {
		// Set up state subscription
		stateSubscriptionRef.current = StateServiceClient.subscribeToState(
			{},
			{
				onResponse: (response) => {
					console.log("[DEBUG] got state update via subscription", response);
					if (response.stateJson) {
						try {
							const stateData = JSON.parse(response.stateJson) as ExtensionState;
							console.log("[DEBUG] parsed state JSON, updating state");
							setState((prevState) => {
								// Versioning logic for autoApprovalSettings
								const incomingVersion = stateData.autoApprovalSettings?.version ?? 1;
								const currentVersion = prevState.autoApprovalSettings?.version ?? 1;
								const shouldUpdateAutoApproval = incomingVersion > currentVersion;

								const newState = {
									...stateData,
									autoApprovalSettings: shouldUpdateAutoApproval
										? stateData.autoApprovalSettings
										: prevState.autoApprovalSettings,
								};

								// Update welcome screen state based on API configuration
								const config = stateData.apiConfiguration;
								const hasKey = config
									? [
											config.apiKey,
											config.openRouterApiKey,
											config.awsRegion,
											config.vertexProjectId,
											config.openAiApiKey,
											config.ollamaModelId,
											config.lmStudioModelId,
											config.liteLlmApiKey,
											config.geminiApiKey,
											config.openAiNativeApiKey,
											config.deepSeekApiKey,
											config.requestyApiKey,
											config.togetherApiKey,
											config.qwenApiKey,
											config.doubaoApiKey,
											config.mistralApiKey,
											config.vsCodeLmModelSelector,
											config.clineApiKey,
											config.asksageApiKey,
											config.xaiApiKey,
											config.sambanovaApiKey,
										].some((key) => key !== undefined)
									: false;

								setShowWelcome(!hasKey);
								setDidHydrateState(true);

								console.log("[DEBUG] returning new state in ESC");

								return newState;
							});
						} catch (error) {
							console.error("Error parsing state JSON:", error);
							console.log("[DEBUG] ERR getting state", error);
						}
					}
					console.log('[DEBUG] ended "got subscribed state"');
				},
				onError: (error) => {
					console.error("Error in state subscription:", error);
				},
				onComplete: () => {
					console.log("State subscription completed");
				},
			},
		);

		// Still send the webviewDidLaunch message for other initialization
		vscode.postMessage({ type: "webviewDidLaunch" });

		// Clean up subscription when component unmounts
		return () => {
			if (stateSubscriptionRef.current) {
				stateSubscriptionRef.current();
				stateSubscriptionRef.current = null;
			}
		};
	}, []);
	*/ // END TEST REVERT

	// For the test revert, ensure webviewDidLaunch is still sent if not done by the above useEffect
	useEffect(() => {
		// This effect now only sends webviewDidLaunch if the gRPC subscription is commented out.
		// If the gRPC subscription is active, it sends webviewDidLaunch.
		// To avoid sending it twice if you uncomment the above, you might add a flag.
		// For this specific test (gRPC sub commented out), this is fine.
		console.log("[Webview Context Test Revert] Sending webviewDidLaunch from separate useEffect.")
		vscode.postMessage({ type: "webviewDidLaunch" })
	}, [])

	const contextValue: ExtensionStateContextType = {
		...state,
		didHydrateState,
		showWelcome,
		theme,
		openRouterModels,
		openAiModels,
		requestyModels,
		mcpServers,
		mcpMarketplaceCatalog,
		filePaths,
		totalTasksSize,
		showMcp,
		mcpTab,
		showSettings,
		showHistory,
		showAccount,
		showAnnouncement,
		globalClineRulesToggles: state.globalClineRulesToggles || {},
		localClineRulesToggles: state.localClineRulesToggles || {},
		localCursorRulesToggles: state.localCursorRulesToggles || {},
		localWindsurfRulesToggles: state.localWindsurfRulesToggles || {},
		workflowToggles: state.workflowToggles || {},
		enableCheckpointsSetting: state.enableCheckpointsSetting,

		// Navigation functions
		navigateToMcp,
		navigateToSettings,
		navigateToHistory,
		navigateToAccount,
		navigateToChat,

		// Hide functions
		hideSettings,
		hideHistory,
		hideAccount,
		hideAnnouncement,
		setApiConfiguration: (value) =>
			setState((prevState) => ({
				...prevState,
				apiConfiguration: value,
			})),
		setCustomInstructions: (value) =>
			setState((prevState) => ({
				...prevState,
				customInstructions: value,
			})),
		setTelemetrySetting: (value) =>
			setState((prevState) => ({
				...prevState,
				telemetrySetting: value,
			})),
		setPlanActSeparateModelsSetting: (value) =>
			setState((prevState) => ({
				...prevState,
				planActSeparateModelsSetting: value,
			})),
		setEnableCheckpointsSetting: (value) =>
			setState((prevState) => ({
				...prevState,
				enableCheckpointsSetting: value,
			})),
		setMcpMarketplaceEnabled: (value) =>
			setState((prevState) => ({
				...prevState,
				mcpMarketplaceEnabled: value,
			})),
		setShowAnnouncement: (value) =>
			setState((prevState) => ({
				...prevState,
				shouldShowAnnouncement: value,
			})),
		setShellIntegrationTimeout: (value) =>
			setState((prevState) => ({
				...prevState,
				shellIntegrationTimeout: value,
			})),
		setMcpServers: (mcpServers: McpServer[]) => setMcpServers(mcpServers),
		setShowMcp,
		closeMcpView,
		setChatSettings: (value) => {
			setState((prevState) => ({
				...prevState,
				chatSettings: value,
			}))
			vscode.postMessage({
				type: "updateSettings",
				chatSettings: value,
				apiConfiguration: state.apiConfiguration,
				customInstructionsSetting: state.customInstructions,
				telemetrySetting: state.telemetrySetting,
				planActSeparateModelsSetting: state.planActSeparateModelsSetting,
				enableCheckpointsSetting: state.enableCheckpointsSetting,
				mcpMarketplaceEnabled: state.mcpMarketplaceEnabled,
			})
		},
		setGlobalClineRulesToggles: (toggles) =>
			setState((prevState) => ({
				...prevState,
				globalClineRulesToggles: toggles,
			})),
		setLocalClineRulesToggles: (toggles) =>
			setState((prevState) => ({
				...prevState,
				localClineRulesToggles: toggles,
			})),
<<<<<<< HEAD
		setLocalWindsurfRulesToggles: (toggles) =>
			setState((prevState) => ({
				...prevState,
				localWindsurfRulesToggles: toggles,
=======
		setLocalCursorRulesToggles: (toggles) =>
			setState((prevState) => ({
				...prevState,
				localCursorRulesToggles: toggles,
>>>>>>> aff78bda
			})),
		setMcpTab,
	}

	return <ExtensionStateContext.Provider value={contextValue}>{children}</ExtensionStateContext.Provider>
}

export const useExtensionState = () => {
	const context = useContext(ExtensionStateContext)
	if (context === undefined) {
		throw new Error("useExtensionState must be used within an ExtensionStateContextProvider")
	}
	return context
}<|MERGE_RESOLUTION|>--- conflicted
+++ resolved
@@ -53,11 +53,8 @@
 	setMcpServers: (value: McpServer[]) => void
 	setGlobalClineRulesToggles: (toggles: Record<string, boolean>) => void
 	setLocalClineRulesToggles: (toggles: Record<string, boolean>) => void
-<<<<<<< HEAD
+	setLocalCursorRulesToggles: (toggles: Record<string, boolean>) => void
 	setLocalWindsurfRulesToggles: (toggles: Record<string, boolean>) => void
-=======
-	setLocalCursorRulesToggles: (toggles: Record<string, boolean>) => void
->>>>>>> aff78bda
 
 	// Navigation state setters
 	setShowMcp: (value: boolean) => void
@@ -531,17 +528,15 @@
 				...prevState,
 				localClineRulesToggles: toggles,
 			})),
-<<<<<<< HEAD
+		setLocalCursorRulesToggles: (toggles) =>
+			setState((prevState) => ({
+				...prevState,
+				localCursorRulesToggles: toggles,
+			})),
 		setLocalWindsurfRulesToggles: (toggles) =>
 			setState((prevState) => ({
 				...prevState,
 				localWindsurfRulesToggles: toggles,
-=======
-		setLocalCursorRulesToggles: (toggles) =>
-			setState((prevState) => ({
-				...prevState,
-				localCursorRulesToggles: toggles,
->>>>>>> aff78bda
 			})),
 		setMcpTab,
 	}
