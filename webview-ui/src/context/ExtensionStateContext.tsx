--- conflicted
+++ resolved
@@ -17,10 +17,6 @@
 import { DEFAULT_BROWSER_SETTINGS } from "@shared/BrowserSettings"
 import { ChatSettings, DEFAULT_CHAT_SETTINGS } from "@shared/ChatSettings"
 import { DEFAULT_PLATFORM, ExtensionState } from "@shared/ExtensionMessage"
-<<<<<<< HEAD
-import { TelemetrySetting } from "@shared/TelemetrySetting"
-=======
->>>>>>> cef79e06
 import { findLastIndex } from "@shared/array"
 import {
 	ModelInfo,
@@ -765,103 +761,7 @@
 	return context
 }
 
-export const ExtensionStateMock = {
-	// Core state
-	version: "1.0.0",
-	clineMessages: [],
-	taskHistory: [],
-	shouldShowAnnouncement: false,
-	autoApprovalSettings: DEFAULT_AUTO_APPROVAL_SETTINGS,
-	browserSettings: DEFAULT_BROWSER_SETTINGS,
-	chatSettings: DEFAULT_CHAT_SETTINGS,
-	platform: DEFAULT_PLATFORM,
-	telemetrySetting: "unset" as const,
-	distinctId: "mock-distinct-id",
-	planActSeparateModelsSetting: true,
-	enableCheckpointsSetting: true,
-	mcpRichDisplayEnabled: true,
-	mcpResponsesCollapsed: false,
-	globalClineRulesToggles: {},
-	localClineRulesToggles: {},
-	localCursorRulesToggles: {},
-	localWindsurfRulesToggles: {},
-	localWorkflowToggles: {},
-	globalWorkflowToggles: {},
-	shellIntegrationTimeout: 4000,
-	terminalReuseEnabled: true,
-	terminalOutputLineLimit: 500,
-	defaultTerminalProfile: "default",
-	isNewUser: false,
-	welcomeViewCompleted: true,
-
-	// Additional state
-	didHydrateState: true,
-	showWelcome: false,
-	theme: {
-		".hljs": "#d4d4d4",
-		".hljs-keyword": "#569cd6",
-		".hljs-string": "#ce9178",
-		".hljs-comment": "#6a9955",
-	},
-	openRouterModels: {},
-	openAiModels: [],
-	requestyModels: {},
-	mcpServers: [],
-	mcpMarketplaceCatalog: { items: [] },
-	filePaths: [],
-	totalTasksSize: null,
-	availableTerminalProfiles: [],
-
-	// View state
-	showMcp: false,
-	mcpTab: undefined,
-	showSettings: false,
-	showHistory: false,
-	showAccount: false,
-	showAnnouncement: false,
-
-	// Mock functions
-	setApiConfiguration: () => {},
-	setTelemetrySetting: () => {},
-	setShowAnnouncement: () => {},
-	setShouldShowAnnouncement: () => {},
-	setPlanActSeparateModelsSetting: () => {},
-	setEnableCheckpointsSetting: () => {},
-	setMcpMarketplaceEnabled: () => {},
-	setMcpResponsesCollapsed: () => {},
-	setShellIntegrationTimeout: () => {},
-	setTerminalReuseEnabled: () => {},
-	setTerminalOutputLineLimit: () => {},
-	setDefaultTerminalProfile: () => {},
-	setChatSettings: () => {},
-	setMcpServers: () => {},
-	setRequestyModels: () => {},
-	setGlobalClineRulesToggles: () => {},
-	setLocalClineRulesToggles: () => {},
-	setLocalCursorRulesToggles: () => {},
-	setLocalWindsurfRulesToggles: () => {},
-	setLocalWorkflowToggles: () => {},
-	setGlobalWorkflowToggles: () => {},
-	setMcpMarketplaceCatalog: () => {},
-	setTotalTasksSize: () => {},
-	setAvailableTerminalProfiles: () => {},
-	setBrowserSettings: () => {},
-	refreshOpenRouterModels: () => {},
-	setUserInfo: () => {},
-	setShowMcp: () => {},
-	setMcpTab: () => {},
-	navigateToMcp: () => {},
-	navigateToSettings: () => {},
-	navigateToHistory: () => {},
-	navigateToAccount: () => {},
-	navigateToChat: () => {},
-	hideSettings: () => {},
-	hideHistory: () => {},
-	hideAccount: () => {},
-	hideAnnouncement: () => {},
-	closeMcpView: () => {},
-	onRelinquishControl: () => () => {},
-} satisfies ExtensionStateContextType
+export const ExtensionStateMock = ExtensionStateContext || {}
 
 // Mock provider that uses the same context as the real provider
 export const ExtensionStateProviderMock: React.FC<{
