import React, { createContext, useCallback, useContext, useEffect, useState } from "react"
import { useEvent } from "react-use"
import { DEFAULT_AUTO_APPROVAL_SETTINGS } from "../../../src/shared/AutoApprovalSettings"
import { ExtensionMessage, ExtensionState, DEFAULT_PLATFORM } from "../../../src/shared/ExtensionMessage"
import { ApiConfiguration, ModelInfo, openRouterDefaultModelId, openRouterDefaultModelInfo } from "../../../src/shared/api"
import { findLastIndex } from "../../../src/shared/array"
import { McpMarketplaceCatalog, McpServer } from "../../../src/shared/mcp"
import { convertTextMateToHljs } from "../utils/textMateToHljs"
import { vscode } from "../utils/vscode"
import { DEFAULT_BROWSER_SETTINGS } from "../../../src/shared/BrowserSettings"
import { DEFAULT_CHAT_SETTINGS } from "../../../src/shared/ChatSettings"
import { TelemetrySetting } from "../../../src/shared/TelemetrySetting"

interface ExtensionStateContextType extends ExtensionState {
	didHydrateState: boolean
	showWelcome: boolean
	theme: any
	openRouterModels: Record<string, ModelInfo>
	openAiModels: string[]
	mcpServers: McpServer[]
	mcpMarketplaceCatalog: McpMarketplaceCatalog
	filePaths: string[]
	setApiConfiguration: (config: ApiConfiguration) => void
	setCustomInstructions: (value?: string) => void
	setTelemetrySetting: (value: TelemetrySetting) => void
	setShowAnnouncement: (value: boolean) => void
}

const ExtensionStateContext = createContext<ExtensionStateContextType | undefined>(undefined)

export const ExtensionStateContextProvider: React.FC<{
	children: React.ReactNode
}> = ({ children }) => {
	const [state, setState] = useState<ExtensionState>({
		version: "",
		clineMessages: [],
		taskHistory: [],
		shouldShowAnnouncement: false,
		autoApprovalSettings: DEFAULT_AUTO_APPROVAL_SETTINGS,
		browserSettings: DEFAULT_BROWSER_SETTINGS,
		chatSettings: DEFAULT_CHAT_SETTINGS,
		platform: DEFAULT_PLATFORM,
		telemetrySetting: "unset",
		vscMachineId: "",
	})
	const [didHydrateState, setDidHydrateState] = useState(false)
	const [showWelcome, setShowWelcome] = useState(false)
	const [theme, setTheme] = useState<any>(undefined)
	const [filePaths, setFilePaths] = useState<string[]>([])
	const [openRouterModels, setOpenRouterModels] = useState<Record<string, ModelInfo>>({
		[openRouterDefaultModelId]: openRouterDefaultModelInfo,
	})

	const [openAiModels, setOpenAiModels] = useState<string[]>([])
	const [mcpServers, setMcpServers] = useState<McpServer[]>([])
	const [mcpMarketplaceCatalog, setMcpMarketplaceCatalog] = useState<McpMarketplaceCatalog>({ items: [] })
	const handleMessage = useCallback((event: MessageEvent) => {
		const message: ExtensionMessage = event.data
		switch (message.type) {
			case "state": {
				setState(message.state!)
				const config = message.state?.apiConfiguration
				const hasKey = config
					? [
							config.apiKey,
							config.openRouterApiKey,
							config.awsRegion,
							config.vertexProjectId,
							config.openAiApiKey,
							config.ollamaModelId,
							config.lmStudioModelId,
							config.liteLlmApiKey,
							config.geminiApiKey,
							config.openAiNativeApiKey,
							config.deepSeekApiKey,
							config.requestyApiKey,
							config.togetherApiKey,
							config.qwenApiKey,
							config.mistralApiKey,
							config.vsCodeLmModelSelector,
<<<<<<< HEAD
							config.sapAiCoreClientId,
=======
							config.clineApiKey,
							config.asksageApiKey,
							config.xaiApiKey,
>>>>>>> 6033d228
						].some((key) => key !== undefined)
					: false
				setShowWelcome(!hasKey)
				setDidHydrateState(true)
				break
			}
			case "theme": {
				if (message.text) {
					setTheme(convertTextMateToHljs(JSON.parse(message.text)))
				}
				break
			}
			case "workspaceUpdated": {
				setFilePaths(message.filePaths ?? [])
				break
			}
			case "partialMessage": {
				const partialMessage = message.partialMessage!
				setState((prevState) => {
					// worth noting it will never be possible for a more up-to-date message to be sent here or in normal messages post since the presentAssistantContent function uses lock
					const lastIndex = findLastIndex(prevState.clineMessages, (msg) => msg.ts === partialMessage.ts)
					if (lastIndex !== -1) {
						const newClineMessages = [...prevState.clineMessages]
						newClineMessages[lastIndex] = partialMessage
						return { ...prevState, clineMessages: newClineMessages }
					}
					return prevState
				})
				break
			}
			case "openRouterModels": {
				const updatedModels = message.openRouterModels ?? {}
				setOpenRouterModels({
					[openRouterDefaultModelId]: openRouterDefaultModelInfo, // in case the extension sent a model list without the default model
					...updatedModels,
				})
				break
			}
			case "openAiModels": {
				const updatedModels = message.openAiModels ?? []
				setOpenAiModels(updatedModels)
				break
			}
			case "mcpServers": {
				setMcpServers(message.mcpServers ?? [])
				break
			}
			case "mcpMarketplaceCatalog": {
				if (message.mcpMarketplaceCatalog) {
					setMcpMarketplaceCatalog(message.mcpMarketplaceCatalog)
				}
				break
			}
		}
	}, [])

	useEvent("message", handleMessage)

	useEffect(() => {
		vscode.postMessage({ type: "webviewDidLaunch" })
	}, [])

	const contextValue: ExtensionStateContextType = {
		...state,
		didHydrateState,
		showWelcome,
		theme,
		openRouterModels,
		openAiModels,
		mcpServers,
		mcpMarketplaceCatalog,
		filePaths,
		setApiConfiguration: (value) =>
			setState((prevState) => ({
				...prevState,
				apiConfiguration: value,
			})),
		setCustomInstructions: (value) =>
			setState((prevState) => ({
				...prevState,
				customInstructions: value,
			})),
		setTelemetrySetting: (value) =>
			setState((prevState) => ({
				...prevState,
				telemetrySetting: value,
			})),
		setShowAnnouncement: (value) =>
			setState((prevState) => ({
				...prevState,
				shouldShowAnnouncement: value,
			})),
	}

	return <ExtensionStateContext.Provider value={contextValue}>{children}</ExtensionStateContext.Provider>
}

export const useExtensionState = () => {
	const context = useContext(ExtensionStateContext)
	if (context === undefined) {
		throw new Error("useExtensionState must be used within an ExtensionStateContextProvider")
	}
	return context
}<|MERGE_RESOLUTION|>--- conflicted
+++ resolved
@@ -78,13 +78,10 @@
 							config.qwenApiKey,
 							config.mistralApiKey,
 							config.vsCodeLmModelSelector,
-<<<<<<< HEAD
-							config.sapAiCoreClientId,
-=======
 							config.clineApiKey,
 							config.asksageApiKey,
 							config.xaiApiKey,
->>>>>>> 6033d228
+							config.sapAiCoreClientId,
 						].some((key) => key !== undefined)
 					: false
 				setShowWelcome(!hasKey)
