import { DEFAULT_AUTO_APPROVAL_SETTINGS } from "@shared/AutoApprovalSettings"
import { findLastIndex } from "@shared/array"
import { DEFAULT_BROWSER_SETTINGS } from "@shared/BrowserSettings"
import { DEFAULT_DICTATION_SETTINGS, DictationSettings } from "@shared/DictationSettings"
import { DEFAULT_PLATFORM, type ExtensionState } from "@shared/ExtensionMessage"
import { DEFAULT_FOCUS_CHAIN_SETTINGS } from "@shared/FocusChainSettings"
import { DEFAULT_MCP_DISPLAY_MODE } from "@shared/McpDisplayMode"
import type { UserInfo } from "@shared/proto/cline/account"
import { EmptyRequest } from "@shared/proto/cline/common"
import type { OpenRouterCompatibleModelInfo } from "@shared/proto/cline/models"
import { OnboardingModelGroup, type TerminalProfile } from "@shared/proto/cline/state"
import { convertProtoToClineMessage } from "@shared/proto-conversions/cline-message"
import { convertProtoMcpServersToMcpServers } from "@shared/proto-conversions/mcp/mcp-server-conversion"
import { fromProtobufModels } from "@shared/proto-conversions/models/typeConversion"
import type React from "react"
import { createContext, useCallback, useContext, useEffect, useRef, useState } from "react"
import { Environment } from "../../../src/config"
import {
	basetenDefaultModelId,
	basetenModels,
	groqDefaultModelId,
	groqModels,
	type ModelInfo,
	openRouterDefaultModelId,
	openRouterDefaultModelInfo,
	requestyDefaultModelId,
	requestyDefaultModelInfo,
} from "../../../src/shared/api"
import type { McpMarketplaceCatalog, McpServer, McpViewTab } from "../../../src/shared/mcp"
import { McpServiceClient, ModelsServiceClient, StateServiceClient, UiServiceClient } from "../services/grpc-client"

export interface ExtensionStateContextType extends ExtensionState {
	didHydrateState: boolean
	showWelcome: boolean
	onboardingModels: OnboardingModelGroup | undefined
	openRouterModels: Record<string, ModelInfo>
	hicapModels: Record<string, ModelInfo>
<<<<<<< HEAD
	avalaiModels: Record<string, ModelInfo>
=======
	liteLlmModels: Record<string, ModelInfo>
>>>>>>> 6baf6113
	openAiModels: string[]
	requestyModels: Record<string, ModelInfo>
	groqModels: Record<string, ModelInfo>
	basetenModels: Record<string, ModelInfo>
	huggingFaceModels: Record<string, ModelInfo>
	mcpServers: McpServer[]
	mcpMarketplaceCatalog: McpMarketplaceCatalog
	totalTasksSize: number | null
	lastDismissedCliBannerVersion: number

	availableTerminalProfiles: TerminalProfile[]

	// View state
	showMcp: boolean
	mcpTab?: McpViewTab
	showSettings: boolean
	settingsTargetSection?: string
	showHistory: boolean
	showAccount: boolean
	showAnnouncement: boolean
	showChatModelSelector: boolean
	expandTaskHeader: boolean

	// Setters
	setDictationSettings: (value: DictationSettings) => void
	setShowAnnouncement: (value: boolean) => void
	setShowChatModelSelector: (value: boolean) => void
	setShouldShowAnnouncement: (value: boolean) => void
	setMcpServers: (value: McpServer[]) => void
	setRequestyModels: (value: Record<string, ModelInfo>) => void
	setGroqModels: (value: Record<string, ModelInfo>) => void
	setBasetenModels: (value: Record<string, ModelInfo>) => void
	setHuggingFaceModels: (value: Record<string, ModelInfo>) => void
	setGlobalClineRulesToggles: (toggles: Record<string, boolean>) => void
	setLocalClineRulesToggles: (toggles: Record<string, boolean>) => void
	setLocalCursorRulesToggles: (toggles: Record<string, boolean>) => void
	setLocalWindsurfRulesToggles: (toggles: Record<string, boolean>) => void
	setLocalAgentsRulesToggles: (toggles: Record<string, boolean>) => void
	setLocalWorkflowToggles: (toggles: Record<string, boolean>) => void
	setGlobalWorkflowToggles: (toggles: Record<string, boolean>) => void
	setRemoteRulesToggles: (toggles: Record<string, boolean>) => void
	setRemoteWorkflowToggles: (toggles: Record<string, boolean>) => void
	setMcpMarketplaceCatalog: (value: McpMarketplaceCatalog) => void
	setTotalTasksSize: (value: number | null) => void
	setExpandTaskHeader: (value: boolean) => void
	setShowWelcome: (value: boolean) => void
	setOnboardingModels: (value: OnboardingModelGroup | undefined) => void

	// Refresh functions
	refreshOpenRouterModels: () => void
	refreshHicapModels: () => void
<<<<<<< HEAD
	refreshAvalaiModels: () => void
=======
	refreshLiteLlmModels: () => void
>>>>>>> 6baf6113
	setUserInfo: (userInfo?: UserInfo) => void

	// Navigation state setters
	setShowMcp: (value: boolean) => void
	setMcpTab: (tab?: McpViewTab) => void

	// Navigation functions
	navigateToMcp: (tab?: McpViewTab) => void
	navigateToSettings: (targetSection?: string) => void
	navigateToHistory: () => void
	navigateToAccount: () => void
	navigateToChat: () => void

	// Hide functions
	hideSettings: () => void
	hideHistory: () => void
	hideAccount: () => void
	hideAnnouncement: () => void
	hideChatModelSelector: () => void
	closeMcpView: () => void

	// Event callbacks
	onRelinquishControl: (callback: () => void) => () => void
}

export const ExtensionStateContext = createContext<ExtensionStateContextType | undefined>(undefined)

export const ExtensionStateContextProvider: React.FC<{
	children: React.ReactNode
}> = ({ children }) => {
	// UI view state
	const [showMcp, setShowMcp] = useState(false)
	const [mcpTab, setMcpTab] = useState<McpViewTab | undefined>(undefined)
	const [showSettings, setShowSettings] = useState(false)
	const [settingsTargetSection, setSettingsTargetSection] = useState<string | undefined>(undefined)
	const [showHistory, setShowHistory] = useState(false)
	const [showAccount, setShowAccount] = useState(false)
	const [showAnnouncement, setShowAnnouncement] = useState(false)
	const [showChatModelSelector, setShowChatModelSelector] = useState(false)

	// Helper for MCP view
	const closeMcpView = useCallback(() => {
		setShowMcp(false)
		setMcpTab(undefined)
	}, [setShowMcp, setMcpTab])

	// Hide functions
	const hideSettings = useCallback(() => {
		setShowSettings(false)
		setSettingsTargetSection(undefined)
	}, [])
	const hideHistory = useCallback(() => setShowHistory(false), [setShowHistory])
	const hideAccount = useCallback(() => setShowAccount(false), [setShowAccount])
	const hideAnnouncement = useCallback(() => setShowAnnouncement(false), [setShowAnnouncement])
	const hideChatModelSelector = useCallback(() => setShowChatModelSelector(false), [setShowChatModelSelector])

	// Navigation functions
	const navigateToMcp = useCallback(
		(tab?: McpViewTab) => {
			setShowSettings(false)
			setShowHistory(false)
			setShowAccount(false)
			if (tab) {
				setMcpTab(tab)
			}
			setShowMcp(true)
		},
		[setShowMcp, setMcpTab, setShowSettings, setShowHistory, setShowAccount],
	)

	const navigateToSettings = useCallback(
		(targetSection?: string) => {
			setShowHistory(false)
			closeMcpView()
			setShowAccount(false)
			setSettingsTargetSection(targetSection)
			setShowSettings(true)
		},
		[closeMcpView],
	)

	const navigateToHistory = useCallback(() => {
		setShowSettings(false)
		closeMcpView()
		setShowAccount(false)
		setShowHistory(true)
	}, [setShowSettings, closeMcpView, setShowAccount, setShowHistory])

	const navigateToAccount = useCallback(() => {
		setShowSettings(false)
		closeMcpView()
		setShowHistory(false)
		setShowAccount(true)
	}, [setShowSettings, closeMcpView, setShowHistory, setShowAccount])

	const navigateToChat = useCallback(() => {
		setShowSettings(false)
		closeMcpView()
		setShowHistory(false)
		setShowAccount(false)
	}, [setShowSettings, closeMcpView, setShowHistory, setShowAccount])

	const [state, setState] = useState<ExtensionState>({
		version: "",
		clineMessages: [],
		taskHistory: [],
		shouldShowAnnouncement: false,
		autoApprovalSettings: DEFAULT_AUTO_APPROVAL_SETTINGS,
		browserSettings: DEFAULT_BROWSER_SETTINGS,
		dictationSettings: DEFAULT_DICTATION_SETTINGS,
		focusChainSettings: DEFAULT_FOCUS_CHAIN_SETTINGS,
		preferredLanguage: "English",
		openaiReasoningEffort: "medium",
		mode: "act",
		platform: DEFAULT_PLATFORM,
		environment: Environment.production,
		telemetrySetting: "unset",
		distinctId: "",
		planActSeparateModelsSetting: true,
		enableCheckpointsSetting: true,
		mcpDisplayMode: DEFAULT_MCP_DISPLAY_MODE,
		globalClineRulesToggles: {},
		localClineRulesToggles: {},
		localCursorRulesToggles: {},
		localWindsurfRulesToggles: {},
		localAgentsRulesToggles: {},
		localWorkflowToggles: {},
		globalWorkflowToggles: {},
		shellIntegrationTimeout: 4000,
		terminalReuseEnabled: true,
		vscodeTerminalExecutionMode: "vscodeTerminal",
		terminalOutputLineLimit: 500,
		maxConsecutiveMistakes: 3,
		subagentTerminalOutputLineLimit: 2000,
		defaultTerminalProfile: "default",
		isNewUser: false,
		welcomeViewCompleted: false,
		onboardingModels: undefined,
		mcpResponsesCollapsed: false, // Default value (expanded), will be overwritten by extension state
		strictPlanModeEnabled: false,
		yoloModeToggled: false,
		customPrompt: undefined,
		useAutoCondense: false,
		clineWebToolsEnabled: { user: true, featureFlag: false },
		autoCondenseThreshold: undefined,
		favoritedModelIds: [],
		lastDismissedInfoBannerVersion: 0,
		lastDismissedModelBannerVersion: 0,
		remoteConfigSettings: {},
		backgroundCommandRunning: false,
		backgroundCommandTaskId: undefined,
		lastDismissedCliBannerVersion: 0,
		subagentsEnabled: false,

		// NEW: Add workspace information with defaults
		workspaceRoots: [],
		primaryRootIndex: 0,
		isMultiRootWorkspace: false,
		multiRootSetting: { user: false, featureFlag: false },
		hooksEnabled: false,
		nativeToolCallSetting: false,
		enableParallelToolCalling: false,
	})
	const [expandTaskHeader, setExpandTaskHeader] = useState(true)
	const [didHydrateState, setDidHydrateState] = useState(false)

	const [showWelcome, setShowWelcome] = useState(false)
	const [onboardingModels, setOnboardingModels] = useState<OnboardingModelGroup | undefined>(undefined)

	const [openRouterModels, setOpenRouterModels] = useState<Record<string, ModelInfo>>({
		[openRouterDefaultModelId]: openRouterDefaultModelInfo,
	})
	const [hicapModels, setHicapModels] = useState<Record<string, ModelInfo>>({})
<<<<<<< HEAD
	const [avalaiModels, setAvalaiModels] = useState<Record<string, ModelInfo>>({})
=======
	const [liteLlmModels, setLiteLlmModels] = useState<Record<string, ModelInfo>>({})
>>>>>>> 6baf6113
	const [totalTasksSize, setTotalTasksSize] = useState<number | null>(null)
	const [availableTerminalProfiles, setAvailableTerminalProfiles] = useState<TerminalProfile[]>([])

	const [openAiModels, _setOpenAiModels] = useState<string[]>([])
	const [requestyModels, setRequestyModels] = useState<Record<string, ModelInfo>>({
		[requestyDefaultModelId]: requestyDefaultModelInfo,
	})
	const [groqModelsState, setGroqModels] = useState<Record<string, ModelInfo>>({
		[groqDefaultModelId]: groqModels[groqDefaultModelId],
	})
	const [basetenModelsState, setBasetenModels] = useState<Record<string, ModelInfo>>({
		[basetenDefaultModelId]: basetenModels[basetenDefaultModelId],
	})
	const [huggingFaceModels, setHuggingFaceModels] = useState<Record<string, ModelInfo>>({})
	const [mcpServers, setMcpServers] = useState<McpServer[]>([])
	const [mcpMarketplaceCatalog, setMcpMarketplaceCatalog] = useState<McpMarketplaceCatalog>({ items: [] })

	// References to store subscription cancellation functions
	const stateSubscriptionRef = useRef<(() => void) | null>(null)

	// Reference for focusChatInput subscription
	const focusChatInputUnsubscribeRef = useRef<(() => void) | null>(null)
	const mcpButtonUnsubscribeRef = useRef<(() => void) | null>(null)
	const historyButtonClickedSubscriptionRef = useRef<(() => void) | null>(null)
	const chatButtonUnsubscribeRef = useRef<(() => void) | null>(null)
	const accountButtonClickedSubscriptionRef = useRef<(() => void) | null>(null)
	const settingsButtonClickedSubscriptionRef = useRef<(() => void) | null>(null)
	const partialMessageUnsubscribeRef = useRef<(() => void) | null>(null)
	const mcpMarketplaceUnsubscribeRef = useRef<(() => void) | null>(null)
	const openRouterModelsUnsubscribeRef = useRef<(() => void) | null>(null)
	const liteLlmModelsUnsubscribeRef = useRef<(() => void) | null>(null)
	const workspaceUpdatesUnsubscribeRef = useRef<(() => void) | null>(null)
	const relinquishControlUnsubscribeRef = useRef<(() => void) | null>(null)

	// Add ref for callbacks
	const relinquishControlCallbacks = useRef<Set<() => void>>(new Set())

	// Create hook function
	const onRelinquishControl = useCallback((callback: () => void) => {
		relinquishControlCallbacks.current.add(callback)
		return () => {
			relinquishControlCallbacks.current.delete(callback)
		}
	}, [])
	const mcpServersSubscriptionRef = useRef<(() => void) | null>(null)
	const didBecomeVisibleUnsubscribeRef = useRef<(() => void) | null>(null)

	// Subscribe to state updates and UI events using the gRPC streaming API
	useEffect(() => {
		// Set up state subscription
		stateSubscriptionRef.current = StateServiceClient.subscribeToState(EmptyRequest.create({}), {
			onResponse: (response) => {
				if (response.stateJson) {
					try {
						const stateData = JSON.parse(response.stateJson) as ExtensionState
						setState((prevState) => {
							// Versioning logic for autoApprovalSettings
							const incomingVersion = stateData.autoApprovalSettings?.version ?? 1
							const currentVersion = prevState.autoApprovalSettings?.version ?? 1
							const shouldUpdateAutoApproval = incomingVersion > currentVersion
							// HACK: Preserve clineMessages if currentTaskItem is the same
							if (stateData.currentTaskItem?.id === prevState.currentTaskItem?.id) {
								stateData.clineMessages = stateData.clineMessages?.length
									? stateData.clineMessages
									: prevState.clineMessages
							}

							const newState = {
								...stateData,
								autoApprovalSettings: shouldUpdateAutoApproval
									? stateData.autoApprovalSettings
									: prevState.autoApprovalSettings,
							}

							// Update welcome screen state based on API configuration if welcome view not in progress
							if (!newState.welcomeViewCompleted && !showWelcome) {
								setShowWelcome(true)
								setOnboardingModels(newState.onboardingModels)
							} else if (newState.welcomeViewCompleted) {
								setShowWelcome(false)
								setOnboardingModels(undefined)
							}

							setDidHydrateState(true)

							return newState
						})
					} catch (error) {
						console.error("Error parsing state JSON:", error)
						console.log("[DEBUG] ERR getting state", error)
					}
				}
				console.log('[DEBUG] ended "got subscribed state"')
			},
			onError: (error) => {
				console.error("Error in state subscription:", error)
			},
			onComplete: () => {
				console.log("State subscription completed")
			},
		})

		// Subscribe to MCP button clicked events with webview type
		mcpButtonUnsubscribeRef.current = UiServiceClient.subscribeToMcpButtonClicked(
			{},
			{
				onResponse: () => {
					console.log("[DEBUG] Received mcpButtonClicked event from gRPC stream")
					navigateToMcp()
				},
				onError: (error) => {
					console.error("Error in mcpButtonClicked subscription:", error)
				},
				onComplete: () => {
					console.log("mcpButtonClicked subscription completed")
				},
			},
		)

		// Set up history button clicked subscription with webview type
		historyButtonClickedSubscriptionRef.current = UiServiceClient.subscribeToHistoryButtonClicked(
			{},
			{
				onResponse: () => {
					// When history button is clicked, navigate to history view
					console.log("[DEBUG] Received history button clicked event from gRPC stream")
					navigateToHistory()
				},
				onError: (error) => {
					console.error("Error in history button clicked subscription:", error)
				},
				onComplete: () => {
					console.log("History button clicked subscription completed")
				},
			},
		)

		// Subscribe to chat button clicked events with webview type
		chatButtonUnsubscribeRef.current = UiServiceClient.subscribeToChatButtonClicked(
			{},
			{
				onResponse: () => {
					// When chat button is clicked, navigate to chat
					console.log("[DEBUG] Received chat button clicked event from gRPC stream")
					navigateToChat()
				},
				onError: (error) => {
					console.error("Error in chat button subscription:", error)
				},
				onComplete: () => {},
			},
		)

		// Subscribe to didBecomeVisible events
		didBecomeVisibleUnsubscribeRef.current = UiServiceClient.subscribeToDidBecomeVisible(EmptyRequest.create({}), {
			onResponse: () => {
				console.log("[DEBUG] Received didBecomeVisible event from gRPC stream")
				window.dispatchEvent(new CustomEvent("focusChatInput"))
			},
			onError: (error) => {
				console.error("Error in didBecomeVisible subscription:", error)
			},
			onComplete: () => {},
		})

		// Subscribe to MCP servers updates
		mcpServersSubscriptionRef.current = McpServiceClient.subscribeToMcpServers(EmptyRequest.create(), {
			onResponse: (response) => {
				console.log("[DEBUG] Received MCP servers update from gRPC stream")
				if (response.mcpServers) {
					setMcpServers(convertProtoMcpServersToMcpServers(response.mcpServers))
				}
			},
			onError: (error) => {
				console.error("Error in MCP servers subscription:", error)
			},
			onComplete: () => {
				console.log("MCP servers subscription completed")
			},
		})

		// Set up settings button clicked subscription
		settingsButtonClickedSubscriptionRef.current = UiServiceClient.subscribeToSettingsButtonClicked(EmptyRequest.create({}), {
			onResponse: () => {
				// When settings button is clicked, navigate to settings
				navigateToSettings()
			},
			onError: (error) => {
				console.error("Error in settings button clicked subscription:", error)
			},
			onComplete: () => {
				console.log("Settings button clicked subscription completed")
			},
		})

		// Subscribe to partial message events
		partialMessageUnsubscribeRef.current = UiServiceClient.subscribeToPartialMessage(EmptyRequest.create({}), {
			onResponse: (protoMessage) => {
				try {
					// Validate critical fields
					if (!protoMessage.ts || protoMessage.ts <= 0) {
						console.error("Invalid timestamp in partial message:", protoMessage)
						return
					}

					const partialMessage = convertProtoToClineMessage(protoMessage)
					setState((prevState) => {
						// worth noting it will never be possible for a more up-to-date message to be sent here or in normal messages post since the presentAssistantContent function uses lock
						const lastIndex = findLastIndex(prevState.clineMessages, (msg) => msg.ts === partialMessage.ts)
						if (lastIndex !== -1) {
							const newClineMessages = [...prevState.clineMessages]
							newClineMessages[lastIndex] = partialMessage
							return { ...prevState, clineMessages: newClineMessages }
						}
						return prevState
					})
				} catch (error) {
					console.error("Failed to process partial message:", error, protoMessage)
				}
			},
			onError: (error) => {
				console.error("Error in partialMessage subscription:", error)
			},
			onComplete: () => {
				console.log("[DEBUG] partialMessage subscription completed")
			},
		})

		// Subscribe to MCP marketplace catalog updates
		mcpMarketplaceUnsubscribeRef.current = McpServiceClient.subscribeToMcpMarketplaceCatalog(EmptyRequest.create({}), {
			onResponse: (catalog) => {
				console.log("[DEBUG] Received MCP marketplace catalog update from gRPC stream")
				setMcpMarketplaceCatalog(catalog)
			},
			onError: (error) => {
				console.error("Error in MCP marketplace catalog subscription:", error)
			},
			onComplete: () => {
				console.log("MCP marketplace catalog subscription completed")
			},
		})

		// Subscribe to OpenRouter models updates
		openRouterModelsUnsubscribeRef.current = ModelsServiceClient.subscribeToOpenRouterModels(EmptyRequest.create({}), {
			onResponse: (response: OpenRouterCompatibleModelInfo) => {
				const models = fromProtobufModels(response.models)
				setOpenRouterModels({
					[openRouterDefaultModelId]: openRouterDefaultModelInfo, // in case the extension sent a model list without the default model
					...models,
				})
			},
			onError: (error) => {
				console.error("Error in OpenRouter models subscription:", error)
			},
			onComplete: () => {
				console.log("OpenRouter models subscription completed")
			},
		})

		// Subscribe to LiteLLM models updates
		liteLlmModelsUnsubscribeRef.current = ModelsServiceClient.subscribeToLiteLlmModels(EmptyRequest.create({}), {
			onResponse: (response: OpenRouterCompatibleModelInfo) => {
				const models = fromProtobufModels(response.models)
				setLiteLlmModels(models)
			},
			onError: (error) => {
				console.error("Error in LiteLLM models subscription:", error)
			},
			onComplete: () => {
				console.log("LiteLLM models subscription completed")
			},
		})

		// Initialize webview using gRPC
		UiServiceClient.initializeWebview(EmptyRequest.create({}))
			.then(() => {
				console.log("[DEBUG] Webview initialization completed via gRPC")
			})
			.catch((error) => {
				console.error("Failed to initialize webview via gRPC:", error)
			})

		// Set up account button clicked subscription
		accountButtonClickedSubscriptionRef.current = UiServiceClient.subscribeToAccountButtonClicked(EmptyRequest.create(), {
			onResponse: () => {
				// When account button is clicked, navigate to account view
				console.log("[DEBUG] Received account button clicked event from gRPC stream")
				navigateToAccount()
			},
			onError: (error) => {
				console.error("Error in account button clicked subscription:", error)
			},
			onComplete: () => {
				console.log("Account button clicked subscription completed")
			},
		})

		// Fetch available terminal profiles on launch
		StateServiceClient.getAvailableTerminalProfiles(EmptyRequest.create({}))
			.then((response) => {
				setAvailableTerminalProfiles(response.profiles)
			})
			.catch((error) => {
				console.error("Failed to fetch available terminal profiles:", error)
			})

		// Subscribe to relinquish control events
		relinquishControlUnsubscribeRef.current = UiServiceClient.subscribeToRelinquishControl(EmptyRequest.create({}), {
			onResponse: () => {
				// Call all registered callbacks
				relinquishControlCallbacks.current.forEach((callback) => {
					callback()
				})
			},
			onError: (error) => {
				console.error("Error in relinquishControl subscription:", error)
			},
			onComplete: () => {},
		})

		// Subscribe to focus chat input events
		focusChatInputUnsubscribeRef.current = UiServiceClient.subscribeToFocusChatInput(
			{},
			{
				onResponse: () => {
					// Dispatch a local DOM event within this webview only
					window.dispatchEvent(new CustomEvent("focusChatInput"))
				},
				onError: (error: Error) => {
					console.error("Error in focusChatInput subscription:", error)
				},
				onComplete: () => {},
			},
		)

		// Clean up subscriptions when component unmounts
		return () => {
			if (stateSubscriptionRef.current) {
				stateSubscriptionRef.current()
				stateSubscriptionRef.current = null
			}
			if (mcpButtonUnsubscribeRef.current) {
				mcpButtonUnsubscribeRef.current()
				mcpButtonUnsubscribeRef.current = null
			}
			if (historyButtonClickedSubscriptionRef.current) {
				historyButtonClickedSubscriptionRef.current()
				historyButtonClickedSubscriptionRef.current = null
			}
			if (chatButtonUnsubscribeRef.current) {
				chatButtonUnsubscribeRef.current()
				chatButtonUnsubscribeRef.current = null
			}
			if (accountButtonClickedSubscriptionRef.current) {
				accountButtonClickedSubscriptionRef.current()
				accountButtonClickedSubscriptionRef.current = null
			}
			if (settingsButtonClickedSubscriptionRef.current) {
				settingsButtonClickedSubscriptionRef.current()
				settingsButtonClickedSubscriptionRef.current = null
			}
			if (partialMessageUnsubscribeRef.current) {
				partialMessageUnsubscribeRef.current()
				partialMessageUnsubscribeRef.current = null
			}
			if (mcpMarketplaceUnsubscribeRef.current) {
				mcpMarketplaceUnsubscribeRef.current()
				mcpMarketplaceUnsubscribeRef.current = null
			}
			if (openRouterModelsUnsubscribeRef.current) {
				openRouterModelsUnsubscribeRef.current()
				openRouterModelsUnsubscribeRef.current = null
			}
			if (liteLlmModelsUnsubscribeRef.current) {
				liteLlmModelsUnsubscribeRef.current()
				liteLlmModelsUnsubscribeRef.current = null
			}
			if (workspaceUpdatesUnsubscribeRef.current) {
				workspaceUpdatesUnsubscribeRef.current()
				workspaceUpdatesUnsubscribeRef.current = null
			}
			if (relinquishControlUnsubscribeRef.current) {
				relinquishControlUnsubscribeRef.current()
				relinquishControlUnsubscribeRef.current = null
			}
			if (focusChatInputUnsubscribeRef.current) {
				focusChatInputUnsubscribeRef.current()
				focusChatInputUnsubscribeRef.current = null
			}
			if (mcpServersSubscriptionRef.current) {
				mcpServersSubscriptionRef.current()
				mcpServersSubscriptionRef.current = null
			}
			if (didBecomeVisibleUnsubscribeRef.current) {
				didBecomeVisibleUnsubscribeRef.current()
				didBecomeVisibleUnsubscribeRef.current = null
			}
		}
	}, [])

	const refreshOpenRouterModels = useCallback(() => {
		ModelsServiceClient.refreshOpenRouterModelsRpc(EmptyRequest.create({}))
			.then((response: OpenRouterCompatibleModelInfo) => {
				const models = fromProtobufModels(response.models)
				setOpenRouterModels({
					[openRouterDefaultModelId]: openRouterDefaultModelInfo, // in case the extension sent a model list without the default model
					...models,
				})
			})
			.catch((error: Error) => console.error("Failed to refresh OpenRouter models:", error))
	}, [])

	const refreshHicapModels = useCallback(() => {
		ModelsServiceClient.refreshHicapModels(EmptyRequest.create({}))
			.then((response: OpenRouterCompatibleModelInfo) => {
				const models = response.models
				setHicapModels({
					...models,
				})
			})
			.catch((error: Error) => console.error("Failed to refresh Hicap models:", error))
	}, [])

<<<<<<< HEAD
	const refreshAvalaiModels = useCallback(() => {
		ModelsServiceClient.refreshAvalaiModels(EmptyRequest.create({}))
			.then((response: OpenRouterCompatibleModelInfo) => {
				const models = response.models
				setAvalaiModels({
					...models,
				})
			})
			.catch((error: Error) => console.error("Failed to refresh AvalAI models:", error))
=======
	const refreshLiteLlmModels = useCallback(() => {
		ModelsServiceClient.refreshLiteLlmModelsRpc(EmptyRequest.create({}))
			.then((response: OpenRouterCompatibleModelInfo) => {
				const models = fromProtobufModels(response.models)
				setLiteLlmModels(models)
			})
			.catch((error: Error) => console.error("Failed to refresh LiteLLM models:", error))
>>>>>>> 6baf6113
	}, [])

	const contextValue: ExtensionStateContextType = {
		...state,
		didHydrateState,
		showWelcome,
		onboardingModels,
		openRouterModels,
		hicapModels,
<<<<<<< HEAD
		avalaiModels,
=======
		liteLlmModels,
>>>>>>> 6baf6113
		openAiModels,
		requestyModels,
		groqModels: groqModelsState,
		basetenModels: basetenModelsState,
		huggingFaceModels,
		mcpServers,
		mcpMarketplaceCatalog,
		totalTasksSize,
		availableTerminalProfiles,
		showMcp,
		mcpTab,
		showSettings,
		settingsTargetSection,
		showHistory,
		showAccount,
		showAnnouncement,
		showChatModelSelector,
		globalClineRulesToggles: state.globalClineRulesToggles || {},
		localClineRulesToggles: state.localClineRulesToggles || {},
		localCursorRulesToggles: state.localCursorRulesToggles || {},
		localWindsurfRulesToggles: state.localWindsurfRulesToggles || {},
		localAgentsRulesToggles: state.localAgentsRulesToggles || {},
		localWorkflowToggles: state.localWorkflowToggles || {},
		globalWorkflowToggles: state.globalWorkflowToggles || {},
		remoteRulesToggles: state.remoteRulesToggles || {},
		remoteWorkflowToggles: state.remoteWorkflowToggles || {},
		enableCheckpointsSetting: state.enableCheckpointsSetting,
		currentFocusChainChecklist: state.currentFocusChainChecklist,

		// Navigation functions
		navigateToMcp,
		navigateToSettings,
		navigateToHistory,
		navigateToAccount,
		navigateToChat,

		// Hide functions
		hideSettings,
		hideHistory,
		hideAccount,
		hideAnnouncement,
		setShowAnnouncement,
		hideChatModelSelector,
		setShowWelcome,
		setOnboardingModels,
		setShowChatModelSelector,
		setShouldShowAnnouncement: (value) =>
			setState((prevState) => ({
				...prevState,
				shouldShowAnnouncement: value,
			})),
		setMcpServers: (mcpServers: McpServer[]) => setMcpServers(mcpServers),
		setRequestyModels: (models: Record<string, ModelInfo>) => setRequestyModels(models),
		setGroqModels: (models: Record<string, ModelInfo>) => setGroqModels(models),
		setBasetenModels: (models: Record<string, ModelInfo>) => setBasetenModels(models),
		setHuggingFaceModels: (models: Record<string, ModelInfo>) => setHuggingFaceModels(models),
		setMcpMarketplaceCatalog: (catalog: McpMarketplaceCatalog) => setMcpMarketplaceCatalog(catalog),
		setShowMcp,
		closeMcpView,
		setGlobalClineRulesToggles: (toggles) =>
			setState((prevState) => ({
				...prevState,
				globalClineRulesToggles: toggles,
			})),
		setLocalClineRulesToggles: (toggles) =>
			setState((prevState) => ({
				...prevState,
				localClineRulesToggles: toggles,
			})),
		setLocalCursorRulesToggles: (toggles) =>
			setState((prevState) => ({
				...prevState,
				localCursorRulesToggles: toggles,
			})),
		setLocalWindsurfRulesToggles: (toggles) =>
			setState((prevState) => ({
				...prevState,
				localWindsurfRulesToggles: toggles,
			})),
		setLocalAgentsRulesToggles: (toggles) =>
			setState((prevState) => ({
				...prevState,
				localAgentsRulesToggles: toggles,
			})),
		setLocalWorkflowToggles: (toggles) =>
			setState((prevState) => ({
				...prevState,
				localWorkflowToggles: toggles,
			})),
		setGlobalWorkflowToggles: (toggles) =>
			setState((prevState) => ({
				...prevState,
				globalWorkflowToggles: toggles,
			})),
		setRemoteRulesToggles: (toggles) =>
			setState((prevState) => ({
				...prevState,
				remoteRulesToggles: toggles,
			})),
		setRemoteWorkflowToggles: (toggles) =>
			setState((prevState) => ({
				...prevState,
				remoteWorkflowToggles: toggles,
			})),
		setMcpTab,
		setTotalTasksSize,
		refreshOpenRouterModels,
		refreshHicapModels,
<<<<<<< HEAD
		refreshAvalaiModels,
=======
		refreshLiteLlmModels,
>>>>>>> 6baf6113
		onRelinquishControl,
		setUserInfo: (userInfo?: UserInfo) => setState((prevState) => ({ ...prevState, userInfo })),
		expandTaskHeader,
		setExpandTaskHeader,
		setDictationSettings: (value: DictationSettings) =>
			setState((prevState) => ({
				...prevState,
				dictationSettings: value,
			})),
	}

	return <ExtensionStateContext.Provider value={contextValue}>{children}</ExtensionStateContext.Provider>
}

export const useExtensionState = () => {
	const context = useContext(ExtensionStateContext)
	if (context === undefined) {
		throw new Error("useExtensionState must be used within an ExtensionStateContextProvider")
	}
	return context
}<|MERGE_RESOLUTION|>--- conflicted
+++ resolved
@@ -35,11 +35,8 @@
 	onboardingModels: OnboardingModelGroup | undefined
 	openRouterModels: Record<string, ModelInfo>
 	hicapModels: Record<string, ModelInfo>
-<<<<<<< HEAD
 	avalaiModels: Record<string, ModelInfo>
-=======
 	liteLlmModels: Record<string, ModelInfo>
->>>>>>> 6baf6113
 	openAiModels: string[]
 	requestyModels: Record<string, ModelInfo>
 	groqModels: Record<string, ModelInfo>
@@ -91,11 +88,8 @@
 	// Refresh functions
 	refreshOpenRouterModels: () => void
 	refreshHicapModels: () => void
-<<<<<<< HEAD
 	refreshAvalaiModels: () => void
-=======
 	refreshLiteLlmModels: () => void
->>>>>>> 6baf6113
 	setUserInfo: (userInfo?: UserInfo) => void
 
 	// Navigation state setters
@@ -269,11 +263,8 @@
 		[openRouterDefaultModelId]: openRouterDefaultModelInfo,
 	})
 	const [hicapModels, setHicapModels] = useState<Record<string, ModelInfo>>({})
-<<<<<<< HEAD
 	const [avalaiModels, setAvalaiModels] = useState<Record<string, ModelInfo>>({})
-=======
 	const [liteLlmModels, setLiteLlmModels] = useState<Record<string, ModelInfo>>({})
->>>>>>> 6baf6113
 	const [totalTasksSize, setTotalTasksSize] = useState<number | null>(null)
 	const [availableTerminalProfiles, setAvailableTerminalProfiles] = useState<TerminalProfile[]>([])
 
@@ -697,17 +688,15 @@
 			.catch((error: Error) => console.error("Failed to refresh Hicap models:", error))
 	}, [])
 
-<<<<<<< HEAD
 	const refreshAvalaiModels = useCallback(() => {
 		ModelsServiceClient.refreshAvalaiModels(EmptyRequest.create({}))
 			.then((response: OpenRouterCompatibleModelInfo) => {
-				const models = response.models
-				setAvalaiModels({
-					...models,
-				})
+				const models = fromProtobufModels(response.models)
+				setAvalaiModels(models)
 			})
 			.catch((error: Error) => console.error("Failed to refresh AvalAI models:", error))
-=======
+	}, [])
+
 	const refreshLiteLlmModels = useCallback(() => {
 		ModelsServiceClient.refreshLiteLlmModelsRpc(EmptyRequest.create({}))
 			.then((response: OpenRouterCompatibleModelInfo) => {
@@ -715,7 +704,6 @@
 				setLiteLlmModels(models)
 			})
 			.catch((error: Error) => console.error("Failed to refresh LiteLLM models:", error))
->>>>>>> 6baf6113
 	}, [])
 
 	const contextValue: ExtensionStateContextType = {
@@ -725,11 +713,8 @@
 		onboardingModels,
 		openRouterModels,
 		hicapModels,
-<<<<<<< HEAD
 		avalaiModels,
-=======
 		liteLlmModels,
->>>>>>> 6baf6113
 		openAiModels,
 		requestyModels,
 		groqModels: groqModelsState,
@@ -838,11 +823,8 @@
 		setTotalTasksSize,
 		refreshOpenRouterModels,
 		refreshHicapModels,
-<<<<<<< HEAD
 		refreshAvalaiModels,
-=======
 		refreshLiteLlmModels,
->>>>>>> 6baf6113
 		onRelinquishControl,
 		setUserInfo: (userInfo?: UserInfo) => setState((prevState) => ({ ...prevState, userInfo })),
 		expandTaskHeader,
