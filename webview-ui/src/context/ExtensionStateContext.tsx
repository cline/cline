import React, { createContext, useCallback, useContext, useEffect, useRef, useState } from "react"
import { useEvent } from "react-use"
import { EmptyRequest } from "@shared/proto/common"
import { WebviewProviderType as WebviewProviderTypeEnum, WebviewProviderTypeRequest } from "@shared/proto/ui"
import { convertProtoToClineMessage } from "@shared/proto-conversions/cline-message"
import { DEFAULT_AUTO_APPROVAL_SETTINGS } from "@shared/AutoApprovalSettings"
<<<<<<< HEAD
import { DEFAULT_GIT_SETTINGS, GitSettings } from "@shared/GitSettings"
import { ExtensionMessage, ExtensionState, DEFAULT_PLATFORM } from "@shared/ExtensionMessage"
=======
import { DEFAULT_BROWSER_SETTINGS } from "@shared/BrowserSettings"
import { ChatSettings, DEFAULT_CHAT_SETTINGS } from "@shared/ChatSettings"
import { DEFAULT_PLATFORM, ExtensionMessage, ExtensionState } from "@shared/ExtensionMessage"
import { TelemetrySetting } from "@shared/TelemetrySetting"
import { findLastIndex } from "@shared/array"
>>>>>>> 742a72b4
import {
	ApiConfiguration,
	ModelInfo,
	openRouterDefaultModelId,
	openRouterDefaultModelInfo,
	requestyDefaultModelId,
	requestyDefaultModelInfo,
} from "../../../src/shared/api"
import { McpMarketplaceCatalog, McpServer, McpViewTab } from "../../../src/shared/mcp"
import { ModelsServiceClient, StateServiceClient, UiServiceClient, McpServiceClient } from "../services/grpc-client"
import { convertTextMateToHljs } from "../utils/textMateToHljs"
import { convertOpenRouterCompatibleModelInfoToModelInfoRecord } from "../../../src/shared/proto-conversions/models/openrouter-models-conversion"
import { vscode } from "../utils/vscode"
import { OpenRouterCompatibleModelInfo } from "@shared/proto/models"

interface ExtensionStateContextType extends ExtensionState {
	didHydrateState: boolean
	showWelcome: boolean
	theme: Record<string, string> | undefined
	openRouterModels: Record<string, ModelInfo>
	openAiModels: string[]
	requestyModels: Record<string, ModelInfo>
	mcpServers: McpServer[]
	mcpMarketplaceCatalog: McpMarketplaceCatalog
	filePaths: string[]
	totalTasksSize: number | null

	// View state
	showMcp: boolean
	mcpTab?: McpViewTab
	showSettings: boolean
	showHistory: boolean
	showAccount: boolean
	showAnnouncement: boolean

	// Setters
	setApiConfiguration: (config: ApiConfiguration) => void
	setCustomInstructions: (value?: string) => void
	setTelemetrySetting: (value: TelemetrySetting) => void
	setShowAnnouncement: (value: boolean) => void
	setShouldShowAnnouncement: (value: boolean) => void
	setPlanActSeparateModelsSetting: (value: boolean) => void
	setEnableCheckpointsSetting: (value: boolean) => void
	setMcpMarketplaceEnabled: (value: boolean) => void
	setShellIntegrationTimeout: (value: number) => void
	setTerminalReuseEnabled: (value: boolean) => void
	setChatSettings: (value: ChatSettings) => void
	setGitSettings: (value: GitSettings) => void
	setMcpServers: (value: McpServer[]) => void
	setGlobalClineRulesToggles: (toggles: Record<string, boolean>) => void
	setLocalClineRulesToggles: (toggles: Record<string, boolean>) => void
	setLocalCursorRulesToggles: (toggles: Record<string, boolean>) => void
	setLocalWindsurfRulesToggles: (toggles: Record<string, boolean>) => void
	setLocalWorkflowToggles: (toggles: Record<string, boolean>) => void
	setGlobalWorkflowToggles: (toggles: Record<string, boolean>) => void
	setMcpMarketplaceCatalog: (value: McpMarketplaceCatalog) => void
	setTotalTasksSize: (value: number | null) => void

	// Refresh functions
	refreshOpenRouterModels: () => void

	// Navigation state setters
	setShowMcp: (value: boolean) => void
	setMcpTab: (tab?: McpViewTab) => void

	// Navigation functions
	navigateToMcp: (tab?: McpViewTab) => void
	navigateToSettings: () => void
	navigateToHistory: () => void
	navigateToAccount: () => void
	navigateToChat: () => void

	// Hide functions
	hideSettings: () => void
	hideHistory: () => void
	hideAccount: () => void
	hideAnnouncement: () => void
	closeMcpView: () => void
}

const ExtensionStateContext = createContext<ExtensionStateContextType | undefined>(undefined)

export const ExtensionStateContextProvider: React.FC<{
	children: React.ReactNode
}> = ({ children }) => {
	// Get the current webview provider type
	const currentProviderType =
		window.WEBVIEW_PROVIDER_TYPE === "sidebar" ? WebviewProviderTypeEnum.SIDEBAR : WebviewProviderTypeEnum.TAB
	// UI view state
	const [showMcp, setShowMcp] = useState(false)
	const [mcpTab, setMcpTab] = useState<McpViewTab | undefined>(undefined)
	const [showSettings, setShowSettings] = useState(false)
	const [showHistory, setShowHistory] = useState(false)
	const [showAccount, setShowAccount] = useState(false)
	const [showAnnouncement, setShowAnnouncement] = useState(false)

	// Helper for MCP view
	const closeMcpView = useCallback(() => {
		setShowMcp(false)
		setMcpTab(undefined)
	}, [setShowMcp, setMcpTab])

	// Hide functions
	const hideSettings = useCallback(() => setShowSettings(false), [setShowSettings])
	const hideHistory = useCallback(() => setShowHistory(false), [setShowHistory])
	const hideAccount = useCallback(() => setShowAccount(false), [setShowAccount])
	const hideAnnouncement = useCallback(() => setShowAnnouncement(false), [setShowAnnouncement])

	// Navigation functions
	const navigateToMcp = useCallback(
		(tab?: McpViewTab) => {
			setShowSettings(false)
			setShowHistory(false)
			setShowAccount(false)
			if (tab) {
				setMcpTab(tab)
			}
			setShowMcp(true)
		},
		[setShowMcp, setMcpTab, setShowSettings, setShowHistory, setShowAccount],
	)

	const navigateToSettings = useCallback(() => {
		setShowHistory(false)
		closeMcpView()
		setShowAccount(false)
		setShowSettings(true)
	}, [setShowSettings, setShowHistory, closeMcpView, setShowAccount])

	const navigateToHistory = useCallback(() => {
		setShowSettings(false)
		closeMcpView()
		setShowAccount(false)
		setShowHistory(true)
	}, [setShowSettings, closeMcpView, setShowAccount, setShowHistory])

	const navigateToAccount = useCallback(() => {
		setShowSettings(false)
		closeMcpView()
		setShowHistory(false)
		setShowAccount(true)
	}, [setShowSettings, closeMcpView, setShowHistory, setShowAccount])

	const navigateToChat = useCallback(() => {
		setShowSettings(false)
		closeMcpView()
		setShowHistory(false)
		setShowAccount(false)
	}, [setShowSettings, closeMcpView, setShowHistory, setShowAccount])

	const [state, setState] = useState<ExtensionState>({
		version: "",
		clineMessages: [],
		taskHistory: [],
		shouldShowAnnouncement: false,
		autoApprovalSettings: DEFAULT_AUTO_APPROVAL_SETTINGS,
		browserSettings: DEFAULT_BROWSER_SETTINGS,
		chatSettings: DEFAULT_CHAT_SETTINGS,
		gitSettings: DEFAULT_GIT_SETTINGS,
		platform: DEFAULT_PLATFORM,
		telemetrySetting: "unset",
		distinctId: "",
		planActSeparateModelsSetting: true,
		enableCheckpointsSetting: true,
		globalClineRulesToggles: {},
		localClineRulesToggles: {},
		localCursorRulesToggles: {},
		localWindsurfRulesToggles: {},
		localWorkflowToggles: {},
		globalWorkflowToggles: {},
		shellIntegrationTimeout: 4000, // default timeout for shell integration
		terminalReuseEnabled: true, // default to enabled for backward compatibility
		isNewUser: false,
	})
	const [didHydrateState, setDidHydrateState] = useState(false)
	const [showWelcome, setShowWelcome] = useState(false)
	const [theme, setTheme] = useState<Record<string, string>>()
	const [filePaths, setFilePaths] = useState<string[]>([])
	const [openRouterModels, setOpenRouterModels] = useState<Record<string, ModelInfo>>({
		[openRouterDefaultModelId]: openRouterDefaultModelInfo,
	})
	const [totalTasksSize, setTotalTasksSize] = useState<number | null>(null)

	const [openAiModels, setOpenAiModels] = useState<string[]>([])
	const [requestyModels, setRequestyModels] = useState<Record<string, ModelInfo>>({
		[requestyDefaultModelId]: requestyDefaultModelInfo,
	})
	const [mcpServers, setMcpServers] = useState<McpServer[]>([])
	const [mcpMarketplaceCatalog, setMcpMarketplaceCatalog] = useState<McpMarketplaceCatalog>({ items: [] })
	const handleMessage = useCallback((event: MessageEvent) => {
		const message: ExtensionMessage = event.data
		switch (message.type) {
			case "workspaceUpdated": {
				setFilePaths(message.filePaths ?? [])
				break
			}
			case "openAiModels": {
				const updatedModels = message.openAiModels ?? []
				setOpenAiModels(updatedModels)
				break
			}
			case "requestyModels": {
				const updatedModels = message.requestyModels ?? {}
				setRequestyModels({
					[requestyDefaultModelId]: requestyDefaultModelInfo,
					...updatedModels,
				})
				break
			}
			case "mcpServers": {
				setMcpServers(message.mcpServers ?? [])
				break
			}
		}
	}, [])

	useEvent("message", handleMessage)

	// References to store subscription cancellation functions
	const stateSubscriptionRef = useRef<(() => void) | null>(null)
	const mcpButtonUnsubscribeRef = useRef<(() => void) | null>(null)
	const historyButtonClickedSubscriptionRef = useRef<(() => void) | null>(null)
	const chatButtonUnsubscribeRef = useRef<(() => void) | null>(null)
	const accountButtonClickedSubscriptionRef = useRef<(() => void) | null>(null)
	const settingsButtonClickedSubscriptionRef = useRef<(() => void) | null>(null)
	const partialMessageUnsubscribeRef = useRef<(() => void) | null>(null)
	const mcpMarketplaceUnsubscribeRef = useRef<(() => void) | null>(null)
	const themeSubscriptionRef = useRef<(() => void) | null>(null)
	const openRouterModelsUnsubscribeRef = useRef<(() => void) | null>(null)

	// Subscribe to state updates and UI events using the gRPC streaming API
	useEffect(() => {
		// Determine the webview provider type
		const webviewType =
			window.WEBVIEW_PROVIDER_TYPE === "sidebar" ? WebviewProviderTypeEnum.SIDEBAR : WebviewProviderTypeEnum.TAB

		// Set up state subscription
		stateSubscriptionRef.current = StateServiceClient.subscribeToState(EmptyRequest.create({}), {
			onResponse: (response) => {
				if (response.stateJson) {
					try {
						const stateData = JSON.parse(response.stateJson) as ExtensionState
						console.log("[DEBUG] parsed state JSON, updating state")
						setState((prevState) => {
							// Versioning logic for autoApprovalSettings
							const incomingVersion = stateData.autoApprovalSettings?.version ?? 1
							const currentVersion = prevState.autoApprovalSettings?.version ?? 1
							const shouldUpdateAutoApproval = incomingVersion > currentVersion

							const newState = {
								...stateData,
								autoApprovalSettings: shouldUpdateAutoApproval
									? stateData.autoApprovalSettings
									: prevState.autoApprovalSettings,
							}

							// Update welcome screen state based on API configuration
							const config = stateData.apiConfiguration
							const hasKey = config
								? [
										config.apiKey,
										config.openRouterApiKey,
										config.awsRegion,
										config.vertexProjectId,
										config.openAiApiKey,
										config.ollamaModelId,
										config.lmStudioModelId,
										config.liteLlmApiKey,
										config.geminiApiKey,
										config.openAiNativeApiKey,
										config.deepSeekApiKey,
										config.requestyApiKey,
										config.togetherApiKey,
										config.qwenApiKey,
										config.doubaoApiKey,
										config.mistralApiKey,
										config.vsCodeLmModelSelector,
										config.clineApiKey,
										config.asksageApiKey,
										config.xaiApiKey,
										config.sambanovaApiKey,
									].some((key) => key !== undefined)
								: false

							setShowWelcome(!hasKey)
							setDidHydrateState(true)

							console.log("[DEBUG] returning new state in ESC")

							return newState
						})
					} catch (error) {
						console.error("Error parsing state JSON:", error)
						console.log("[DEBUG] ERR getting state", error)
					}
				}
				console.log('[DEBUG] ended "got subscribed state"')
			},
			onError: (error) => {
				console.error("Error in state subscription:", error)
			},
			onComplete: () => {
				console.log("State subscription completed")
			},
		})

		// Subscribe to MCP button clicked events with webview type
		mcpButtonUnsubscribeRef.current = UiServiceClient.subscribeToMcpButtonClicked(
			WebviewProviderTypeRequest.create({
				providerType: webviewType,
			}),
			{
				onResponse: () => {
					console.log("[DEBUG] Received mcpButtonClicked event from gRPC stream")
					navigateToMcp()
				},
				onError: (error) => {
					console.error("Error in mcpButtonClicked subscription:", error)
				},
				onComplete: () => {
					console.log("mcpButtonClicked subscription completed")
				},
			},
		)

		// Set up history button clicked subscription with webview type
		historyButtonClickedSubscriptionRef.current = UiServiceClient.subscribeToHistoryButtonClicked(
			WebviewProviderTypeRequest.create({
				providerType: webviewType,
			}),
			{
				onResponse: () => {
					// When history button is clicked, navigate to history view
					console.log("[DEBUG] Received history button clicked event from gRPC stream")
					navigateToHistory()
				},
				onError: (error) => {
					console.error("Error in history button clicked subscription:", error)
				},
				onComplete: () => {
					console.log("History button clicked subscription completed")
				},
			},
		)

		// Subscribe to chat button clicked events with webview type
		chatButtonUnsubscribeRef.current = UiServiceClient.subscribeToChatButtonClicked(EmptyRequest.create({}), {
			onResponse: () => {
				// When chat button is clicked, navigate to chat
				console.log("[DEBUG] Received chat button clicked event from gRPC stream")
				navigateToChat()
			},
			onError: (error) => {
				console.error("Error in chat button subscription:", error)
			},
			onComplete: () => {},
		})

		// Set up settings button clicked subscription
		settingsButtonClickedSubscriptionRef.current = UiServiceClient.subscribeToSettingsButtonClicked(
			WebviewProviderTypeRequest.create({
				providerType: currentProviderType,
			}),
			{
				onResponse: () => {
					// When settings button is clicked, navigate to settings
					navigateToSettings()
				},
				onError: (error) => {
					console.error("Error in settings button clicked subscription:", error)
				},
				onComplete: () => {
					console.log("Settings button clicked subscription completed")
				},
			},
		)

		// Subscribe to partial message events
		partialMessageUnsubscribeRef.current = UiServiceClient.subscribeToPartialMessage(EmptyRequest.create({}), {
			onResponse: (protoMessage) => {
				try {
					console.log("[PARTIAL] Received partialMessage event from gRPC stream")

					// Validate critical fields
					if (!protoMessage.ts || protoMessage.ts <= 0) {
						console.error("Invalid timestamp in partial message:", protoMessage)
						return
					}

					const partialMessage = convertProtoToClineMessage(protoMessage)
					console.log("[PARTIAL] Partial message:", partialMessage)
					console.log("\n")
					setState((prevState) => {
						// worth noting it will never be possible for a more up-to-date message to be sent here or in normal messages post since the presentAssistantContent function uses lock
						const lastIndex = findLastIndex(prevState.clineMessages, (msg) => msg.ts === partialMessage.ts)
						if (lastIndex !== -1) {
							const newClineMessages = [...prevState.clineMessages]
							newClineMessages[lastIndex] = partialMessage
							return { ...prevState, clineMessages: newClineMessages }
						}
						return prevState
					})
				} catch (error) {
					console.error("Failed to process partial message:", error, protoMessage)
				}
			},
			onError: (error) => {
				console.error("Error in partialMessage subscription:", error)
			},
			onComplete: () => {
				console.log("[DEBUG] partialMessage subscription completed")
			},
		})

		// Subscribe to MCP marketplace catalog updates
		mcpMarketplaceUnsubscribeRef.current = McpServiceClient.subscribeToMcpMarketplaceCatalog(EmptyRequest.create({}), {
			onResponse: (catalog) => {
				console.log("[DEBUG] Received MCP marketplace catalog update from gRPC stream")
				setMcpMarketplaceCatalog(catalog)
			},
			onError: (error) => {
				console.error("Error in MCP marketplace catalog subscription:", error)
			},
			onComplete: () => {
				console.log("MCP marketplace catalog subscription completed")
			},
		})

		// Subscribe to theme changes
		themeSubscriptionRef.current = UiServiceClient.subscribeToTheme(EmptyRequest.create({}), {
			onResponse: (response) => {
				if (response.value) {
					try {
						const themeData = JSON.parse(response.value)
						setTheme(convertTextMateToHljs(themeData))
						console.log("[DEBUG] Received theme update from gRPC stream")
					} catch (error) {
						console.error("Error parsing theme data:", error)
					}
				}
			},
			onError: (error) => {
				console.error("Error in theme subscription:", error)
			},
			onComplete: () => {
				console.log("Theme subscription completed")
			},
		})

		// Subscribe to OpenRouter models updates
		openRouterModelsUnsubscribeRef.current = ModelsServiceClient.subscribeToOpenRouterModels(EmptyRequest.create({}), {
			onResponse: (response: OpenRouterCompatibleModelInfo) => {
				const models = response.models
				setOpenRouterModels({
					[openRouterDefaultModelId]: openRouterDefaultModelInfo, // in case the extension sent a model list without the default model
					...models,
				})
			},
			onError: (error) => {
				console.error("Error in OpenRouter models subscription:", error)
			},
			onComplete: () => {
				console.log("OpenRouter models subscription completed")
			},
		})

		// Still send the webviewDidLaunch message for other initialization
		vscode.postMessage({ type: "webviewDidLaunch" })

		// Set up account button clicked subscription
		accountButtonClickedSubscriptionRef.current = UiServiceClient.subscribeToAccountButtonClicked(EmptyRequest.create(), {
			onResponse: () => {
				// When account button is clicked, navigate to account view
				console.log("[DEBUG] Received account button clicked event from gRPC stream")
				navigateToAccount()
			},
			onError: (error) => {
				console.error("Error in account button clicked subscription:", error)
			},
			onComplete: () => {
				console.log("Account button clicked subscription completed")
			},
		})

		// Clean up subscriptions when component unmounts
		return () => {
			if (stateSubscriptionRef.current) {
				stateSubscriptionRef.current()
				stateSubscriptionRef.current = null
			}
			if (mcpButtonUnsubscribeRef.current) {
				mcpButtonUnsubscribeRef.current()
				mcpButtonUnsubscribeRef.current = null
			}
			if (historyButtonClickedSubscriptionRef.current) {
				historyButtonClickedSubscriptionRef.current()
				historyButtonClickedSubscriptionRef.current = null
			}
			if (chatButtonUnsubscribeRef.current) {
				chatButtonUnsubscribeRef.current()
				chatButtonUnsubscribeRef.current = null
			}
			if (accountButtonClickedSubscriptionRef.current) {
				accountButtonClickedSubscriptionRef.current()
				accountButtonClickedSubscriptionRef.current = null
			}
			if (settingsButtonClickedSubscriptionRef.current) {
				settingsButtonClickedSubscriptionRef.current()
				settingsButtonClickedSubscriptionRef.current = null
			}
			if (partialMessageUnsubscribeRef.current) {
				partialMessageUnsubscribeRef.current()
				partialMessageUnsubscribeRef.current = null
			}
			if (mcpMarketplaceUnsubscribeRef.current) {
				mcpMarketplaceUnsubscribeRef.current()
				mcpMarketplaceUnsubscribeRef.current = null
			}
			if (themeSubscriptionRef.current) {
				themeSubscriptionRef.current()
				themeSubscriptionRef.current = null
			}
			if (openRouterModelsUnsubscribeRef.current) {
				openRouterModelsUnsubscribeRef.current()
				openRouterModelsUnsubscribeRef.current = null
			}
		}
	}, [])

	const refreshOpenRouterModels = useCallback(() => {
		ModelsServiceClient.refreshOpenRouterModels(EmptyRequest.create({}))
			.then((response: OpenRouterCompatibleModelInfo) => {
				const models = response.models
				setOpenRouterModels({
					[openRouterDefaultModelId]: openRouterDefaultModelInfo, // in case the extension sent a model list without the default model
					...models,
				})
			})
			.catch((error: Error) => console.error("Failed to refresh OpenRouter models:", error))
	}, [])

	const contextValue: ExtensionStateContextType = {
		...state,
		didHydrateState,
		showWelcome,
		theme,
		openRouterModels,
		openAiModels,
		requestyModels,
		mcpServers,
		mcpMarketplaceCatalog,
		filePaths,
		totalTasksSize,
		showMcp,
		mcpTab,
		showSettings,
		showHistory,
		showAccount,
		showAnnouncement,
		globalClineRulesToggles: state.globalClineRulesToggles || {},
		localClineRulesToggles: state.localClineRulesToggles || {},
		localCursorRulesToggles: state.localCursorRulesToggles || {},
		localWindsurfRulesToggles: state.localWindsurfRulesToggles || {},
		localWorkflowToggles: state.localWorkflowToggles || {},
		globalWorkflowToggles: state.globalWorkflowToggles || {},
		enableCheckpointsSetting: state.enableCheckpointsSetting,

		// Navigation functions
		navigateToMcp,
		navigateToSettings,
		navigateToHistory,
		navigateToAccount,
		navigateToChat,

		// Hide functions
		hideSettings,
		hideHistory,
		hideAccount,
		hideAnnouncement,
		setApiConfiguration: (value) =>
			setState((prevState) => ({
				...prevState,
				apiConfiguration: value,
			})),
		setCustomInstructions: (value) =>
			setState((prevState) => ({
				...prevState,
				customInstructions: value,
			})),
		setTelemetrySetting: (value) =>
			setState((prevState) => ({
				...prevState,
				telemetrySetting: value,
			})),
		setPlanActSeparateModelsSetting: (value) =>
			setState((prevState) => ({
				...prevState,
				planActSeparateModelsSetting: value,
			})),
		setEnableCheckpointsSetting: (value) =>
			setState((prevState) => ({
				...prevState,
				enableCheckpointsSetting: value,
			})),
		setMcpMarketplaceEnabled: (value) =>
			setState((prevState) => ({
				...prevState,
				mcpMarketplaceEnabled: value,
			})),
		setShowAnnouncement,
		setShouldShowAnnouncement: (value) =>
			setState((prevState) => ({
				...prevState,
				shouldShowAnnouncement: value,
			})),
		setShellIntegrationTimeout: (value) =>
			setState((prevState) => ({
				...prevState,
				shellIntegrationTimeout: value,
			})),
		setTerminalReuseEnabled: (value) =>
			setState((prevState) => ({
				...prevState,
				terminalReuseEnabled: value,
			})),
		setMcpServers: (mcpServers: McpServer[]) => setMcpServers(mcpServers),
		setMcpMarketplaceCatalog: (catalog: McpMarketplaceCatalog) => setMcpMarketplaceCatalog(catalog),
		setShowMcp,
		closeMcpView,
		setChatSettings: (value) => {
			setState((prevState) => ({
				...prevState,
				chatSettings: value,
			}))
			vscode.postMessage({
				type: "updateSettings",
				chatSettings: value,
				apiConfiguration: state.apiConfiguration,
				customInstructionsSetting: state.customInstructions,
				telemetrySetting: state.telemetrySetting,
				planActSeparateModelsSetting: state.planActSeparateModelsSetting,
				enableCheckpointsSetting: state.enableCheckpointsSetting,
				mcpMarketplaceEnabled: state.mcpMarketplaceEnabled,
			})
		},
		setGlobalClineRulesToggles: (toggles) =>
			setState((prevState) => ({
				...prevState,
				globalClineRulesToggles: toggles,
			})),
		setLocalClineRulesToggles: (toggles) =>
			setState((prevState) => ({
				...prevState,
				localClineRulesToggles: toggles,
			})),
		setLocalCursorRulesToggles: (toggles) =>
			setState((prevState) => ({
				...prevState,
				localCursorRulesToggles: toggles,
			})),
		setLocalWindsurfRulesToggles: (toggles) =>
			setState((prevState) => ({
				...prevState,
				localWindsurfRulesToggles: toggles,
			})),
		setLocalWorkflowToggles: (toggles) =>
			setState((prevState) => ({
				...prevState,
				localWorkflowToggles: toggles,
			})),
		setGlobalWorkflowToggles: (toggles) =>
			setState((prevState) => ({
				...prevState,
				globalWorkflowToggles: toggles,
			})),
		setGitSettings: (value) =>
			setState((prevState) => ({
				...prevState,
				gitSettings: value,
			})),
		setMcpTab,
		setTotalTasksSize,
		refreshOpenRouterModels,
	}

	return <ExtensionStateContext.Provider value={contextValue}>{children}</ExtensionStateContext.Provider>
}

export const useExtensionState = () => {
	const context = useContext(ExtensionStateContext)
	if (context === undefined) {
		throw new Error("useExtensionState must be used within an ExtensionStateContextProvider")
	}
	return context
}<|MERGE_RESOLUTION|>--- conflicted
+++ resolved
@@ -4,16 +4,12 @@
 import { WebviewProviderType as WebviewProviderTypeEnum, WebviewProviderTypeRequest } from "@shared/proto/ui"
 import { convertProtoToClineMessage } from "@shared/proto-conversions/cline-message"
 import { DEFAULT_AUTO_APPROVAL_SETTINGS } from "@shared/AutoApprovalSettings"
-<<<<<<< HEAD
-import { DEFAULT_GIT_SETTINGS, GitSettings } from "@shared/GitSettings"
-import { ExtensionMessage, ExtensionState, DEFAULT_PLATFORM } from "@shared/ExtensionMessage"
-=======
 import { DEFAULT_BROWSER_SETTINGS } from "@shared/BrowserSettings"
 import { ChatSettings, DEFAULT_CHAT_SETTINGS } from "@shared/ChatSettings"
+import { DEFAULT_GIT_SETTINGS, GitSettings } from "@shared/GitSettings"
 import { DEFAULT_PLATFORM, ExtensionMessage, ExtensionState } from "@shared/ExtensionMessage"
 import { TelemetrySetting } from "@shared/TelemetrySetting"
 import { findLastIndex } from "@shared/array"
->>>>>>> 742a72b4
 import {
 	ApiConfiguration,
 	ModelInfo,
@@ -274,28 +270,28 @@
 							const config = stateData.apiConfiguration
 							const hasKey = config
 								? [
-										config.apiKey,
-										config.openRouterApiKey,
-										config.awsRegion,
-										config.vertexProjectId,
-										config.openAiApiKey,
-										config.ollamaModelId,
-										config.lmStudioModelId,
-										config.liteLlmApiKey,
-										config.geminiApiKey,
-										config.openAiNativeApiKey,
-										config.deepSeekApiKey,
-										config.requestyApiKey,
-										config.togetherApiKey,
-										config.qwenApiKey,
-										config.doubaoApiKey,
-										config.mistralApiKey,
-										config.vsCodeLmModelSelector,
-										config.clineApiKey,
-										config.asksageApiKey,
-										config.xaiApiKey,
-										config.sambanovaApiKey,
-									].some((key) => key !== undefined)
+									config.apiKey,
+									config.openRouterApiKey,
+									config.awsRegion,
+									config.vertexProjectId,
+									config.openAiApiKey,
+									config.ollamaModelId,
+									config.lmStudioModelId,
+									config.liteLlmApiKey,
+									config.geminiApiKey,
+									config.openAiNativeApiKey,
+									config.deepSeekApiKey,
+									config.requestyApiKey,
+									config.togetherApiKey,
+									config.qwenApiKey,
+									config.doubaoApiKey,
+									config.mistralApiKey,
+									config.vsCodeLmModelSelector,
+									config.clineApiKey,
+									config.asksageApiKey,
+									config.xaiApiKey,
+									config.sambanovaApiKey,
+								].some((key) => key !== undefined)
 								: false
 
 							setShowWelcome(!hasKey)
@@ -369,7 +365,7 @@
 			onError: (error) => {
 				console.error("Error in chat button subscription:", error)
 			},
-			onComplete: () => {},
+			onComplete: () => { },
 		})
 
 		// Set up settings button clicked subscription
