--- conflicted
+++ resolved
@@ -94,7 +94,6 @@
 	const handleMessage = useCallback((event: MessageEvent) => {
 		const message: ExtensionMessage = event.data
 		switch (message.type) {
-<<<<<<< HEAD
 			case "state": {
 				setState((prevState) => {
 					const incoming = message.state!
@@ -140,8 +139,6 @@
 				setDidHydrateState(true)
 				break
 			}
-=======
->>>>>>> 8827b167
 			case "theme": {
 				if (message.text) {
 					setTheme(convertTextMateToHljs(JSON.parse(message.text)))
