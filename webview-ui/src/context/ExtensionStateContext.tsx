--- conflicted
+++ resolved
@@ -15,6 +15,7 @@
 	showWelcome: boolean
 	theme: any
 	openRouterModels: Record<string, ModelInfo>
+	openAiModels: string[]
 	openAiModels: string[]
 	mcpServers: McpServer[]
 	filePaths: string[]
@@ -37,10 +38,7 @@
 		browserSettings: DEFAULT_BROWSER_SETTINGS,
 		chatSettings: DEFAULT_CHAT_SETTINGS,
 		isLoggedIn: false,
-<<<<<<< HEAD
-=======
 		platform: DEFAULT_PLATFORM,
->>>>>>> 8e12bdb0
 	})
 	const [didHydrateState, setDidHydrateState] = useState(false)
 	const [showWelcome, setShowWelcome] = useState(false)
