--- conflicted
+++ resolved
@@ -91,11 +91,8 @@
 							config.qwenApiKey,
 							config.mistralApiKey,
 							config.vsCodeLmModelSelector,
-<<<<<<< HEAD
 							config.asksageApiKey,
-=======
 							config.xaiApiKey,
->>>>>>> df7b4582
 						].some((key) => key !== undefined)
 					: false
 				setShowWelcome(!hasKey)
