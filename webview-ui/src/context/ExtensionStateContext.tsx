--- conflicted
+++ resolved
@@ -9,11 +9,7 @@
 import { vscode } from "../utils/vscode"
 import { DEFAULT_BROWSER_SETTINGS } from "../../../src/shared/BrowserSettings"
 import { DEFAULT_CHAT_SETTINGS } from "../../../src/shared/ChatSettings"
-<<<<<<< HEAD
-import { TelemetrySetting } from "../../../src/shared/TelemetrySetting"
-=======
 import { DEFAULT_ADVANCED_SETTINGS } from "../../../src/shared/AdvancedSettings"
->>>>>>> 93856ab3
 
 interface ExtensionStateContextType extends ExtensionState {
 	didHydrateState: boolean
@@ -45,13 +41,9 @@
 		chatSettings: DEFAULT_CHAT_SETTINGS,
 		isLoggedIn: false,
 		platform: DEFAULT_PLATFORM,
-<<<<<<< HEAD
-		telemetrySetting: "unset",
-=======
 		vscMachineId: "",
 		advancedSettings: DEFAULT_ADVANCED_SETTINGS,
 		hideTelemetryOptIn: false,
->>>>>>> 93856ab3
 	})
 	const [didHydrateState, setDidHydrateState] = useState(false)
 	const [showWelcome, setShowWelcome] = useState(false)
