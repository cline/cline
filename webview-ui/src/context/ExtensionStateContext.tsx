--- conflicted
+++ resolved
@@ -204,38 +204,6 @@
 				break
 			}
 			case "state": {
-<<<<<<< HEAD
-				setState(message.state!)
-				const config = message.state?.apiConfiguration
-				const hasKey = config
-					? [
-							config.apiKey,
-							config.openRouterApiKey,
-							config.awsRegion,
-							config.vertexProjectId,
-							config.openAiApiKey,
-							config.ollamaModelId,
-							config.lmStudioModelId,
-							config.liteLlmApiKey,
-							config.geminiApiKey,
-							config.openAiNativeApiKey,
-							config.deepSeekApiKey,
-							config.requestyApiKey,
-							config.togetherApiKey,
-							config.qwenApiKey,
-							config.doubaoApiKey,
-							config.mistralApiKey,
-							config.nebiusApiKey,
-							config.vsCodeLmModelSelector,
-							config.clineApiKey,
-							config.asksageApiKey,
-							config.xaiApiKey,
-							config.sambanovaApiKey,
-						].some((key) => key !== undefined)
-					: false
-				setShowWelcome(!hasKey)
-				setDidHydrateState(true)
-=======
 				// Handler for direct state messages
 				if (message.state) {
 					const stateData = message.state as ExtensionState
@@ -278,6 +246,7 @@
 									config.asksageApiKey,
 									config.xaiApiKey,
 									config.sambanovaApiKey,
+                  config.nebiusApiKey,
 								].some((key) => key !== undefined)
 							: false
 
@@ -286,7 +255,6 @@
 						return newState
 					})
 				}
->>>>>>> 0870c65f
 				break
 			}
 			case "theme": {
