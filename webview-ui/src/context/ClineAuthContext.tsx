--- conflicted
+++ resolved
@@ -1,13 +1,9 @@
+import type { UserOrganization } from "@shared/proto/cline/account"
+import { EmptyRequest } from "@shared/proto/cline/common"
+import deepEqual from "fast-deep-equal"
+import type React from "react"
+import { createContext, useCallback, useContext, useEffect, useMemo, useState } from "react"
 import { AccountServiceClient } from "@/services/grpc-client"
-<<<<<<< HEAD
-import { UserOrganization } from "@shared/proto/account"
-import { EmptyRequest } from "@shared/proto/common"
-import deepEqual from "fast-deep-equal"
-import React, { createContext, useCallback, useContext, useEffect, useMemo, useState } from "react"
-=======
-import { EmptyRequest } from "@shared/proto/cline/common"
-import React, { createContext, useCallback, useContext, useEffect, useState } from "react"
->>>>>>> a28b995a
 
 // Define User type (you may need to adjust this based on your actual User type)
 export interface ClineUser {
@@ -79,7 +75,12 @@
 	}, [])
 
 	return (
-		<ClineAuthContext.Provider value={{ clineUser: user, organizations: userOrganizations, activeOrganization }}>
+		<ClineAuthContext.Provider
+			value={{
+				clineUser: user,
+				organizations: userOrganizations,
+				activeOrganization,
+			}}>
 			{children}
 		</ClineAuthContext.Provider>
 	)
