--- conflicted
+++ resolved
@@ -58,15 +58,12 @@
 					return "You must provide a valid model ID."
 				}
 				break
-<<<<<<< HEAD
+			case "vscode-lm":
+				if (!apiConfiguration.vsCodeLmModelSelector) {
+					return "You must provide a valid model selector."
 			case "dify":
 				if (!apiConfiguration.difyApiKey || !apiConfiguration.difyBaseUrl) {
 					return "You must provide both a valid API key and base URL."
-=======
-			case "vscode-lm":
-				if (!apiConfiguration.vsCodeLmModelSelector) {
-					return "You must provide a valid model selector."
->>>>>>> 7191b0ac
 				}
 				break
 		}
