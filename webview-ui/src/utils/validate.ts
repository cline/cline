--- conflicted
+++ resolved
@@ -18,15 +18,14 @@
 					return "You must provide a valid API key or choose a different provider."
 				}
 				break
-<<<<<<< HEAD
+			case "kodu":
+				if (!apiConfiguration.koduApiKey) {
+					return "You must sign in to Kodu to use it as an API provider."
+				}
+				break
 			case "vertex":
 				if (!apiConfiguration.gcProjectId || !apiConfiguration.gcRegion) {
 					return "You must provide a valid Google Cloud project ID and region."
-=======
-			case "kodu":
-				if (!apiConfiguration.koduApiKey) {
-					return "You must sign in to Kodu to use it as an API provider."
->>>>>>> 63f3589f
 				}
 				break
 		}
