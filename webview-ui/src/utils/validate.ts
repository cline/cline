--- conflicted
+++ resolved
@@ -76,17 +76,12 @@
 				}
 				break
 			case "openai":
-<<<<<<< HEAD
 				if (
 					!apiConfiguration.openAiBaseUrl ||
 					(!apiConfiguration.openAiApiKey && !apiConfiguration.azureIdentity) ||
-					!apiConfiguration.openAiModelId
+					!openAiModelId
 				) {
-					return "You must provide a valid base URL, API key or Azure Identity auth, and model ID."
-=======
-				if (!apiConfiguration.openAiBaseUrl || !apiConfiguration.openAiApiKey || !openAiModelId) {
 					return "You must provide a valid base URL, API key, and model ID."
->>>>>>> 4628eca3
 				}
 				break
 			case "requesty":
