import { ApiConfiguration, ModelInfo, openRouterDefaultModelId } from "@shared/api"
import { Mode } from "@shared/storage/types"
import { getModeSpecificFields } from "@/components/settings/utils/providerUtils"

export function validateApiConfiguration(currentMode: Mode, apiConfiguration?: ApiConfiguration): string | undefined {
	if (apiConfiguration) {
		const {
			apiProvider,
			openAiModelId,
<<<<<<< HEAD
			fireworksModelId,
=======
			requestyModelId,
>>>>>>> 5f51dd39
			togetherModelId,
			ollamaModelId,
			lmStudioModelId,
			vsCodeLmModelSelector,
		} = getModeSpecificFields(apiConfiguration, currentMode)

		switch (apiProvider) {
			case "anthropic":
				if (!apiConfiguration.apiKey) {
					return "You must provide a valid API key or choose a different provider."
				}
				break
			case "bedrock":
				if (!apiConfiguration.awsRegion) {
					return "You must choose a region to use with AWS Bedrock."
				}
				break
			case "openrouter":
				if (!apiConfiguration.openRouterApiKey) {
					return "You must provide a valid API key or choose a different provider."
				}
				break
			case "vertex":
				if (!apiConfiguration.vertexProjectId || !apiConfiguration.vertexRegion) {
					return "You must provide a valid Google Cloud Project ID and Region."
				}
				break
			case "gemini":
				if (!apiConfiguration.geminiApiKey) {
					return "You must provide a valid API key or choose a different provider."
				}
				break
			case "openai-native":
				if (!apiConfiguration.openAiNativeApiKey) {
					return "You must provide a valid API key or choose a different provider."
				}
				break
			case "deepseek":
				if (!apiConfiguration.deepSeekApiKey) {
					return "You must provide a valid API key or choose a different provider."
				}
				break
			case "xai":
				if (!apiConfiguration.xaiApiKey) {
					return "You must provide a valid API key or choose a different provider."
				}
				break
			case "qwen":
				if (!apiConfiguration.qwenApiKey) {
					return "You must provide a valid API key or choose a different provider."
				}
				break
			case "doubao":
				if (!apiConfiguration.doubaoApiKey) {
					return "You must provide a valid API key or choose a different provider."
				}
				break
			case "mistral":
				if (!apiConfiguration.mistralApiKey) {
					return "You must provide a valid API key or choose a different provider."
				}
				break
			case "cline":
				if (!apiConfiguration.clineAccountId) {
					return "You must provide a valid API key or choose a different provider."
				}
				break
			case "openai":
				if (!apiConfiguration.openAiBaseUrl || !apiConfiguration.openAiApiKey || !openAiModelId) {
					return "You must provide a valid base URL, API key, and model ID."
				}
				break
			case "requesty":
				if (!apiConfiguration.requestyApiKey) {
					return "You must provide a valid API key or choose a different provider."
				}
				break
			case "fireworks":
				if (!apiConfiguration.fireworksApiKey) {
					return "You must provide a valid API key or choose a different provider."
				}
				break
			case "together":
				if (!apiConfiguration.togetherApiKey || !togetherModelId) {
					return "You must provide a valid API key or choose a different provider."
				}
				break
			case "ollama":
				if (!ollamaModelId) {
					return "You must provide a valid model ID."
				}
				break
			case "lmstudio":
				if (!lmStudioModelId) {
					return "You must provide a valid model ID."
				}
				break
			case "vscode-lm":
				if (!vsCodeLmModelSelector) {
					return "You must provide a valid model selector."
				}
				break
			case "moonshot":
				if (!apiConfiguration.moonshotApiKey) {
					return "You must provide a valid API key or choose a different provider."
				}
				break
			case "nebius":
				if (!apiConfiguration.nebiusApiKey) {
					return "You must provide a valid API key or choose a different provider."
				}
				break
			case "asksage":
				if (!apiConfiguration.asksageApiKey) {
					return "You must provide a valid API key or choose a different provider."
				}
				break
			case "sambanova":
				if (!apiConfiguration.sambanovaApiKey) {
					return "You must provide a valid API key or choose a different provider."
				}
				break
			case "sapaicore":
				if (!apiConfiguration.sapAiCoreBaseUrl) {
					return "You must provide a valid Base URL key or choose a different provider."
				}
				if (!apiConfiguration.sapAiCoreClientId) {
					return "You must provide a valid Client Id or choose a different provider."
				}
				if (!apiConfiguration.sapAiCoreClientSecret) {
					return "You must provide a valid Client Secret or choose a different provider."
				}
				if (!apiConfiguration.sapAiCoreTokenUrl) {
					return "You must provide a valid Auth URL or choose a different provider."
				}
				break
			case "zai":
				if (!apiConfiguration.zaiApiKey) {
					return "You must provide a valid API key or choose a different provider."
				}
				break
		}
	}
	return undefined
}

export function validateModelId(
	currentMode: Mode,
	apiConfiguration?: ApiConfiguration,
	openRouterModels?: Record<string, ModelInfo>,
): string | undefined {
	if (apiConfiguration) {
		const { apiProvider, openRouterModelId } = getModeSpecificFields(apiConfiguration, currentMode)
		switch (apiProvider) {
			case "openrouter":
			case "cline":
				const modelId = openRouterModelId || openRouterDefaultModelId // in case the user hasn't changed the model id, it will be undefined by default
				if (!modelId) {
					return "You must provide a model ID."
				}
				if (openRouterModels && !Object.keys(openRouterModels).includes(modelId)) {
					// even if the model list endpoint failed, extensionstatecontext will always have the default model info
					return "The model ID you provided is not available. Please choose a different model."
				}
				break
		}
	}
	return undefined
}<|MERGE_RESOLUTION|>--- conflicted
+++ resolved
@@ -7,11 +7,7 @@
 		const {
 			apiProvider,
 			openAiModelId,
-<<<<<<< HEAD
-			fireworksModelId,
-=======
 			requestyModelId,
->>>>>>> 5f51dd39
 			togetherModelId,
 			ollamaModelId,
 			lmStudioModelId,
