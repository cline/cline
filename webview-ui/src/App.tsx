import type { Boolean, EmptyRequest } from "@shared/proto/cline/common"
import { useEffect } from "react"
import AccountView from "./components/account/AccountView"
import ChatView from "./components/chat/ChatView"
import HistoryView from "./components/history/HistoryView"
import McpView from "./components/mcp/configuration/McpConfigurationView"
import SettingsView from "./components/settings/SettingsView"
import WelcomeView from "./components/welcome/WelcomeView"
<<<<<<< HEAD
=======
import { useClineAuth } from "./context/ClineAuthContext"
>>>>>>> 22788f0f
import { useExtensionState } from "./context/ExtensionStateContext"
import { Providers } from "./Providers"
import { UiServiceClient } from "./services/grpc-client"

const AppContent = () => {
	const {
		didHydrateState,
		showWelcome,
		shouldShowAnnouncement,
		showMcp,
		mcpTab,
		showSettings,
		showHistory,
		showAccount,
		showAnnouncement,
		setShowAnnouncement,
		setShouldShowAnnouncement,
		closeMcpView,
		navigateToHistory,
		hideSettings,
		hideHistory,
		hideAccount,
		hideAnnouncement,
	} = useExtensionState()

	const { clineUser, organizations, activeOrganization } = useClineAuth()

	useEffect(() => {
		if (shouldShowAnnouncement) {
			setShowAnnouncement(true)

			// Use the gRPC client instead of direct WebviewMessage
			UiServiceClient.onDidShowAnnouncement({} as EmptyRequest)
				.then((response: Boolean) => {
					setShouldShowAnnouncement(response.value)
				})
				.catch((error) => {
					console.error("Failed to acknowledge announcement:", error)
				})
		}
	}, [shouldShowAnnouncement, setShouldShowAnnouncement, setShowAnnouncement])

	if (!didHydrateState) {
		return null
	}

	if (showWelcome) {
		return <WelcomeView />
	}

	return (
<<<<<<< HEAD
		<div className="flex h-full w-full">
			{showSettings && <SettingsView onDone={hideSettings} />}
			{showHistory && <HistoryView onDone={hideHistory} />}
			{showMcp && <McpView initialTab={mcpTab} onDone={closeMcpView} />}
			{showAccount && <AccountView onDone={hideAccount} />}
=======
		<>
			{showSettings && <SettingsView onDone={hideSettings} />}
			{showHistory && <HistoryView onDone={hideHistory} />}
			{showMcp && <McpView initialTab={mcpTab} onDone={closeMcpView} />}
			{showAccount && (
				<AccountView
					onDone={hideAccount}
					clineUser={clineUser}
					organizations={organizations}
					activeOrganization={activeOrganization}
				/>
			)}
>>>>>>> 22788f0f
			{/* Do not conditionally load ChatView, it's expensive and there's state we don't want to lose (user input, disableInput, askResponse promise, etc.) */}
			<ChatView
				showHistoryView={navigateToHistory}
				isHidden={showSettings || showHistory || showMcp || showAccount}
				showAnnouncement={showAnnouncement}
				hideAnnouncement={hideAnnouncement}
			/>
<<<<<<< HEAD
		</div>
=======
		</>
>>>>>>> 22788f0f
	)
}

const App = () => {
	return (
		<Providers>
			<AppContent />
		</Providers>
	)
}

export default App<|MERGE_RESOLUTION|>--- conflicted
+++ resolved
@@ -6,10 +6,7 @@
 import McpView from "./components/mcp/configuration/McpConfigurationView"
 import SettingsView from "./components/settings/SettingsView"
 import WelcomeView from "./components/welcome/WelcomeView"
-<<<<<<< HEAD
-=======
 import { useClineAuth } from "./context/ClineAuthContext"
->>>>>>> 22788f0f
 import { useExtensionState } from "./context/ExtensionStateContext"
 import { Providers } from "./Providers"
 import { UiServiceClient } from "./services/grpc-client"
@@ -61,14 +58,7 @@
 	}
 
 	return (
-<<<<<<< HEAD
 		<div className="flex h-full w-full">
-			{showSettings && <SettingsView onDone={hideSettings} />}
-			{showHistory && <HistoryView onDone={hideHistory} />}
-			{showMcp && <McpView initialTab={mcpTab} onDone={closeMcpView} />}
-			{showAccount && <AccountView onDone={hideAccount} />}
-=======
-		<>
 			{showSettings && <SettingsView onDone={hideSettings} />}
 			{showHistory && <HistoryView onDone={hideHistory} />}
 			{showMcp && <McpView initialTab={mcpTab} onDone={closeMcpView} />}
@@ -80,7 +70,6 @@
 					activeOrganization={activeOrganization}
 				/>
 			)}
->>>>>>> 22788f0f
 			{/* Do not conditionally load ChatView, it's expensive and there's state we don't want to lose (user input, disableInput, askResponse promise, etc.) */}
 			<ChatView
 				showHistoryView={navigateToHistory}
@@ -88,11 +77,7 @@
 				showAnnouncement={showAnnouncement}
 				hideAnnouncement={hideAnnouncement}
 			/>
-<<<<<<< HEAD
 		</div>
-=======
-		</>
->>>>>>> 22788f0f
 	)
 }
 
