name: Tests

on:
    push:
        branches:
            - main
    workflow_dispatch:
    pull_request:
        branches:
            - main
    workflow_call:

# Set default permissions for all jobs
permissions:
    contents: read # Needed to check out code
    checks: write # Needed to report test results
    pull-requests: write # Needed to add comments/annotations to PRs

jobs:
    quality-checks:
        runs-on: ubuntu-latest
        name: Quality Checks
        steps:
            - name: Checkout code
              uses: actions/checkout@v4

            - name: Setup Node.js environment
              uses: actions/setup-node@v4
              with:
                  node-version: 22

            - name: Cache root dependencies
              uses: actions/cache@v4
              id: root-cache
              with:
                  path: node_modules
                  key: ${{ runner.os }}-npm-${{ hashFiles('package-lock.json') }}

            - name: Cache webview-ui dependencies
              uses: actions/cache@v4
              id: webview-cache
              with:
                  path: webview-ui/node_modules
                  key: ${{ runner.os }}-npm-webview-${{ hashFiles('webview-ui/package-lock.json') }}

            - name: Install root dependencies
              if: steps.root-cache.outputs.cache-hit != 'true'
              run: npm ci

            - name: Install webview-ui dependencies
              if: steps.webview-cache.outputs.cache-hit != 'true'
              run: cd webview-ui && npm ci

            - name: Run Quality Checks (Parallel)
              run: npm run ci:check-all

    test:
        needs: quality-checks
        strategy:
            fail-fast: false
            matrix:
                os: [ubuntu-latest, windows-latest]
        runs-on: ${{ matrix.os }}
        name: ${{ matrix.os == 'ubuntu-latest' && 'test' || format('test ({0})', matrix.os) }}
        defaults:
            run:
                shell: bash
        steps:
            - name: Checkout code
              uses: actions/checkout@v4

            - name: Setup Node.js environment
              uses: actions/setup-node@v4
              with:
                  node-version: 22

            - name: Cache root dependencies
              uses: actions/cache@v4
              id: root-cache
              with:
                  path: node_modules
                  key: ${{ runner.os }}-npm-${{ hashFiles('package-lock.json') }}

            - name: Cache webview-ui dependencies
              uses: actions/cache@v4
              id: webview-cache
              with:
                  path: webview-ui/node_modules
                  key: ${{ runner.os }}-npm-webview-${{ hashFiles('webview-ui/package-lock.json') }}

            - name: Install root dependencies
              if: steps.root-cache.outputs.cache-hit != 'true'
              run: npm ci

            - name: Install webview-ui dependencies
              if: steps.webview-cache.outputs.cache-hit != 'true'
              run: cd webview-ui && npm ci

            - name: Set up NPM on Windows
              if: runner.os == 'Windows'
              run: |
                  npm config set script-shell "C:\\Program Files\\Git\\bin\\bash.exe"

<<<<<<< HEAD
            - name: Type Check
              run: npm run check-types

            - name: Lint Check
              run: npm run lint

            - name: Format Check
              run: npm run format

            # Build the extension before running tests
            - name: Build Tests and Extension (skip standalone packaging)
              run: |
                  npm run compile
                  npm run compile-tests
                  npm run lint
=======
            # Build the extension and tests (without redundant checks)
            - name: Build Tests and Extension
              id: build_step
              run: npm run ci:build
>>>>>>> 097f8e62

            - name: Unit Tests with coverage - Linux
              id: unit_tests_linux
              if: ${{ !cancelled() && steps.build_step.outcome == 'success' && runner.os == 'Linux' }}
              run: |
                  npx nyc --nycrc-path .nycrc.unit.json --reporter=lcov npm run test:unit

            - name: Unit Tests - Non-Linux
              id: unit_tests_non_linux
              if: ${{ !cancelled() && steps.build_step.outcome == 'success' && runner.os != 'Linux' }}
              run: |
                  npm run test:unit

            - name: Extension Integration Tests - Linux
              id: integration_tests_linux
              if: ${{ !cancelled() && steps.build_step.outcome == 'success' && runner.os == 'Linux' }}
              run: xvfb-run -a npm run test:coverage

            - name: Extension Integration Tests - Non-Linux
              id: integration_tests_non_linux
              if: ${{ !cancelled() && steps.build_step.outcome == 'success' && runner.os != 'Linux' }}
              run: npm run test:integration

            - name: Webview Tests with Coverage
              id: webview_tests
              if: ${{ !cancelled() && steps.build_step.outcome == 'success' }}
              run: |
                  cd webview-ui
                  npm run test:coverage

            - name: Save Coverage Reports
              uses: actions/upload-artifact@v4
              # Only upload artifacts on Linux - We only need coverage from one OS
              if: runner.os == 'Linux'
              with:
                  name: pr-coverage-reports
                  path: |
                      coverage-unit/lcov.info
                      webview-ui/coverage/lcov.info

    test-platform-integration:
        needs: quality-checks
        runs-on: ubuntu-latest
        steps:
            - name: Checkout code
              uses: actions/checkout@v4

            - name: Setup Node.js environment
              uses: actions/setup-node@v4
              with:
                  node-version: 22
                  
            - name: Cache root dependencies
              uses: actions/cache@v4
              id: root-cache
              with:
                  path: node_modules
                  key: ${{ runner.os }}-npm-${{ hashFiles('package-lock.json') }}

            - name: Cache webview-ui dependencies
              uses: actions/cache@v4
              id: webview-cache
              with:
                  path: webview-ui/node_modules
                  key: ${{ runner.os }}-npm-webview-${{ hashFiles('webview-ui/package-lock.json') }}

            # Cache testing-platform dependencies
            - name: Cache testing-platform dependencies
              uses: actions/cache@v4
              id: testing-platform-cache
              with:
                path: testing-platform/node_modules
                key: ${{ runner.os }}-npm-testing-platform-${{ hashFiles('testing-platform/package-lock.json') }}

            - name: Install root dependencies
              if: steps.root-cache.outputs.cache-hit != 'true'
              run: npm ci

            - name: Install webview-ui dependencies
              if: steps.webview-cache.outputs.cache-hit != 'true'
              run: cd webview-ui && npm ci

            - name: Compile standalone
              run: npm run compile-standalone

            - name: Install testing platform dependencies
              if: steps.testing-platform-cache.outputs.cache-hit != 'true'
              run: cd testing-platform && npm ci

            - name: Running testing platform integration spec tests
              continue-on-error: true
              timeout-minutes: 7
              # Temporarily wrapping the test command to always return a neutral exit code.
              # This prevents the job from showing as failed and avoids distracting developers
              # until the integration tests are ready to be enforced.
              run: |
                npm run test:tp-orchestrator -- tests/specs/ --count=1 --coverage || true

            - name: Save Coverage Reports
              uses: actions/upload-artifact@v4
              with:
                name: test-platform-integration-core-coverage
                path: coverage/**/lcov.info

    qlty:
        needs: [test, test-platform-integration]
        runs-on: ubuntu-latest
        # Run on PRs to main, pushes to main, and manual dispatches
        steps:
            - name: Checkout code
              uses: actions/checkout@v4

            - name: Download unit tests coverage reports
              uses: actions/download-artifact@v4
              with:
                  name: pr-coverage-reports
                  path: .

            - name: Upload core unit tests coverage to Qlty
              uses: qltysh/qlty-action/coverage@v2
              with:
                  token: ${{ secrets.QLTY_COVERAGE_TOKEN }}
                  # we can merge multiple files if necessary
                  files: |
                    coverage-unit/lcov.info
                  tag: unit:core

            - name: Upload webview-ui unit tests coverage to Qlty
              uses: qltysh/qlty-action/coverage@v2
              with:
                  token: ${{ secrets.QLTY_COVERAGE_TOKEN }}
                  # we can merge multiple files if necessary
                  files: |
                    webview-ui/coverage/lcov.info
                  tag: unit:webview-ui
                  add-prefix: webview-ui/

            - name: Download test platform integration core coverage artifact
              uses: actions/download-artifact@v4
              with:
                name: test-platform-integration-core-coverage
                path: integration-core-coverage-reports

            - name: Upload core integration tests coverage to Qlty
              uses: qltysh/qlty-action/coverage@v2
              with:
                token: ${{ secrets.QLTY_COVERAGE_TOKEN }}
                files: integration-core-coverage-reports/**/lcov.info
                tag: integration:core<|MERGE_RESOLUTION|>--- conflicted
+++ resolved
@@ -101,28 +101,10 @@
               run: |
                   npm config set script-shell "C:\\Program Files\\Git\\bin\\bash.exe"
 
-<<<<<<< HEAD
-            - name: Type Check
-              run: npm run check-types
-
-            - name: Lint Check
-              run: npm run lint
-
-            - name: Format Check
-              run: npm run format
-
-            # Build the extension before running tests
-            - name: Build Tests and Extension (skip standalone packaging)
-              run: |
-                  npm run compile
-                  npm run compile-tests
-                  npm run lint
-=======
             # Build the extension and tests (without redundant checks)
             - name: Build Tests and Extension
               id: build_step
               run: npm run ci:build
->>>>>>> 097f8e62
 
             - name: Unit Tests with coverage - Linux
               id: unit_tests_linux
