{
	"name": "claude-dev",
	"displayName": "Cline",
	"description": "Autonomous coding agent right in your IDE, capable of creating/editing files, running commands, using the browser, and more with your permission every step of the way.",
	"version": "3.5.1",
	"icon": "assets/icons/icon.png",
	"galleryBanner": {
		"color": "#617A91",
		"theme": "dark"
	},
	"engines": {
		"vscode": "^1.84.0"
	},
	"author": {
		"name": "Cline Bot Inc."
	},
	"license": "Apache-2.0",
	"publisher": "saoudrizwan",
	"repository": {
		"type": "git",
		"url": "https://github.com/cline/cline"
	},
	"homepage": "https://cline.bot",
	"categories": [
		"AI",
		"Chat",
		"Programming Languages",
		"Education",
		"Snippets",
		"Testing"
	],
	"keywords": [
		"cline",
		"claude",
		"dev",
		"mcp",
		"openrouter",
		"coding",
		"agent",
		"autonomous",
		"chatgpt",
		"sonnet",
		"ai",
		"llama"
	],
	"activationEvents": [],
	"main": "./dist/extension.js",
	"contributes": {
		"viewsContainers": {
			"activitybar": [
				{
					"id": "claude-dev-ActivityBar",
					"title": "Cline",
					"icon": "assets/icons/icon.svg"
				}
			]
		},
		"views": {
			"claude-dev-ActivityBar": [
				{
					"type": "webview",
					"id": "claude-dev.SidebarProvider",
					"name": ""
				}
			]
		},
		"commands": [
			{
				"command": "cline.plusButtonClicked",
				"title": "New Task",
				"icon": "$(add)"
			},
			{
				"command": "cline.mcpButtonClicked",
				"title": "MCP Servers",
				"icon": "$(extensions)"
			},
			{
				"command": "cline.historyButtonClicked",
				"title": "History",
				"icon": "$(history)"
			},
			{
				"command": "cline.popoutButtonClicked",
				"title": "Open in Editor",
				"icon": "$(link-external)"
			},
			{
				"command": "cline.settingsButtonClicked",
				"title": "Settings",
				"icon": "$(settings-gear)"
			},
			{
				"command": "cline.openInNewTab",
				"title": "Open In New Tab",
				"category": "Cline"
			}
		],
		"menus": {
			"view/title": [
				{
					"command": "cline.plusButtonClicked",
					"group": "navigation@1",
					"when": "view == claude-dev.SidebarProvider"
				},
				{
					"command": "cline.mcpButtonClicked",
					"group": "navigation@2",
					"when": "view == claude-dev.SidebarProvider"
				},
				{
					"command": "cline.historyButtonClicked",
					"group": "navigation@3",
					"when": "view == claude-dev.SidebarProvider"
				},
				{
					"command": "cline.popoutButtonClicked",
					"group": "navigation@4",
					"when": "view == claude-dev.SidebarProvider"
				},
				{
					"command": "cline.settingsButtonClicked",
					"group": "navigation@5",
					"when": "view == claude-dev.SidebarProvider"
				}
			]
		},
		"configuration": {
			"title": "Cline",
			"properties": {
				"cline.vsCodeLmModelSelector": {
					"type": "object",
					"properties": {
						"vendor": {
							"type": "string",
							"description": "The vendor of the language model (e.g. copilot)"
						},
						"family": {
							"type": "string",
							"description": "The family of the language model (e.g. gpt-4)"
						}
					},
					"description": "Settings for VSCode Language Model API"
				},
				"cline.mcp.mode": {
					"type": "string",
					"enum": [
						"full",
						"server-use-only",
						"off"
					],
					"enumDescriptions": [
						"Enable all MCP functionality (server use and build instructions)",
						"Enable MCP server use only (excludes instructions about building MCP servers)",
						"Disable all MCP functionality"
					],
					"default": "full",
					"description": "Controls MCP inclusion in prompts, reduces token usage if you only need access to certain functionality."
				},
				"cline.enableCheckpoints": {
					"type": "boolean",
					"default": true,
					"description": "Enables extension to save checkpoints of workspace throughout the task."
				},
				"cline.disableBrowserTool": {
					"type": "boolean",
					"default": false,
					"description": "Disables extension from spawning browser session."
				},
				"cline.modelSettings.o3Mini.reasoningEffort": {
					"type": "string",
					"enum": [
						"low",
						"medium",
						"high"
					],
					"default": "medium",
					"description": "Controls the reasoning effort when using the o3-mini model. Higher values may result in more thorough but slower responses."
				},
				"cline.chromeExecutablePath": {
					"type": "string",
					"default": null,
					"description": "Path to Chrome executable for browser use functionality. If not set, the extension will attempt to find or download it automatically."
				},
				"cline.preferredLanguage": {
					"type": "string",
					"enum": [
						"English",
						"Arabic - العربية",
						"Portuguese - Português (Brasil)",
						"Czech - Čeština",
						"French - Français",
						"German - Deutsch",
						"Hindi - हिन्दी",
						"Hungarian - Magyar",
						"Italian - Italiano",
						"Japanese - 日本語",
						"Korean - 한국어",
						"Polish - Polski",
						"Portuguese - Português (Portugal)",
						"Russian - Русский",
						"Simplified Chinese - 简体中文",
						"Spanish - Español",
						"Traditional Chinese - 繁體中文",
						"Turkish - Türkçe"
					],
					"default": "English",
					"description": "The language that Cline should use for communication."
				},
				"cline.mcpMarketplace.enabled": {
					"type": "boolean",
					"default": true,
					"description": "Controls whether the MCP Marketplace is enabled."
				}
			}
		}
	},
	"scripts": {
		"vscode:prepublish": "npm run package",
		"compile": "npm run check-types && npm run lint && node esbuild.js",
		"watch": "npm-run-all -p watch:*",
		"watch:esbuild": "node esbuild.js --watch",
		"watch:tsc": "tsc --noEmit --watch --project tsconfig.json",
		"package": "npm run build:webview && npm run check-types && npm run lint && node esbuild.js --production",
		"compile-tests": "tsc -p ./tsconfig.test.json --outDir out",
		"watch-tests": "tsc -p . -w --outDir out",
		"pretest": "npm run compile-tests && npm run compile && npm run lint",
		"check-types": "tsc --noEmit",
		"lint": "eslint src --ext ts && eslint webview-ui/src --ext ts",
		"format": "prettier . --check",
		"format:fix": "prettier . --write",
		"test": "vscode-test",
		"install:all": "npm install && cd webview-ui && npm install",
		"dev:webview": "cd webview-ui && npm run dev",
		"build:webview": "cd webview-ui && npm run build",
		"test:webview": "cd webview-ui && npm run test",
		"publish:marketplace": "vsce publish && ovsx publish",
		"publish:marketplace:prerelease": "vsce publish --pre-release && ovsx publish --pre-release",
		"prepare": "husky",
		"changeset": "changeset",
		"version-packages": "changeset version"
	},
	"devDependencies": {
		"@changesets/cli": "^2.27.12",
		"@types/chai": "^5.0.1",
		"@types/diff": "^5.2.1",
		"@types/mocha": "^10.0.7",
		"@types/node": "20.x",
		"@types/should": "^11.2.0",
		"@types/vscode": "^1.84.0",
		"@typescript-eslint/eslint-plugin": "^7.14.1",
		"@typescript-eslint/parser": "^7.11.0",
		"@vscode/test-cli": "^0.0.9",
		"@vscode/test-electron": "^2.4.0",
		"chai": "^4.3.10",
		"esbuild": "^0.25.0",
		"eslint": "^8.57.0",
		"husky": "^9.1.7",
		"npm-run-all": "^4.1.5",
		"prettier": "^3.3.3",
		"should": "^13.2.3",
		"typescript": "^5.4.5"
	},
	"dependencies": {
		"@anthropic-ai/bedrock-sdk": "^0.12.4",
		"@anthropic-ai/sdk": "^0.37.0",
		"@anthropic-ai/vertex-sdk": "^0.6.4",
		"@google-cloud/vertexai": "^1.9.3",
		"@google/generative-ai": "^0.18.0",
		"@mistralai/mistralai": "^1.5.0",
		"@modelcontextprotocol/sdk": "^1.0.1",
		"@types/clone-deep": "^4.0.4",
		"@types/get-folder-size": "^3.0.4",
		"@types/pdf-parse": "^1.1.4",
		"@types/turndown": "^5.0.5",
		"@vscode/codicons": "^0.0.36",
		"axios": "^1.7.4",
		"cheerio": "^1.0.0",
		"chokidar": "^4.0.1",
		"clone-deep": "^4.0.1",
		"default-shell": "^2.2.0",
		"delay": "^6.0.0",
		"diff": "^5.2.0",
		"execa": "^9.5.2",
		"fast-deep-equal": "^3.1.3",
		"firebase": "^11.2.0",
		"get-folder-size": "^5.0.0",
		"globby": "^14.0.2",
		"ignore": "^7.0.3",
		"isbinaryfile": "^5.0.2",
		"mammoth": "^1.8.0",
		"monaco-vscode-textmate-theme-converter": "^0.1.7",
<<<<<<< HEAD
		"ollama": "^0.5.13",
=======
		"open-graph-scraper": "^6.9.0",
>>>>>>> 0fc2f474
		"openai": "^4.83.0",
		"os-name": "^6.0.0",
		"p-wait-for": "^5.0.2",
		"pdf-parse": "^1.1.1",
		"posthog-node": "^4.8.1",
		"puppeteer-chromium-resolver": "^23.0.0",
		"puppeteer-core": "^23.4.0",
		"serialize-error": "^11.0.3",
		"simple-git": "^3.27.0",
		"strip-ansi": "^7.1.0",
		"tree-sitter-wasms": "^0.1.11",
		"turndown": "^7.2.0",
		"web-tree-sitter": "^0.22.6",
		"zod": "^3.24.2"
	}
}<|MERGE_RESOLUTION|>--- conflicted
+++ resolved
@@ -290,11 +290,8 @@
 		"isbinaryfile": "^5.0.2",
 		"mammoth": "^1.8.0",
 		"monaco-vscode-textmate-theme-converter": "^0.1.7",
-<<<<<<< HEAD
 		"ollama": "^0.5.13",
-=======
 		"open-graph-scraper": "^6.9.0",
->>>>>>> 0fc2f474
 		"openai": "^4.83.0",
 		"os-name": "^6.0.0",
 		"p-wait-for": "^5.0.2",
