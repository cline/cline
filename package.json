{
	"name": "claude-dev",
	"displayName": "Cline",
	"description": "Autonomous coding agent right in your IDE, capable of creating/editing files, running commands, using the browser, and more with your permission every step of the way.",
	"version": "3.42.0",
	"icon": "assets/icons/icon.png",
	"engines": {
		"vscode": "^1.84.0"
	},
	"author": {
		"name": "Cline Bot Inc."
	},
	"license": "Apache-2.0",
	"publisher": "saoudrizwan",
	"repository": {
		"type": "git",
		"url": "https://github.com/cline/cline"
	},
	"homepage": "https://cline.bot",
	"categories": [
		"AI",
		"Chat",
		"Programming Languages",
		"Education",
		"Snippets",
		"Testing"
	],
	"keywords": [
		"cline",
		"claude",
		"dev",
		"mcp",
		"openrouter",
		"coding",
		"agent",
		"autonomous",
		"chatgpt",
		"sonnet",
		"ai",
		"llama"
	],
	"activationEvents": [
		"onLanguage",
		"onStartupFinished",
		"workspaceContains:evals.env"
	],
	"main": "./dist/extension.js",
	"contributes": {
		"icons": {
			"cline-icon": {
				"description": "cline",
				"default": {
					"fontPath": "assets/icons/cline-bot.woff",
					"fontCharacter": "\\e900"
				}
			}
		},
		"walkthroughs": [
			{
				"id": "ClineWalkthrough",
				"title": "Meet Cline, your new coding partner",
				"description": "Cline codes like a developer because it thinks like one. Here are 5 ways to put it to work:",
				"steps": [
					{
						"id": "welcome",
						"title": "Start with a Goal, Not Just a Prompt",
						"description": "Tell Cline what you want to achieve. It plans, asks, and then codes, like a true partner.",
						"media": {
							"markdown": "walkthrough/step1.md"
						}
					},
					{
						"id": "learn",
						"title": "Let Cline Learn Your Codebase",
						"description": "Point Cline to your project. It builds understanding to make smart, context-aware changes.",
						"media": {
							"markdown": "walkthrough/step2.md"
						}
					},
					{
						"id": "advanced-features",
						"title": "Always Use the Best AI Models",
						"description": "Cline empowers you with State-of-the-Art AI, connecting to top models (Anthropic, Gemini, OpenAI & more).",
						"media": {
							"markdown": "walkthrough/step3.md"
						}
					},
					{
						"id": "mcp",
						"title": "Extend with Powerful Tools (MCP)",
						"description": "Connect to databases, APIs, or discover new capabilities in the MCP Marketplace.",
						"media": {
							"markdown": "walkthrough/step4.md"
						}
					},
					{
						"id": "getting-started",
						"title": "You're Always in Control",
						"description": "Review Cline's plans and diffs. Approve changes before they happen. No surprises.",
						"media": {
							"markdown": "walkthrough/step5.md"
						},
						"content": {
							"path": "walkthrough/step5.md"
						}
					}
				]
			}
		],
		"viewsContainers": {
			"activitybar": [
				{
					"id": "claude-dev-ActivityBar",
					"title": "Cline",
					"icon": "assets/icons/icon.svg"
				}
			]
		},
		"views": {
			"claude-dev-ActivityBar": [
				{
					"type": "webview",
					"id": "claude-dev.SidebarProvider",
					"name": "",
					"icon": "assets/icons/icon.svg"
				}
			]
		},
		"commands": [
			{
				"command": "cline.plusButtonClicked",
				"title": "New Task",
				"icon": "$(add)"
			},
			{
				"command": "cline.mcpButtonClicked",
				"title": "MCP Servers",
				"icon": "$(server)"
			},
			{
				"command": "cline.historyButtonClicked",
				"title": "History",
				"icon": "$(history)"
			},
			{
				"command": "cline.accountButtonClicked",
				"title": "Account",
				"icon": "$(account)"
			},
			{
				"command": "cline.settingsButtonClicked",
				"title": "Settings",
				"icon": "$(settings-gear)"
			},
			{
				"command": "cline.dev.createTestTasks",
				"title": "Create Test Tasks",
				"category": "Cline",
				"when": "cline.isDevMode"
			},
			{
				"command": "cline.dev.expireMcpOAuthTokens",
				"title": "Expire MCP OAuth Tokens (for testing)",
				"category": "Cline",
				"when": "cline.isDevMode"
			},
			{
				"command": "cline.addToChat",
				"title": "Add to Cline",
				"category": "Cline"
			},
			{
				"command": "cline.addTerminalOutputToChat",
				"title": "Add to Cline",
				"category": "Cline"
			},
			{
				"command": "cline.focusChatInput",
				"title": "Jump to Chat Input",
				"category": "Cline"
			},
			{
				"command": "cline.generateGitCommitMessage",
				"title": "Generate Commit Message with Cline",
				"category": "Cline",
				"icon": "$(cline-icon)"
			},
			{
				"command": "cline.abortGitCommitMessage",
				"title": "Generate Commit Message with Cline - Stop",
				"category": "Cline",
				"icon": "$(debug-stop)"
			},
			{
				"command": "cline.explainCode",
				"title": "Explain with Cline",
				"category": "Cline"
			},
			{
				"command": "cline.improveCode",
				"title": "Improve with Cline",
				"category": "Cline"
			},
			{
				"command": "cline.openWalkthrough",
				"title": "Open Walkthrough",
				"category": "Cline"
			},
			{
				"command": "cline.reconstructTaskHistory",
				"title": "Reconstruct Task History",
				"category": "Cline"
			},
			{
<<<<<<< HEAD
				"command": "cline.addToContext",
				"title": "Add to Cline Context",
				"category": "Cline"
=======
				"command": "cline.reviewComment.reply",
				"title": "Reply",
				"category": "Cline",
				"enablement": "!commentIsEmpty"
			},
			{
				"command": "cline.reviewComment.addToChat",
				"title": "Add to Cline Chat",
				"category": "Cline",
				"icon": "$(link-external)"
>>>>>>> 8363d090
			}
		],
		"keybindings": [
			{
				"command": "editor.action.submitComment",
				"key": "enter",
				"when": "commentEditorFocused && commentController == cline-ai-review && !commentIsEmpty"
			},
			{
				"command": "cline.addToChat",
				"key": "cmd+'",
				"mac": "cmd+'",
				"win": "ctrl+'",
				"linux": "ctrl+'",
				"when": "editorHasSelection"
			},
			{
				"command": "cline.generateGitCommitMessage",
				"when": "config.git.enabled && scmProvider == git"
			},
			{
				"command": "cline.focusChatInput",
				"key": "cmd+'",
				"mac": "cmd+'",
				"win": "ctrl+'",
				"linux": "ctrl+'",
				"when": "!editorHasSelection"
			}
		],
		"menus": {
			"view/title": [
				{
					"command": "cline.plusButtonClicked",
					"group": "navigation@1",
					"when": "view == claude-dev.SidebarProvider"
				},
				{
					"command": "cline.mcpButtonClicked",
					"group": "navigation@2",
					"when": "view == claude-dev.SidebarProvider"
				},
				{
					"command": "cline.historyButtonClicked",
					"group": "navigation@3",
					"when": "view == claude-dev.SidebarProvider"
				},
				{
					"command": "cline.accountButtonClicked",
					"group": "navigation@5",
					"when": "view == claude-dev.SidebarProvider"
				},
				{
					"command": "cline.settingsButtonClicked",
					"group": "navigation@6",
					"when": "view == claude-dev.SidebarProvider"
				}
			],
			"editor/context": [
				{
					"command": "cline.addToChat",
					"group": "navigation",
					"when": "editorHasSelection"
				}
			],
			"terminal/context": [
				{
					"command": "cline.addTerminalOutputToChat",
					"group": "navigation"
				}
			],
			"scm/title": [
				{
					"command": "cline.generateGitCommitMessage",
					"group": "navigation",
					"when": "config.git.enabled && scmProvider == git && !cline.isGeneratingCommit"
				},
				{
					"command": "cline.abortGitCommitMessage",
					"group": "navigation",
					"when": "config.git.enabled && scmProvider == git && cline.isGeneratingCommit"
				}
			],
			"commandPalette": [
				{
					"command": "cline.generateGitCommitMessage",
					"when": "config.git.enabled && !cline.isGeneratingCommit"
				},
				{
					"command": "cline.abortGitCommitMessage",
<<<<<<< HEAD
					"when": "config.git.enabled && scmProvider == git && cline.isGeneratingCommit"
				},
				{
					"command": "cline.addToContext",
					"when": "false"
				}
			],
			"explorer/context": [
				{
					"command": "cline.addToContext",
					"group": "cline"
				}
			],
			"editor/title/context": [
				{
					"command": "cline.addToContext",
					"group": "cline"
=======
					"when": "config.git.enabled && cline.isGeneratingCommit"
				},
				{
					"command": "cline.reviewComment.reply",
					"when": "false"
				}
			],
			"comments/commentThread/context": [
				{
					"command": "cline.reviewComment.reply",
					"group": "inline",
					"when": "commentController == cline-ai-review"
				}
			],
			"comments/commentThread/title": [
				{
					"command": "cline.reviewComment.addToChat",
					"group": "inline",
					"when": "commentController == cline-ai-review"
>>>>>>> 8363d090
				}
			]
		},
		"configuration": {
			"title": "Cline",
			"properties": {}
		}
	},
	"scripts": {
		"vscode:prepublish": "npm run package",
		"compile": "npm run check-types && npm run lint && node esbuild.mjs",
		"compile-standalone": "npm run check-types && npm run lint && node esbuild.mjs --standalone",
		"compile-standalone-npm": "npm run protos && npm run protos-go && npm run check-types && npm run lint && node esbuild.mjs --standalone",
		"compile-cli": "scripts/build-cli.sh",
		"compile-cli-all-platforms": "scripts/build-cli-all-platforms.sh",
		"compile-cli-man-page": "pandoc cli/man/cline.1.md -s -t man -o cli/man/cline.1",
		"build:npm": "scripts/build-npm-package.sh",
		"test:install": "bash scripts/test-install.sh",
		"dev:cli:watch": "node scripts/dev-cli-watch.mjs",
		"postcompile-standalone": "node scripts/package-standalone.mjs",
		"postcompile-standalone-npm": "node scripts/package-standalone.mjs --target=npm",
		"dev": "npm run protos && npm run watch",
		"watch": "npm-run-all -p watch:*",
		"watch:esbuild": "node esbuild.mjs --watch",
		"watch:tsc": "tsc --noEmit --watch --project tsconfig.json",
		"package": "npm run check-types && npm run build:webview && npm run lint && node esbuild.mjs --production",
		"protos": "node scripts/build-proto.mjs",
		"protos-go": "node scripts/build-go-proto.mjs",
		"protos-python": "node scripts/build-python-proto.mjs",
		"cli-providers": "node scripts/cli-providers.mjs",
		"download-ripgrep": "node scripts/download-ripgrep.mjs",
		"postprotos": "biome format src/shared/proto src/core/controller src/hosts/ webview-ui/src/services src/generated --write --no-errors-on-unmatched",
		"clean:build": "rimraf dist dist-standalone webview-ui/build src/generated out/",
		"clean:deps": "rimraf node_modules webview-ui/node_modules",
		"clean:all": "npm run clean:build && npm run clean:deps",
		"compile-tests": "node ./scripts/build-tests.js",
		"watch-tests": "tsc -p . -w --outDir out",
		"check-types": "npm run protos && npx tsc --noEmit && cd webview-ui && npx tsc -b --noEmit",
		"lint": "biome lint --no-errors-on-unmatched --files-ignore-unknown=true --diagnostic-level=error && npm run lint:proto",
		"lint:proto": "bash ./scripts/proto-lint.sh",
		"format": "biome format --changed --no-errors-on-unmatched --files-ignore-unknown=true --diagnostic-level=error",
		"format:fix": "biome check --changed --no-errors-on-unmatched --files-ignore-unknown=true --write",
		"fix:all": "biome check --no-errors-on-unmatched --files-ignore-unknown=true --write --diagnostic-level=error --unsafe",
		"ci:check-all": "npm-run-all -p check-types lint format",
		"ci:build": "npm run protos && npm run build:webview && node esbuild.mjs && npm run compile-tests",
		"pretest": "npm run compile && npm run compile-tests && npm run compile-standalone && npm run lint",
		"test": "npm-run-all test:unit test:integration",
		"test:integration": "vscode-test",
		"test:unit": "cross-env TS_NODE_PROJECT=./tsconfig.unit-test.json mocha # Use `UPDATE_SNAPSHOTS=true npm run test:unit` to rebuild prompt snapshots",
		"test:coverage": "vscode-test --coverage",
		"test:sca-server": "npx tsx watch scripts/test-standalone-core-api-server.ts",
		"test:tp-orchestrator": "npx tsx scripts/testing-platform-orchestrator.ts",
		"e2e": "playwright test -c playwright.config.ts",
		"test:e2e:build": "vsce package --allow-package-secrets sendgrid --out dist/e2e.vsix",
		"test:e2e": "playwright install && npm run test:e2e:build && node src/test/e2e/utils/build.mjs && playwright test",
		"test:e2e:optimal": "npm run test:e2e:build && node src/test/e2e/utils/build.mjs && playwright test",
		"test:e2e:ui": "npx tsx scripts/interactive-playwright.ts",
		"install:all": "npm install && cd webview-ui && npm install",
		"dev:webview": "cd webview-ui && npm run dev",
		"build:webview": "cd webview-ui && npm run build",
		"test:webview": "cd webview-ui && npm run test",
		"publish:marketplace": "vsce publish --allow-package-secrets sendgrid && ovsx publish",
		"publish:marketplace:prerelease": "vsce publish --allow-package-secrets sendgrid --pre-release && ovsx publish --pre-release",
		"publish:marketplace:nightly": "node ./scripts/publish-nightly.mjs",
		"prepare": "husky",
		"changeset": "changeset",
		"version-packages": "changeset version",
		"docs": "cd docs && npm run dev",
		"docs:check-links": "cd docs && npm run check",
		"docs:rename-file": "cd docs && npm run rename",
		"report-issue": "node scripts/report-issue.js",
		"storybook": "cd webview-ui && npm run storybook"
	},
	"lint-staged": {
		"*": [
			"biome check --write --staged --no-errors-on-unmatched --files-ignore-unknown=true"
		]
	},
	"devDependencies": {
		"@biomejs/biome": "^2.1.4",
		"@bufbuild/buf": "^1.54.0",
		"@changesets/cli": "^2.27.12",
		"@types/better-sqlite3": "^7.6.13",
		"@types/chai": "^5.0.1",
		"@types/clone-deep": "^4.0.4",
		"@types/diff": "^5.2.1",
		"@types/get-folder-size": "^3.0.4",
		"@types/mocha": "^10.0.7",
		"@types/node": "20.x",
		"@types/pdf-parse": "^1.1.4",
		"@types/proxyquire": "^1.3.31",
		"@types/should": "^11.2.0",
		"@types/sinon": "^17.0.4",
		"@types/turndown": "^5.0.5",
		"@types/vscode": "1.84.0",
		"@vscode/test-cli": "^0.0.10",
		"@vscode/test-electron": "^2.5.2",
		"@vscode/vsce": "^3.6.0",
		"c8": "^10.1.3",
		"chai": "^4.3.10",
		"chalk": "5.6.2",
		"cross-env": "^10.1.0",
		"esbuild": "^0.25.0",
		"grpc-tools": "^1.13.0",
		"husky": "^9.1.7",
		"lint-staged": "^16.1.0",
		"minimatch": "^3.0.3",
		"npm-run-all": "^4.1.5",
		"nyc": "^17.1.0",
		"prebuild-install": "^7.1.3",
		"protoc-gen-ts": "^0.8.7",
		"proxyquire": "^2.1.3",
		"rimraf": "^6.0.1",
		"should": "^13.2.3",
		"sinon": "^19.0.2",
		"tree-kill": "^1.2.2",
		"ts-node": "^10.9.2",
		"ts-proto": "^2.6.1",
		"tsconfig-paths": "^4.2.0",
		"typescript": "^5.4.5"
	},
	"dependencies": {
		"@anthropic-ai/sdk": "^0.37.0",
		"@anthropic-ai/vertex-sdk": "^0.6.4",
		"@aws-sdk/client-bedrock-runtime": "^3.922.0",
		"@aws-sdk/credential-providers": "^3.922.0",
		"@bufbuild/protobuf": "^2.2.5",
		"@cerebras/cerebras_cloud_sdk": "^1.35.0",
		"@google-cloud/vertexai": "^1.9.3",
		"@google/genai": "^1.30.0",
		"@grpc/grpc-js": "^1.9.15",
		"@grpc/reflection": "^1.0.4",
		"@mistralai/mistralai": "^1.5.0",
		"@modelcontextprotocol/sdk": "^1.11.1",
		"@opentelemetry/api": "^1.9.0",
		"@opentelemetry/core": "^2.1.0",
		"@opentelemetry/exporter-logs-otlp-grpc": "^0.56.0",
		"@opentelemetry/exporter-logs-otlp-http": "^0.56.0",
		"@opentelemetry/exporter-logs-otlp-proto": "^0.56.0",
		"@opentelemetry/exporter-metrics-otlp-grpc": "^0.56.0",
		"@opentelemetry/exporter-metrics-otlp-http": "^0.56.0",
		"@opentelemetry/exporter-metrics-otlp-proto": "^0.56.0",
		"@opentelemetry/exporter-prometheus": "^0.56.0",
		"@opentelemetry/exporter-trace-otlp-http": "^0.56.0",
		"@opentelemetry/instrumentation": "^0.205.0",
		"@opentelemetry/instrumentation-http": "^0.205.0",
		"@opentelemetry/resources": "^1.30.1",
		"@opentelemetry/sdk-logs": "^0.56.0",
		"@opentelemetry/sdk-metrics": "^1.30.1",
		"@opentelemetry/sdk-node": "^0.56.0",
		"@opentelemetry/sdk-trace-base": "^2.1.0",
		"@opentelemetry/sdk-trace-node": "^1.30.1",
		"@opentelemetry/semantic-conventions": "^1.37.0",
		"@playwright/test": "^1.55.1",
		"@sap-ai-sdk/ai-api": "^2.1.0",
		"@sap-ai-sdk/orchestration": "^2.1.0",
		"@streamparser/json": "^0.0.22",
		"@tailwindcss/vite": "^4.1.14",
		"@types/uuid": "^10.0.0",
		"@vscode/codicons": "^0.0.36",
		"archiver": "^7.0.1",
		"axios": "^1.12.0",
		"better-sqlite3": "^12.4.1",
		"cheerio": "^1.0.0",
		"chokidar": "^4.0.1",
		"chrome-launcher": "^1.1.2",
		"clone-deep": "^4.0.1",
		"default-shell": "^2.2.0",
		"diff": "^5.2.0",
		"exceljs": "^4.4.0",
		"execa": "^9.5.2",
		"fast-deep-equal": "^3.1.3",
		"fzf": "^0.5.2",
		"get-folder-size": "^5.0.0",
		"globby": "^14.0.2",
		"grpc-health-check": "^2.0.2",
		"iconv-lite": "^0.6.3",
		"ignore": "^7.0.3",
		"image-size": "^2.0.2",
		"isbinaryfile": "^5.0.2",
		"jschardet": "^3.1.4",
		"mammoth": "^1.11.0",
		"nanoid": "^5.1.6",
		"nice-grpc": "^2.1.12",
		"node-machine-id": "^1.1.12",
		"ollama": "^0.5.13",
		"open": "^10.1.2",
		"open-graph-scraper": "^6.9.0",
		"openai": "^6.9.0",
		"os-name": "^6.0.0",
		"p-mutex": "^1.0.0",
		"p-timeout": "^6.1.4",
		"p-wait-for": "^5.0.2",
		"pdf-parse": "^1.1.1",
		"posthog-node": "^5.8.0",
		"puppeteer-chromium-resolver": "^23.0.0",
		"puppeteer-core": "^23.4.0",
		"reconnecting-eventsource": "^1.6.4",
		"serialize-error": "^11.0.3",
		"simple-git": "^3.27.0",
		"strip-ansi": "^7.1.2",
		"tailwindcss": "^4.1.14",
		"tree-sitter-wasms": "^0.1.11",
		"ts-morph": "^25.0.1",
		"turndown": "^7.2.0",
		"ulid": "^2.4.0",
		"undici": "^7.16.0",
		"uuid": "^11.1.0",
		"vscode-uri": "^3.1.0",
		"web-tree-sitter": "^0.22.6",
		"zod": "^3.24.2"
	},
	"overrides": {
		"tar-fs": ">=3.1.1",
		"tar": "^7.5.2",
		"vite": "^7.1.11",
		"js-yaml": "^4.1.1"
	},
	"c8": {
		"reporter": [
			"lcov",
			"html"
		],
		"exclude": [
			"**/testing-platform/**",
			"**/webview-ui/**",
			"**/.vscode-test/**",
			"**/node_modules/**",
			"node_modules",
			"**/dist-standalone/src/**",
			"**/dist-standalone/vsce-extension/https:/**",
			"**/dist-standalone/vsce-extension/**",
			"**/dist-standalone/https:/**",
			"**/dist-standalone/LIB/src/**",
			"**/dist-standalone/pdfjs-dist/**",
			"**/*.d.ts",
			"**/*.{test,spec}.{js,jsx,ts,tsx,mjs,cjs}",
			"**/__tests__/**",
			"**/test/**",
			"**/tests/**",
			"**/.nyc_output/**",
			"**/tests-results/**",
			"src/test/**",
			"**/src/xml/**",
			"**/standalone/**",
			"**/src/generated/**",
			"**/evals/cli/dist/**",
			"**/evals/cli/src/**",
			"dist"
		],
		"all": true,
		"exclude-after-remap": true
	}
}<|MERGE_RESOLUTION|>--- conflicted
+++ resolved
@@ -212,11 +212,6 @@
 				"category": "Cline"
 			},
 			{
-<<<<<<< HEAD
-				"command": "cline.addToContext",
-				"title": "Add to Cline Context",
-				"category": "Cline"
-=======
 				"command": "cline.reviewComment.reply",
 				"title": "Reply",
 				"category": "Cline",
@@ -227,7 +222,11 @@
 				"title": "Add to Cline Chat",
 				"category": "Cline",
 				"icon": "$(link-external)"
->>>>>>> 8363d090
+			},
+			{
+				"command": "cline.addToContext",
+				"title": "Add to Cline Context",
+				"category": "Cline"
 			}
 		],
 		"keybindings": [
@@ -317,8 +316,11 @@
 				},
 				{
 					"command": "cline.abortGitCommitMessage",
-<<<<<<< HEAD
-					"when": "config.git.enabled && scmProvider == git && cline.isGeneratingCommit"
+					"when": "config.git.enabled && cline.isGeneratingCommit"
+				},
+				{
+					"command": "cline.reviewComment.reply",
+					"when": "false"
 				},
 				{
 					"command": "cline.addToContext",
@@ -335,12 +337,6 @@
 				{
 					"command": "cline.addToContext",
 					"group": "cline"
-=======
-					"when": "config.git.enabled && cline.isGeneratingCommit"
-				},
-				{
-					"command": "cline.reviewComment.reply",
-					"when": "false"
 				}
 			],
 			"comments/commentThread/context": [
@@ -355,7 +351,6 @@
 					"command": "cline.reviewComment.addToChat",
 					"group": "inline",
 					"when": "commentController == cline-ai-review"
->>>>>>> 8363d090
 				}
 			]
 		},
