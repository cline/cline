{
    "name": "posthog-extension",
    "displayName": "PostHog",
    "description": "Autonomous coding agent right in your IDE, capable of creating/editing files, running commands, using the browser, and more with your permission every step of the way.",
    "version": "1.0.1",
<<<<<<< HEAD
    "icon": "assets/icons/icon.png",
=======
    "icon": "assets/icons/posthog-icon.png",
>>>>>>> 35962241
    "engines": {
        "vscode": "^1.84.0",
        "node": ">=16.0.0"
    },
    "author": {
        "name": "PostHog Inc."
    },
    "license": "Apache-2.0",
    "publisher": "posthog",
    "repository": {
        "type": "git",
        "url": "https://github.com/PostHog/posthog-extension"
    },
    "homepage": "https://posthog.com",
    "categories": [
        "AI",
        "Chat",
        "Programming Languages",
        "Education",
        "Snippets",
        "Testing"
    ],
    "keywords": [
        "posthog",
        "claude",
        "dev",
        "mcp",
        "openrouter",
        "coding",
        "agent",
        "autonomous",
        "chatgpt",
        "sonnet",
        "ai",
        "llama"
    ],
    "activationEvents": [],
    "main": "./dist/extension.js",
    "contributes": {
        "viewsContainers": {
            "activitybar": [
                {
                    "id": "posthog-ActivityBar",
                    "title": "PostHog",
                    "icon": "assets/icons/posthog-icon.svg"
                }
            ]
        },
        "views": {
            "posthog-ActivityBar": [
                {
                    "type": "webview",
                    "id": "posthog.SidebarProvider",
                    "name": ""
                }
            ]
        },
        "commands": [
            {
                "command": "posthog.plusButtonClicked",
                "title": "New Task",
                "icon": "$(add)"
            },
            {
                "command": "posthog.mcpButtonClicked",
                "title": "MCP Servers",
                "icon": "$(server)"
            },
            {
                "command": "posthog.historyButtonClicked",
                "title": "History",
                "icon": "$(history)"
            },
            {
                "command": "posthog.popoutButtonClicked",
                "title": "Open in Editor",
                "icon": "$(link-external)"
            },
            {
                "command": "posthog.settingsButtonClicked",
                "title": "Settings",
                "icon": "$(settings-gear)"
            },
            {
                "command": "posthog.openInNewTab",
                "title": "Open In New Tab",
                "category": "PostHog"
            },
            {
                "command": "posthog.dev.createTestTasks",
                "title": "Create Test Tasks",
                "category": "PostHog",
                "when": "posthog.isDevMode"
            },
            {
                "command": "posthog.openDocumentation",
                "title": "Documentation",
                "icon": "$(book)"
            },
            {
                "command": "posthog.addToChat",
                "title": "Add to PostHog",
                "category": "PostHog"
            },
            {
                "command": "posthog.addTerminalOutputToChat",
                "title": "Add to PostHog",
                "category": "PostHog"
            },
            {
                "command": "posthog.fixWithPostHog",
                "title": "Fix with PostHog",
                "category": "PostHog"
            }
        ],
        "menus": {
            "view/title": [
                {
                    "command": "posthog.plusButtonClicked",
                    "group": "navigation@1",
                    "when": "view == posthog.SidebarProvider"
                },
                {
                    "command": "posthog.mcpButtonClicked",
                    "group": "navigation@2",
                    "when": "view == posthog.SidebarProvider"
                },
                {
                    "command": "posthog.historyButtonClicked",
                    "group": "navigation@3",
                    "when": "view == posthog.SidebarProvider"
                },
                {
                    "command": "posthog.popoutButtonClicked",
                    "group": "navigation@4",
                    "when": "view == posthog.SidebarProvider"
                },
                {
                    "command": "posthog.openDocumentation",
                    "group": "navigation@5",
                    "when": "view == posthog.SidebarProvider"
                },
                {
                    "command": "posthog.settingsButtonClicked",
                    "group": "navigation@7",
                    "when": "view == posthog.SidebarProvider"
                }
            ],
            "editor/context": [
                {
                    "command": "posthog.addToChat",
                    "group": "navigation",
                    "when": "editorHasSelection"
                }
            ],
            "terminal/context": [
                {
                    "command": "posthog.addTerminalOutputToChat",
                    "group": "navigation"
                }
            ]
        },
        "configuration": {
            "title": "PostHog",
            "properties": {
                "posthog.vsCodeLmModelSelector": {
                    "type": "object",
                    "properties": {
                        "vendor": {
                            "type": "string",
                            "description": "The vendor of the language model (e.g. copilot)"
                        },
                        "family": {
                            "type": "string",
                            "description": "The family of the language model (e.g. gpt-4)"
                        }
                    },
                    "description": "Settings for VSCode Language Model API"
                },
                "posthog.mcp.mode": {
                    "type": "string",
                    "enum": [
                        "server-use-only",
                        "off"
                    ],
                    "enumDescriptions": [
                        "Enable using MCP servers",
                        "Disable all MCP functionality"
                    ],
                    "default": "server-use-only",
                    "description": "Controls MCP inclusion in prompts, turning it off reduces token usage if you do not need MCP servers."
                },
                "posthog.enableCheckpoints": {
                    "type": "boolean",
                    "default": true,
                    "description": "Enables extension to save checkpoints of workspace throughout the task. Uses git under the hood which may not work well with large workspaces."
                },
                "posthog.disableBrowserTool": {
                    "type": "boolean",
                    "default": false,
                    "description": "Disables extension from spawning browser session."
                },
                "posthog.modelSettings.o3Mini.reasoningEffort": {
                    "type": "string",
                    "enum": [
                        "low",
                        "medium",
                        "high"
                    ],
                    "default": "medium",
                    "description": "Controls the reasoning effort when using the o3-mini model. Higher values may result in more thorough but slower responses."
                },
                "posthog.chromeExecutablePath": {
                    "type": "string",
                    "default": null,
                    "description": "Path to Chrome executable for browser use functionality. If not set, the extension will attempt to find or download it automatically."
                },
                "posthog.preferredLanguage": {
                    "type": "string",
                    "enum": [
                        "English",
                        "Arabic - العربية",
                        "Portuguese - Português (Brasil)",
                        "Czech - Čeština",
                        "French - Français",
                        "German - Deutsch",
                        "Hindi - हिन्दी",
                        "Hungarian - Magyar",
                        "Italian - Italiano",
                        "Japanese - 日本語",
                        "Korean - 한국어",
                        "Polish - Polski",
                        "Portuguese - Português (Portugal)",
                        "Russian - Русский",
                        "Simplified Chinese - 简体中文",
                        "Spanish - Español",
                        "Traditional Chinese - 繁體中文",
                        "Turkish - Türkçe"
                    ],
                    "default": "English",
                    "description": "The language that PostHog should use for communication."
                }
            }
        }
    },
    "scripts": {
        "vscode:prepublish": "npm run package",
        "compile": "npm run check-types && npm run lint && node esbuild.js",
        "watch": "npm-run-all -p watch:*",
        "watch:esbuild": "node esbuild.js --watch",
        "watch:tsc": "tsc --noEmit --watch --project tsconfig.json",
        "package": "npm run build:webview && npm run check-types && npm run lint && node esbuild.js --production",
        "compile-tests": "tsc -p ./tsconfig.test.json --outDir out",
        "watch-tests": "tsc -p . -w --outDir out",
        "pretest": "npm run compile-tests && npm run compile && npm run lint",
        "check-types": "tsc --noEmit",
        "lint": "eslint src --ext ts && eslint webview-ui/src --ext ts",
        "format": "prettier . --check",
        "format:fix": "prettier . --write",
        "test": "vscode-test",
        "test:ci": "node scripts/test-ci.js",
        "test:coverage": "vscode-test --coverage",
        "install:all": "npm install && cd webview-ui && npm install",
        "dev:webview": "cd webview-ui && npm run dev",
        "build:webview": "cd webview-ui && npm run build",
        "test:webview": "cd webview-ui && npm run test",
        "publish:marketplace": "vsce publish",
        "publish:marketplace:prerelease": "vsce publish --pre-release",
        "prepare": "husky",
        "changeset": "changeset",
        "version-packages": "changeset version"
    },
    "devDependencies": {
        "@changesets/cli": "^2.27.12",
        "@types/better-sqlite3": "^7.6.12",
        "@types/chai": "^5.0.1",
        "@types/diff": "^5.2.1",
        "@types/follow-redirects": "^1.14.4",
        "@types/mocha": "^10.0.7",
        "@types/node": "20.x",
        "@types/should": "^11.2.0",
        "@types/sinon": "^17.0.4",
        "@types/vscode": "^1.84.0",
        "@typescript-eslint/eslint-plugin": "^7.14.1",
        "@typescript-eslint/parser": "^7.11.0",
        "@vscode/test-cli": "^0.0.9",
        "@vscode/test-electron": "^2.4.0",
        "chai": "^4.3.10",
        "esbuild": "^0.25.0",
        "eslint": "^8.57.0",
        "husky": "^9.1.7",
        "npm-run-all": "^4.1.5",
        "prettier": "^3.3.3",
        "should": "^13.2.3",
        "sinon": "^19.0.2",
        "typescript": "^5.4.5"
    },
    "dependencies": {
        "@anthropic-ai/bedrock-sdk": "^0.12.4",
        "@anthropic-ai/sdk": "^0.37.0",
        "@anthropic-ai/vertex-sdk": "^0.6.4",
        "@aws-sdk/client-bedrock-runtime": "^3.758.0",
        "@google-cloud/vertexai": "^1.9.3",
        "@google/generative-ai": "^0.18.0",
        "@mistralai/mistralai": "^1.5.0",
        "@modelcontextprotocol/sdk": "^1.7.0",
        "@opentelemetry/api": "^1.4.1",
        "@opentelemetry/exporter-trace-otlp-http": "^0.39.1",
        "@opentelemetry/resources": "^1.30.1",
        "@opentelemetry/sdk-node": "^0.39.1",
        "@opentelemetry/sdk-trace-node": "^1.30.1",
        "@opentelemetry/semantic-conventions": "^1.30.0",
        "@types/async": "^3.2.24",
        "@types/clone-deep": "^4.0.4",
        "@types/get-folder-size": "^3.0.4",
        "@types/pdf-parse": "^1.1.4",
        "@types/turndown": "^5.0.5",
        "@vscode/codicons": "^0.0.36",
        "async": "^3.2.6",
        "async-mutex": "^0.5.0",
        "axios": "^1.8.2",
        "cheerio": "^1.0.0",
        "chokidar": "^4.0.1",
        "clone-deep": "^4.0.1",
        "default-shell": "^2.2.0",
        "diff": "^5.2.0",
        "execa": "^9.5.2",
        "fast-deep-equal": "^3.1.3",
        "fastest-levenshtein": "^1.0.16",
        "follow-redirects": "^1.15.9",
        "get-folder-size": "^5.0.0",
        "globby": "^14.0.2",
        "handlebars": "^4.7.8",
        "ignore": "^7.0.3",
        "isbinaryfile": "^5.0.2",
        "js-tiktoken": "^1.0.19",
        "mammoth": "^1.8.0",
        "monaco-vscode-textmate-theme-converter": "^0.1.7",
        "node-machine-id": "^1.1.12",
        "ollama": "^0.5.13",
        "open-graph-scraper": "^6.9.0",
        "openai": "^4.83.0",
        "os-name": "^6.0.0",
        "p-timeout": "^6.1.4",
        "p-wait-for": "^5.0.2",
        "pdf-parse": "^1.1.1",
        "posthog-node": "^4.8.1",
        "puppeteer-chromium-resolver": "^23.0.0",
        "puppeteer-core": "^23.4.0",
        "serialize-error": "^11.0.3",
        "simple-git": "^3.27.0",
        "sqlite3": "^5.1.7",
        "strip-ansi": "^7.1.0",
        "systeminformation": "^5.25.11",
        "tree-sitter-wasms": "^0.1.11",
        "turndown": "^7.2.0",
        "web-tree-sitter": "^0.22.6",
        "zod": "^3.24.2"
    }
}<|MERGE_RESOLUTION|>--- conflicted
+++ resolved
@@ -3,11 +3,7 @@
     "displayName": "PostHog",
     "description": "Autonomous coding agent right in your IDE, capable of creating/editing files, running commands, using the browser, and more with your permission every step of the way.",
     "version": "1.0.1",
-<<<<<<< HEAD
-    "icon": "assets/icons/icon.png",
-=======
     "icon": "assets/icons/posthog-icon.png",
->>>>>>> 35962241
     "engines": {
         "vscode": "^1.84.0",
         "node": ">=16.0.0"
