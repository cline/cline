--- conflicted
+++ resolved
@@ -366,11 +366,8 @@
 		"docs:check-links": "cd docs && npm run check",
 		"docs:rename-file": "cd docs && npm run rename",
 		"report-issue": "node scripts/report-issue.js",
-<<<<<<< HEAD
+		"storybook": "cd webview-ui && npm run storybook",
 		"recover-history": "npx tsx scripts/recover-task-history.ts"
-=======
-		"storybook": "cd webview-ui && npm run storybook"
->>>>>>> b4ce378e
 	},
 	"lint-staged": {
 		"*": [
