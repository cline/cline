{
	"name": "claude-dev",
	"displayName": "Cline",
	"description": "Autonomous coding agent right in your IDE, capable of creating/editing files, running commands, using the browser, and more with your permission every step of the way.",
	"version": "3.16.1",
	"icon": "assets/icons/icon.png",
	"engines": {
		"vscode": "^1.84.0"
	},
	"author": {
		"name": "Cline Bot Inc."
	},
	"license": "Apache-2.0",
	"publisher": "saoudrizwan",
	"repository": {
		"type": "git",
		"url": "https://github.com/cline/cline"
	},
	"homepage": "https://cline.bot",
	"categories": [
		"AI",
		"Chat",
		"Programming Languages",
		"Education",
		"Snippets",
		"Testing"
	],
	"keywords": [
		"cline",
		"claude",
		"dev",
		"mcp",
		"openrouter",
		"coding",
		"agent",
		"autonomous",
		"chatgpt",
		"sonnet",
		"ai",
		"llama"
	],
	"activationEvents": [
		"onLanguage",
		"onStartupFinished",
		"workspaceContains:evals.env"
	],
	"main": "./dist/extension.js",
	"contributes": {
		"viewsContainers": {
			"activitybar": [
				{
					"id": "claude-dev-ActivityBar",
					"title": "Cline",
					"icon": "assets/icons/icon.svg"
				}
			]
		},
		"views": {
			"claude-dev-ActivityBar": [
				{
					"type": "webview",
					"id": "claude-dev.SidebarProvider",
					"name": ""
				}
			]
		},
		"commands": [
			{
				"command": "cline.plusButtonClicked",
				"title": "New Task",
				"icon": "$(add)"
			},
			{
				"command": "cline.mcpButtonClicked",
				"title": "MCP Servers",
				"icon": "$(server)"
			},
			{
				"command": "cline.historyButtonClicked",
				"title": "History",
				"icon": "$(history)"
			},
			{
				"command": "cline.popoutButtonClicked",
				"title": "Open in Editor",
				"icon": "$(link-external)"
			},
			{
				"command": "cline.accountButtonClicked",
				"title": "Account",
				"icon": "$(account)"
			},
			{
				"command": "cline.settingsButtonClicked",
				"title": "Settings",
				"icon": "$(settings-gear)"
			},
			{
				"command": "cline.openInNewTab",
				"title": "Open In New Tab",
				"category": "Cline"
			},
			{
				"command": "cline.dev.createTestTasks",
				"title": "Create Test Tasks",
				"category": "Cline",
				"when": "cline.isDevMode"
			},
			{
				"command": "cline.addToChat",
				"title": "Add to Cline",
				"category": "Cline"
			},
			{
				"command": "cline.addTerminalOutputToChat",
				"title": "Add to Cline",
				"category": "Cline"
			},
			{
				"command": "cline.focusChatInput",
				"title": "Jump to Chat Input",
				"category": "Cline"
			},
			{
				"command": "cline.generateGitCommitMessage",
				"title": "Generate Commit Message with Cline",
				"category": "Cline",
				"icon": "$(robot)"
			}
		],
		"keybindings": [
			{
				"command": "cline.addToChat",
				"key": "cmd+'",
				"mac": "cmd+'",
				"win": "ctrl+'",
				"linux": "ctrl+'",
				"when": "editorHasSelection"
			},
			{
				"command": "cline.generateGitCommitMessage",
				"when": "scmProvider == git"
			}
		],
		"menus": {
			"view/title": [
				{
					"command": "cline.plusButtonClicked",
					"group": "navigation@1",
					"when": "view == claude-dev.SidebarProvider"
				},
				{
					"command": "cline.mcpButtonClicked",
					"group": "navigation@2",
					"when": "view == claude-dev.SidebarProvider"
				},
				{
					"command": "cline.historyButtonClicked",
					"group": "navigation@3",
					"when": "view == claude-dev.SidebarProvider"
				},
				{
					"command": "cline.popoutButtonClicked",
					"group": "navigation@4",
					"when": "view == claude-dev.SidebarProvider"
				},
				{
					"command": "cline.accountButtonClicked",
					"group": "navigation@5",
					"when": "view == claude-dev.SidebarProvider"
				},
				{
					"command": "cline.settingsButtonClicked",
					"group": "navigation@6",
					"when": "view == claude-dev.SidebarProvider"
				}
			],
			"editor/title": [
				{
					"command": "cline.plusButtonClicked",
					"group": "navigation@1",
					"when": "activeWebviewPanelId == claude-dev.TabPanelProvider"
				},
				{
					"command": "cline.mcpButtonClicked",
					"group": "navigation@2",
					"when": "activeWebviewPanelId == claude-dev.TabPanelProvider"
				},
				{
					"command": "cline.historyButtonClicked",
					"group": "navigation@3",
					"when": "activeWebviewPanelId == claude-dev.TabPanelProvider"
				},
				{
					"command": "cline.popoutButtonClicked",
					"group": "navigation@4",
					"when": "activeWebviewPanelId == claude-dev.TabPanelProvider"
				},
				{
					"command": "cline.accountButtonClicked",
					"group": "navigation@5",
					"when": "activeWebviewPanelId == claude-dev.TabPanelProvider"
				},
				{
					"command": "cline.settingsButtonClicked",
					"group": "navigation@6",
					"when": "activeWebviewPanelId == claude-dev.TabPanelProvider"
				}
			],
			"editor/context": [
				{
					"command": "cline.addToChat",
					"group": "navigation",
					"when": "editorHasSelection"
				}
			],
			"terminal/context": [
				{
					"command": "cline.addTerminalOutputToChat",
					"group": "navigation"
				}
			],
			"scm/title": [
				{
					"command": "cline.generateGitCommitMessage",
					"group": "navigation",
					"when": "scmProvider == git"
				}
			],
			"commandPalette": [
				{
					"command": "cline.generateGitCommitMessage",
					"when": "scmProvider == git"
				}
			]
		},
		"configuration": {
			"title": "Cline",
<<<<<<< HEAD
			"properties": {
				"cline.enableCheckpoints": {
					"type": "boolean",
					"default": true,
					"description": "Enables extension to save checkpoints of workspace throughout the task. Uses git under the hood which may not work well with large workspaces."
				},
				"cline.preferredLanguage": {
					"type": "string",
					"enum": [
						"English",
						"Arabic - العربية",
						"Portuguese - Português (Brasil)",
						"Czech - Čeština",
						"French - Français",
						"German - Deutsch",
						"Hindi - हिन्दी",
						"Hungarian - Magyar",
						"Italian - Italiano",
						"Japanese - 日本語",
						"Korean - 한국어",
						"Polish - Polski",
						"Portuguese - Português (Portugal)",
						"Russian - Русский",
						"Simplified Chinese - 简体中文",
						"Spanish - Español",
						"Traditional Chinese - 繁體中文",
						"Turkish - Türkçe"
					],
					"default": "English",
					"description": "The language that Cline should use for communication."
				},
				"cline.mcpMarketplace.enabled": {
					"type": "boolean",
					"default": true,
					"description": "Controls whether the MCP Marketplace is enabled."
				},
				"cline.mcp.defaultPanelState": {
					"type": "string",
					"default": "expanded",
					"description": "Controls the default state (collapsed or expanded) of the MCP response panel in the chat.",
					"enum": [
						"expanded",
						"collapsed"
					],
					"scope": "window"
				}
			}
=======
			"properties": {}
>>>>>>> 43357c11
		}
	},
	"scripts": {
		"vscode:prepublish": "npm run package",
		"compile": "npm run check-types && npm run lint && node esbuild.js",
		"compile-standalone": "npm run protos && npm run check-types && npm run lint && node esbuild.js --standalone",
		"postcompile-standalone": "node scripts/package-standalone.mjs",
		"watch": "npm-run-all -p watch:*",
		"watch:esbuild": "node esbuild.js --watch",
		"watch:tsc": "tsc --noEmit --watch --project tsconfig.json",
		"package": "npm run build:webview && npm run check-types && npm run lint && node esbuild.js --production",
		"protos": "node proto/build-proto.js && node scripts/generate-server-setup.mjs",
		"postprotos": "prettier src/shared/proto src/core/controller webview-ui/src/services src/standalone/server-setup.ts --write --log-level silent",
		"compile-tests": "node ./scripts/build-tests.js",
		"watch-tests": "tsc -p . -w --outDir out",
		"pretest": "npm run compile-tests && npm run compile && npm run lint",
		"check-types": "tsc --noEmit",
		"lint": "eslint src --ext ts && eslint webview-ui/src --ext ts",
		"format": "prettier . --check",
		"format:fix": "prettier . --write",
		"test": "npm-run-all test:unit test:integration",
		"test:ci": "node scripts/test-ci.js",
		"test:integration": "vscode-test",
		"test:unit": "TS_NODE_PROJECT='./tsconfig.unit-test.json' mocha",
		"test:coverage": "vscode-test --coverage",
		"install:all": "npm install && cd webview-ui && npm install",
		"dev:webview": "cd webview-ui && npm run dev",
		"build:webview": "cd webview-ui && npm run build",
		"test:webview": "cd webview-ui && npm run test",
		"publish:marketplace": "vsce publish && ovsx publish",
		"publish:marketplace:prerelease": "vsce publish --pre-release && ovsx publish --pre-release",
		"prepare": "husky",
		"changeset": "changeset",
		"version-packages": "changeset version",
		"docs": "cd docs && mintlify dev",
		"docs:check-links": "cd docs && mintlify broken-links",
		"docs:rename-file": "cd docs && mintlify rename",
		"report-issue": "node scripts/report-issue.js"
	},
	"devDependencies": {
		"@changesets/cli": "^2.27.12",
		"@types/chai": "^5.0.1",
		"@types/clone-deep": "^4.0.4",
		"@types/diff": "^5.2.1",
		"@types/get-folder-size": "^3.0.4",
		"@types/mocha": "^10.0.7",
		"@types/node": "20.x",
		"@types/pdf-parse": "^1.1.4",
		"@types/proxyquire": "^1.3.31",
		"@types/should": "^11.2.0",
		"@types/sinon": "^17.0.4",
		"@types/turndown": "^5.0.5",
		"@types/vscode": "^1.84.0",
		"@typescript-eslint/eslint-plugin": "^7.14.1",
		"@typescript-eslint/parser": "^7.11.0",
		"@vscode/test-cli": "^0.0.9",
		"@vscode/test-electron": "^2.4.0",
		"chai": "^4.3.10",
		"chalk": "^5.3.0",
		"esbuild": "^0.25.0",
		"eslint": "^8.57.0",
		"grpc-tools": "^1.13.0",
		"husky": "^9.1.7",
		"mintlify": "^4.0.515",
		"npm-run-all": "^4.1.5",
		"prettier": "^3.3.3",
		"protoc-gen-ts": "^0.8.7",
		"proxyquire": "^2.1.3",
		"should": "^13.2.3",
		"sinon": "^19.0.2",
		"ts-node": "^10.9.2",
		"ts-proto": "^2.6.1",
		"tsconfig-paths": "^4.2.0",
		"typescript": "^5.4.5"
	},
	"dependencies": {
		"@anthropic-ai/bedrock-sdk": "^0.12.4",
		"@anthropic-ai/sdk": "^0.37.0",
		"@anthropic-ai/vertex-sdk": "^0.6.4",
		"@aws-sdk/client-bedrock-runtime": "^3.758.0",
		"@bufbuild/protobuf": "^2.2.5",
		"@google-cloud/vertexai": "^1.9.3",
		"@google/genai": "^0.13.0",
		"@grpc/grpc-js": "^1.9.15",
		"@grpc/reflection": "^1.0.4",
		"@mistralai/mistralai": "^1.5.0",
		"@modelcontextprotocol/sdk": "^1.7.0",
		"@opentelemetry/api": "^1.4.1",
		"@opentelemetry/exporter-trace-otlp-http": "^0.39.1",
		"@opentelemetry/resources": "^1.30.1",
		"@opentelemetry/sdk-node": "^0.39.1",
		"@opentelemetry/sdk-trace-node": "^1.30.1",
		"@opentelemetry/semantic-conventions": "^1.30.0",
		"@sentry/browser": "^9.12.0",
		"@vscode/codicons": "^0.0.36",
		"archiver": "^7.0.1",
		"axios": "^1.8.2",
		"cheerio": "^1.0.0",
		"chokidar": "^4.0.1",
		"chrome-launcher": "^1.1.2",
		"clone-deep": "^4.0.1",
		"default-shell": "^2.2.0",
		"diff": "^5.2.0",
		"execa": "^9.5.2",
		"fast-deep-equal": "^3.1.3",
		"firebase": "^11.2.0",
		"fzf": "^0.5.2",
		"get-folder-size": "^5.0.0",
		"globby": "^14.0.2",
		"grpc-health-check": "^2.0.2",
		"iconv-lite": "^0.6.3",
		"ignore": "^7.0.3",
		"image-size": "^2.0.2",
		"isbinaryfile": "^5.0.2",
		"jschardet": "^3.1.4",
		"mammoth": "^1.8.0",
		"monaco-vscode-textmate-theme-converter": "^0.1.7",
		"ollama": "^0.5.13",
		"open": "^10.1.2",
		"open-graph-scraper": "^6.9.0",
		"openai": "^4.83.0",
		"os-name": "^6.0.0",
		"p-timeout": "^6.1.4",
		"p-wait-for": "^5.0.2",
		"pdf-parse": "^1.1.1",
		"posthog-node": "^4.8.1",
		"puppeteer-chromium-resolver": "^23.0.0",
		"puppeteer-core": "^23.4.0",
		"serialize-error": "^11.0.3",
		"simple-git": "^3.27.0",
		"strip-ansi": "^7.1.0",
		"tree-sitter-wasms": "^0.1.11",
		"ts-morph": "^25.0.1",
		"turndown": "^7.2.0",
		"web-tree-sitter": "^0.22.6",
		"zod": "^3.24.2"
	}
}<|MERGE_RESOLUTION|>--- conflicted
+++ resolved
@@ -236,7 +236,6 @@
 		},
 		"configuration": {
 			"title": "Cline",
-<<<<<<< HEAD
 			"properties": {
 				"cline.enableCheckpoints": {
 					"type": "boolean",
@@ -284,9 +283,6 @@
 					"scope": "window"
 				}
 			}
-=======
-			"properties": {}
->>>>>>> 43357c11
 		}
 	},
 	"scripts": {
