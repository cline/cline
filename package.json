--- conflicted
+++ resolved
@@ -128,7 +128,40 @@
 		"configuration": {
 			"title": "Cline",
 			"properties": {
-<<<<<<< HEAD
+				"cline.vsCodeLmModelSelector": {
+					"type": "object",
+					"properties": {
+						"vendor": {
+							"type": "string",
+							"description": "The vendor of the language model (e.g. copilot)"
+						},
+						"family": {
+							"type": "string",
+							"description": "The family of the language model (e.g. gpt-4)"
+						}
+					},
+					"description": "Settings for VSCode Language Model API"
+				},
+				"cline.mcp.mode": {
+					"type": "string",
+					"enum": [
+						"full",
+						"server-use-only",
+						"off"
+					],
+					"enumDescriptions": [
+						"Enable all MCP functionality (server use and build instructions)",
+						"Enable MCP server use only (excludes instructions about building MCP servers)",
+						"Disable all MCP functionality"
+					],
+					"default": "full",
+					"description": "Controls MCP inclusion in prompts, reduces token usage if you only need access to certain functionality."
+				},
+				"cline.enableCheckpoints": {
+					"type": "boolean",
+					"default": true,
+					"description": "Enables extension to save checkpoints of workspace throughout the task."
+				},
 				"cline.contextExclude": {
 					"type": "array",
 					"items": {
@@ -160,41 +193,6 @@
 					"maximum": 100000,
 					"default": 1000,
 					"description": "Maximum number of context files tracked. Adjust to control memory and performance."
-=======
-				"cline.vsCodeLmModelSelector": {
-					"type": "object",
-					"properties": {
-						"vendor": {
-							"type": "string",
-							"description": "The vendor of the language model (e.g. copilot)"
-						},
-						"family": {
-							"type": "string",
-							"description": "The family of the language model (e.g. gpt-4)"
-						}
-					},
-					"description": "Settings for VSCode Language Model API"
-				},
-				"cline.mcp.mode": {
-					"type": "string",
-					"enum": [
-						"full",
-						"server-use-only",
-						"off"
-					],
-					"enumDescriptions": [
-						"Enable all MCP functionality (server use and build instructions)",
-						"Enable MCP server use only (excludes instructions about building MCP servers)",
-						"Disable all MCP functionality"
-					],
-					"default": "full",
-					"description": "Controls MCP inclusion in prompts, reduces token usage if you only need access to certain functionality."
-				},
-				"cline.enableCheckpoints": {
-					"type": "boolean",
-					"default": true,
-					"description": "Enables extension to save checkpoints of workspace throughout the task."
->>>>>>> 905327db
 				}
 			}
 		}
