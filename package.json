{
<<<<<<< HEAD
	"name": "cline-cn",
	"displayName": "Cline Chinese [最新中文版]",
	"description": "Cline Chinese [最新中文版] IDE中的自主编程助手，能够在您的许可下创建/编辑文件、运行命令、使用浏览器等功能，逐步完成各项任务。",
	"version": "3.8.4.6",
=======
	"name": "claude-dev",
	"displayName": "Cline",
	"description": "Autonomous coding agent right in your IDE, capable of creating/editing files, running commands, using the browser, and more with your permission every step of the way.",
	"version": "3.8.6",
>>>>>>> 8310a3dc
	"icon": "assets/icons/icon.png",
	"engines": {
		"vscode": "^1.84.0"
	},
	"author": {
		"name": "Cline Bot Inc."
	},
	"license": "Apache-2.0",
	"publisher": "617694668",
	"repository": {
		"type": "git",
		"url": "https://github.com/cline/cline"
	},
	"homepage": "https://cline.bot",
	"categories": [
		"AI",
		"Chat",
		"Programming Languages",
		"Education",
		"Snippets",
		"Testing"
	],
	"keywords": [
		"cline",
		"claude",
		"dev",
		"mcp",
		"openrouter",
		"coding",
		"agent",
		"autonomous",
		"chatgpt",
		"sonnet",
		"ai",
		"llama"
	],
	"activationEvents": [],
	"main": "./dist/extension.js",
	"contributes": {
		"viewsContainers": {
			"activitybar": [
				{
					"id": "cline-cn-ActivityBar",
					"title": "Cline Chinese [最新中文版]",
					"icon": "assets/icons/icon.svg"
				}
			]
		},
		"views": {
			"cline-cn-ActivityBar": [
				{
					"type": "webview",
					"id": "cline-cn.SidebarProvider",
					"name": ""
				}
			]
		},
		"commands": [
			{
				"command": "cline-cn.plusButtonClicked",
				"title": "新建任务",
				"icon": "$(add)"
			},
			{
				"command": "cline-cn.mcpButtonClicked",
				"title": "MCP服务器",
				"icon": "$(server)"
			},
			{
				"command": "cline-cn.historyButtonClicked",
				"title": "历史记录",
				"icon": "$(history)"
			},
			{
				"command": "cline-cn.popoutButtonClicked",
				"title": "在编辑器中打开",
				"icon": "$(link-external)"
			},
			{
				"command": "cline-cn.accountButtonClicked",
				"title": "账户",
				"icon": "$(account)"
			},
			{
				"command": "cline-cn.settingsButtonClicked",
				"title": "设置",
				"icon": "$(settings-gear)"
			},
			{
				"command": "cline-cn.openInNewTab",
				"title": "在新标签页打开",
				"category": "Cline"
			},
			{
				"command": "cline-cn.dev.createTestTasks",
				"title": "创建测试任务",
				"category": "Cline",
				"when": "cline.isDevMode"
			},
			{
<<<<<<< HEAD
				"command": "cline-cn.openDocumentation",
				"title": "文档",
				"icon": "$(book)"
			},
			{
				"command": "cline-cn.addToChat",
				"title": "添加到Cline",
=======
				"command": "cline.addToChat",
				"title": "Add to Cline",
>>>>>>> 8310a3dc
				"category": "Cline"
			},
			{
				"command": "cline-cn.addTerminalOutputToChat",
				"title": "添加到Cline",
				"category": "Cline"
			},
			{
				"command": "cline-cn.fixWithCline",
				"title": "用Cline修复",
				"category": "Cline"
			}
		],
		"menus": {
			"view/title": [
				{
					"command": "cline-cn.plusButtonClicked",
					"group": "navigation@1",
					"when": "view == cline-cn.SidebarProvider"
				},
				{
					"command": "cline-cn.mcpButtonClicked",
					"group": "navigation@2",
					"when": "view == cline-cn.SidebarProvider"
				},
				{
					"command": "cline-cn.historyButtonClicked",
					"group": "navigation@3",
					"when": "view == cline-cn.SidebarProvider"
				},
				{
					"command": "cline-cn.popoutButtonClicked",
					"group": "navigation@4",
					"when": "view == cline-cn.SidebarProvider"
				},
				{
<<<<<<< HEAD
					"command": "cline-cn.openDocumentation",
					"group": "navigation@5",
					"when": "view == cline-cn.SidebarProvider"
				},
				{
					"command": "cline-cn.accountButtonClicked",
					"group": "navigation@6",
					"when": "view == cline-cn.SidebarProvider"
				},
				{
					"command": "cline-cn.settingsButtonClicked",
					"group": "navigation@7",
					"when": "view == cline-cn.SidebarProvider"
=======
					"command": "cline.accountButtonClicked",
					"group": "navigation@5",
					"when": "view == claude-dev.SidebarProvider"
				},
				{
					"command": "cline.settingsButtonClicked",
					"group": "navigation@6",
					"when": "view == claude-dev.SidebarProvider"
>>>>>>> 8310a3dc
				}
			],
			"editor/title": [
				{
					"command": "cline-cn.plusButtonClicked",
					"group": "navigation@1",
					"when": "activeWebviewPanelId == cline-cn.TabPanelProvider"
				},
				{
					"command": "cline-cn.mcpButtonClicked",
					"group": "navigation@2",
					"when": "activeWebviewPanelId == cline-cn.TabPanelProvider"
				},
				{
					"command": "cline-cn.historyButtonClicked",
					"group": "navigation@3",
					"when": "activeWebviewPanelId == cline-cn.TabPanelProvider"
				},
				{
					"command": "cline-cn.popoutButtonClicked",
					"group": "navigation@4",
					"when": "activeWebviewPanelId == cline-cn.TabPanelProvider"
				},
				{
<<<<<<< HEAD
					"command": "cline-cn.openDocumentation",
					"group": "navigation@5",
					"when": "activeWebviewPanelId == cline-cn.TabPanelProvider"
				},
				{
					"command": "cline-cn.accountButtonClicked",
					"group": "navigation@6",
					"when": "activeWebviewPanelId == cline-cn.TabPanelProvider"
				},
				{
					"command": "cline-cn.settingsButtonClicked",
					"group": "navigation@7",
					"when": "activeWebviewPanelId == cline-cn.TabPanelProvider"
=======
					"command": "cline.accountButtonClicked",
					"group": "navigation@5",
					"when": "activeWebviewPanelId == claude-dev.TabPanelProvider"
				},
				{
					"command": "cline.settingsButtonClicked",
					"group": "navigation@6",
					"when": "activeWebviewPanelId == claude-dev.TabPanelProvider"
>>>>>>> 8310a3dc
				}
			],
			"editor/context": [
				{
					"command": "cline-cn.addToChat",
					"group": "navigation",
					"when": "editorHasSelection"
				}
			],
			"terminal/context": [
				{
					"command": "cline-cn.addTerminalOutputToChat",
					"group": "navigation"
				}
			]
		},
		"configuration": {
			"title": "Cline Chinese [最新中文版]",
			"properties": {
				"cline-cn.vsCodeLmModelSelector": {
					"type": "object",
					"properties": {
						"vendor": {
							"type": "string",
							"description": "The vendor of the language model (e.g. copilot)"
						},
						"family": {
							"type": "string",
							"description": "The family of the language model (e.g. gpt-4)"
						}
					},
					"description": "VSCode语言模型API设置"
				},
				"cline-cn.mcp.mode": {
					"type": "string",
					"enum": [
						"full",
						"server-use-only",
						"off"
					],
					"enumDescriptions": [
						"Enable all MCP functionality (server use and build instructions)",
						"Enable MCP server use only (excludes instructions about building MCP servers)",
						"Disable all MCP functionality"
					],
					"default": "full",
					"description": "控制MCP在提示中的包含情况，如果只需要访问特定功能，可以减少令牌使用量。"
				},
				"cline-cn.enableCheckpoints": {
					"type": "boolean",
					"default": true,
					"description": "启用扩展在任务过程中保存工作区检查点。使用git实现，可能不适用于大型工作区。"
				},
				"cline-cn.disableBrowserTool": {
					"type": "boolean",
					"default": false,
					"description": "禁用扩展启动浏览器会话。"
				},
				"cline-cn.modelSettings.o3Mini.reasoningEffort": {
					"type": "string",
					"enum": [
						"low",
						"medium",
						"high"
					],
					"default": "medium",
					"description": "控制使用o3-mini模型时的推理力度。较高的值可能导致更彻底但更慢的响应。"
				},
				"cline-cn.chromeExecutablePath": {
					"type": "string",
					"default": null,
					"description": "用于浏览器功能的Chrome可执行文件路径。如果未设置，扩展将尝试自动查找或下载。"
				},
				"cline-cn.preferredLanguage": {
					"type": "string",
					"enum": [
						"English",
						"Arabic - العربية",
						"Portuguese - Português (Brasil)",
						"Czech - Čeština",
						"French - Français",
						"German - Deutsch",
						"Hindi - हिन्दी",
						"Hungarian - Magyar",
						"Italian - Italiano",
						"Japanese - 日本語",
						"Korean - 한국어",
						"Polish - Polski",
						"Portuguese - Português (Portugal)",
						"Russian - Русский",
						"Simplified Chinese - 简体中文",
						"Spanish - Español",
						"Traditional Chinese - 繁體中文",
						"Turkish - Türkçe"
					],
					"default": "English",
					"description": "Cline应使用的通信语言。"
				},
				"cline-cn.mcpMarketplace.enabled": {
					"type": "boolean",
					"default": true,
					"description": "控制是否启用MCP市场。"
				}
			}
		}
	},
	"scripts": {
		"vscode:prepublish": "npm run package",
		"compile": "npm run check-types && npm run lint && node esbuild.js",
		"watch": "npm-run-all -p watch:*",
		"watch:esbuild": "node esbuild.js --watch",
		"watch:tsc": "tsc --noEmit --watch --project tsconfig.json",
		"package": "npm run build:webview && npm run check-types && npm run lint && node esbuild.js --production",
		"compile-tests": "tsc -p ./tsconfig.test.json --outDir out",
		"watch-tests": "tsc -p . -w --outDir out",
		"pretest": "npm run compile-tests && npm run compile && npm run lint",
		"check-types": "tsc --noEmit",
		"lint": "eslint src --ext ts && eslint webview-ui/src --ext ts",
		"format": "prettier . --check",
		"format:fix": "prettier . --write",
		"test": "vscode-test",
		"test:ci": "node scripts/test-ci.js",
		"test:coverage": "vscode-test --coverage",
		"install:all": "npm install && cd webview-ui && npm install",
		"dev:webview": "cd webview-ui && npm run dev",
		"build:webview": "cd webview-ui && npm run build",
		"test:webview": "cd webview-ui && npm run test",
		"publish:marketplace": "vsce publish && ovsx publish",
		"publish:marketplace:prerelease": "vsce publish --pre-release && ovsx publish --pre-release",
		"prepare": "husky",
		"changeset": "changeset",
		"version-packages": "changeset version"
	},
	"devDependencies": {
		"@changesets/cli": "^2.27.12",
		"@types/chai": "^5.0.1",
		"@types/clone-deep": "^4.0.4",
		"@types/diff": "^5.2.1",
		"@types/get-folder-size": "^3.0.4",
		"@types/mocha": "^10.0.7",
		"@types/node": "20.x",
		"@types/pdf-parse": "^1.1.4",
		"@types/should": "^11.2.0",
		"@types/sinon": "^17.0.4",
		"@types/turndown": "^5.0.5",
		"@types/vscode": "^1.84.0",
		"@typescript-eslint/eslint-plugin": "^7.14.1",
		"@typescript-eslint/parser": "^7.11.0",
		"@vscode/test-cli": "^0.0.9",
		"@vscode/test-electron": "^2.4.0",
		"chai": "^4.3.10",
		"esbuild": "^0.25.0",
		"eslint": "^8.57.0",
		"husky": "^9.1.7",
		"npm-run-all": "^4.1.5",
		"prettier": "^3.3.3",
		"should": "^13.2.3",
		"sinon": "^19.0.2",
		"typescript": "^5.4.5"
	},
	"dependencies": {
		"@anthropic-ai/bedrock-sdk": "^0.12.4",
		"@anthropic-ai/sdk": "^0.37.0",
		"@anthropic-ai/vertex-sdk": "^0.6.4",
		"@aws-sdk/client-bedrock-runtime": "^3.758.0",
		"@google-cloud/vertexai": "^1.9.3",
		"@google/generative-ai": "^0.18.0",
		"@mistralai/mistralai": "^1.5.0",
		"@modelcontextprotocol/sdk": "^1.7.0",
		"@opentelemetry/api": "^1.4.1",
		"@opentelemetry/exporter-trace-otlp-http": "^0.39.1",
		"@opentelemetry/resources": "^1.30.1",
		"@opentelemetry/sdk-node": "^0.39.1",
		"@opentelemetry/sdk-trace-node": "^1.30.1",
		"@opentelemetry/semantic-conventions": "^1.30.0",
		"@vscode/codicons": "^0.0.36",
		"axios": "^1.8.2",
		"cheerio": "^1.0.0",
		"chokidar": "^4.0.1",
		"clone-deep": "^4.0.1",
		"default-shell": "^2.2.0",
		"diff": "^5.2.0",
		"execa": "^9.5.2",
		"fast-deep-equal": "^3.1.3",
		"firebase": "^11.2.0",
		"get-folder-size": "^5.0.0",
		"globby": "^14.0.2",
		"ignore": "^7.0.3",
		"isbinaryfile": "^5.0.2",
		"mammoth": "^1.8.0",
		"monaco-vscode-textmate-theme-converter": "^0.1.7",
		"ollama": "^0.5.13",
		"open-graph-scraper": "^6.9.0",
		"openai": "^4.83.0",
		"os-name": "^6.0.0",
		"p-timeout": "^6.1.4",
		"p-wait-for": "^5.0.2",
		"pdf-parse": "^1.1.1",
		"posthog-node": "^4.8.1",
		"puppeteer-chromium-resolver": "^23.0.0",
		"puppeteer-core": "^23.4.0",
		"serialize-error": "^11.0.3",
		"simple-git": "^3.27.0",
		"strip-ansi": "^7.1.0",
		"tree-sitter-wasms": "^0.1.11",
		"turndown": "^7.2.0",
		"web-tree-sitter": "^0.22.6",
		"zod": "^3.24.2"
	}
}<|MERGE_RESOLUTION|>--- conflicted
+++ resolved
@@ -1,15 +1,8 @@
 {
-<<<<<<< HEAD
 	"name": "cline-cn",
 	"displayName": "Cline Chinese [最新中文版]",
 	"description": "Cline Chinese [最新中文版] IDE中的自主编程助手，能够在您的许可下创建/编辑文件、运行命令、使用浏览器等功能，逐步完成各项任务。",
 	"version": "3.8.4.6",
-=======
-	"name": "claude-dev",
-	"displayName": "Cline",
-	"description": "Autonomous coding agent right in your IDE, capable of creating/editing files, running commands, using the browser, and more with your permission every step of the way.",
-	"version": "3.8.6",
->>>>>>> 8310a3dc
 	"icon": "assets/icons/icon.png",
 	"engines": {
 		"vscode": "^1.84.0"
@@ -110,7 +103,6 @@
 				"when": "cline.isDevMode"
 			},
 			{
-<<<<<<< HEAD
 				"command": "cline-cn.openDocumentation",
 				"title": "文档",
 				"icon": "$(book)"
@@ -118,10 +110,6 @@
 			{
 				"command": "cline-cn.addToChat",
 				"title": "添加到Cline",
-=======
-				"command": "cline.addToChat",
-				"title": "Add to Cline",
->>>>>>> 8310a3dc
 				"category": "Cline"
 			},
 			{
@@ -158,7 +146,6 @@
 					"when": "view == cline-cn.SidebarProvider"
 				},
 				{
-<<<<<<< HEAD
 					"command": "cline-cn.openDocumentation",
 					"group": "navigation@5",
 					"when": "view == cline-cn.SidebarProvider"
@@ -172,16 +159,6 @@
 					"command": "cline-cn.settingsButtonClicked",
 					"group": "navigation@7",
 					"when": "view == cline-cn.SidebarProvider"
-=======
-					"command": "cline.accountButtonClicked",
-					"group": "navigation@5",
-					"when": "view == claude-dev.SidebarProvider"
-				},
-				{
-					"command": "cline.settingsButtonClicked",
-					"group": "navigation@6",
-					"when": "view == claude-dev.SidebarProvider"
->>>>>>> 8310a3dc
 				}
 			],
 			"editor/title": [
@@ -206,7 +183,6 @@
 					"when": "activeWebviewPanelId == cline-cn.TabPanelProvider"
 				},
 				{
-<<<<<<< HEAD
 					"command": "cline-cn.openDocumentation",
 					"group": "navigation@5",
 					"when": "activeWebviewPanelId == cline-cn.TabPanelProvider"
@@ -220,16 +196,6 @@
 					"command": "cline-cn.settingsButtonClicked",
 					"group": "navigation@7",
 					"when": "activeWebviewPanelId == cline-cn.TabPanelProvider"
-=======
-					"command": "cline.accountButtonClicked",
-					"group": "navigation@5",
-					"when": "activeWebviewPanelId == claude-dev.TabPanelProvider"
-				},
-				{
-					"command": "cline.settingsButtonClicked",
-					"group": "navigation@6",
-					"when": "activeWebviewPanelId == claude-dev.TabPanelProvider"
->>>>>>> 8310a3dc
 				}
 			],
 			"editor/context": [
