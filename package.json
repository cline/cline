--- conflicted
+++ resolved
@@ -182,14 +182,6 @@
 					"default": null,
 					"description": "Path to Chrome executable for browser use functionality. If not set, the extension will attempt to find or download it automatically."
 				},
-<<<<<<< HEAD
-				"cline.editor.skipDiffAnimation": {
-					"type": "boolean",
-					"default": false,
-					"description": "Skip the animation when applying diffs in the editor. Useful for faster updates, especially with remote repositories."
-				},
-=======
->>>>>>> 23a0d416
 				"cline.preferredLanguage": {
 					"type": "string",
 					"enum": [
