{
	"name": "claude-dev",
	"displayName": "Cline",
	"description": "Autonomous coding agent right in your IDE, capable of creating/editing files, running commands, using the browser, and more with your permission every step of the way.",
	"version": "3.29.0",
	"icon": "assets/icons/icon.png",
	"engines": {
		"vscode": "^1.84.0"
	},
	"author": {
		"name": "Cline Bot Inc."
	},
	"license": "Apache-2.0",
	"publisher": "saoudrizwan",
	"repository": {
		"type": "git",
		"url": "https://github.com/cline/cline"
	},
	"homepage": "https://cline.bot",
	"categories": [
		"AI",
		"Chat",
		"Programming Languages",
		"Education",
		"Snippets",
		"Testing"
	],
	"keywords": [
		"cline",
		"claude",
		"dev",
		"mcp",
		"openrouter",
		"coding",
		"agent",
		"autonomous",
		"chatgpt",
		"sonnet",
		"ai",
		"llama"
	],
	"activationEvents": [
		"onLanguage",
		"onStartupFinished",
		"workspaceContains:evals.env"
	],
	"main": "./dist/extension.js",
	"contributes": {
		"walkthroughs": [
			{
				"id": "ClineWalkthrough",
				"title": "Meet Cline, your new coding partner",
				"description": "Cline codes like a developer because it thinks like one. Here are 5 ways to put it to work:",
				"steps": [
					{
						"id": "welcome",
						"title": "Start with a Goal, Not Just a Prompt",
						"description": "Tell Cline what you want to achieve. It plans, asks, and then codes, like a true partner.",
						"media": {
							"markdown": "walkthrough/step1.md"
						}
					},
					{
						"id": "learn",
						"title": "Let Cline Learn Your Codebase",
						"description": "Point Cline to your project. It builds understanding to make smart, context-aware changes.",
						"media": {
							"markdown": "walkthrough/step2.md"
						}
					},
					{
						"id": "advanced-features",
						"title": "Always Use the Best AI Models",
						"description": "Cline empowers you with State-of-the-Art AI, connecting to top models (Anthropic, Gemini, OpenAI & more).",
						"media": {
							"markdown": "walkthrough/step3.md"
						}
					},
					{
						"id": "mcp",
						"title": "Extend with Powerful Tools (MCP)",
						"description": "Connect to databases, APIs, or discover new capabilities in the MCP Marketplace.",
						"media": {
							"markdown": "walkthrough/step4.md"
						}
					},
					{
						"id": "getting-started",
						"title": "You're Always in Control",
						"description": "Review Cline's plans and diffs. Approve changes before they happen. No surprises.",
						"media": {
							"markdown": "walkthrough/step5.md"
						},
						"content": {
							"path": "walkthrough/step5.md"
						}
					}
				]
			}
		],
		"viewsContainers": {
			"activitybar": [
				{
					"id": "claude-dev-ActivityBar",
					"title": "Cline",
					"icon": "assets/icons/icon.svg"
				}
			]
		},
		"views": {
			"claude-dev-ActivityBar": [
				{
					"type": "webview",
					"id": "claude-dev.SidebarProvider",
					"name": "",
					"icon": "assets/icons/icon.svg"
				}
			]
		},
		"commands": [
			{
				"command": "cline.plusButtonClicked",
				"title": "New Task",
				"icon": "$(add)"
			},
			{
				"command": "cline.mcpButtonClicked",
				"title": "MCP Servers",
				"icon": "$(server)"
			},
			{
				"command": "cline.historyButtonClicked",
				"title": "History",
				"icon": "$(history)"
			},
			{
				"command": "cline.popoutButtonClicked",
				"title": "Open in Editor",
				"icon": "$(link-external)"
			},
			{
				"command": "cline.accountButtonClicked",
				"title": "Account",
				"icon": "$(account)"
			},
			{
				"command": "cline.settingsButtonClicked",
				"title": "Settings",
				"icon": "$(settings-gear)"
			},
			{
				"command": "cline.openInNewTab",
				"title": "Open In New Tab",
				"category": "Cline"
			},
			{
				"command": "cline.dev.createTestTasks",
				"title": "Create Test Tasks",
				"category": "Cline",
				"when": "cline.isDevMode"
			},
			{
				"command": "cline.addToChat",
				"title": "Add to Cline",
				"category": "Cline"
			},
			{
				"command": "cline.addTerminalOutputToChat",
				"title": "Add to Cline",
				"category": "Cline"
			},
			{
				"command": "cline.focusChatInput",
				"title": "Jump to Chat Input",
				"category": "Cline"
			},
			{
				"command": "cline.generateGitCommitMessage",
				"title": "Generate Commit Message with Cline",
				"category": "Cline",
				"icon": "$(robot)"
			},
			{
				"command": "cline.abortGitCommitMessage",
				"title": "Generate Commit Message with Cline - Stop",
				"category": "Cline",
				"icon": "$(debug-stop)"
			},
			{
				"command": "cline.explainCode",
				"title": "Explain with Cline",
				"category": "Cline"
			},
			{
				"command": "cline.improveCode",
				"title": "Improve with Cline",
				"category": "Cline"
			},
			{
				"command": "cline.openWalkthrough",
				"title": "Open Walkthrough",
				"category": "Cline"
			}
		],
		"keybindings": [
			{
				"command": "cline.addToChat",
				"key": "cmd+'",
				"mac": "cmd+'",
				"win": "ctrl+'",
				"linux": "ctrl+'",
				"when": "editorHasSelection"
			},
			{
				"command": "cline.generateGitCommitMessage",
				"when": "config.git.enabled && scmProvider == git"
			},
			{
				"command": "cline.focusChatInput",
				"key": "cmd+'",
				"mac": "cmd+'",
				"win": "ctrl+'",
				"linux": "ctrl+'",
				"when": "!editorHasSelection"
			}
		],
		"menus": {
			"view/title": [
				{
					"command": "cline.plusButtonClicked",
					"group": "navigation@1",
					"when": "view == claude-dev.SidebarProvider"
				},
				{
					"command": "cline.mcpButtonClicked",
					"group": "navigation@2",
					"when": "view == claude-dev.SidebarProvider"
				},
				{
					"command": "cline.historyButtonClicked",
					"group": "navigation@3",
					"when": "view == claude-dev.SidebarProvider"
				},
				{
					"command": "cline.popoutButtonClicked",
					"group": "navigation@4",
					"when": "view == claude-dev.SidebarProvider"
				},
				{
					"command": "cline.accountButtonClicked",
					"group": "navigation@5",
					"when": "view == claude-dev.SidebarProvider"
				},
				{
					"command": "cline.settingsButtonClicked",
					"group": "navigation@6",
					"when": "view == claude-dev.SidebarProvider"
				}
			],
			"editor/title": [
				{
					"command": "cline.plusButtonClicked",
					"group": "navigation@1",
					"when": "activeWebviewPanelId == claude-dev.TabPanelProvider"
				},
				{
					"command": "cline.mcpButtonClicked",
					"group": "navigation@2",
					"when": "activeWebviewPanelId == claude-dev.TabPanelProvider"
				},
				{
					"command": "cline.historyButtonClicked",
					"group": "navigation@3",
					"when": "activeWebviewPanelId == claude-dev.TabPanelProvider"
				},
				{
					"command": "cline.popoutButtonClicked",
					"group": "navigation@4",
					"when": "activeWebviewPanelId == claude-dev.TabPanelProvider"
				},
				{
					"command": "cline.accountButtonClicked",
					"group": "navigation@5",
					"when": "activeWebviewPanelId == claude-dev.TabPanelProvider"
				},
				{
					"command": "cline.settingsButtonClicked",
					"group": "navigation@6",
					"when": "activeWebviewPanelId == claude-dev.TabPanelProvider"
				}
			],
			"editor/context": [
				{
					"command": "cline.addToChat",
					"group": "navigation",
					"when": "editorHasSelection"
				}
			],
			"terminal/context": [
				{
					"command": "cline.addTerminalOutputToChat",
					"group": "navigation"
				}
			],
			"scm/title": [
				{
					"command": "cline.generateGitCommitMessage",
					"group": "navigation",
					"when": "config.git.enabled && scmProvider == git && !cline.isGeneratingCommit"
				},
				{
					"command": "cline.abortGitCommitMessage",
					"group": "navigation",
					"when": "config.git.enabled && scmProvider == git && cline.isGeneratingCommit"
				}
			],
			"commandPalette": [
				{
					"command": "cline.generateGitCommitMessage",
					"when": "config.git.enabled && scmProvider == git && !cline.isGeneratingCommit"
				},
				{
					"command": "cline.abortGitCommitMessage",
					"when": "config.git.enabled && scmProvider == git && cline.isGeneratingCommit"
				}
			]
		},
		"configuration": {
			"title": "Cline",
			"properties": {}
		}
	},
	"scripts": {
		"vscode:prepublish": "npm run package",
		"compile": "npm run check-types && npm run lint && node esbuild.mjs",
		"compile-standalone": "npm run check-types && npm run lint && node esbuild.mjs --standalone",
		"postcompile-standalone": "node scripts/package-standalone.mjs",
		"watch": "npm-run-all -p watch:*",
		"watch:esbuild": "node esbuild.mjs --watch",
		"watch:tsc": "tsc --noEmit --watch --project tsconfig.json",
		"package": "npm run check-types && npm run build:webview && npm run lint && node esbuild.mjs --production",
		"protos": "node scripts/build-proto.mjs",
		"postprotos": "biome format src/shared/proto src/core/controller src/hosts/ webview-ui/src/services src/generated --write --no-errors-on-unmatched",
		"clean:build": "rimraf dist dist-standalone webview-ui/build src/generated out/",
		"clean:deps": "rimraf node_modules webview-ui/node_modules",
		"clean:all": "npm run clean:build && npm run clean:deps",
		"compile-tests": "node ./scripts/build-tests.js",
		"watch-tests": "tsc -p . -w --outDir out",
		"check-types": "npm run protos && npx tsc --noEmit && cd webview-ui && npx tsc -b --noEmit",
		"lint": "biome lint --no-errors-on-unmatched --files-ignore-unknown=true --diagnostic-level=error && buf lint",
		"format": "biome format --changed --no-errors-on-unmatched --files-ignore-unknown=true --diagnostic-level=error",
		"format:fix": "biome check --changed --no-errors-on-unmatched --files-ignore-unknown=true --write",
		"fix:all": "biome check --no-errors-on-unmatched --files-ignore-unknown=true --write --diagnostic-level=error --unsafe",
		"pretest": "npm run compile && npm run compile-tests && npm run compile-standalone && npm run lint",
		"test": "npm-run-all test:unit test:integration",
		"test:ci": "node scripts/test-ci.js",
		"test:integration": "vscode-test",
		"test:unit": "TS_NODE_PROJECT='./tsconfig.unit-test.json' mocha",
		"test:coverage": "vscode-test --coverage",
		"test:sca-server": "npx tsx watch scripts/test-standalone-core-api-server.ts",
		"test:tp-orchestrator": "npx tsx scripts/testing-platform-orchestrator.ts",
		"e2e": "playwright test -c playwright.config.ts",
<<<<<<< HEAD
		"coso": "vsce package --allow-package-secrets sendgrid --out dist/e2e.vsix",
		"install:e2e:extension": "vsce package --allow-package-secrets sendgrid --out dist/e2e.vsix",
		"test:e2e": "playwright install && npm run install:e2e:extension && node src/test/e2e/utils/build.mjs && playwright test",
		"test:e2e:optimal": "npm run install:e2e:extension && node src/test/e2e/utils/build.mjs && playwright test",
		"test:playwright:interactive": "npx tsx scripts/interactive-playwright.ts",
=======
		"test:e2e:build": "vsce package --allow-package-secrets sendgrid --out dist/e2e.vsix",
		"test:e2e": "playwright install && npm run test:e2e:build && node src/test/e2e/utils/build.mjs && playwright test",
		"test:e2e:optimal": "npm run test:e2e:build && node src/test/e2e/utils/build.mjs && playwright test",
		"test:e2e:ui": "npx tsx scripts/interactive-playwright.ts",
>>>>>>> 683096ae
		"install:all": "npm install && cd webview-ui && npm install",
		"dev:webview": "cd webview-ui && npm run dev",
		"build:webview": "cd webview-ui && npm run build",
		"test:webview": "cd webview-ui && npm run test",
		"publish:marketplace": "vsce publish --allow-package-secrets sendgrid && ovsx publish",
		"publish:marketplace:prerelease": "vsce publish --allow-package-secrets sendgrid --pre-release && ovsx publish --pre-release",
		"publish:marketplace:nightly": "node ./scripts/publish-nightly.mjs",
		"prepare": "husky",
		"changeset": "changeset",
		"version-packages": "changeset version",
		"docs": "cd docs && npm run dev",
		"docs:check-links": "cd docs && npm run check",
		"docs:rename-file": "cd docs && npm run rename",
		"report-issue": "node scripts/report-issue.js"
	},
	"lint-staged": {
		"*": [
			"biome check --write --staged --no-errors-on-unmatched --files-ignore-unknown=true"
		]
	},
	"devDependencies": {
		"@biomejs/biome": "^2.1.4",
		"@bufbuild/buf": "^1.54.0",
		"@changesets/cli": "^2.27.12",
		"@types/better-sqlite3": "^7.6.13",
		"@types/chai": "^5.0.1",
		"@types/clone-deep": "^4.0.4",
		"@types/diff": "^5.2.1",
		"@types/get-folder-size": "^3.0.4",
		"@types/mocha": "^10.0.7",
		"@types/node": "20.x",
		"@types/pdf-parse": "^1.1.4",
		"@types/proxyquire": "^1.3.31",
		"@types/should": "^11.2.0",
		"@types/sinon": "^17.0.4",
		"@types/turndown": "^5.0.5",
		"@types/vscode": "^1.84.0",
		"@vscode/test-cli": "^0.0.10",
		"@vscode/test-electron": "^2.5.2",
		"@vscode/vsce": "^3.6.0",
		"chai": "^4.3.10",
		"chalk": "^5.3.0",
		"esbuild": "^0.25.0",
		"grpc-tools": "^1.13.0",
		"husky": "^9.1.7",
		"lint-staged": "^16.1.0",
		"minimatch": "^3.0.3",
		"npm-run-all": "^4.1.5",
		"prebuild-install": "^7.1.3",
		"protoc-gen-ts": "^0.8.7",
		"proxyquire": "^2.1.3",
		"rimraf": "^6.0.1",
		"should": "^13.2.3",
		"sinon": "^19.0.2",
		"ts-node": "^10.9.2",
		"ts-proto": "^2.6.1",
		"tsconfig-paths": "^4.2.0",
		"typescript": "^5.4.5"
	},
	"dependencies": {
		"@anthropic-ai/sdk": "^0.37.0",
		"@anthropic-ai/vertex-sdk": "^0.6.4",
		"@aws-sdk/client-bedrock-runtime": "^3.840.0",
		"@aws-sdk/credential-providers": "^3.840.0",
		"@bufbuild/protobuf": "^2.2.5",
		"@cerebras/cerebras_cloud_sdk": "^1.35.0",
		"@google-cloud/vertexai": "^1.9.3",
		"@google/genai": "^1.11.0",
		"@grpc/grpc-js": "^1.9.15",
		"@grpc/reflection": "^1.0.4",
		"@mistralai/mistralai": "^1.5.0",
		"@modelcontextprotocol/sdk": "^1.11.1",
		"@opentelemetry/api": "^1.4.1",
		"@opentelemetry/exporter-trace-otlp-http": "^0.39.1",
		"@opentelemetry/resources": "^1.30.1",
		"@opentelemetry/sdk-node": "^0.39.1",
		"@opentelemetry/sdk-trace-node": "^1.30.1",
		"@opentelemetry/semantic-conventions": "^1.30.0",
		"@playwright/test": "^1.53.2",
		"@sap-ai-sdk/ai-api": "^1.17.0",
		"@sap-ai-sdk/orchestration": "^1.17.0",
		"@sentry/browser": "^9.12.0",
		"@streamparser/json": "^0.0.22",
		"@types/uuid": "^10.0.0",
		"@vscode/codicons": "^0.0.36",
		"archiver": "^7.0.1",
		"axios": "^1.8.2",
		"cheerio": "^1.0.0",
		"chokidar": "^4.0.1",
		"chrome-launcher": "^1.1.2",
		"clone-deep": "^4.0.1",
		"default-shell": "^2.2.0",
		"diff": "^5.2.0",
		"exceljs": "^4.4.0",
		"execa": "^9.5.2",
		"fast-deep-equal": "^3.1.3",
		"firebase": "^11.2.0",
		"fzf": "^0.5.2",
		"get-folder-size": "^5.0.0",
		"globby": "^14.0.2",
		"grpc-health-check": "^2.0.2",
		"iconv-lite": "^0.6.3",
		"ignore": "^7.0.3",
		"image-size": "^2.0.2",
		"isbinaryfile": "^5.0.2",
		"jschardet": "^3.1.4",
		"jwt-decode": "^4.0.0",
		"mammoth": "^1.8.0",
		"nice-grpc": "^2.1.12",
		"ollama": "^0.5.13",
		"open": "^10.1.2",
		"open-graph-scraper": "^6.9.0",
		"openai": "^4.83.0",
		"os-name": "^6.0.0",
		"p-timeout": "^6.1.4",
		"p-wait-for": "^5.0.2",
		"pdf-parse": "^1.1.1",
		"posthog-node": "^5.8.0",
		"puppeteer-chromium-resolver": "^23.0.0",
		"puppeteer-core": "^23.4.0",
		"reconnecting-eventsource": "^1.6.4",
		"serialize-error": "^11.0.3",
		"simple-git": "^3.27.0",
		"strip-ansi": "^7.1.0",
		"tree-sitter-wasms": "^0.1.11",
		"ts-morph": "^25.0.1",
		"turndown": "^7.2.0",
		"ulid": "^2.4.0",
		"uuid": "^11.1.0",
		"vscode-uri": "^3.1.0",
		"web-tree-sitter": "^0.22.6",
		"zod": "^3.24.2"
	}
}<|MERGE_RESOLUTION|>--- conflicted
+++ resolved
@@ -360,18 +360,10 @@
 		"test:sca-server": "npx tsx watch scripts/test-standalone-core-api-server.ts",
 		"test:tp-orchestrator": "npx tsx scripts/testing-platform-orchestrator.ts",
 		"e2e": "playwright test -c playwright.config.ts",
-<<<<<<< HEAD
-		"coso": "vsce package --allow-package-secrets sendgrid --out dist/e2e.vsix",
-		"install:e2e:extension": "vsce package --allow-package-secrets sendgrid --out dist/e2e.vsix",
-		"test:e2e": "playwright install && npm run install:e2e:extension && node src/test/e2e/utils/build.mjs && playwright test",
-		"test:e2e:optimal": "npm run install:e2e:extension && node src/test/e2e/utils/build.mjs && playwright test",
-		"test:playwright:interactive": "npx tsx scripts/interactive-playwright.ts",
-=======
 		"test:e2e:build": "vsce package --allow-package-secrets sendgrid --out dist/e2e.vsix",
 		"test:e2e": "playwright install && npm run test:e2e:build && node src/test/e2e/utils/build.mjs && playwright test",
 		"test:e2e:optimal": "npm run test:e2e:build && node src/test/e2e/utils/build.mjs && playwright test",
 		"test:e2e:ui": "npx tsx scripts/interactive-playwright.ts",
->>>>>>> 683096ae
 		"install:all": "npm install && cd webview-ui && npm install",
 		"dev:webview": "cd webview-ui && npm run dev",
 		"build:webview": "cd webview-ui && npm run build",
