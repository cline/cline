--- conflicted
+++ resolved
@@ -2,11 +2,7 @@
 	"name": "claude-dev",
 	"displayName": "Cline",
 	"description": "Autonomous coding agent right in your IDE, capable of creating/editing files, running commands, using the browser, and more with your permission every step of the way.",
-<<<<<<< HEAD
-	"version": "3.18.3-r1",
-=======
 	"version": "3.19.5",
->>>>>>> 80fbcda0
 	"icon": "assets/icons/icon.png",
 	"engines": {
 		"vscode": "^1.84.0"
