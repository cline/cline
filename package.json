{
	"name": "claude-dev",
	"displayName": "Cline",
	"description": "Autonomous coding agent right in your IDE, capable of creating/editing files, running commands, using the browser, and more with your permission every step of the way.",
	"version": "3.42.0",
	"icon": "assets/icons/icon.png",
	"engines": {
		"vscode": "^1.84.0"
	},
	"author": {
		"name": "Cline Bot Inc."
	},
	"license": "Apache-2.0",
	"publisher": "saoudrizwan",
	"repository": {
		"type": "git",
		"url": "https://github.com/cline/cline"
	},
	"homepage": "https://cline.bot",
	"categories": [
		"AI",
		"Chat",
		"Programming Languages",
		"Education",
		"Snippets",
		"Testing"
	],
	"keywords": [
		"cline",
		"claude",
		"dev",
		"mcp",
		"openrouter",
		"coding",
		"agent",
		"autonomous",
		"chatgpt",
		"sonnet",
		"ai",
		"llama"
	],
	"activationEvents": [
		"onLanguage",
		"onStartupFinished",
		"workspaceContains:evals.env"
	],
	"main": "./dist/extension.js",
	"contributes": {
		"icons": {
			"cline-icon": {
				"description": "cline",
				"default": {
					"fontPath": "assets/icons/cline-bot.woff",
					"fontCharacter": "\\e900"
				}
			}
		},
		"walkthroughs": [
			{
				"id": "ClineWalkthrough",
				"title": "Meet Cline, your new coding partner",
				"description": "Cline codes like a developer because it thinks like one. Here are 5 ways to put it to work:",
				"steps": [
					{
						"id": "welcome",
						"title": "Start with a Goal, Not Just a Prompt",
						"description": "Tell Cline what you want to achieve. It plans, asks, and then codes, like a true partner.",
						"media": {
							"markdown": "walkthrough/step1.md"
						}
					},
					{
						"id": "learn",
						"title": "Let Cline Learn Your Codebase",
						"description": "Point Cline to your project. It builds understanding to make smart, context-aware changes.",
						"media": {
							"markdown": "walkthrough/step2.md"
						}
					},
					{
						"id": "advanced-features",
						"title": "Always Use the Best AI Models",
						"description": "Cline empowers you with State-of-the-Art AI, connecting to top models (Anthropic, Gemini, OpenAI & more).",
						"media": {
							"markdown": "walkthrough/step3.md"
						}
					},
					{
						"id": "mcp",
						"title": "Extend with Powerful Tools (MCP)",
						"description": "Connect to databases, APIs, or discover new capabilities in the MCP Marketplace.",
						"media": {
							"markdown": "walkthrough/step4.md"
						}
					},
					{
						"id": "getting-started",
						"title": "You're Always in Control",
						"description": "Review Cline's plans and diffs. Approve changes before they happen. No surprises.",
						"media": {
							"markdown": "walkthrough/step5.md"
						},
						"content": {
							"path": "walkthrough/step5.md"
						}
					}
				]
			}
		],
		"viewsContainers": {
			"activitybar": [
				{
					"id": "claude-dev-ActivityBar",
					"title": "Cline",
					"icon": "assets/icons/icon.svg"
				}
			]
		},
		"views": {
			"claude-dev-ActivityBar": [
				{
					"type": "webview",
					"id": "claude-dev.SidebarProvider",
					"name": "",
					"icon": "assets/icons/icon.svg"
				}
			]
		},
		"commands": [
			{
				"command": "cline.plusButtonClicked",
				"title": "New Task",
				"icon": "$(add)"
			},
			{
				"command": "cline.mcpButtonClicked",
				"title": "MCP Servers",
				"icon": "$(server)"
			},
			{
				"command": "cline.historyButtonClicked",
				"title": "History",
				"icon": "$(history)"
			},
			{
				"command": "cline.accountButtonClicked",
				"title": "Account",
				"icon": "$(account)"
			},
			{
				"command": "cline.settingsButtonClicked",
				"title": "Settings",
				"icon": "$(settings-gear)"
			},
			{
				"command": "cline.dev.createTestTasks",
				"title": "Create Test Tasks",
				"category": "Cline",
				"when": "cline.isDevMode"
			},
			{
				"command": "cline.dev.expireMcpOAuthTokens",
				"title": "Expire MCP OAuth Tokens (for testing)",
				"category": "Cline",
				"when": "cline.isDevMode"
			},
			{
				"command": "cline.addToChat",
				"title": "Add to Cline",
				"category": "Cline"
			},
			{
				"command": "cline.addTerminalOutputToChat",
				"title": "Add to Cline",
				"category": "Cline"
			},
			{
				"command": "cline.focusChatInput",
				"title": "Jump to Chat Input",
				"category": "Cline"
			},
			{
				"command": "cline.generateGitCommitMessage",
				"title": "Generate Commit Message with Cline",
				"category": "Cline",
				"icon": "$(cline-icon)"
			},
			{
				"command": "cline.abortGitCommitMessage",
				"title": "Generate Commit Message with Cline - Stop",
				"category": "Cline",
				"icon": "$(debug-stop)"
			},
			{
				"command": "cline.explainCode",
				"title": "Explain with Cline",
				"category": "Cline"
			},
			{
				"command": "cline.improveCode",
				"title": "Improve with Cline",
				"category": "Cline"
			},
			{
				"command": "cline.openWalkthrough",
				"title": "Open Walkthrough",
				"category": "Cline"
			},
			{
				"command": "cline.reconstructTaskHistory",
				"title": "Reconstruct Task History",
				"category": "Cline"
			},
			{
				"command": "cline.reviewComment.reply",
				"title": "Reply",
				"category": "Cline",
				"enablement": "!commentIsEmpty"
			},
			{
				"command": "cline.reviewComment.addToChat",
				"title": "Add to Cline Chat",
				"category": "Cline",
				"icon": "$(link-external)"
			}
		],
		"keybindings": [
			{
				"command": "editor.action.submitComment",
				"key": "enter",
				"when": "commentEditorFocused && commentController == cline-ai-review && !commentIsEmpty"
			},
			{
				"command": "cline.addToChat",
				"key": "cmd+'",
				"mac": "cmd+'",
				"win": "ctrl+'",
				"linux": "ctrl+'",
				"when": "editorHasSelection"
			},
			{
				"command": "cline.generateGitCommitMessage",
				"when": "config.git.enabled && scmProvider == git"
			},
			{
				"command": "cline.focusChatInput",
				"key": "cmd+'",
				"mac": "cmd+'",
				"win": "ctrl+'",
				"linux": "ctrl+'",
				"when": "!editorHasSelection"
			}
		],
		"menus": {
			"view/title": [
				{
					"command": "cline.plusButtonClicked",
					"group": "navigation@1",
					"when": "view == claude-dev.SidebarProvider"
				},
				{
					"command": "cline.mcpButtonClicked",
					"group": "navigation@2",
					"when": "view == claude-dev.SidebarProvider"
				},
				{
					"command": "cline.historyButtonClicked",
					"group": "navigation@3",
					"when": "view == claude-dev.SidebarProvider"
				},
				{
					"command": "cline.accountButtonClicked",
					"group": "navigation@5",
					"when": "view == claude-dev.SidebarProvider"
				},
				{
					"command": "cline.settingsButtonClicked",
					"group": "navigation@6",
					"when": "view == claude-dev.SidebarProvider"
				}
			],
			"editor/context": [
				{
					"command": "cline.addToChat",
					"group": "navigation",
					"when": "editorHasSelection"
				}
			],
			"terminal/context": [
				{
					"command": "cline.addTerminalOutputToChat",
					"group": "navigation"
				}
			],
			"scm/title": [
				{
					"command": "cline.generateGitCommitMessage",
					"group": "navigation",
					"when": "config.git.enabled && scmProvider == git && !cline.isGeneratingCommit"
				},
				{
					"command": "cline.abortGitCommitMessage",
					"group": "navigation",
					"when": "config.git.enabled && scmProvider == git && cline.isGeneratingCommit"
				}
			],
			"commandPalette": [
				{
					"command": "cline.generateGitCommitMessage",
					"when": "config.git.enabled && !cline.isGeneratingCommit"
				},
				{
					"command": "cline.abortGitCommitMessage",
					"when": "config.git.enabled && cline.isGeneratingCommit"
				},
				{
					"command": "cline.reviewComment.reply",
					"when": "false"
				}
			],
			"comments/commentThread/context": [
				{
					"command": "cline.reviewComment.reply",
					"group": "inline",
					"when": "commentController == cline-ai-review"
				}
			],
			"comments/commentThread/title": [
				{
					"command": "cline.reviewComment.addToChat",
					"group": "inline",
					"when": "commentController == cline-ai-review"
				}
			]
		},
		"configuration": {
			"title": "Cline",
			"properties": {}
		}
	},
	"scripts": {
		"vscode:prepublish": "npm run package",
		"compile": "npm run check-types && npm run lint && node esbuild.mjs",
		"compile-standalone": "npm run check-types && npm run lint && node esbuild.mjs --standalone",
		"compile-standalone-npm": "npm run protos && npm run protos-go && npm run check-types && npm run lint && node esbuild.mjs --standalone",
		"compile-cli": "scripts/build-cli.sh",
		"compile-cli-all-platforms": "scripts/build-cli-all-platforms.sh",
		"compile-cli-man-page": "pandoc cli/man/cline.1.md -s -t man -o cli/man/cline.1",
		"build:npm": "scripts/build-npm-package.sh",
		"test:install": "bash scripts/test-install.sh",
		"dev:cli:watch": "node scripts/dev-cli-watch.mjs",
		"postcompile-standalone": "node scripts/package-standalone.mjs",
		"postcompile-standalone-npm": "node scripts/package-standalone.mjs --target=npm",
		"dev": "npm run protos && npm run watch",
		"watch": "npm-run-all -p watch:*",
		"watch:esbuild": "node esbuild.mjs --watch",
		"watch:tsc": "tsc --noEmit --watch --project tsconfig.json",
		"package": "npm run check-types && npm run build:webview && npm run lint && node esbuild.mjs --production",
		"protos": "node scripts/build-proto.mjs",
		"protos-go": "node scripts/build-go-proto.mjs",
		"protos-python": "node scripts/build-python-proto.mjs",
		"cli-providers": "node scripts/cli-providers.mjs",
		"download-ripgrep": "node scripts/download-ripgrep.mjs",
		"postprotos": "biome format src/shared/proto src/core/controller src/hosts/ webview-ui/src/services src/generated --write --no-errors-on-unmatched",
		"clean:build": "rimraf dist dist-standalone webview-ui/build src/generated out/",
		"clean:deps": "rimraf node_modules webview-ui/node_modules",
		"clean:all": "npm run clean:build && npm run clean:deps",
		"compile-tests": "node ./scripts/build-tests.js",
		"watch-tests": "tsc -p . -w --outDir out",
		"check-types": "npm run protos && npx tsc --noEmit && cd webview-ui && npx tsc -b --noEmit",
		"lint": "biome lint --no-errors-on-unmatched --files-ignore-unknown=true --diagnostic-level=error && npm run lint:proto",
		"lint:proto": "bash ./scripts/proto-lint.sh",
		"format": "biome format --changed --no-errors-on-unmatched --files-ignore-unknown=true --diagnostic-level=error",
		"format:fix": "biome check --changed --no-errors-on-unmatched --files-ignore-unknown=true --write",
		"fix:all": "biome check --no-errors-on-unmatched --files-ignore-unknown=true --write --diagnostic-level=error --unsafe",
		"ci:check-all": "npm-run-all -p check-types lint format",
		"ci:build": "npm run protos && npm run build:webview && node esbuild.mjs && npm run compile-tests",
		"pretest": "npm run compile && npm run compile-tests && npm run compile-standalone && npm run lint",
		"test": "npm-run-all test:unit test:integration",
		"test:integration": "vscode-test",
		"test:unit": "cross-env TS_NODE_PROJECT=./tsconfig.unit-test.json mocha # Use `UPDATE_SNAPSHOTS=true npm run test:unit` to rebuild prompt snapshots",
		"test:coverage": "vscode-test --coverage",
		"test:sca-server": "npx tsx watch scripts/test-standalone-core-api-server.ts",
		"test:tp-orchestrator": "npx tsx scripts/testing-platform-orchestrator.ts",
		"e2e": "playwright test -c playwright.config.ts",
		"test:e2e:build": "vsce package --allow-package-secrets sendgrid --out dist/e2e.vsix",
		"test:e2e": "playwright install && npm run test:e2e:build && node src/test/e2e/utils/build.mjs && playwright test",
		"test:e2e:optimal": "npm run test:e2e:build && node src/test/e2e/utils/build.mjs && playwright test",
		"test:e2e:ui": "npx tsx scripts/interactive-playwright.ts",
		"install:all": "npm install && cd webview-ui && npm install",
		"dev:webview": "cd webview-ui && npm run dev",
		"build:webview": "cd webview-ui && npm run build",
		"test:webview": "cd webview-ui && npm run test",
		"publish:marketplace": "vsce publish --allow-package-secrets sendgrid && ovsx publish",
		"publish:marketplace:prerelease": "vsce publish --allow-package-secrets sendgrid --pre-release && ovsx publish --pre-release",
		"publish:marketplace:nightly": "node ./scripts/publish-nightly.mjs",
		"prepare": "husky",
		"changeset": "changeset",
		"version-packages": "changeset version",
		"docs": "cd docs && npm run dev",
		"docs:check-links": "cd docs && npm run check",
		"docs:rename-file": "cd docs && npm run rename",
		"report-issue": "node scripts/report-issue.js",
		"storybook": "cd webview-ui && npm run storybook"
	},
	"lint-staged": {
		"*": [
			"biome check --write --staged --no-errors-on-unmatched --files-ignore-unknown=true"
		]
	},
	"devDependencies": {
		"@biomejs/biome": "^2.1.4",
		"@bufbuild/buf": "^1.54.0",
		"@changesets/cli": "^2.27.12",
		"@types/better-sqlite3": "^7.6.13",
		"@types/chai": "^5.0.1",
		"@types/clone-deep": "^4.0.4",
		"@types/diff": "^5.2.1",
		"@types/get-folder-size": "^3.0.4",
		"@types/mocha": "^10.0.7",
		"@types/node": "20.x",
		"@types/pdf-parse": "^1.1.4",
		"@types/proxyquire": "^1.3.31",
		"@types/should": "^11.2.0",
		"@types/sinon": "^17.0.4",
		"@types/turndown": "^5.0.5",
		"@types/vscode": "1.84.0",
		"@vscode/test-cli": "^0.0.10",
		"@vscode/test-electron": "^2.5.2",
		"@vscode/vsce": "^3.6.0",
		"c8": "^10.1.3",
		"chai": "^4.3.10",
		"chalk": "5.6.2",
		"cross-env": "^10.1.0",
		"esbuild": "^0.25.0",
		"grpc-tools": "^1.13.0",
		"husky": "^9.1.7",
		"lint-staged": "^16.1.0",
		"minimatch": "^3.0.3",
		"npm-run-all": "^4.1.5",
		"nyc": "^17.1.0",
		"prebuild-install": "^7.1.3",
		"protoc-gen-ts": "^0.8.7",
		"proxyquire": "^2.1.3",
		"rimraf": "^6.0.1",
		"should": "^13.2.3",
		"sinon": "^19.0.2",
		"tree-kill": "^1.2.2",
		"ts-node": "^10.9.2",
		"ts-proto": "^2.6.1",
		"tsconfig-paths": "^4.2.0",
		"typescript": "^5.4.5"
	},
	"dependencies": {
		"@anthropic-ai/sdk": "^0.37.0",
		"@anthropic-ai/vertex-sdk": "^0.6.4",
		"@aws-sdk/client-bedrock-runtime": "^3.922.0",
		"@aws-sdk/credential-providers": "^3.922.0",
		"@bufbuild/protobuf": "^2.2.5",
		"@cerebras/cerebras_cloud_sdk": "^1.35.0",
		"@google-cloud/vertexai": "^1.9.3",
		"@google/genai": "^1.30.0",
		"@grpc/grpc-js": "^1.9.15",
		"@grpc/reflection": "^1.0.4",
		"@mistralai/mistralai": "^1.5.0",
		"@modelcontextprotocol/sdk": "^1.11.1",
		"@opentelemetry/api": "^1.9.0",
		"@opentelemetry/core": "^2.1.0",
		"@opentelemetry/exporter-logs-otlp-grpc": "^0.56.0",
		"@opentelemetry/exporter-logs-otlp-http": "^0.56.0",
		"@opentelemetry/exporter-logs-otlp-proto": "^0.56.0",
		"@opentelemetry/exporter-metrics-otlp-grpc": "^0.56.0",
		"@opentelemetry/exporter-metrics-otlp-http": "^0.56.0",
		"@opentelemetry/exporter-metrics-otlp-proto": "^0.56.0",
		"@opentelemetry/exporter-prometheus": "^0.56.0",
		"@opentelemetry/exporter-trace-otlp-http": "^0.56.0",
		"@opentelemetry/instrumentation": "^0.205.0",
		"@opentelemetry/instrumentation-http": "^0.205.0",
		"@opentelemetry/resources": "^1.30.1",
		"@opentelemetry/sdk-logs": "^0.56.0",
		"@opentelemetry/sdk-metrics": "^1.30.1",
		"@opentelemetry/sdk-node": "^0.56.0",
		"@opentelemetry/sdk-trace-base": "^2.1.0",
		"@opentelemetry/sdk-trace-node": "^1.30.1",
		"@opentelemetry/semantic-conventions": "^1.37.0",
		"@playwright/test": "^1.55.1",
<<<<<<< HEAD
		"@sap-ai-sdk/ai-api": "^1.17.0",
		"@sap-ai-sdk/orchestration": "^1.17.0",
		"@sap-cloud-sdk/connectivity": "^4.1.2",
		"@sentry/browser": "^9.12.0",
=======
		"@sap-ai-sdk/ai-api": "^2.1.0",
		"@sap-ai-sdk/orchestration": "^2.1.0",
>>>>>>> d0671734
		"@streamparser/json": "^0.0.22",
		"@tailwindcss/vite": "^4.1.14",
		"@types/uuid": "^10.0.0",
		"@vscode/codicons": "^0.0.36",
		"archiver": "^7.0.1",
		"axios": "^1.12.0",
		"better-sqlite3": "^12.4.1",
		"cheerio": "^1.0.0",
		"chokidar": "^4.0.1",
		"chrome-launcher": "^1.1.2",
		"clone-deep": "^4.0.1",
		"default-shell": "^2.2.0",
		"diff": "^5.2.0",
		"exceljs": "^4.4.0",
		"execa": "^9.5.2",
		"fast-deep-equal": "^3.1.3",
		"fzf": "^0.5.2",
		"get-folder-size": "^5.0.0",
		"globby": "^14.0.2",
		"grpc-health-check": "^2.0.2",
		"iconv-lite": "^0.6.3",
		"ignore": "^7.0.3",
		"image-size": "^2.0.2",
		"isbinaryfile": "^5.0.2",
		"jschardet": "^3.1.4",
		"mammoth": "^1.11.0",
		"nanoid": "^5.1.6",
		"nice-grpc": "^2.1.12",
		"node-machine-id": "^1.1.12",
		"ollama": "^0.5.13",
		"open": "^10.1.2",
		"open-graph-scraper": "^6.9.0",
		"openai": "^6.9.0",
		"os-name": "^6.0.0",
		"p-mutex": "^1.0.0",
		"p-timeout": "^6.1.4",
		"p-wait-for": "^5.0.2",
		"pdf-parse": "^1.1.1",
		"posthog-node": "^5.8.0",
		"puppeteer-chromium-resolver": "^23.0.0",
		"puppeteer-core": "^23.4.0",
		"reconnecting-eventsource": "^1.6.4",
		"serialize-error": "^11.0.3",
		"simple-git": "^3.27.0",
		"strip-ansi": "^7.1.2",
		"tailwindcss": "^4.1.14",
		"tree-sitter-wasms": "^0.1.11",
		"ts-morph": "^25.0.1",
		"turndown": "^7.2.0",
		"ulid": "^2.4.0",
		"undici": "^7.16.0",
		"uuid": "^11.1.0",
		"vscode-uri": "^3.1.0",
		"web-tree-sitter": "^0.22.6",
		"zod": "^3.24.2"
	},
	"overrides": {
		"tar-fs": ">=3.1.1",
		"tar": "^7.5.2",
		"vite": "^7.1.11",
		"js-yaml": "^4.1.1"
	},
	"c8": {
		"reporter": [
			"lcov",
			"html"
		],
		"exclude": [
			"**/testing-platform/**",
			"**/webview-ui/**",
			"**/.vscode-test/**",
			"**/node_modules/**",
			"node_modules",
			"**/dist-standalone/src/**",
			"**/dist-standalone/vsce-extension/https:/**",
			"**/dist-standalone/vsce-extension/**",
			"**/dist-standalone/https:/**",
			"**/dist-standalone/LIB/src/**",
			"**/dist-standalone/pdfjs-dist/**",
			"**/*.d.ts",
			"**/*.{test,spec}.{js,jsx,ts,tsx,mjs,cjs}",
			"**/__tests__/**",
			"**/test/**",
			"**/tests/**",
			"**/.nyc_output/**",
			"**/tests-results/**",
			"src/test/**",
			"**/src/xml/**",
			"**/standalone/**",
			"**/src/generated/**",
			"**/evals/cli/dist/**",
			"**/evals/cli/src/**",
			"dist"
		],
		"all": true,
		"exclude-after-remap": true
	}
}<|MERGE_RESOLUTION|>--- conflicted
+++ resolved
@@ -484,15 +484,9 @@
 		"@opentelemetry/sdk-trace-node": "^1.30.1",
 		"@opentelemetry/semantic-conventions": "^1.37.0",
 		"@playwright/test": "^1.55.1",
-<<<<<<< HEAD
-		"@sap-ai-sdk/ai-api": "^1.17.0",
-		"@sap-ai-sdk/orchestration": "^1.17.0",
-		"@sap-cloud-sdk/connectivity": "^4.1.2",
-		"@sentry/browser": "^9.12.0",
-=======
 		"@sap-ai-sdk/ai-api": "^2.1.0",
 		"@sap-ai-sdk/orchestration": "^2.1.0",
->>>>>>> d0671734
+		"@sap-cloud-sdk/connectivity": "^4.2.0",
 		"@streamparser/json": "^0.0.22",
 		"@tailwindcss/vite": "^4.1.14",
 		"@types/uuid": "^10.0.0",
