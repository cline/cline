{
	"name": "claude-dev",
	"displayName": "Cline",
	"description": "Autonomous coding agent right in your IDE, capable of creating/editing files, running commands, using the browser, and more with your permission every step of the way.",
	"version": "3.17.5",
	"icon": "assets/icons/icon.png",
	"engines": {
		"vscode": "^1.84.0"
	},
	"author": {
		"name": "Cline Bot Inc."
	},
	"license": "Apache-2.0",
	"publisher": "saoudrizwan",
	"repository": {
		"type": "git",
		"url": "https://github.com/cline/cline"
	},
	"homepage": "https://cline.bot",
	"categories": [
		"AI",
		"Chat",
		"Programming Languages",
		"Education",
		"Snippets",
		"Testing"
	],
	"keywords": [
		"cline",
		"claude",
		"dev",
		"mcp",
		"openrouter",
		"coding",
		"agent",
		"autonomous",
		"chatgpt",
		"sonnet",
		"ai",
		"llama"
	],
	"activationEvents": [
		"onLanguage",
		"onStartupFinished",
		"workspaceContains:evals.env"
	],
	"main": "./dist/extension.js",
	"contributes": {
		"viewsContainers": {
			"activitybar": [
				{
					"id": "claude-dev-ActivityBar",
					"title": "Cline (⌘+')",
					"icon": "assets/icons/icon.svg",
					"when": "isMac"
				},
				{
					"id": "claude-dev-ActivityBar",
					"title": "Cline (Ctrl+')",
					"icon": "assets/icons/icon.svg",
					"when": "isWindows"
				},
				{
					"id": "claude-dev-ActivityBar",
					"title": "Cline (Ctrl+')",
					"icon": "assets/icons/icon.svg",
					"when": "isLinux || !isMac && !isWindows"
				}
			]
		},
		"views": {
			"claude-dev-ActivityBar": [
				{
					"type": "webview",
					"id": "claude-dev.SidebarProvider",
					"name": ""
				}
			]
		},
		"commands": [
			{
				"command": "cline.plusButtonClicked",
				"title": "New Task",
				"icon": "$(add)"
			},
			{
				"command": "cline.mcpButtonClicked",
				"title": "MCP Servers",
				"icon": "$(server)"
			},
			{
				"command": "cline.historyButtonClicked",
				"title": "History",
				"icon": "$(history)"
			},
			{
				"command": "cline.popoutButtonClicked",
				"title": "Open in Editor",
				"icon": "$(link-external)"
			},
			{
				"command": "cline.accountButtonClicked",
				"title": "Account",
				"icon": "$(account)"
			},
			{
				"command": "cline.settingsButtonClicked",
				"title": "Settings",
				"icon": "$(settings-gear)"
			},
			{
				"command": "cline.openInNewTab",
				"title": "Open In New Tab",
				"category": "Cline"
			},
			{
				"command": "cline.dev.createTestTasks",
				"title": "Create Test Tasks",
				"category": "Cline",
				"when": "cline.isDevMode"
			},
			{
				"command": "cline.addToChat",
				"title": "Add to Cline",
				"category": "Cline"
			},
			{
				"command": "cline.addTerminalOutputToChat",
				"title": "Add to Cline",
				"category": "Cline"
			},
			{
				"command": "cline.focusChatInput",
				"title": "Jump to Chat Input",
				"category": "Cline"
			},
			{
				"command": "cline.generateGitCommitMessage",
				"title": "Generate Commit Message with Cline",
				"category": "Cline",
				"icon": "$(robot)"
			},
			{
				"command": "cline.explainCode",
				"title": "Explain with Cline",
				"category": "Cline"
			},
			{
				"command": "cline.improveCode",
				"title": "Improve with Cline",
				"category": "Cline"
			}
		],
		"keybindings": [
			{
				"command": "cline.addToChat",
				"key": "cmd+'",
				"mac": "cmd+'",
				"win": "ctrl+'",
				"linux": "ctrl+'",
				"when": "editorHasSelection"
			},
			{
				"command": "cline.generateGitCommitMessage",
				"when": "scmProvider == git"
			},
			{
				"command": "cline.focusChatInput",
				"key": "cmd+'",
				"mac": "cmd+'",
				"win": "ctrl+'",
				"linux": "ctrl+'",
				"when": "!editorHasSelection"
			}
		],
		"menus": {
			"view/title": [
				{
					"command": "cline.plusButtonClicked",
					"group": "navigation@1",
					"when": "view == claude-dev.SidebarProvider"
				},
				{
					"command": "cline.mcpButtonClicked",
					"group": "navigation@2",
					"when": "view == claude-dev.SidebarProvider"
				},
				{
					"command": "cline.historyButtonClicked",
					"group": "navigation@3",
					"when": "view == claude-dev.SidebarProvider"
				},
				{
					"command": "cline.popoutButtonClicked",
					"group": "navigation@4",
					"when": "view == claude-dev.SidebarProvider"
				},
				{
					"command": "cline.accountButtonClicked",
					"group": "navigation@5",
					"when": "view == claude-dev.SidebarProvider"
				},
				{
					"command": "cline.settingsButtonClicked",
					"group": "navigation@6",
					"when": "view == claude-dev.SidebarProvider"
				}
			],
			"editor/title": [
				{
					"command": "cline.plusButtonClicked",
					"group": "navigation@1",
					"when": "activeWebviewPanelId == claude-dev.TabPanelProvider"
				},
				{
					"command": "cline.mcpButtonClicked",
					"group": "navigation@2",
					"when": "activeWebviewPanelId == claude-dev.TabPanelProvider"
				},
				{
					"command": "cline.historyButtonClicked",
					"group": "navigation@3",
					"when": "activeWebviewPanelId == claude-dev.TabPanelProvider"
				},
				{
					"command": "cline.popoutButtonClicked",
					"group": "navigation@4",
					"when": "activeWebviewPanelId == claude-dev.TabPanelProvider"
				},
				{
					"command": "cline.accountButtonClicked",
					"group": "navigation@5",
					"when": "activeWebviewPanelId == claude-dev.TabPanelProvider"
				},
				{
					"command": "cline.settingsButtonClicked",
					"group": "navigation@6",
					"when": "activeWebviewPanelId == claude-dev.TabPanelProvider"
				}
			],
			"editor/context": [
				{
					"command": "cline.addToChat",
					"group": "navigation",
					"when": "editorHasSelection"
				}
			],
			"terminal/context": [
				{
					"command": "cline.addTerminalOutputToChat",
					"group": "navigation"
				}
			],
			"scm/title": [
				{
					"command": "cline.generateGitCommitMessage",
					"group": "navigation",
					"when": "scmProvider == git"
				}
			],
			"commandPalette": [
				{
					"command": "cline.generateGitCommitMessage",
					"when": "scmProvider == git"
				}
			]
		},
		"configuration": {
			"title": "Cline",
			"properties": {}
		}
	},
	"scripts": {
		"vscode:prepublish": "npm run package",
		"compile": "npm run check-types && npm run lint && node esbuild.js",
		"compile-standalone": "npm run check-types && npm run lint && node esbuild.js --standalone",
		"postcompile-standalone": "node scripts/package-standalone.mjs",
		"watch": "npm-run-all -p watch:*",
		"watch:esbuild": "node esbuild.js --watch",
		"watch:tsc": "tsc --noEmit --watch --project tsconfig.json",
		"package": "npm run check-types && npm run build:webview && npm run lint && node esbuild.js --production",
		"protos": "node proto/build-proto.js && node scripts/generate-server-setup.mjs",
		"postprotos": "prettier src/shared/proto src/core/controller webview-ui/src/services src/standalone/server-setup.ts --write --log-level silent",
		"compile-tests": "node ./scripts/build-tests.js",
		"watch-tests": "tsc -p . -w --outDir out",
		"pretest": "npm run compile-tests && npm run compile && npm run lint",
		"check-types": "npm run protos && tsc --noEmit",
		"lint": "eslint src --ext ts && eslint webview-ui/src --ext ts",
		"format": "prettier . --check",
		"format:fix": "prettier . --write",
		"test": "npm-run-all test:unit test:integration",
		"test:ci": "node scripts/test-ci.js",
		"test:integration": "vscode-test",
		"test:unit": "TS_NODE_PROJECT='./tsconfig.unit-test.json' mocha",
		"test:coverage": "vscode-test --coverage",
		"install:all": "npm install && cd webview-ui && npm install",
		"dev:webview": "cd webview-ui && npm run dev",
		"build:webview": "cd webview-ui && npm run build",
		"test:webview": "cd webview-ui && npm run test",
		"publish:marketplace": "vsce publish && ovsx publish",
		"publish:marketplace:prerelease": "vsce publish --pre-release && ovsx publish --pre-release",
		"prepare": "husky",
		"changeset": "changeset",
		"version-packages": "changeset version",
		"docs": "cd docs && mintlify dev",
		"docs:check-links": "cd docs && mintlify broken-links",
		"docs:rename-file": "cd docs && mintlify rename",
		"report-issue": "node scripts/report-issue.js"
	},
	"devDependencies": {
		"@changesets/cli": "^2.27.12",
		"@types/chai": "^5.0.1",
		"@types/clone-deep": "^4.0.4",
		"@types/diff": "^5.2.1",
		"@types/get-folder-size": "^3.0.4",
		"@types/mocha": "^10.0.7",
		"@types/node": "20.x",
		"@types/pdf-parse": "^1.1.4",
		"@types/proxyquire": "^1.3.31",
		"@types/should": "^11.2.0",
		"@types/sinon": "^17.0.4",
		"@types/turndown": "^5.0.5",
		"@types/vscode": "=1.84.0",
		"@typescript-eslint/eslint-plugin": "^7.14.1",
		"@typescript-eslint/parser": "^7.11.0",
		"@vscode/test-cli": "^0.0.10",
		"@vscode/test-electron": "^2.4.1",
		"chai": "^4.3.10",
		"chalk": "^5.3.0",
		"esbuild": "^0.25.0",
		"eslint": "^8.57.0",
		"grpc-tools": "^1.13.0",
		"husky": "^9.1.7",
		"mintlify": "^4.0.515",
		"npm-run-all": "^4.1.5",
		"prettier": "^3.3.3",
		"protoc-gen-ts": "^0.8.7",
		"proxyquire": "^2.1.3",
		"should": "^13.2.3",
		"sinon": "^19.0.2",
		"ts-node": "^10.9.2",
		"ts-proto": "^2.6.1",
		"tsconfig-paths": "^4.2.0",
		"typescript": "^5.4.5"
	},
	"dependencies": {
		"@anthropic-ai/bedrock-sdk": "^0.12.4",
		"@anthropic-ai/sdk": "^0.37.0",
		"@anthropic-ai/vertex-sdk": "^0.6.4",
		"@aws-sdk/client-bedrock-runtime": "^3.758.0",
		"@aws-sdk/credential-providers": "^3.623.0",
		"@bufbuild/protobuf": "^2.2.5",
		"@firebase/util": "^1.10.3",
		"@google-cloud/vertexai": "^1.9.3",
		"@google/genai": "^0.13.0",
		"@grpc/grpc-js": "^1.9.15",
		"@grpc/proto-loader": "^0.7.13",
		"@grpc/reflection": "^1.0.4",
		"@mistralai/mistralai": "^1.5.0",
<<<<<<< HEAD
		"@modelcontextprotocol/sdk": "^1.7.0 <=1.11.3",
=======
		"@modelcontextprotocol/sdk": "^1.11.1",
>>>>>>> 10239f06
		"@opentelemetry/api": "^1.4.1",
		"@opentelemetry/exporter-trace-otlp-http": "^0.39.1",
		"@opentelemetry/resources": "^1.30.1",
		"@opentelemetry/sdk-node": "^0.39.1",
		"@opentelemetry/sdk-trace-node": "^1.30.1",
		"@opentelemetry/semantic-conventions": "^1.30.0",
		"@sentry/browser": "^9.12.0",
		"@types/unist": "^3.0.3",
		"@vscode/codicons": "^0.0.36",
		"archiver": "^7.0.1",
		"axios": "^1.8.2",
		"cheerio": "^1.0.0",
		"chokidar": "^4.0.1",
		"chrome-launcher": "^1.1.2",
		"clone-deep": "^4.0.1",
		"default-shell": "^2.2.0",
		"diff": "^5.2.0",
		"execa": "^9.5.2",
		"fast-deep-equal": "^3.1.3",
		"firebase": "^11.2.0",
		"fzf": "^0.5.2",
		"get-folder-size": "^5.0.0",
		"globby": "^14.0.2",
		"grpc-health-check": "^2.0.2",
		"iconv-lite": "^0.6.3",
		"ignore": "^7.0.3",
		"image-size": "^2.0.2",
		"isbinaryfile": "^5.0.2",
		"jschardet": "^3.1.4",
		"mammoth": "^1.8.0",
		"monaco-vscode-textmate-theme-converter": "^0.1.7",
		"ollama": "^0.5.13",
		"open": "^10.1.2",
		"open-graph-scraper": "^6.9.0",
		"openai": "^4.83.0",
		"os-name": "^6.0.0",
		"p-timeout": "^6.1.4",
		"p-wait-for": "^5.0.2",
		"pdf-parse": "^1.1.1",
		"pkce-challenge": "^4.1.0",
		"posthog-node": "^4.8.1",
		"protobufjs": "^7.4.0",
		"puppeteer-chromium-resolver": "^23.0.0",
		"puppeteer-core": "^23.4.0",
		"serialize-error": "^11.0.3",
		"simple-git": "^3.27.0",
		"strip-ansi": "^7.1.0",
		"tree-sitter-wasms": "^0.1.11",
		"ts-morph": "^25.0.1",
		"turndown": "^7.2.0",
		"unist-util-visit": "^5.0.0",
		"web-tree-sitter": "^0.22.6",
		"zod": "^3.24.2"
	}
}<|MERGE_RESOLUTION|>--- conflicted
+++ resolved
@@ -357,11 +357,7 @@
 		"@grpc/proto-loader": "^0.7.13",
 		"@grpc/reflection": "^1.0.4",
 		"@mistralai/mistralai": "^1.5.0",
-<<<<<<< HEAD
-		"@modelcontextprotocol/sdk": "^1.7.0 <=1.11.3",
-=======
 		"@modelcontextprotocol/sdk": "^1.11.1",
->>>>>>> 10239f06
 		"@opentelemetry/api": "^1.4.1",
 		"@opentelemetry/exporter-trace-otlp-http": "^0.39.1",
 		"@opentelemetry/resources": "^1.30.1",
