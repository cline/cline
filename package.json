--- conflicted
+++ resolved
@@ -286,11 +286,8 @@
 		"format:fix": "prettier . --write",
 		"test": "vscode-test",
 		"test:ci": "node scripts/test-ci.js",
-<<<<<<< HEAD
 		"test:unit": "TS_NODE_PROJECT='./tsconfig.unit-test.json' mocha",
-=======
 		"test:coverage": "vscode-test --coverage",
->>>>>>> af17d623
 		"install:all": "npm install && cd webview-ui && npm install",
 		"dev:webview": "cd webview-ui && npm run dev",
 		"build:webview": "cd webview-ui && npm run build",
