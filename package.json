{
	"name": "claude-dev",
	"displayName": "Cline",
	"description": "Autonomous coding agent right in your IDE, capable of creating/editing files, running commands, using the browser, and more with your permission every step of the way.",
	"version": "3.34.0",
	"icon": "assets/icons/icon.png",
	"engines": {
		"vscode": "^1.84.0"
	},
	"author": {
		"name": "Cline Bot Inc."
	},
	"license": "Apache-2.0",
	"publisher": "saoudrizwan",
	"repository": {
		"type": "git",
		"url": "https://github.com/cline/cline"
	},
	"homepage": "https://cline.bot",
	"categories": [
		"AI",
		"Chat",
		"Programming Languages",
		"Education",
		"Snippets",
		"Testing"
	],
	"keywords": [
		"cline",
		"claude",
		"dev",
		"mcp",
		"openrouter",
		"coding",
		"agent",
		"autonomous",
		"chatgpt",
		"sonnet",
		"ai",
		"llama"
	],
	"activationEvents": [
		"onLanguage",
		"onStartupFinished",
		"workspaceContains:evals.env"
	],
	"main": "./dist/extension.js",
	"contributes": {
		"walkthroughs": [
			{
				"id": "ClineWalkthrough",
				"title": "Meet Cline, your new coding partner",
				"description": "Cline codes like a developer because it thinks like one. Here are 5 ways to put it to work:",
				"steps": [
					{
						"id": "welcome",
						"title": "Start with a Goal, Not Just a Prompt",
						"description": "Tell Cline what you want to achieve. It plans, asks, and then codes, like a true partner.",
						"media": {
							"markdown": "walkthrough/step1.md"
						}
					},
					{
						"id": "learn",
						"title": "Let Cline Learn Your Codebase",
						"description": "Point Cline to your project. It builds understanding to make smart, context-aware changes.",
						"media": {
							"markdown": "walkthrough/step2.md"
						}
					},
					{
						"id": "advanced-features",
						"title": "Always Use the Best AI Models",
						"description": "Cline empowers you with State-of-the-Art AI, connecting to top models (Anthropic, Gemini, OpenAI & more).",
						"media": {
							"markdown": "walkthrough/step3.md"
						}
					},
					{
						"id": "mcp",
						"title": "Extend with Powerful Tools (MCP)",
						"description": "Connect to databases, APIs, or discover new capabilities in the MCP Marketplace.",
						"media": {
							"markdown": "walkthrough/step4.md"
						}
					},
					{
						"id": "getting-started",
						"title": "You're Always in Control",
						"description": "Review Cline's plans and diffs. Approve changes before they happen. No surprises.",
						"media": {
							"markdown": "walkthrough/step5.md"
						},
						"content": {
							"path": "walkthrough/step5.md"
						}
					}
				]
			}
		],
		"viewsContainers": {
			"activitybar": [
				{
					"id": "claude-dev-ActivityBar",
					"title": "Cline",
					"icon": "assets/icons/icon.svg"
				}
			]
		},
		"views": {
			"claude-dev-ActivityBar": [
				{
					"type": "webview",
					"id": "claude-dev.SidebarProvider",
					"name": "",
					"icon": "assets/icons/icon.svg"
				}
			]
		},
		"commands": [
			{
				"command": "cline.plusButtonClicked",
				"title": "New Task",
				"icon": "$(add)"
			},
			{
				"command": "cline.mcpButtonClicked",
				"title": "MCP Servers",
				"icon": "$(server)"
			},
			{
				"command": "cline.historyButtonClicked",
				"title": "History",
				"icon": "$(history)"
			},
			{
				"command": "cline.accountButtonClicked",
				"title": "Account",
				"icon": "$(account)"
			},
			{
				"command": "cline.settingsButtonClicked",
				"title": "Settings",
				"icon": "$(settings-gear)"
			},
			{
				"command": "cline.dev.createTestTasks",
				"title": "Create Test Tasks",
				"category": "Cline",
				"when": "cline.isDevMode"
			},
			{
				"command": "cline.addToChat",
				"title": "Add to Cline",
				"category": "Cline"
			},
			{
				"command": "cline.addTerminalOutputToChat",
				"title": "Add to Cline",
				"category": "Cline"
			},
			{
				"command": "cline.focusChatInput",
				"title": "Jump to Chat Input",
				"category": "Cline"
			},
			{
				"command": "cline.generateGitCommitMessage",
				"title": "Generate Commit Message with Cline",
				"category": "Cline",
				"icon": {
					"light": "assets/icons/robot_panel_light.png",
					"dark": "assets/icons/robot_panel_dark.png"
				}
			},
			{
				"command": "cline.abortGitCommitMessage",
				"title": "Generate Commit Message with Cline - Stop",
				"category": "Cline",
				"icon": "$(debug-stop)"
			},
			{
				"command": "cline.explainCode",
				"title": "Explain with Cline",
				"category": "Cline"
			},
			{
				"command": "cline.improveCode",
				"title": "Improve with Cline",
				"category": "Cline"
			},
			{
				"command": "cline.openWalkthrough",
				"title": "Open Walkthrough",
				"category": "Cline"
			},
			{
				"command": "cline.reconstructTaskHistory",
				"title": "Reconstruct Task History",
				"category": "Cline"
			}
		],
		"keybindings": [
			{
				"command": "cline.addToChat",
				"key": "cmd+'",
				"mac": "cmd+'",
				"win": "ctrl+'",
				"linux": "ctrl+'",
				"when": "editorHasSelection"
			},
			{
				"command": "cline.generateGitCommitMessage",
				"when": "config.git.enabled && scmProvider == git"
			},
			{
				"command": "cline.focusChatInput",
				"key": "cmd+'",
				"mac": "cmd+'",
				"win": "ctrl+'",
				"linux": "ctrl+'",
				"when": "!editorHasSelection"
			}
		],
		"menus": {
			"view/title": [
				{
					"command": "cline.plusButtonClicked",
					"group": "navigation@1",
					"when": "view == claude-dev.SidebarProvider"
				},
				{
					"command": "cline.mcpButtonClicked",
					"group": "navigation@2",
					"when": "view == claude-dev.SidebarProvider"
				},
				{
					"command": "cline.historyButtonClicked",
					"group": "navigation@3",
					"when": "view == claude-dev.SidebarProvider"
				},
				{
					"command": "cline.accountButtonClicked",
					"group": "navigation@5",
					"when": "view == claude-dev.SidebarProvider"
				},
				{
					"command": "cline.settingsButtonClicked",
					"group": "navigation@6",
					"when": "view == claude-dev.SidebarProvider"
				}
			],
			"editor/context": [
				{
					"command": "cline.addToChat",
					"group": "navigation",
					"when": "editorHasSelection"
				}
			],
			"terminal/context": [
				{
					"command": "cline.addTerminalOutputToChat",
					"group": "navigation"
				}
			],
			"scm/title": [
				{
					"command": "cline.generateGitCommitMessage",
					"group": "navigation",
					"when": "config.git.enabled && scmProvider == git && !cline.isGeneratingCommit"
				},
				{
					"command": "cline.abortGitCommitMessage",
					"group": "navigation",
					"when": "config.git.enabled && scmProvider == git && cline.isGeneratingCommit"
				}
			],
			"commandPalette": [
				{
					"command": "cline.generateGitCommitMessage",
					"when": "config.git.enabled && scmProvider == git && !cline.isGeneratingCommit"
				},
				{
					"command": "cline.abortGitCommitMessage",
					"when": "config.git.enabled && scmProvider == git && cline.isGeneratingCommit"
				}
			]
		},
		"configuration": {
			"title": "Cline",
			"properties": {}
		}
	},
	"scripts": {
		"vscode:prepublish": "npm run package",
		"compile": "npm run check-types && npm run lint && node esbuild.mjs",
		"compile-standalone": "npm run check-types && npm run lint && node esbuild.mjs --standalone",
		"compile-standalone-npm": "npm run protos && npm run protos-go && npm run check-types && npm run lint && node esbuild.mjs --standalone",
		"compile-cli": "scripts/build-cli.sh",
		"compile-cli-all-platforms": "scripts/build-cli-all-platforms.sh",
		"compile-cli-man-page": "pandoc cli/man/cline.1.md -s -t man -o cli/man/cline.1",
		"build:npm": "scripts/build-npm-package.sh",
		"test:install": "bash scripts/test-install.sh",
		"dev:cli:watch": "node scripts/dev-cli-watch.mjs",
		"postcompile-standalone": "node scripts/package-standalone.mjs",
		"postcompile-standalone-npm": "node scripts/package-standalone.mjs --target=npm",
		"watch": "npm-run-all -p watch:*",
		"watch:esbuild": "node esbuild.mjs --watch",
		"watch:tsc": "tsc --noEmit --watch --project tsconfig.json",
		"package": "npm run check-types && npm run build:webview && npm run lint && node esbuild.mjs --production",
		"protos": "node scripts/build-proto.mjs",
		"protos-go": "node scripts/build-go-proto.mjs",
		"cli-providers": "node scripts/cli-providers.mjs",
		"download-ripgrep": "node scripts/download-ripgrep.mjs",
		"postprotos": "biome format src/shared/proto src/core/controller src/hosts/ webview-ui/src/services src/generated --write --no-errors-on-unmatched",
		"clean:build": "rimraf dist dist-standalone webview-ui/build src/generated out/",
		"clean:deps": "rimraf node_modules webview-ui/node_modules",
		"clean:all": "npm run clean:build && npm run clean:deps",
		"compile-tests": "node ./scripts/build-tests.js",
		"watch-tests": "tsc -p . -w --outDir out",
		"check-types": "npm run protos && npx tsc --noEmit && cd webview-ui && npx tsc -b --noEmit",
		"lint": "biome lint --no-errors-on-unmatched --files-ignore-unknown=true --diagnostic-level=error && buf lint",
		"format": "biome format --changed --no-errors-on-unmatched --files-ignore-unknown=true --diagnostic-level=error",
		"format:fix": "biome check --changed --no-errors-on-unmatched --files-ignore-unknown=true --write",
		"fix:all": "biome check --no-errors-on-unmatched --files-ignore-unknown=true --write --diagnostic-level=error --unsafe",
		"ci:check-all": "npm-run-all -p check-types lint format",
		"ci:build": "npm run protos && npm run build:webview && node esbuild.mjs && npm run compile-tests",
		"pretest": "npm run compile && npm run compile-tests && npm run compile-standalone && npm run lint",
		"test": "npm-run-all test:unit test:integration",
		"test:integration": "vscode-test",
		"test:unit": "cross-env TS_NODE_PROJECT=./tsconfig.unit-test.json mocha",
		"test:coverage": "vscode-test --coverage",
		"test:sca-server": "npx tsx watch scripts/test-standalone-core-api-server.ts",
		"test:tp-orchestrator": "npx tsx scripts/testing-platform-orchestrator.ts",
		"e2e": "playwright test -c playwright.config.ts",
		"test:e2e:build": "vsce package --allow-package-secrets sendgrid --out dist/e2e.vsix",
		"test:e2e": "playwright install && npm run test:e2e:build && node src/test/e2e/utils/build.mjs && playwright test",
		"test:e2e:optimal": "npm run test:e2e:build && node src/test/e2e/utils/build.mjs && playwright test",
		"test:e2e:ui": "npx tsx scripts/interactive-playwright.ts",
		"install:all": "npm install && cd webview-ui && npm install",
		"dev:webview": "cd webview-ui && npm run dev",
		"build:webview": "cd webview-ui && npm run build",
		"test:webview": "cd webview-ui && npm run test",
		"publish:marketplace": "vsce publish --allow-package-secrets sendgrid && ovsx publish",
		"publish:marketplace:prerelease": "vsce publish --allow-package-secrets sendgrid --pre-release && ovsx publish --pre-release",
		"publish:marketplace:nightly": "node ./scripts/publish-nightly.mjs",
		"prepare": "husky",
		"changeset": "changeset",
		"version-packages": "changeset version",
		"docs": "cd docs && npm run dev",
		"docs:check-links": "cd docs && npm run check",
		"docs:rename-file": "cd docs && npm run rename",
		"report-issue": "node scripts/report-issue.js"
	},
	"lint-staged": {
		"*": [
			"biome check --write --staged --no-errors-on-unmatched --files-ignore-unknown=true"
		]
	},
	"devDependencies": {
		"@biomejs/biome": "^2.1.4",
		"@bufbuild/buf": "^1.54.0",
		"@changesets/cli": "^2.27.12",
		"@types/better-sqlite3": "^7.6.13",
		"@types/chai": "^5.0.1",
		"@types/clone-deep": "^4.0.4",
		"@types/diff": "^5.2.1",
		"@types/get-folder-size": "^3.0.4",
		"@types/mocha": "^10.0.7",
		"@types/node": "20.x",
		"@types/pdf-parse": "^1.1.4",
		"@types/proxyquire": "^1.3.31",
		"@types/should": "^11.2.0",
		"@types/sinon": "^17.0.4",
		"@types/turndown": "^5.0.5",
		"@types/vscode": "1.84.0",
		"@vscode/test-cli": "^0.0.10",
		"@vscode/test-electron": "^2.5.2",
		"@vscode/vsce": "^3.6.0",
		"c8": "^10.1.3",
		"chai": "^4.3.10",
		"chalk": "5.6.2",
		"cross-env": "^10.1.0",
		"esbuild": "^0.25.0",
		"grpc-tools": "^1.13.0",
		"husky": "^9.1.7",
		"lint-staged": "^16.1.0",
		"minimatch": "^3.0.3",
		"npm-run-all": "^4.1.5",
		"nyc": "^17.1.0",
		"prebuild-install": "^7.1.3",
		"protoc-gen-ts": "^0.8.7",
		"proxyquire": "^2.1.3",
		"rimraf": "^6.0.1",
		"should": "^13.2.3",
		"sinon": "^19.0.2",
		"tree-kill": "^1.2.2",
		"ts-node": "^10.9.2",
		"ts-proto": "^2.6.1",
		"tsconfig-paths": "^4.2.0",
		"typescript": "^5.4.5"
	},
	"dependencies": {
		"@anthropic-ai/sdk": "^0.37.0",
		"@anthropic-ai/vertex-sdk": "^0.6.4",
		"@aws-sdk/client-bedrock-runtime": "^3.840.0",
		"@aws-sdk/credential-providers": "^3.840.0",
		"@bufbuild/protobuf": "^2.2.5",
		"@cerebras/cerebras_cloud_sdk": "^1.35.0",
		"@google-cloud/vertexai": "^1.9.3",
		"@google/genai": "^1.11.0",
		"@grpc/grpc-js": "^1.9.15",
		"@grpc/reflection": "^1.0.4",
		"@mistralai/mistralai": "^1.5.0",
		"@modelcontextprotocol/sdk": "^1.11.1",
		"@opentelemetry/api": "^1.9.0",
		"@opentelemetry/core": "^2.1.0",
		"@opentelemetry/exporter-logs-otlp-grpc": "^0.56.0",
		"@opentelemetry/exporter-logs-otlp-http": "^0.56.0",
		"@opentelemetry/exporter-logs-otlp-proto": "^0.56.0",
		"@opentelemetry/exporter-metrics-otlp-grpc": "^0.56.0",
		"@opentelemetry/exporter-metrics-otlp-http": "^0.56.0",
		"@opentelemetry/exporter-metrics-otlp-proto": "^0.56.0",
		"@opentelemetry/exporter-prometheus": "^0.56.0",
		"@opentelemetry/exporter-trace-otlp-http": "^0.56.0",
		"@opentelemetry/instrumentation": "^0.205.0",
		"@opentelemetry/instrumentation-http": "^0.205.0",
		"@opentelemetry/resources": "^1.30.1",
		"@opentelemetry/sdk-logs": "^0.56.0",
		"@opentelemetry/sdk-metrics": "^1.30.1",
		"@opentelemetry/sdk-node": "^0.56.0",
		"@opentelemetry/sdk-trace-base": "^2.1.0",
		"@opentelemetry/sdk-trace-node": "^1.30.1",
<<<<<<< HEAD
		"@opentelemetry/semantic-conventions": "^1.30.0",
		"@playwright/test": "^1.53.2",
		"@sap-ai-sdk/ai-api": "^2.0.0",
		"@sap-ai-sdk/orchestration": "^2.0.0",
=======
		"@opentelemetry/semantic-conventions": "^1.37.0",
		"@playwright/test": "^1.55.1",
		"@sap-ai-sdk/ai-api": "^1.17.0",
		"@sap-ai-sdk/orchestration": "^1.17.0",
>>>>>>> 7692adac
		"@sentry/browser": "^9.12.0",
		"@streamparser/json": "^0.0.22",
		"@types/uuid": "^10.0.0",
		"@vscode/codicons": "^0.0.36",
		"archiver": "^7.0.1",
		"axios": "^1.12.0",
		"better-sqlite3": "^12.4.1",
		"cheerio": "^1.0.0",
		"chokidar": "^4.0.1",
		"chrome-launcher": "^1.1.2",
		"clone-deep": "^4.0.1",
		"default-shell": "^2.2.0",
		"diff": "^5.2.0",
		"exceljs": "^4.4.0",
		"execa": "^9.5.2",
		"fast-deep-equal": "^3.1.3",
		"firebase": "^11.2.0",
		"fzf": "^0.5.2",
		"get-folder-size": "^5.0.0",
		"globby": "^14.0.2",
		"grpc-health-check": "^2.0.2",
		"https-proxy-agent": "^7.0.6",
		"iconv-lite": "^0.6.3",
		"ignore": "^7.0.3",
		"image-size": "^2.0.2",
		"isbinaryfile": "^5.0.2",
		"jschardet": "^3.1.4",
		"jwt-decode": "^4.0.0",
		"mammoth": "^1.11.0",
		"nice-grpc": "^2.1.12",
		"node-machine-id": "^1.1.12",
		"ollama": "^0.5.13",
		"open": "^10.1.2",
		"open-graph-scraper": "^6.9.0",
		"openai": "^4.83.0",
		"os-name": "^6.0.0",
		"p-timeout": "^6.1.4",
		"p-wait-for": "^5.0.2",
		"pdf-parse": "^1.1.1",
		"posthog-node": "^5.8.0",
		"puppeteer-chromium-resolver": "^23.0.0",
		"puppeteer-core": "^23.4.0",
		"reconnecting-eventsource": "^1.6.4",
		"serialize-error": "^11.0.3",
		"simple-git": "^3.27.0",
		"strip-ansi": "^7.1.2",
		"tree-sitter-wasms": "^0.1.11",
		"ts-morph": "^25.0.1",
		"turndown": "^7.2.0",
		"ulid": "^2.4.0",
		"uuid": "^11.1.0",
		"vscode-uri": "^3.1.0",
		"web-tree-sitter": "^0.22.6",
		"zod": "^3.24.2"
	},
	"overrides": {
		"tar-fs": ">=3.1.1"
	},
	"c8": {
		"reporter": [
			"lcov",
			"html"
		],
		"exclude": [
			"**/testing-platform/**",
			"**/webview-ui/**",
			"**/.vscode-test/**",
			"**/node_modules/**",
			"node_modules",
			"**/dist-standalone/src/**",
			"**/dist-standalone/vsce-extension/https:/**",
			"**/dist-standalone/vsce-extension/**",
			"**/dist-standalone/https:/**",
			"**/dist-standalone/LIB/src/**",
			"**/dist-standalone/pdfjs-dist/**",
			"**/*.d.ts",
			"**/*.{test,spec}.{js,jsx,ts,tsx,mjs,cjs}",
			"**/__tests__/**",
			"**/test/**",
			"**/tests/**",
			"**/.nyc_output/**",
			"**/tests-results/**",
			"src/test/**",
			"**/src/xml/**",
			"**/standalone/**",
			"**/src/generated/**",
			"**/evals/cli/dist/**",
			"**/evals/cli/src/**",
			"dist"
		],
		"all": true,
		"exclude-after-remap": true
	}
}<|MERGE_RESOLUTION|>--- conflicted
+++ resolved
@@ -431,17 +431,10 @@
 		"@opentelemetry/sdk-node": "^0.56.0",
 		"@opentelemetry/sdk-trace-base": "^2.1.0",
 		"@opentelemetry/sdk-trace-node": "^1.30.1",
-<<<<<<< HEAD
-		"@opentelemetry/semantic-conventions": "^1.30.0",
-		"@playwright/test": "^1.53.2",
+		"@opentelemetry/semantic-conventions": "^1.37.0",
+		"@playwright/test": "^1.55.1",
 		"@sap-ai-sdk/ai-api": "^2.0.0",
 		"@sap-ai-sdk/orchestration": "^2.0.0",
-=======
-		"@opentelemetry/semantic-conventions": "^1.37.0",
-		"@playwright/test": "^1.55.1",
-		"@sap-ai-sdk/ai-api": "^1.17.0",
-		"@sap-ai-sdk/orchestration": "^1.17.0",
->>>>>>> 7692adac
 		"@sentry/browser": "^9.12.0",
 		"@streamparser/json": "^0.0.22",
 		"@types/uuid": "^10.0.0",
