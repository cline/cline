--- conflicted
+++ resolved
@@ -359,11 +359,8 @@
 		"@anthropic-ai/sdk": "^0.37.0",
 		"@anthropic-ai/vertex-sdk": "^0.6.4",
 		"@aws-sdk/client-bedrock-runtime": "^3.758.0",
-<<<<<<< HEAD
-		"@azure/identity": "^4.8.0",
-=======
+    "@azure/identity": "^4.8.0",
 		"@bufbuild/protobuf": "^2.2.5",
->>>>>>> ba6dcb5b
 		"@google-cloud/vertexai": "^1.9.3",
 		"@google/generative-ai": "^0.18.0",
 		"@grpc/grpc-js": "^1.9.15",
