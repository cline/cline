--- conflicted
+++ resolved
@@ -23,12 +23,9 @@
 	| "maxRequestsPerTask"
 	| "lastShownAnnouncementId"
 	| "customInstructions"
-<<<<<<< HEAD
-    | "sapAiCoreTokenUrl" 
+	| "sapAiCoreTokenUrl" 
 	| "sapAiCoreBaseUrl"
-=======
 	| "taskHistory"
->>>>>>> 0316f49f
 
 export class ClaudeDevProvider implements vscode.WebviewViewProvider {
 	public static readonly sideBarId = "claude-dev.SidebarProvider" // used in package.json as the view's id. This value cannot be changed due to how vscode caches views based on their id, and updating the id would break existing instances of the extension.
@@ -564,14 +561,11 @@
 			maxRequestsPerTask,
 			lastShownAnnouncementId,
 			customInstructions,
-<<<<<<< HEAD
 			sapAiCoreClientId,
 			sapAiCoreClientSecret,
 			sapAiCoreTokenUrl,
 			sapAiCoreBaseUrl,
-=======
 			taskHistory,
->>>>>>> 0316f49f
 		] = await Promise.all([
 			this.getGlobalState("apiProvider") as Promise<ApiProvider | undefined>,
 			this.getGlobalState("apiModelId") as Promise<ApiModelId | undefined>,
@@ -583,14 +577,11 @@
 			this.getGlobalState("maxRequestsPerTask") as Promise<number | undefined>,
 			this.getGlobalState("lastShownAnnouncementId") as Promise<string | undefined>,
 			this.getGlobalState("customInstructions") as Promise<string | undefined>,
-<<<<<<< HEAD
 			this.getSecret("sapAiCoreClientId") as Promise<string | undefined>,
 			this.getSecret("sapAiCoreClientSecret") as Promise<string | undefined>,
 			this.getGlobalState("sapAiCoreTokenUrl") as Promise<string | undefined>,
 			this.getGlobalState("sapAiCoreBaseUrl") as Promise<string | undefined>,
-=======
 			this.getGlobalState("taskHistory") as Promise<HistoryItem[] | undefined>,
->>>>>>> 0316f49f
 		])
 
 		let apiProvider: ApiProvider
