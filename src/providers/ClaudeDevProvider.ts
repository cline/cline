--- conflicted
+++ resolved
@@ -23,13 +23,10 @@
 	| "maxRequestsPerTask"
 	| "lastShownAnnouncementId"
 	| "customInstructions"
-<<<<<<< HEAD
 	| "approveReadFile"
 	| "approveListFilesTopLevel"
 	| "approveListFilesRecursively"
-=======
 	| "taskHistory"
->>>>>>> f9b517c4
 
 export class ClaudeDevProvider implements vscode.WebviewViewProvider {
 	public static readonly sideBarId = "claude-dev.SidebarProvider" // used in package.json as the view's id. This value cannot be changed due to how vscode caches views based on their id, and updating the id would break existing instances of the extension.
@@ -467,7 +464,6 @@
 	}
 
 	async postStateToWebview() {
-<<<<<<< HEAD
 		const { 
 			apiConfiguration, 
 			maxRequestsPerTask, 
@@ -477,10 +473,8 @@
 			approveListFilesTopLevel,
 			approveListFilesRecursively,		  
 		} = await this.getState()
-=======
 		const { apiConfiguration, maxRequestsPerTask, lastShownAnnouncementId, customInstructions, taskHistory } =
 			await this.getState()
->>>>>>> f9b517c4
 		this.postMessageToWebview({
 			type: "state",
 			state: {
@@ -597,13 +591,10 @@
 			maxRequestsPerTask,
 			lastShownAnnouncementId,
 			customInstructions,
-<<<<<<< HEAD
 			approveReadFile,
 			approveListFilesTopLevel,
 			approveListFilesRecursively,
-=======
 			taskHistory,
->>>>>>> f9b517c4
 		] = await Promise.all([
 			this.getGlobalState("apiProvider") as Promise<ApiProvider | undefined>,
 			this.getGlobalState("apiModelId") as Promise<ApiModelId | undefined>,
@@ -615,13 +606,10 @@
 			this.getGlobalState("maxRequestsPerTask") as Promise<number | undefined>,
 			this.getGlobalState("lastShownAnnouncementId") as Promise<string | undefined>,
 			this.getGlobalState("customInstructions") as Promise<string | undefined>,
-<<<<<<< HEAD
 			this.getGlobalState("approveReadFile") as Promise<boolean | undefined>,
 			this.getGlobalState("approveListFilesTopLevel") as Promise<boolean | undefined>,
 			this.getGlobalState("approveListFilesRecursively") as Promise<boolean | undefined>,			
-=======
 			this.getGlobalState("taskHistory") as Promise<HistoryItem[] | undefined>,
->>>>>>> f9b517c4
 		])
 
 		let apiProvider: ApiProvider
@@ -651,11 +639,9 @@
 			maxRequestsPerTask,
 			lastShownAnnouncementId,
 			customInstructions,
-<<<<<<< HEAD
 			approveReadFile,
 			approveListFilesTopLevel,
 			approveListFilesRecursively,			
-=======
 			taskHistory,
 		}
 	}
@@ -667,7 +653,6 @@
 			history[existingItemIndex] = item
 		} else {
 			history.push(item)
->>>>>>> f9b517c4
 		}
 		await this.updateGlobalState("taskHistory", history)
 		return history
