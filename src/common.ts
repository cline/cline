--- conflicted
+++ resolved
@@ -1,6 +1,4 @@
 import * as vscode from "vscode"
-<<<<<<< HEAD
-=======
 import {
 	cleanupMcpMarketplaceCatalogFromGlobalState,
 	migrateCustomInstructionsToGlobalRules,
@@ -8,7 +6,6 @@
 	migrateWelcomeViewCompleted,
 	migrateWorkspaceToGlobalStorage,
 } from "./core/storage/state-migrations"
->>>>>>> 0707df22
 import { WebviewProvider } from "./core/webview"
 import { Logger } from "./services/logging/Logger"
 import "./utils/path" // necessary to have access to String.prototype.toPosix
@@ -52,8 +49,6 @@
 	await ErrorService.initialize()
 	await featureFlagsService.poll()
 
-<<<<<<< HEAD
-=======
 	// Migrate custom instructions to global Cline rules (one-time cleanup)
 	await migrateCustomInstructionsToGlobalRules(context)
 
@@ -69,7 +64,6 @@
 	// Clean up MCP marketplace catalog from global state (moved to disk cache)
 	await cleanupMcpMarketplaceCatalogFromGlobalState(context)
 
->>>>>>> 0707df22
 	// Clean up orphaned file context warnings (startup cleanup)
 	await FileContextTracker.cleanupOrphanedWarnings(context)
 
