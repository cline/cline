import { Anthropic } from "@anthropic-ai/sdk"
import {
	type ContentBlock as BedrockContentBlock,
	ConversationRole as BedrockConversationRole,
	type Message as BedrockMessage,
} from "@aws-sdk/client-bedrock-runtime"
import { ModelInfo, SapAiCoreModelId, sapAiCoreDefaultModelId, sapAiCoreModels } from "@shared/api"
import axios from "axios"
import OpenAI from "openai"
import { ApiHandler } from "../"
import { convertToOpenAiMessages } from "../transform/openai-format"
import { ApiStream } from "../transform/stream"

interface SapAiCoreHandlerOptions {
	sapAiCoreClientId?: string
	sapAiCoreClientSecret?: string
	sapAiCoreTokenUrl?: string
	sapAiResourceGroup?: string
	sapAiCoreBaseUrl?: string
	apiModelId?: string
	thinkingBudgetTokens?: number
}

interface Deployment {
	id: string
	name: string
}
interface Token {
	access_token: string
	expires_in: number
	scope: string
	jti: string
	token_type: string
	expires_at: number
}

// Bedrock namespace containing caching-related functions
namespace Bedrock {
	// Define cache point type for AWS Bedrock
	interface CachePointContentBlock {
		cachePoint: {
			type: "default"
		}
	}

	// Define types for supported content types
	type SupportedContentType = "text" | "image" | "thinking"

	interface ContentItem {
		type: SupportedContentType
		text?: string
		source?: {
			data: string | Buffer | Uint8Array
			media_type?: string
		}
	}

	/**
	 * Prepares system messages with optional caching support
	 */
	export function prepareSystemMessages(systemPrompt: string, enableCaching: boolean): any[] | undefined {
		if (!systemPrompt) {
			return undefined
		}

		if (enableCaching) {
			return [{ text: systemPrompt }, { cachePoint: { type: "default" } }]
		}

		return [{ text: systemPrompt }]
	}

	/**
	 * Applies cache control to messages for prompt caching using AWS Bedrock's cachePoint system
	 * AWS Bedrock uses cachePoint objects instead of Anthropic's cache_control approach
	 */
	export function applyCacheControlToMessages(
		messages: BedrockMessage[],
		lastUserMsgIndex: number,
		secondLastMsgUserIndex: number,
	): BedrockMessage[] {
		return messages.map((message, index) => {
			// Add cachePoint to the last user message and second-to-last user message
			if (index === lastUserMsgIndex || index === secondLastMsgUserIndex) {
				// Clone the message to avoid modifying the original
				const messageWithCache = { ...message }

				if (messageWithCache.content && Array.isArray(messageWithCache.content)) {
					// Add cachePoint to the end of the content array
					messageWithCache.content = [
						...messageWithCache.content,
						{
							cachePoint: {
								type: "default",
							},
						} as CachePointContentBlock, // Properly typed cache point for AWS SDK
					]
				}

				return messageWithCache
			}

			return message
		})
	}

	/**
	 * Formats messages for models using the Converse API specification
	 * Used by both Anthropic and Nova models to avoid code duplication
	 */
	export function formatMessagesForConverseAPI(messages: Anthropic.Messages.MessageParam[]): BedrockMessage[] {
		return messages.map((message) => {
			// Determine role (user or assistant)
			const role = message.role === "user" ? BedrockConversationRole.USER : BedrockConversationRole.ASSISTANT

			// Process content based on type
			let content: BedrockContentBlock[] = []

			if (typeof message.content === "string") {
				// Simple text content
				content = [{ text: message.content }]
			} else if (Array.isArray(message.content)) {
				// Convert Anthropic content format to Converse API content format
				const processedContent = message.content
					.map((item) => {
						// Text content
						if (item.type === "text") {
							return { text: item.text }
						}

						// Image content
						if (item.type === "image") {
							return processImageContent(item)
						}

						// Log unsupported content types for debugging
						console.warn(`Unsupported content type: ${(item as ContentItem).type}`)
						return null
					})
					.filter((item): item is BedrockContentBlock => item !== null)

				content = processedContent
			}

			// Return formatted message
			return {
				role,
				content,
			}
		})
	}

	/**
	 * Processes image content with proper error handling and user notification
	 */
	function processImageContent(item: any): BedrockContentBlock | null {
		let imageData: Uint8Array
		let format: "png" | "jpeg" | "gif" | "webp" = "jpeg" // default format

		// Extract format from media_type if available
		if (item.source.media_type) {
			// Extract format from media_type (e.g., "image/jpeg" -> "jpeg")
			const formatMatch = item.source.media_type.match(/image\/(\w+)/)
			if (formatMatch && formatMatch[1]) {
				const extractedFormat = formatMatch[1]
				// Ensure format is one of the allowed values
				if (["png", "jpeg", "gif", "webp"].includes(extractedFormat)) {
					format = extractedFormat as "png" | "jpeg" | "gif" | "webp"
				}
			}
		}

		// Get image data with improved error handling
		try {
			if (typeof item.source.data === "string") {
				// Handle base64 encoded data
				const base64Data = item.source.data.replace(/^data:image\/\w+;base64,/, "")
				imageData = new Uint8Array(Buffer.from(base64Data, "base64"))
			} else if (item.source.data && typeof item.source.data === "object") {
				// Try to convert to Uint8Array
				imageData = new Uint8Array(Buffer.from(item.source.data as Buffer | Uint8Array))
			} else {
				throw new Error("Unsupported image data format")
			}

			return {
				image: {
					format,
					source: {
						bytes: imageData,
					},
				},
			}
		} catch (error) {
			console.error("Failed to process image content:", error)
			// Return a text content indicating the error instead of null
			// This ensures users are aware of the issue
			return {
				text: `[ERROR: Failed to process image - ${error instanceof Error ? error.message : "Unknown error"}]`,
			}
		}
	}
}

// Gemini namespace containing caching-related functions and types
namespace Gemini {
	/**
	 * Process Gemini streaming response with enhanced thinking content support and caching awareness
	 */
	export function processStreamChunk(data: any): {
		text?: string
		reasoning?: string
		usageMetadata?: {
			promptTokenCount?: number
			candidatesTokenCount?: number
			thoughtsTokenCount?: number
			cachedContentTokenCount?: number
		}
	} {
		const result: ReturnType<typeof processStreamChunk> = {}

		// Handle thinking content from Gemini's response
		const candidateForThoughts = data?.candidates?.[0]
		const partsForThoughts = candidateForThoughts?.content?.parts
		let thoughts = ""

		if (partsForThoughts) {
			for (const part of partsForThoughts) {
				const { thought, text } = part
				if (thought && text) {
					thoughts += text + "\n"
				}
			}
		}

		if (thoughts.trim() !== "") {
			result.reasoning = thoughts.trim()
		}

		// Handle regular text content
		if (data.text) {
			result.text = data.text
		}

		// Handle content parts for non-thought text
		if (data.candidates && data.candidates[0]?.content?.parts) {
			let nonThoughtText = ""
			for (const part of data.candidates[0].content.parts) {
				if (part.text && !part.thought) {
					nonThoughtText += part.text
				}
			}
			if (nonThoughtText && !result.text) {
				result.text = nonThoughtText
			}
		}

		// Handle usage metadata with caching support
		if (data.usageMetadata) {
			result.usageMetadata = {
				promptTokenCount: data.usageMetadata.promptTokenCount,
				candidatesTokenCount: data.usageMetadata.candidatesTokenCount,
				thoughtsTokenCount: data.usageMetadata.thoughtsTokenCount,
				cachedContentTokenCount: data.usageMetadata.cachedContentTokenCount,
			}
		}

		return result
	}

	function convertAnthropicMessageToGemini(message: Anthropic.Messages.MessageParam) {
		const role = message.role === "assistant" ? "model" : "user"
		const parts = []

		if (typeof message.content === "string") {
			parts.push({ text: message.content })
		} else if (Array.isArray(message.content)) {
			for (const block of message.content) {
				if (block.type === "text") {
					parts.push({ text: block.text })
				} else if (block.type === "image") {
					parts.push({
						inlineData: {
							mimeType: block.source.media_type,
							data: block.source.data,
						},
					})
				}
			}
		}

		return { role, parts }
	}

	/**
	 * Prepare Gemini request payload with thinking configuration and implicit caching support
	 */
	export function prepareRequestPayload(
		systemPrompt: string,
		messages: Anthropic.Messages.MessageParam[],
		model: { id: SapAiCoreModelId; info: ModelInfo },
		thinkingBudgetTokens?: number,
	): any {
		const contents = messages.map(convertAnthropicMessageToGemini)

		const payload = {
			contents,
			systemInstruction: {
				parts: [
					{
						text: systemPrompt,
					},
				],
			},
			generationConfig: {
				maxOutputTokens: model.info.maxTokens,
				temperature: 0.0,
			},
		}

		// Add thinking config if the model supports it and budget is provided
		const thinkingBudget = thinkingBudgetTokens ?? 0
		const _maxBudget = model.info.thinkingConfig?.maxBudget ?? 0

		if (thinkingBudget > 0 && model.info.thinkingConfig) {
			// Add thinking configuration to the payload
			;(payload as any).thinkingConfig = {
				thinkingBudget: thinkingBudget,
				includeThoughts: true,
			}
		}

		return payload
	}
}

export class SapAiCoreHandler implements ApiHandler {
	private options: SapAiCoreHandlerOptions
	private token?: Token
	private deployments?: Deployment[]

	constructor(options: SapAiCoreHandlerOptions) {
		this.options = options
	}

	private async authenticate(): Promise<Token> {
		const payload = {
			grant_type: "client_credentials",
			client_id: this.options.sapAiCoreClientId || "",
			client_secret: this.options.sapAiCoreClientSecret || "",
		}

		const tokenUrl = (this.options.sapAiCoreTokenUrl || "").replace(/\/+$/, "") + "/oauth/token"
		const response = await axios.post(tokenUrl, payload, {
			headers: { "Content-Type": "application/x-www-form-urlencoded" },
		})
		const token = response.data as Token
		token.expires_at = Date.now() + token.expires_in * 1000
		return token
	}

	private async getToken(): Promise<string> {
		if (!this.token || this.token.expires_at < Date.now()) {
			this.token = await this.authenticate()
		}
		return this.token.access_token
	}

	private async getAiCoreDeployments(): Promise<Deployment[]> {
		if (this.options.sapAiCoreClientSecret === "") {
			return [{ id: "notconfigured", name: "ai-core-not-configured" }]
		}

		const token = await this.getToken()
		const headers = {
			Authorization: `Bearer ${token}`,
			"AI-Resource-Group": this.options.sapAiResourceGroup || "default",
			"Content-Type": "application/json",
			"AI-Client-Type": "Cline",
		}

		const url = `${this.options.sapAiCoreBaseUrl}/v2/lm/deployments?$top=10000&$skip=0`

		try {
			const response = await axios.get(url, { headers })
			const deployments = response.data.resources

			return deployments
				.filter((deployment: any) => deployment.targetStatus === "RUNNING")
				.map((deployment: any) => {
					const model = deployment.details?.resources?.backend_details?.model
					if (!model?.name || !model?.version) {
						return null // Skip this row
					}
					return {
						id: deployment.id,
						name: `${model.name}:${model.version}`,
					}
				})
				.filter((deployment: any) => deployment !== null)
		} catch (error) {
			console.error("Error fetching deployments:", error)
			throw new Error("Failed to fetch deployments")
		}
	}

	private async getDeploymentForModel(modelId: string): Promise<string> {
		// If deployments are not fetched yet or the model is not found in the fetched deployments, fetch deployments
		if (!this.deployments || !this.hasDeploymentForModel(modelId)) {
			this.deployments = await this.getAiCoreDeployments()
		}

		const deployment = this.deployments.find((d) => {
			const deploymentBaseName = d.name.split(":")[0].toLowerCase()
			const modelBaseName = modelId.split(":")[0].toLowerCase()
			return deploymentBaseName === modelBaseName
		})

		if (!deployment) {
			throw new Error(`No running deployment found for model ${modelId}`)
		}

		return deployment.id
	}

	private hasDeploymentForModel(modelId: string): boolean {
		return this.deployments?.some((d) => d.name.split(":")[0].toLowerCase() === modelId.split(":")[0].toLowerCase()) ?? false
	}

	async *createMessage(systemPrompt: string, messages: Anthropic.Messages.MessageParam[]): ApiStream {
		const token = await this.getToken()
		const headers = {
			Authorization: `Bearer ${token}`,
			"AI-Resource-Group": this.options.sapAiResourceGroup || "default",
			"Content-Type": "application/json",
			"AI-Client-Type": "Cline",
		}

		const model = this.getModel()
		const deploymentId = await this.getDeploymentForModel(model.id)

		const anthropicModels = [
			"anthropic--claude-4-sonnet",
			"anthropic--claude-4-opus",
			"anthropic--claude-3.7-sonnet",
			"anthropic--claude-3.5-sonnet",
			"anthropic--claude-3-sonnet",
			"anthropic--claude-3-haiku",
			"anthropic--claude-3-opus",
		]

		const openAIModels = [
			"gpt-4o",
			"gpt-4",
			"gpt-4o-mini",
			"o1",
			"gpt-4.1",
			"gpt-4.1-nano",
			"gpt-5",
			"gpt-5-nano",
			"gpt-5-mini",
			"o3-mini",
			"o3",
			"o4-mini",
		]

		const geminiModels = ["gemini-2.5-flash", "gemini-2.5-pro"]

		let url: string
		let payload: any
		if (anthropicModels.includes(model.id)) {
			url = `${this.options.sapAiCoreBaseUrl}/v2/inference/deployments/${deploymentId}/invoke-with-response-stream`

			// Format messages for Converse API. Note that the Invoke API has
			// the same format for messages as the Converse API.
			const formattedMessages = Bedrock.formatMessagesForConverseAPI(messages)

			// Get message indices for caching
			const userMsgIndices = messages.reduce(
				(acc, msg, index) => (msg.role === "user" ? [...acc, index] : acc),
				[] as number[],
			)
			const lastUserMsgIndex = userMsgIndices[userMsgIndices.length - 1] ?? -1
			const secondLastMsgUserIndex = userMsgIndices[userMsgIndices.length - 2] ?? -1

			if (
				model.id === "anthropic--claude-4-sonnet" ||
				model.id === "anthropic--claude-4-opus" ||
				model.id === "anthropic--claude-3.7-sonnet"
			) {
				// Use converse-stream endpoint with caching support
				url = `${this.options.sapAiCoreBaseUrl}/v2/inference/deployments/${deploymentId}/converse-stream`

				// Apply caching controls to messages (enabled by default)
				const messagesWithCache = Bedrock.applyCacheControlToMessages(
					formattedMessages,
					lastUserMsgIndex,
					secondLastMsgUserIndex,
				)

				// Prepare system message with caching support (enabled by default)
				const systemMessages = Bedrock.prepareSystemMessages(systemPrompt, true)

				payload = {
					inferenceConfig: {
						maxTokens: model.info.maxTokens,
						temperature: 0.0,
					},
					system: systemMessages,
					messages: messagesWithCache,
				}
			} else {
				// Use invoke-with-response-stream endpoint
				// TODO: add caching support using Anthropic-native cache_control blocks
				payload = {
					max_tokens: model.info.maxTokens,
					system: systemPrompt,
					messages,
					anthropic_version: "bedrock-2023-05-31",
				}
			}
		} else if (openAIModels.includes(model.id)) {
			const openAiMessages: OpenAI.Chat.ChatCompletionMessageParam[] = [
				{ role: "system", content: systemPrompt },
				...convertToOpenAiMessages(messages),
			]

			url = `${this.options.sapAiCoreBaseUrl}/v2/inference/deployments/${deploymentId}/chat/completions?api-version=2024-12-01-preview`
			payload = {
				stream: true,
				messages: openAiMessages,
				max_tokens: model.info.maxTokens,
				temperature: 0.0,
				frequency_penalty: 0,
				presence_penalty: 0,
				stop: null,
				stream_options: { include_usage: true },
			}

			if (["o1", "o3-mini", "o3", "o4-mini", "gpt-5", "gpt-5-nano", "gpt-5-mini"].includes(model.id)) {
				delete payload.max_tokens
				delete payload.temperature
			}

			if (model.id === "o3-mini") {
				delete payload.stream
				delete payload.stream_options
			}
		} else if (geminiModels.includes(model.id)) {
			url = `${this.options.sapAiCoreBaseUrl}/v2/inference/deployments/${deploymentId}/models/${model.id}:streamGenerateContent`
			payload = Gemini.prepareRequestPayload(systemPrompt, messages, model, this.options.thinkingBudgetTokens)
		} else {
			throw new Error(`Unsupported model: ${model.id}`)
		}

		try {
			const response = await axios.post(url, JSON.stringify(payload, null, 2), {
				headers,
				responseType: "stream",
			})

			if (model.id === "o3-mini") {
				const response = await axios.post(url, JSON.stringify(payload, null, 2), { headers })

				// Yield the usage information
				if (response.data.usage) {
					yield {
						type: "usage",
						inputTokens: response.data.usage.prompt_tokens,
						outputTokens: response.data.usage.completion_tokens,
					}
				}

				// Yield the content
				if (response.data.choices && response.data.choices.length > 0) {
					yield {
						type: "text",
						text: response.data.choices[0].message.content,
					}
				}

				// Final usage yield
				if (response.data.usage) {
					yield {
						type: "usage",
						inputTokens: response.data.usage.prompt_tokens,
						outputTokens: response.data.usage.completion_tokens,
					}
				}
			} else if (openAIModels.includes(model.id)) {
				yield* this.streamCompletionGPT(response.data, model)
			} else if (
				model.id === "anthropic--claude-4-sonnet" ||
				model.id === "anthropic--claude-4-opus" ||
				model.id === "anthropic--claude-3.7-sonnet"
			) {
				yield* this.streamCompletionSonnet37(response.data, model)
			} else if (geminiModels.includes(model.id)) {
				yield* this.streamCompletionGemini(response.data, model)
			} else {
				yield* this.streamCompletion(response.data, model)
			}
		} catch (error) {
			if (error.response) {
				// The request was made and the server responded with a status code
				// that falls out of the range of 2xx
				console.error("Error status:", error.response.status)
				console.error("Error data:", error.response.data)
				console.error("Error headers:", error.response.headers)

				if (error.response.status === 404) {
					console.error("404 Error reason:", error.response.data)
					throw new Error(`404 Not Found: ${error.response.data}`)
				}
			} else if (error.request) {
				// The request was made but no response was received
				console.error("Error request:", error.request)
				throw new Error("No response received from server")
			} else {
				// Something happened in setting up the request that triggered an Error
				console.error("Error message:", error.message)
				throw new Error(`Error setting up request: ${error.message}`)
			}

			throw new Error("Failed to create message")
		}
	}

	private async *streamCompletion(
		stream: any,
		_model: { id: SapAiCoreModelId; info: ModelInfo },
	): AsyncGenerator<any, void, unknown> {
		const usage = { input_tokens: 0, output_tokens: 0 }

		try {
			for await (const chunk of stream) {
				const lines = chunk.toString().split("\n").filter(Boolean)
				for (const line of lines) {
					if (line.startsWith("data: ")) {
						const jsonData = line.slice(6)
						try {
							const data = JSON.parse(jsonData)
							if (data.type === "message_start") {
								usage.input_tokens = data.message.usage.input_tokens
								yield {
									type: "usage",
									inputTokens: usage.input_tokens,
									outputTokens: usage.output_tokens,
								}
							} else if (data.type === "content_block_start" || data.type === "content_block_delta") {
								const contentBlock = data.type === "content_block_start" ? data.content_block : data.delta

								if (contentBlock.type === "text" || contentBlock.type === "text_delta") {
									yield {
										type: "text",
										text: contentBlock.text || "",
									}
								}
							} else if (data.type === "message_delta") {
								if (data.usage) {
									usage.output_tokens = data.usage.output_tokens
									yield {
										type: "usage",
										inputTokens: 0,
										outputTokens: data.usage.output_tokens,
									}
								}
							}
						} catch (error) {
							console.error("Failed to parse JSON data:", error)
						}
					}
				}
			}
		} catch (error) {
			console.error("Error streaming completion:", error)
			throw error
		}
	}

	private async *streamCompletionSonnet37(
		stream: any,
		_model: { id: SapAiCoreModelId; info: ModelInfo },
	): AsyncGenerator<any, void, unknown> {
		function toStrictJson(str: string): string {
			// Wrap it in parentheses so JS will treat it as an expression
			const obj = new Function("return " + str)()
			return JSON.stringify(obj)
		}

<<<<<<< HEAD
		const usage = { input_tokens: 0, output_tokens: 0 }
=======
		const _usage = { input_tokens: 0, output_tokens: 0 }
>>>>>>> 06e0973c

		try {
			// Iterate over the stream and process each chunk
			for await (const chunk of stream) {
				const lines = chunk.toString().split("\n").filter(Boolean)

				for (const line of lines) {
					if (line.startsWith("data: ")) {
						const jsonData = line.slice(6)

						try {
							// Parse the incoming JSON data from the stream
							const data = JSON.parse(toStrictJson(jsonData))

							// Handle metadata (token usage)
							if (data.metadata?.usage) {
								let inputTokens = data.metadata.usage.inputTokens || 0
								const outputTokens = data.metadata.usage.outputTokens || 0

								// calibrate input token
								const totalTokens = data.metadata.usage.totalTokens || 0
								const cacheReadInputTokens = data.metadata.usage.cacheReadInputTokens || 0
								const cacheWriteOutputTokens = data.metadata.usage.cacheWriteOutputTokens || 0
								if (inputTokens + outputTokens + cacheReadInputTokens + cacheWriteOutputTokens !== totalTokens) {
									inputTokens = totalTokens - outputTokens - cacheReadInputTokens - cacheWriteOutputTokens
								}

								yield {
									type: "usage",
									inputTokens,
									outputTokens,
								}
							}

							// Handle content block delta (text generation)
							if (data.contentBlockDelta) {
								if (data.contentBlockDelta?.delta?.text) {
									yield {
										type: "text",
										text: data.contentBlockDelta.delta.text,
									}
								}

								// Handle reasoning content if present
								if (data.contentBlockDelta?.delta?.reasoningContent?.text) {
									yield {
										type: "reasoning",
										reasoning: data.contentBlockDelta.delta.reasoningContent.text,
									}
								}
							}
						} catch (error) {
							console.error("Failed to parse JSON data:", error)
							yield {
								type: "text",
								text: `[ERROR] Failed to parse response data: ${error instanceof Error ? error.message : String(error)}`,
							}
						}
					}
				}
			}
		} catch (error) {
			console.error("Error streaming completion:", error)
			yield {
				type: "text",
				text: `[ERROR] Failed to process stream: ${error instanceof Error ? error.message : String(error)}`,
			}
		}
	}

	private async *streamCompletionGPT(
		stream: any,
		_model: { id: SapAiCoreModelId; info: ModelInfo },
	): AsyncGenerator<any, void, unknown> {
		let _currentContent = ""
		let inputTokens = 0
		let outputTokens = 0

		try {
			for await (const chunk of stream) {
				const lines = chunk.toString().split("\n").filter(Boolean)
				for (const line of lines) {
					if (line.trim() === "data: [DONE]") {
						// End of stream, yield final usage
						yield {
							type: "usage",
							inputTokens,
							outputTokens,
						}
						return
					}

					if (line.startsWith("data: ")) {
						const jsonData = line.slice(6)
						try {
							const data = JSON.parse(jsonData)

							if (data.choices && data.choices.length > 0) {
								const choice = data.choices[0]
								if (choice.delta && choice.delta.content) {
									yield {
										type: "text",
										text: choice.delta.content,
									}
									_currentContent += choice.delta.content
								}
							}

							// Handle usage information
							if (data.usage) {
								inputTokens = data.usage.prompt_tokens || inputTokens
								outputTokens = data.usage.completion_tokens || outputTokens
								yield {
									type: "usage",
									inputTokens,
									outputTokens,
								}
							}

							if (data.choices?.[0]?.finish_reason === "stop") {
								// Final usage yield, if not already provided
								if (!data.usage) {
									yield {
										type: "usage",
										inputTokens,
										outputTokens,
									}
								}
							}
						} catch (error) {
							console.error("Failed to parse GPT JSON data:", error)
						}
					}
				}
			}
		} catch (error) {
			console.error("Error streaming GPT completion:", error)
			throw error
		}
	}

	private async *streamCompletionGemini(
		stream: any,
		_model: { id: SapAiCoreModelId; info: ModelInfo },
	): AsyncGenerator<any, void, unknown> {
		let promptTokens = 0
		let outputTokens = 0
		let cacheReadTokens = 0
		let thoughtsTokenCount = 0

		try {
			for await (const chunk of stream) {
				const lines = chunk.toString().split("\n").filter(Boolean)
				for (const line of lines) {
					if (line.startsWith("data: ")) {
						const jsonData = line.slice(6)
						try {
							const data = JSON.parse(jsonData)

							// Use Gemini namespace to process the chunk
							const processed = Gemini.processStreamChunk(data)

							// Yield reasoning if present
							if (processed.reasoning) {
								yield {
									type: "reasoning",
									reasoning: processed.reasoning,
								}
							}

							// Yield text if present
							if (processed.text) {
								yield {
									type: "text",
									text: processed.text,
								}
							}

							if (processed.usageMetadata) {
								promptTokens = processed.usageMetadata.promptTokenCount ?? promptTokens
								outputTokens = processed.usageMetadata.candidatesTokenCount ?? outputTokens
								thoughtsTokenCount = processed.usageMetadata.thoughtsTokenCount ?? thoughtsTokenCount
								cacheReadTokens = processed.usageMetadata.cachedContentTokenCount ?? cacheReadTokens

								yield {
									type: "usage",
									inputTokens: promptTokens - cacheReadTokens,
									outputTokens,
									thoughtsTokenCount,
									cacheReadTokens,
									cacheWriteTokens: 0,
								}
							}
						} catch (error) {
							console.error("Failed to parse Gemini JSON data:", error)
						}
					}
				}
			}
		} catch (error) {
			console.error("Error streaming Gemini completion:", error)
			throw error
		}
	}

	createUserReadableRequest(
		userContent: Array<
			Anthropic.TextBlockParam | Anthropic.ImageBlockParam | Anthropic.ToolUseBlockParam | Anthropic.ToolResultBlockParam
		>,
	): any {
		return {
			model: this.getModel().id,
			max_tokens: this.getModel().info.maxTokens,
			system: "(see SYSTEM_PROMPT in src/ClaudeDev.ts)",
			messages: [{ conversation_history: "..." }, { role: "user", content: userContent }],
			tools: "(see tools in src/ClaudeDev.ts)",
			tool_choice: { type: "auto" },
		}
	}

	getModel(): { id: SapAiCoreModelId; info: ModelInfo } {
		const modelId = this.options.apiModelId
		if (modelId && modelId in sapAiCoreModels) {
			const id = modelId as SapAiCoreModelId
			return { id, info: sapAiCoreModels[id] }
		}
		return { id: sapAiCoreDefaultModelId, info: sapAiCoreModels[sapAiCoreDefaultModelId] }
	}
}<|MERGE_RESOLUTION|>--- conflicted
+++ resolved
@@ -688,11 +688,7 @@
 			return JSON.stringify(obj)
 		}
 
-<<<<<<< HEAD
-		const usage = { input_tokens: 0, output_tokens: 0 }
-=======
 		const _usage = { input_tokens: 0, output_tokens: 0 }
->>>>>>> 06e0973c
 
 		try {
 			// Iterate over the stream and process each chunk
