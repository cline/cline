--- conflicted
+++ resolved
@@ -175,15 +175,6 @@
 			let imageData: string
 
 			if (typeof item.source.data === "string") {
-<<<<<<< HEAD
-				// Handle base64 encoded data
-				const base64Data = item.source.data.replace(/^data:image\/\w+;base64,/, "")
-				imageData = new Uint8Array(Buffer.from(base64Data, "base64"))
-			} else if (item.source.data instanceof Uint8Array) {
-				imageData = item.source.data
-			} else if (item.source.data instanceof Buffer) {
-				imageData = new Uint8Array(item.source.data.buffer, item.source.data.byteOffset, item.source.data.byteLength)
-=======
 				// Keep as base64 string, just clean the data URI prefix if present
 				imageData = item.source.data.replace(/^data:image\/\w+;base64,/, "")
 			} else if (item.source.data && typeof item.source.data === "object") {
@@ -195,7 +186,6 @@
 					const buffer = Buffer.from(item.source.data as Uint8Array)
 					imageData = buffer.toString("base64")
 				}
->>>>>>> 5f51dd39
 			} else {
 				throw new Error("Unsupported image data format")
 			}
