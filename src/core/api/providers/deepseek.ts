--- conflicted
+++ resolved
@@ -1,9 +1,5 @@
 import { Anthropic } from "@anthropic-ai/sdk"
-<<<<<<< HEAD
-import { ApiHandlerOptions, DeepSeekModelId, deepSeekDefaultModelId, deepSeekModels, ModelInfo } from "@shared/api"
-=======
 import { DeepSeekModelId, deepSeekDefaultModelId, deepSeekModels, ModelInfo } from "@shared/api"
->>>>>>> 06e0973c
 import { calculateApiCostOpenAI } from "@utils/cost"
 import OpenAI from "openai"
 import { ApiHandler } from "../"
