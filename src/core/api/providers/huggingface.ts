--- conflicted
+++ resolved
@@ -1,9 +1,5 @@
 import { Anthropic } from "@anthropic-ai/sdk"
-<<<<<<< HEAD
-import { ApiHandlerOptions, HuggingFaceModelId, huggingFaceDefaultModelId, huggingFaceModels, ModelInfo } from "@shared/api"
-=======
 import { HuggingFaceModelId, huggingFaceDefaultModelId, huggingFaceModels, ModelInfo } from "@shared/api"
->>>>>>> 06e0973c
 import { calculateApiCostOpenAI } from "@utils/cost"
 import OpenAI from "openai"
 import { ApiHandler } from "../"
