import { ApiConfiguration, ModelInfo, QwenApiRegions } from "@shared/api"
import { Mode } from "@shared/storage/types"
<<<<<<< HEAD
import { AIStupidLevelHandler } from "./providers/aistupidlevel"
=======
import { ClineStorageMessage } from "@/shared/messages/content"
import { ClineTool } from "@/shared/tools"
import { AIhubmixHandler } from "./providers/aihubmix"
>>>>>>> 4c07c7e5
import { AnthropicHandler } from "./providers/anthropic"
import { AskSageHandler } from "./providers/asksage"
import { BasetenHandler } from "./providers/baseten"
import { AwsBedrockHandler } from "./providers/bedrock"
import { CerebrasHandler } from "./providers/cerebras"
import { ClaudeCodeHandler } from "./providers/claude-code"
import { ClineHandler } from "./providers/cline"
import { DeepSeekHandler } from "./providers/deepseek"
import { DifyHandler } from "./providers/dify"
import { DoubaoHandler } from "./providers/doubao"
import { FireworksHandler } from "./providers/fireworks"
import { GeminiHandler } from "./providers/gemini"
import { GroqHandler } from "./providers/groq"
import { HicapHandler } from "./providers/hicap"
import { HuaweiCloudMaaSHandler } from "./providers/huawei-cloud-maas"
import { HuggingFaceHandler } from "./providers/huggingface"
import { LiteLlmHandler } from "./providers/litellm"
import { LmStudioHandler } from "./providers/lmstudio"
import { MinimaxHandler } from "./providers/minimax"
import { MistralHandler } from "./providers/mistral"
import { MoonshotHandler } from "./providers/moonshot"
import { NebiusHandler } from "./providers/nebius"
import { NousResearchHandler } from "./providers/nousresearch"
import { OcaHandler } from "./providers/oca"
import { OllamaHandler } from "./providers/ollama"
import { OpenAiHandler } from "./providers/openai"
import { OpenAiNativeHandler } from "./providers/openai-native"
import { OpenRouterHandler } from "./providers/openrouter"
import { QwenHandler } from "./providers/qwen"
import { QwenCodeHandler } from "./providers/qwen-code"
import { RequestyHandler } from "./providers/requesty"
import { SambanovaHandler } from "./providers/sambanova"
import { SapAiCoreHandler } from "./providers/sapaicore"
import { TogetherHandler } from "./providers/together"
import { VercelAIGatewayHandler } from "./providers/vercel-ai-gateway"
import { VertexHandler } from "./providers/vertex"
import { VsCodeLmHandler } from "./providers/vscode-lm"
import { XAIHandler } from "./providers/xai"
import { ZAiHandler } from "./providers/zai"
import { ApiStream, ApiStreamUsageChunk } from "./transform/stream"

export type CommonApiHandlerOptions = {
	onRetryAttempt?: ApiConfiguration["onRetryAttempt"]
}
export interface ApiHandler {
	createMessage(systemPrompt: string, messages: ClineStorageMessage[], tools?: ClineTool[], useResponseApi?: boolean): ApiStream
	getModel(): ApiHandlerModel
	getApiStreamUsage?(): Promise<ApiStreamUsageChunk | undefined>
}

export interface ApiHandlerModel {
	id: string
	info: ModelInfo
}

export interface ApiProviderInfo {
	providerId: string
	model: ApiHandlerModel
	customPrompt?: string // "compact"
	autoCondenseThreshold?: number // 0-1 range
}

export interface SingleCompletionHandler {
	completePrompt(prompt: string): Promise<string>
}

function createHandlerForProvider(
	apiProvider: string | undefined,
	options: Omit<ApiConfiguration, "apiProvider">,
	mode: Mode,
): ApiHandler {
	switch (apiProvider) {
		case "anthropic":
			return new AnthropicHandler({
				onRetryAttempt: options.onRetryAttempt,
				apiKey: options.apiKey,
				anthropicBaseUrl: options.anthropicBaseUrl,
				apiModelId: mode === "plan" ? options.planModeApiModelId : options.actModeApiModelId,
				thinkingBudgetTokens:
					mode === "plan" ? options.planModeThinkingBudgetTokens : options.actModeThinkingBudgetTokens,
			})
		case "openrouter":
			return new OpenRouterHandler({
				onRetryAttempt: options.onRetryAttempt,
				openRouterApiKey: options.openRouterApiKey,
				openRouterModelId: mode === "plan" ? options.planModeOpenRouterModelId : options.actModeOpenRouterModelId,
				openRouterModelInfo: mode === "plan" ? options.planModeOpenRouterModelInfo : options.actModeOpenRouterModelInfo,
				openRouterProviderSorting: options.openRouterProviderSorting,
				reasoningEffort: mode === "plan" ? options.planModeReasoningEffort : options.actModeReasoningEffort,
				thinkingBudgetTokens:
					mode === "plan" ? options.planModeThinkingBudgetTokens : options.actModeThinkingBudgetTokens,
			})
		case "bedrock":
			return new AwsBedrockHandler({
				onRetryAttempt: options.onRetryAttempt,
				apiModelId: mode === "plan" ? options.planModeApiModelId : options.actModeApiModelId,
				awsAccessKey: options.awsAccessKey,
				awsSecretKey: options.awsSecretKey,
				awsSessionToken: options.awsSessionToken,
				awsRegion: options.awsRegion,
				awsAuthentication: options.awsAuthentication,
				awsBedrockApiKey: options.awsBedrockApiKey,
				awsUseCrossRegionInference: options.awsUseCrossRegionInference,
				awsUseGlobalInference: options.awsUseGlobalInference,
				awsBedrockUsePromptCache: options.awsBedrockUsePromptCache,
				awsUseProfile: options.awsUseProfile,
				awsProfile: options.awsProfile,
				awsBedrockEndpoint: options.awsBedrockEndpoint,
				awsBedrockCustomSelected:
					mode === "plan" ? options.planModeAwsBedrockCustomSelected : options.actModeAwsBedrockCustomSelected,
				awsBedrockCustomModelBaseId:
					mode === "plan" ? options.planModeAwsBedrockCustomModelBaseId : options.actModeAwsBedrockCustomModelBaseId,
				thinkingBudgetTokens:
					mode === "plan" ? options.planModeThinkingBudgetTokens : options.actModeThinkingBudgetTokens,
			})
		case "vertex":
			return new VertexHandler({
				onRetryAttempt: options.onRetryAttempt,
				vertexProjectId: options.vertexProjectId,
				vertexRegion: options.vertexRegion,
				apiModelId: mode === "plan" ? options.planModeApiModelId : options.actModeApiModelId,
				thinkingBudgetTokens:
					mode === "plan" ? options.planModeThinkingBudgetTokens : options.actModeThinkingBudgetTokens,
				geminiApiKey: options.geminiApiKey,
				geminiBaseUrl: options.geminiBaseUrl,
				ulid: options.ulid,
			})
		case "openai":
			return new OpenAiHandler({
				onRetryAttempt: options.onRetryAttempt,
				openAiApiKey: options.openAiApiKey,
				openAiBaseUrl: options.openAiBaseUrl,
				azureApiVersion: options.azureApiVersion,
				openAiHeaders: options.openAiHeaders,
				openAiModelId: mode === "plan" ? options.planModeOpenAiModelId : options.actModeOpenAiModelId,
				openAiModelInfo: mode === "plan" ? options.planModeOpenAiModelInfo : options.actModeOpenAiModelInfo,
				reasoningEffort: mode === "plan" ? options.planModeReasoningEffort : options.actModeReasoningEffort,
			})
		case "ollama":
			return new OllamaHandler({
				onRetryAttempt: options.onRetryAttempt,
				ollamaBaseUrl: options.ollamaBaseUrl,
				ollamaApiKey: options.ollamaApiKey,
				ollamaModelId: mode === "plan" ? options.planModeOllamaModelId : options.actModeOllamaModelId,
				ollamaApiOptionsCtxNum: options.ollamaApiOptionsCtxNum,
				requestTimeoutMs: options.requestTimeoutMs,
			})
		case "lmstudio":
			return new LmStudioHandler({
				onRetryAttempt: options.onRetryAttempt,
				lmStudioBaseUrl: options.lmStudioBaseUrl,
				lmStudioModelId: mode === "plan" ? options.planModeLmStudioModelId : options.actModeLmStudioModelId,
				lmStudioMaxTokens: options.lmStudioMaxTokens,
			})
		case "gemini":
			return new GeminiHandler({
				onRetryAttempt: options.onRetryAttempt,
				vertexProjectId: options.vertexProjectId,
				vertexRegion: options.vertexRegion,
				geminiApiKey: options.geminiApiKey,
				geminiBaseUrl: options.geminiBaseUrl,
				thinkingBudgetTokens:
					mode === "plan" ? options.planModeThinkingBudgetTokens : options.actModeThinkingBudgetTokens,
				apiModelId: mode === "plan" ? options.planModeApiModelId : options.actModeApiModelId,
				ulid: options.ulid,
			})
		case "openai-native":
			return new OpenAiNativeHandler({
				onRetryAttempt: options.onRetryAttempt,
				openAiNativeApiKey: options.openAiNativeApiKey,
				reasoningEffort: mode === "plan" ? options.planModeReasoningEffort : options.actModeReasoningEffort,
				apiModelId: mode === "plan" ? options.planModeApiModelId : options.actModeApiModelId,
			})
		case "deepseek":
			return new DeepSeekHandler({
				onRetryAttempt: options.onRetryAttempt,
				deepSeekApiKey: options.deepSeekApiKey,
				apiModelId: mode === "plan" ? options.planModeApiModelId : options.actModeApiModelId,
			})
		case "requesty":
			return new RequestyHandler({
				onRetryAttempt: options.onRetryAttempt,
				requestyBaseUrl: options.requestyBaseUrl,
				requestyApiKey: options.requestyApiKey,
				reasoningEffort: mode === "plan" ? options.planModeReasoningEffort : options.actModeReasoningEffort,
				thinkingBudgetTokens:
					mode === "plan" ? options.planModeThinkingBudgetTokens : options.actModeThinkingBudgetTokens,
				requestyModelId: mode === "plan" ? options.planModeRequestyModelId : options.actModeRequestyModelId,
				requestyModelInfo: mode === "plan" ? options.planModeRequestyModelInfo : options.actModeRequestyModelInfo,
			})
		case "fireworks":
			return new FireworksHandler({
				onRetryAttempt: options.onRetryAttempt,
				fireworksApiKey: options.fireworksApiKey,
				fireworksModelId: mode === "plan" ? options.planModeFireworksModelId : options.actModeFireworksModelId,
			})
		case "together":
			return new TogetherHandler({
				onRetryAttempt: options.onRetryAttempt,
				togetherApiKey: options.togetherApiKey,
				togetherModelId: mode === "plan" ? options.planModeTogetherModelId : options.actModeTogetherModelId,
			})
		case "qwen":
			return new QwenHandler({
				onRetryAttempt: options.onRetryAttempt,
				qwenApiKey: options.qwenApiKey,
				qwenApiLine:
					options.qwenApiLine === QwenApiRegions.INTERNATIONAL ? QwenApiRegions.INTERNATIONAL : QwenApiRegions.CHINA,
				apiModelId: mode === "plan" ? options.planModeApiModelId : options.actModeApiModelId,
				thinkingBudgetTokens:
					mode === "plan" ? options.planModeThinkingBudgetTokens : options.actModeThinkingBudgetTokens,
			})
		case "qwen-code":
			return new QwenCodeHandler({
				onRetryAttempt: options.onRetryAttempt,
				qwenCodeOauthPath: options.qwenCodeOauthPath,
				apiModelId: mode === "plan" ? options.planModeApiModelId : options.actModeApiModelId,
			})
		case "doubao":
			return new DoubaoHandler({
				onRetryAttempt: options.onRetryAttempt,
				doubaoApiKey: options.doubaoApiKey,
				apiModelId: mode === "plan" ? options.planModeApiModelId : options.actModeApiModelId,
			})
		case "mistral":
			return new MistralHandler({
				onRetryAttempt: options.onRetryAttempt,
				mistralApiKey: options.mistralApiKey,
				apiModelId: mode === "plan" ? options.planModeApiModelId : options.actModeApiModelId,
			})
		case "vscode-lm":
			return new VsCodeLmHandler({
				onRetryAttempt: options.onRetryAttempt,
				vsCodeLmModelSelector:
					mode === "plan" ? options.planModeVsCodeLmModelSelector : options.actModeVsCodeLmModelSelector,
			})
		case "cline":
			return new ClineHandler({
				onRetryAttempt: options.onRetryAttempt,
				clineAccountId: options.clineAccountId,
				ulid: options.ulid,
				reasoningEffort: mode === "plan" ? options.planModeReasoningEffort : options.actModeReasoningEffort,
				thinkingBudgetTokens:
					mode === "plan" ? options.planModeThinkingBudgetTokens : options.actModeThinkingBudgetTokens,
				openRouterProviderSorting: options.openRouterProviderSorting,
				openRouterModelId: mode === "plan" ? options.planModeOpenRouterModelId : options.actModeOpenRouterModelId,
				openRouterModelInfo: mode === "plan" ? options.planModeOpenRouterModelInfo : options.actModeOpenRouterModelInfo,
			})
		case "litellm":
			return new LiteLlmHandler({
				onRetryAttempt: options.onRetryAttempt,
				liteLlmApiKey: options.liteLlmApiKey,
				liteLlmBaseUrl: options.liteLlmBaseUrl,
				liteLlmModelId: mode === "plan" ? options.planModeLiteLlmModelId : options.actModeLiteLlmModelId,
				liteLlmModelInfo: mode === "plan" ? options.planModeLiteLlmModelInfo : options.actModeLiteLlmModelInfo,
				thinkingBudgetTokens:
					mode === "plan" ? options.planModeThinkingBudgetTokens : options.actModeThinkingBudgetTokens,
				liteLlmUsePromptCache: options.liteLlmUsePromptCache,
				ulid: options.ulid,
			})
		case "moonshot":
			return new MoonshotHandler({
				onRetryAttempt: options.onRetryAttempt,
				moonshotApiKey: options.moonshotApiKey,
				moonshotApiLine: options.moonshotApiLine,
				apiModelId: mode === "plan" ? options.planModeApiModelId : options.actModeApiModelId,
			})
		case "huggingface":
			return new HuggingFaceHandler({
				onRetryAttempt: options.onRetryAttempt,
				huggingFaceApiKey: options.huggingFaceApiKey,
				huggingFaceModelId: mode === "plan" ? options.planModeHuggingFaceModelId : options.actModeHuggingFaceModelId,
				huggingFaceModelInfo:
					mode === "plan" ? options.planModeHuggingFaceModelInfo : options.actModeHuggingFaceModelInfo,
			})
		case "nebius":
			return new NebiusHandler({
				onRetryAttempt: options.onRetryAttempt,
				nebiusApiKey: options.nebiusApiKey,
				apiModelId: mode === "plan" ? options.planModeApiModelId : options.actModeApiModelId,
			})
		case "asksage":
			return new AskSageHandler({
				onRetryAttempt: options.onRetryAttempt,
				asksageApiKey: options.asksageApiKey,
				asksageApiUrl: options.asksageApiUrl,
				apiModelId: mode === "plan" ? options.planModeApiModelId : options.actModeApiModelId,
			})
		case "xai":
			return new XAIHandler({
				onRetryAttempt: options.onRetryAttempt,
				xaiApiKey: options.xaiApiKey,
				reasoningEffort: mode === "plan" ? options.planModeReasoningEffort : options.actModeReasoningEffort,
				apiModelId: mode === "plan" ? options.planModeApiModelId : options.actModeApiModelId,
			})
		case "sambanova":
			return new SambanovaHandler({
				onRetryAttempt: options.onRetryAttempt,
				sambanovaApiKey: options.sambanovaApiKey,
				apiModelId: mode === "plan" ? options.planModeApiModelId : options.actModeApiModelId,
			})
		case "cerebras":
			return new CerebrasHandler({
				onRetryAttempt: options.onRetryAttempt,
				cerebrasApiKey: options.cerebrasApiKey,
				apiModelId: mode === "plan" ? options.planModeApiModelId : options.actModeApiModelId,
			})
		case "groq":
			return new GroqHandler({
				onRetryAttempt: options.onRetryAttempt,
				groqApiKey: options.groqApiKey,
				groqModelId: mode === "plan" ? options.planModeGroqModelId : options.actModeGroqModelId,
				groqModelInfo: mode === "plan" ? options.planModeGroqModelInfo : options.actModeGroqModelInfo,
				apiModelId: mode === "plan" ? options.planModeApiModelId : options.actModeApiModelId,
			})
		case "baseten":
			return new BasetenHandler({
				onRetryAttempt: options.onRetryAttempt,
				basetenApiKey: options.basetenApiKey,
				basetenModelId: mode === "plan" ? options.planModeBasetenModelId : options.actModeBasetenModelId,
				basetenModelInfo: mode === "plan" ? options.planModeBasetenModelInfo : options.actModeBasetenModelInfo,
				apiModelId: mode === "plan" ? options.planModeApiModelId : options.actModeApiModelId,
			})
		case "sapaicore":
			return new SapAiCoreHandler({
				onRetryAttempt: options.onRetryAttempt,
				sapAiCoreClientId: options.sapAiCoreClientId,
				sapAiCoreClientSecret: options.sapAiCoreClientSecret,
				sapAiCoreTokenUrl: options.sapAiCoreTokenUrl,
				sapAiResourceGroup: options.sapAiResourceGroup,
				sapAiCoreBaseUrl: options.sapAiCoreBaseUrl,
				apiModelId: mode === "plan" ? options.planModeApiModelId : options.actModeApiModelId,
				thinkingBudgetTokens:
					mode === "plan" ? options.planModeThinkingBudgetTokens : options.actModeThinkingBudgetTokens,
				reasoningEffort: mode === "plan" ? options.planModeReasoningEffort : options.actModeReasoningEffort,
				deploymentId: mode === "plan" ? options.planModeSapAiCoreDeploymentId : options.actModeSapAiCoreDeploymentId,
				sapAiCoreUseOrchestrationMode: options.sapAiCoreUseOrchestrationMode,
			})
		case "claude-code":
			return new ClaudeCodeHandler({
				onRetryAttempt: options.onRetryAttempt,
				claudeCodePath: options.claudeCodePath,
				apiModelId: mode === "plan" ? options.planModeApiModelId : options.actModeApiModelId,
				thinkingBudgetTokens:
					mode === "plan" ? options.planModeThinkingBudgetTokens : options.actModeThinkingBudgetTokens,
			})
		case "huawei-cloud-maas":
			return new HuaweiCloudMaaSHandler({
				onRetryAttempt: options.onRetryAttempt,
				huaweiCloudMaasApiKey: options.huaweiCloudMaasApiKey,
				huaweiCloudMaasModelId:
					mode === "plan" ? options.planModeHuaweiCloudMaasModelId : options.actModeHuaweiCloudMaasModelId,
				huaweiCloudMaasModelInfo:
					mode === "plan" ? options.planModeHuaweiCloudMaasModelInfo : options.actModeHuaweiCloudMaasModelInfo,
			})
		case "dify": // Add Dify.ai handler
			return new DifyHandler({
				difyApiKey: options.difyApiKey,
				difyBaseUrl: options.difyBaseUrl,
			})
		case "vercel-ai-gateway":
			return new VercelAIGatewayHandler({
				onRetryAttempt: options.onRetryAttempt,
				vercelAiGatewayApiKey: options.vercelAiGatewayApiKey,
				openRouterModelId: mode === "plan" ? options.planModeOpenRouterModelId : options.actModeOpenRouterModelId,
				openRouterModelInfo: mode === "plan" ? options.planModeOpenRouterModelInfo : options.actModeOpenRouterModelInfo,
				thinkingBudgetTokens:
					mode === "plan" ? options.planModeThinkingBudgetTokens : options.actModeThinkingBudgetTokens,
			})
		case "zai":
			return new ZAiHandler({
				onRetryAttempt: options.onRetryAttempt,
				zaiApiLine: options.zaiApiLine,
				zaiApiKey: options.zaiApiKey,
				apiModelId: mode === "plan" ? options.planModeApiModelId : options.actModeApiModelId,
			})
		case "oca":
			return new OcaHandler({
				ocaMode: options.ocaMode || "internal",
				ocaBaseUrl: options.ocaBaseUrl,
				ocaModelId: mode === "plan" ? options.planModeOcaModelId : options.actModeOcaModelId,
				ocaModelInfo: mode === "plan" ? options.planModeOcaModelInfo : options.actModeOcaModelInfo,
				thinkingBudgetTokens:
					mode === "plan" ? options.planModeThinkingBudgetTokens : options.actModeThinkingBudgetTokens,
				ocaUsePromptCache:
					mode === "plan"
						? options.planModeOcaModelInfo?.supportsPromptCache
						: options.actModeOcaModelInfo?.supportsPromptCache,
				taskId: options.ulid,
			})
		case "aistupidlevel":
			return new AIStupidLevelHandler({
				onRetryAttempt: options.onRetryAttempt,
				aiStupidLevelApiKey: options.aiStupidLevelApiKey,
		case "minimax":
			return new MinimaxHandler({
				onRetryAttempt: options.onRetryAttempt,
				minimaxApiKey: options.minimaxApiKey,
				minimaxApiLine: options.minimaxApiLine,
				apiModelId: mode === "plan" ? options.planModeApiModelId : options.actModeApiModelId,
			})
		case "hicap":
			return new HicapHandler({
				onRetryAttempt: options.onRetryAttempt,
				hicapApiKey: options.hicapApiKey,
				hicapModelId: mode === "plan" ? options.planModeHicapModelId : options.actModeHicapModelId,
			})
		case "nousResearch":
			return new NousResearchHandler({
				onRetryAttempt: options.onRetryAttempt,
				nousResearchApiKey: options.nousResearchApiKey,
				apiModelId: mode === "plan" ? options.planModeNousResearchModelId : options.actModeNousResearchModelId,
			})
		default:
			return new AnthropicHandler({
				onRetryAttempt: options.onRetryAttempt,
				apiKey: options.apiKey,
				anthropicBaseUrl: options.anthropicBaseUrl,
				apiModelId: mode === "plan" ? options.planModeApiModelId : options.actModeApiModelId,
				thinkingBudgetTokens:
					mode === "plan" ? options.planModeThinkingBudgetTokens : options.actModeThinkingBudgetTokens,
			})
	}
}

export function buildApiHandler(configuration: ApiConfiguration, mode: Mode): ApiHandler {
	const { planModeApiProvider, actModeApiProvider, ...options } = configuration

	const apiProvider = mode === "plan" ? planModeApiProvider : actModeApiProvider

	// Validate thinking budget tokens against model's maxTokens to prevent API errors
	// wrapped in a try-catch for safety, but this should never throw
	try {
		const thinkingBudgetTokens = mode === "plan" ? options.planModeThinkingBudgetTokens : options.actModeThinkingBudgetTokens
		if (thinkingBudgetTokens && thinkingBudgetTokens > 0) {
			const handler = createHandlerForProvider(apiProvider, options, mode)

			const modelInfo = handler.getModel().info
			if (modelInfo?.maxTokens && modelInfo.maxTokens > 0 && thinkingBudgetTokens > modelInfo.maxTokens) {
				const clippedValue = modelInfo.maxTokens - 1
				if (mode === "plan") {
					options.planModeThinkingBudgetTokens = clippedValue
				} else {
					options.actModeThinkingBudgetTokens = clippedValue
				}
			} else {
				return handler // don't rebuild unless its necessary
			}
		}
	} catch (error) {
		console.error("buildApiHandler error:", error)
	}

	return createHandlerForProvider(apiProvider, options, mode)
}<|MERGE_RESOLUTION|>--- conflicted
+++ resolved
@@ -1,12 +1,6 @@
 import { ApiConfiguration, ModelInfo, QwenApiRegions } from "@shared/api"
 import { Mode } from "@shared/storage/types"
-<<<<<<< HEAD
 import { AIStupidLevelHandler } from "./providers/aistupidlevel"
-=======
-import { ClineStorageMessage } from "@/shared/messages/content"
-import { ClineTool } from "@/shared/tools"
-import { AIhubmixHandler } from "./providers/aihubmix"
->>>>>>> 4c07c7e5
 import { AnthropicHandler } from "./providers/anthropic"
 import { AskSageHandler } from "./providers/asksage"
 import { BasetenHandler } from "./providers/baseten"
