import osModule from "node:os"
import { getShell } from "@utils/shell"
import osName from "os-name"
import { getWorkspacePaths } from "@/hosts/vscode/hostbridge/workspace/getWorkspacePaths"
import { SystemPromptSection } from "../templates/placeholders"
import { TemplateEngine } from "../templates/TemplateEngine"
import type { PromptVariant, SystemPromptContext } from "../types"

const SYSTEM_INFO_TEMPLATE_TEXT = `SYSTEM INFORMATION

Operating System: {{os}}
Default Shell: {{shell}}
Home Directory: {{homeDir}}
<<<<<<< HEAD
Current Working Directory: {{workingDir}}
Active Workspaces: {{workspaces}}`

export async function getSystemEnv(cwd?: string, isTesting = false) {
	const workspaces = (await getWorkspacePaths({}))?.paths || []
	return {
		os: isTesting ? "macOS" : osName(),
		shell: isTesting ? "/bin/zsh" : getShell(),
		homeDir: isTesting ? "/Users/tester" : osModule.homedir(),
		workingDir: isTesting ? "/Users/tester/dev/project" : cwd || process.cwd(),
		workspaces: isTesting ? ["/Users/tester/dev/project", "/Users/tester/dev/foo", "/Users/tester/bar"] : workspaces,
	}
=======
{{WORKSPACE_TITLE}}: {{workingDir}}`

export async function getSystemEnv(cwd?: string, isTesting = false) {
	const currentWorkDir = cwd || process.cwd()
	const workspaces = (await getWorkspacePaths({}))?.paths || [currentWorkDir]
	return isTesting
		? {
				os: "macOS",
				shell: "/bin/zsh",
				homeDir: "/Users/tester",
				workingDir: "/Users/tester/dev/project",
				// Multi-root workspace example: ["/Users/tester/dev/project", "/Users/tester/dev/foo", "/Users/tester/bar"],
				workspaces: ["/Users/tester/dev/project"],
			}
		: {
				os: osName(),
				shell: getShell(),
				homeDir: osModule.homedir(),
				workingDir: currentWorkDir,
				workspaces: workspaces,
			}
>>>>>>> 33d3cf2d
}

export async function getSystemInfo(variant: PromptVariant, context: SystemPromptContext): Promise<string> {
	const testMode = !!process?.env?.CI || !!process?.env?.IS_TEST || context.isTesting || false
	const info = await getSystemEnv(context.cwd, testMode)

	// Check if multi-root is enabled and we have workspace roots
	const isMultiRoot = context.isMultiRootEnabled && context.workspaceRoots && context.workspaceRoots.length > 1

	let WORKSPACE_TITLE: string
	let workingDirInfo: string

	if (isMultiRoot && context.workspaceRoots) {
		// Multi-root workspace with feature flag enabled
		WORKSPACE_TITLE = "Workspace Roots"
		const rootsInfo = context.workspaceRoots
			.map((root) => {
				const vcsInfo = root.vcs ? ` (${root.vcs})` : ""
				return `\n  - ${root.name}: ${root.path}${vcsInfo}`
			})
			.join("")
		workingDirInfo = rootsInfo + `\n\nPrimary Working Directory: ${context.cwd}`
	} else {
		// Single workspace
		WORKSPACE_TITLE = "Current Working Directory"
		workingDirInfo = info.workingDir
	}
	const template = variant.componentOverrides?.[SystemPromptSection.SYSTEM_INFO]?.template || SYSTEM_INFO_TEMPLATE_TEXT

	return new TemplateEngine().resolve(template, {
		os: info.os,
		shell: info.shell,
		homeDir: info.homeDir,
<<<<<<< HEAD
		workingDir: info.workingDir,
		workspaces: info.workspaces ? info.workspaces.join(", ") : info.workingDir,
=======
		WORKSPACE_TITLE,
		workingDir: workingDirInfo,
>>>>>>> 33d3cf2d
	})
}<|MERGE_RESOLUTION|>--- conflicted
+++ resolved
@@ -11,20 +11,6 @@
 Operating System: {{os}}
 Default Shell: {{shell}}
 Home Directory: {{homeDir}}
-<<<<<<< HEAD
-Current Working Directory: {{workingDir}}
-Active Workspaces: {{workspaces}}`
-
-export async function getSystemEnv(cwd?: string, isTesting = false) {
-	const workspaces = (await getWorkspacePaths({}))?.paths || []
-	return {
-		os: isTesting ? "macOS" : osName(),
-		shell: isTesting ? "/bin/zsh" : getShell(),
-		homeDir: isTesting ? "/Users/tester" : osModule.homedir(),
-		workingDir: isTesting ? "/Users/tester/dev/project" : cwd || process.cwd(),
-		workspaces: isTesting ? ["/Users/tester/dev/project", "/Users/tester/dev/foo", "/Users/tester/bar"] : workspaces,
-	}
-=======
 {{WORKSPACE_TITLE}}: {{workingDir}}`
 
 export async function getSystemEnv(cwd?: string, isTesting = false) {
@@ -46,7 +32,6 @@
 				workingDir: currentWorkDir,
 				workspaces: workspaces,
 			}
->>>>>>> 33d3cf2d
 }
 
 export async function getSystemInfo(variant: PromptVariant, context: SystemPromptContext): Promise<string> {
@@ -80,12 +65,7 @@
 		os: info.os,
 		shell: info.shell,
 		homeDir: info.homeDir,
-<<<<<<< HEAD
-		workingDir: info.workingDir,
-		workspaces: info.workspaces ? info.workspaces.join(", ") : info.workingDir,
-=======
 		WORKSPACE_TITLE,
 		workingDir: workingDirInfo,
->>>>>>> 33d3cf2d
 	})
 }