--- conflicted
+++ resolved
@@ -701,13 +701,10 @@
 		actModeGroqModelInfo,
 		actModeHuggingFaceModelId,
 		actModeHuggingFaceModelInfo,
-<<<<<<< HEAD
+		actModeHuaweiCloudMaasModelId,
+		actModeHuaweiCloudMaasModelInfo,
 		actModeBasetenModelId,
 		actModeBasetenModelInfo,
-=======
-		actModeHuaweiCloudMaasModelId,
-		actModeHuaweiCloudMaasModelInfo,
->>>>>>> a05d4386
 	} = apiConfiguration
 
 	// OPTIMIZED: Batch all global state updates into 2 operations instead of 47
@@ -767,13 +764,10 @@
 		actModeGroqModelInfo,
 		actModeHuggingFaceModelId,
 		actModeHuggingFaceModelInfo,
-<<<<<<< HEAD
+		actModeHuaweiCloudMaasModelId,
+		actModeHuaweiCloudMaasModelInfo,
 		actModeBasetenModelId,
 		actModeBasetenModelInfo,
-=======
-		actModeHuaweiCloudMaasModelId,
-		actModeHuaweiCloudMaasModelInfo,
->>>>>>> a05d4386
 
 		// Global state updates (27 keys)
 		awsRegion,
