--- conflicted
+++ resolved
@@ -370,13 +370,10 @@
 			asksageApiUrl,
 			xaiApiKey,
 			sambanovaApiKey,
-<<<<<<< HEAD
+			cerebrasApiKey,
+			nebiusApiKey,
 			openAiConfigs,
 			openAiSelectedConfigIndex,
-=======
-			cerebrasApiKey,
-			nebiusApiKey,
->>>>>>> 1aaa30ec
 			favoritedModelIds,
 			requestTimeoutMs,
 		},
@@ -470,12 +467,9 @@
 		reasoningEffort,
 		clineApiKey,
 		sambanovaApiKey,
-<<<<<<< HEAD
-		openAiConfigs,
-=======
 		cerebrasApiKey,
 		nebiusApiKey,
->>>>>>> 1aaa30ec
+		openAiConfigs,
 		favoritedModelIds,
 	} = apiConfiguration
 	await updateGlobalState(context, "apiProvider", apiProvider)
