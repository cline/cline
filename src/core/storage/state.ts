import * as vscode from "vscode"
import { DEFAULT_CHAT_SETTINGS } from "../../shared/ChatSettings"
import { DEFAULT_BROWSER_SETTINGS } from "../../shared/BrowserSettings"
import { DEFAULT_AUTO_APPROVAL_SETTINGS } from "../../shared/AutoApprovalSettings"
import { GlobalStateKey, SecretKey } from "./state-keys"
import { ApiConfiguration, ApiProvider, ModelInfo } from "../../shared/api"
import { HistoryItem } from "../../shared/HistoryItem"
import { AutoApprovalSettings } from "../../shared/AutoApprovalSettings"
import { BrowserSettings } from "../../shared/BrowserSettings"
import { ChatSettings } from "../../shared/ChatSettings"
import { TelemetrySetting } from "../../shared/TelemetrySetting"
import { UserInfo } from "../../shared/UserInfo"
/*
	Storage
	https://dev.to/kompotkot/how-to-use-secretstorage-in-your-vscode-extensions-2hco
	https://www.eliostruyf.com/devhack-code-extension-storage-options/
	*/

// global

export async function updateGlobalState(context: vscode.ExtensionContext, key: GlobalStateKey, value: any) {
	await context.globalState.update(key, value)
}

export async function getGlobalState(context: vscode.ExtensionContext, key: GlobalStateKey) {
	return await context.globalState.get(key)
}

// secrets

export async function storeSecret(context: vscode.ExtensionContext, key: SecretKey, value?: string) {
	if (value) {
		await context.secrets.store(key, value)
	} else {
		await context.secrets.delete(key)
	}
}

export async function getSecret(context: vscode.ExtensionContext, key: SecretKey) {
	return await context.secrets.get(key)
}

// workspace

export async function updateWorkspaceState(context: vscode.ExtensionContext, key: string, value: any) {
	await context.workspaceState.update(key, value)
}

export async function getWorkspaceState(context: vscode.ExtensionContext, key: string) {
	return await context.workspaceState.get(key)
}

export async function getAllExtensionState(context: vscode.ExtensionContext) {
	const [
		storedApiProvider,
		apiModelId,
		apiKey,
		openRouterApiKey,
		clineApiKey,
		awsAccessKey,
		awsSecretKey,
		awsSessionToken,
		awsRegion,
		awsUseCrossRegionInference,
		awsBedrockUsePromptCache,
		awsBedrockEndpoint,
		awsProfile,
		awsUseProfile,
		vertexProjectId,
		vertexRegion,
		openAiBaseUrl,
		openAiApiKey,
		openAiModelId,
		openAiModelInfo,
		ollamaModelId,
		ollamaBaseUrl,
		ollamaApiOptionsCtxNum,
		lmStudioModelId,
		lmStudioBaseUrl,
		anthropicBaseUrl,
		geminiApiKey,
		openAiNativeApiKey,
		deepSeekApiKey,
		requestyApiKey,
		requestyModelId,
		requestyModelInfo,
		togetherApiKey,
		togetherModelId,
		qwenApiKey,
		doubaoApiKey,
		mistralApiKey,
		azureApiVersion,
		openRouterModelId,
		openRouterModelInfo,
		openRouterProviderSorting,
		lastShownAnnouncementId,
		customInstructions,
		taskHistory,
		autoApprovalSettings,
		browserSettings,
		chatSettings,
		vsCodeLmModelSelector,
		liteLlmBaseUrl,
		liteLlmModelId,
		liteLlmUsePromptCache,
		userInfo,
		previousModeApiProvider,
		previousModeModelId,
		previousModeModelInfo,
		previousModeVsCodeLmModelSelector,
		previousModeThinkingBudgetTokens,
		previousModeReasoningEffort,
		qwenApiLine,
		liteLlmApiKey,
		telemetrySetting,
		asksageApiKey,
		asksageApiUrl,
		xaiApiKey,
		thinkingBudgetTokens,
		reasoningEffort,
		sambanovaApiKey,
		planActSeparateModelsSettingRaw,
<<<<<<< HEAD
		openAiConfigs,
=======
		favoritedModelIds,
>>>>>>> 2caf1dc2
	] = await Promise.all([
		getGlobalState(context, "apiProvider") as Promise<ApiProvider | undefined>,
		getGlobalState(context, "apiModelId") as Promise<string | undefined>,
		getSecret(context, "apiKey") as Promise<string | undefined>,
		getSecret(context, "openRouterApiKey") as Promise<string | undefined>,
		getSecret(context, "clineApiKey") as Promise<string | undefined>,
		getSecret(context, "awsAccessKey") as Promise<string | undefined>,
		getSecret(context, "awsSecretKey") as Promise<string | undefined>,
		getSecret(context, "awsSessionToken") as Promise<string | undefined>,
		getGlobalState(context, "awsRegion") as Promise<string | undefined>,
		getGlobalState(context, "awsUseCrossRegionInference") as Promise<boolean | undefined>,
		getGlobalState(context, "awsBedrockUsePromptCache") as Promise<boolean | undefined>,
		getGlobalState(context, "awsBedrockEndpoint") as Promise<string | undefined>,
		getGlobalState(context, "awsProfile") as Promise<string | undefined>,
		getGlobalState(context, "awsUseProfile") as Promise<boolean | undefined>,
		getGlobalState(context, "vertexProjectId") as Promise<string | undefined>,
		getGlobalState(context, "vertexRegion") as Promise<string | undefined>,
		getGlobalState(context, "openAiBaseUrl") as Promise<string | undefined>,
		getSecret(context, "openAiApiKey") as Promise<string | undefined>,
		getGlobalState(context, "openAiModelId") as Promise<string | undefined>,
		getGlobalState(context, "openAiModelInfo") as Promise<ModelInfo | undefined>,
		getGlobalState(context, "ollamaModelId") as Promise<string | undefined>,
		getGlobalState(context, "ollamaBaseUrl") as Promise<string | undefined>,
		getGlobalState(context, "ollamaApiOptionsCtxNum") as Promise<string | undefined>,
		getGlobalState(context, "lmStudioModelId") as Promise<string | undefined>,
		getGlobalState(context, "lmStudioBaseUrl") as Promise<string | undefined>,
		getGlobalState(context, "anthropicBaseUrl") as Promise<string | undefined>,
		getSecret(context, "geminiApiKey") as Promise<string | undefined>,
		getSecret(context, "openAiNativeApiKey") as Promise<string | undefined>,
		getSecret(context, "deepSeekApiKey") as Promise<string | undefined>,
		getSecret(context, "requestyApiKey") as Promise<string | undefined>,
		getGlobalState(context, "requestyModelId") as Promise<string | undefined>,
		getGlobalState(context, "requestyModelInfo") as Promise<ModelInfo | undefined>,
		getSecret(context, "togetherApiKey") as Promise<string | undefined>,
		getGlobalState(context, "togetherModelId") as Promise<string | undefined>,
		getSecret(context, "qwenApiKey") as Promise<string | undefined>,
		getSecret(context, "doubaoApiKey") as Promise<string | undefined>,
		getSecret(context, "mistralApiKey") as Promise<string | undefined>,
		getGlobalState(context, "azureApiVersion") as Promise<string | undefined>,
		getGlobalState(context, "openRouterModelId") as Promise<string | undefined>,
		getGlobalState(context, "openRouterModelInfo") as Promise<ModelInfo | undefined>,
		getGlobalState(context, "openRouterProviderSorting") as Promise<string | undefined>,
		getGlobalState(context, "lastShownAnnouncementId") as Promise<string | undefined>,
		getGlobalState(context, "customInstructions") as Promise<string | undefined>,
		getGlobalState(context, "taskHistory") as Promise<HistoryItem[] | undefined>,
		getGlobalState(context, "autoApprovalSettings") as Promise<AutoApprovalSettings | undefined>,
		getGlobalState(context, "browserSettings") as Promise<BrowserSettings | undefined>,
		getGlobalState(context, "chatSettings") as Promise<ChatSettings | undefined>,
		getGlobalState(context, "vsCodeLmModelSelector") as Promise<vscode.LanguageModelChatSelector | undefined>,
		getGlobalState(context, "liteLlmBaseUrl") as Promise<string | undefined>,
		getGlobalState(context, "liteLlmModelId") as Promise<string | undefined>,
		getGlobalState(context, "liteLlmUsePromptCache") as Promise<boolean | undefined>,
		getGlobalState(context, "userInfo") as Promise<UserInfo | undefined>,
		getGlobalState(context, "previousModeApiProvider") as Promise<ApiProvider | undefined>,
		getGlobalState(context, "previousModeModelId") as Promise<string | undefined>,
		getGlobalState(context, "previousModeModelInfo") as Promise<ModelInfo | undefined>,
		getGlobalState(context, "previousModeVsCodeLmModelSelector") as Promise<vscode.LanguageModelChatSelector | undefined>,
		getGlobalState(context, "previousModeThinkingBudgetTokens") as Promise<number | undefined>,
		getGlobalState(context, "previousModeReasoningEffort") as Promise<string | undefined>,
		getGlobalState(context, "qwenApiLine") as Promise<string | undefined>,
		getSecret(context, "liteLlmApiKey") as Promise<string | undefined>,
		getGlobalState(context, "telemetrySetting") as Promise<TelemetrySetting | undefined>,
		getSecret(context, "asksageApiKey") as Promise<string | undefined>,
		getGlobalState(context, "asksageApiUrl") as Promise<string | undefined>,
		getSecret(context, "xaiApiKey") as Promise<string | undefined>,
		getGlobalState(context, "thinkingBudgetTokens") as Promise<number | undefined>,
		getGlobalState(context, "reasoningEffort") as Promise<string | undefined>,
		getSecret(context, "sambanovaApiKey") as Promise<string | undefined>,
		getGlobalState(context, "planActSeparateModelsSetting") as Promise<boolean | undefined>,
<<<<<<< HEAD
		getGlobalState(context, "openAiConfigs") as Promise<any[] | undefined>,
=======
		getGlobalState(context, "favoritedModelIds") as Promise<string[] | undefined>,
>>>>>>> 2caf1dc2
	])

	let apiProvider: ApiProvider
	if (storedApiProvider) {
		apiProvider = storedApiProvider
	} else {
		// Either new user or legacy user that doesn't have the apiProvider stored in state
		// (If they're using OpenRouter or Bedrock, then apiProvider state will exist)
		if (apiKey) {
			apiProvider = "anthropic"
		} else {
			// New users should default to openrouter, since they've opted to use an API key instead of signing in
			apiProvider = "openrouter"
		}
	}

	const o3MiniReasoningEffort = vscode.workspace.getConfiguration("cline.modelSettings.o3Mini").get("reasoningEffort", "medium")

	const mcpMarketplaceEnabled = vscode.workspace.getConfiguration("cline").get<boolean>("mcpMarketplace.enabled", true)

	// Plan/Act separate models setting is a boolean indicating whether the user wants to use different models for plan and act. Existing users expect this to be enabled, while we want new users to opt in to this being disabled by default.
	// On win11 state sometimes initializes as empty string instead of undefined
	let planActSeparateModelsSetting: boolean | undefined = undefined
	if (planActSeparateModelsSettingRaw === true || planActSeparateModelsSettingRaw === false) {
		planActSeparateModelsSetting = planActSeparateModelsSettingRaw
	} else {
		// default to true for existing users
		if (storedApiProvider) {
			planActSeparateModelsSetting = true
		} else {
			// default to false for new users
			planActSeparateModelsSetting = false
		}
		// this is a special case where it's a new state, but we want it to default to different values for existing and new users.
		// persist so next time state is retrieved it's set to the correct value.
		await updateGlobalState(context, "planActSeparateModelsSetting", planActSeparateModelsSetting)
	}

	let openAiSelectedConfigIndex: number | undefined
	if (planActSeparateModelsSetting) {
		const mode = chatSettings?.mode
		const key = mode === "act" ? "openAiSelectedConfigIndex_act" : "openAiSelectedConfigIndex_plan"
		openAiSelectedConfigIndex = (await getGlobalState(context, key)) as number | undefined
	} else {
		openAiSelectedConfigIndex = (await getGlobalState(context, "openAiSelectedConfigIndex")) as number | undefined
	}

	return {
		apiConfiguration: {
			apiProvider,
			apiModelId,
			apiKey,
			openRouterApiKey,
			clineApiKey,
			awsAccessKey,
			awsSecretKey,
			awsSessionToken,
			awsRegion,
			awsUseCrossRegionInference,
			awsBedrockUsePromptCache,
			awsBedrockEndpoint,
			awsProfile,
			awsUseProfile,
			vertexProjectId,
			vertexRegion,
			openAiBaseUrl,
			openAiApiKey,
			openAiModelId,
			openAiModelInfo,
			ollamaModelId,
			ollamaBaseUrl,
			ollamaApiOptionsCtxNum,
			lmStudioModelId,
			lmStudioBaseUrl,
			anthropicBaseUrl,
			geminiApiKey,
			openAiNativeApiKey,
			deepSeekApiKey,
			requestyApiKey,
			requestyModelId,
			requestyModelInfo,
			togetherApiKey,
			togetherModelId,
			qwenApiKey,
			qwenApiLine,
			doubaoApiKey,
			mistralApiKey,
			azureApiVersion,
			openRouterModelId,
			openRouterModelInfo,
			openRouterProviderSorting,
			vsCodeLmModelSelector,
			o3MiniReasoningEffort,
			thinkingBudgetTokens,
			reasoningEffort,
			liteLlmBaseUrl,
			liteLlmModelId,
			liteLlmApiKey,
			liteLlmUsePromptCache,
			asksageApiKey,
			asksageApiUrl,
			xaiApiKey,
			sambanovaApiKey,
<<<<<<< HEAD
			openAiConfigs,
			openAiSelectedConfigIndex,
=======
			favoritedModelIds,
>>>>>>> 2caf1dc2
		},
		lastShownAnnouncementId,
		customInstructions,
		taskHistory,
		autoApprovalSettings: autoApprovalSettings || DEFAULT_AUTO_APPROVAL_SETTINGS, // default value can be 0 or empty string
		browserSettings: { ...DEFAULT_BROWSER_SETTINGS, ...browserSettings }, // this will ensure that older versions of browserSettings (e.g. before remoteBrowserEnabled was added) are merged with the default values (false for remoteBrowserEnabled)
		chatSettings: chatSettings || DEFAULT_CHAT_SETTINGS,
		userInfo,
		previousModeApiProvider,
		previousModeModelId,
		previousModeModelInfo,
		previousModeVsCodeLmModelSelector,
		previousModeThinkingBudgetTokens,
		previousModeReasoningEffort,
		mcpMarketplaceEnabled,
		telemetrySetting: telemetrySetting || "unset",
		planActSeparateModelsSetting,
	}
}

export async function updateApiConfiguration(context: vscode.ExtensionContext, apiConfiguration: ApiConfiguration) {
	const {
		apiProvider,
		apiModelId,
		apiKey,
		openRouterApiKey,
		awsAccessKey,
		awsSecretKey,
		awsSessionToken,
		awsRegion,
		awsUseCrossRegionInference,
		awsBedrockUsePromptCache,
		awsBedrockEndpoint,
		awsProfile,
		awsUseProfile,
		vertexProjectId,
		vertexRegion,
		openAiBaseUrl,
		openAiApiKey,
		openAiModelId,
		openAiModelInfo,
		ollamaModelId,
		ollamaBaseUrl,
		ollamaApiOptionsCtxNum,
		lmStudioModelId,
		lmStudioBaseUrl,
		anthropicBaseUrl,
		geminiApiKey,
		openAiNativeApiKey,
		deepSeekApiKey,
		requestyApiKey,
		requestyModelId,
		requestyModelInfo,
		togetherApiKey,
		togetherModelId,
		qwenApiKey,
		doubaoApiKey,
		mistralApiKey,
		azureApiVersion,
		openRouterModelId,
		openRouterModelInfo,
		openRouterProviderSorting,
		vsCodeLmModelSelector,
		liteLlmBaseUrl,
		liteLlmModelId,
		liteLlmApiKey,
		liteLlmUsePromptCache,
		qwenApiLine,
		asksageApiKey,
		asksageApiUrl,
		xaiApiKey,
		thinkingBudgetTokens,
		reasoningEffort,
		clineApiKey,
		sambanovaApiKey,
<<<<<<< HEAD
		openAiConfigs,
=======
		favoritedModelIds,
>>>>>>> 2caf1dc2
	} = apiConfiguration
	await updateGlobalState(context, "apiProvider", apiProvider)
	await updateGlobalState(context, "apiModelId", apiModelId)
	await storeSecret(context, "apiKey", apiKey)
	await storeSecret(context, "openRouterApiKey", openRouterApiKey)
	await storeSecret(context, "awsAccessKey", awsAccessKey)
	await storeSecret(context, "awsSecretKey", awsSecretKey)
	await storeSecret(context, "awsSessionToken", awsSessionToken)
	await updateGlobalState(context, "awsRegion", awsRegion)
	await updateGlobalState(context, "awsUseCrossRegionInference", awsUseCrossRegionInference)
	await updateGlobalState(context, "awsBedrockUsePromptCache", awsBedrockUsePromptCache)
	await updateGlobalState(context, "awsBedrockEndpoint", awsBedrockEndpoint)
	await updateGlobalState(context, "awsProfile", awsProfile)
	await updateGlobalState(context, "awsUseProfile", awsUseProfile)
	await updateGlobalState(context, "vertexProjectId", vertexProjectId)
	await updateGlobalState(context, "vertexRegion", vertexRegion)
	await updateGlobalState(context, "openAiBaseUrl", openAiBaseUrl)
	await storeSecret(context, "openAiApiKey", openAiApiKey)
	await updateGlobalState(context, "openAiModelId", openAiModelId)
	await updateGlobalState(context, "openAiModelInfo", openAiModelInfo)
	await updateGlobalState(context, "ollamaModelId", ollamaModelId)
	await updateGlobalState(context, "ollamaBaseUrl", ollamaBaseUrl)
	await updateGlobalState(context, "ollamaApiOptionsCtxNum", ollamaApiOptionsCtxNum)
	await updateGlobalState(context, "lmStudioModelId", lmStudioModelId)
	await updateGlobalState(context, "lmStudioBaseUrl", lmStudioBaseUrl)
	await updateGlobalState(context, "anthropicBaseUrl", anthropicBaseUrl)
	await storeSecret(context, "geminiApiKey", geminiApiKey)
	await storeSecret(context, "openAiNativeApiKey", openAiNativeApiKey)
	await storeSecret(context, "deepSeekApiKey", deepSeekApiKey)
	await storeSecret(context, "requestyApiKey", requestyApiKey)
	await storeSecret(context, "togetherApiKey", togetherApiKey)
	await storeSecret(context, "qwenApiKey", qwenApiKey)
	await storeSecret(context, "doubaoApiKey", doubaoApiKey)
	await storeSecret(context, "mistralApiKey", mistralApiKey)
	await storeSecret(context, "liteLlmApiKey", liteLlmApiKey)
	await storeSecret(context, "xaiApiKey", xaiApiKey)
	await updateGlobalState(context, "azureApiVersion", azureApiVersion)
	await updateGlobalState(context, "openRouterModelId", openRouterModelId)
	await updateGlobalState(context, "openRouterModelInfo", openRouterModelInfo)
	await updateGlobalState(context, "openRouterProviderSorting", openRouterProviderSorting)
	await updateGlobalState(context, "vsCodeLmModelSelector", vsCodeLmModelSelector)
	await updateGlobalState(context, "liteLlmBaseUrl", liteLlmBaseUrl)
	await updateGlobalState(context, "liteLlmModelId", liteLlmModelId)
	await updateGlobalState(context, "liteLlmUsePromptCache", liteLlmUsePromptCache)
	await updateGlobalState(context, "qwenApiLine", qwenApiLine)
	await updateGlobalState(context, "requestyModelId", requestyModelId)
	await updateGlobalState(context, "requestyModelInfo", requestyModelInfo)
	await updateGlobalState(context, "togetherModelId", togetherModelId)
	await storeSecret(context, "asksageApiKey", asksageApiKey)
	await updateGlobalState(context, "asksageApiUrl", asksageApiUrl)
	await updateGlobalState(context, "thinkingBudgetTokens", thinkingBudgetTokens)
	await updateGlobalState(context, "reasoningEffort", reasoningEffort)
	await storeSecret(context, "clineApiKey", clineApiKey)
	await storeSecret(context, "sambanovaApiKey", sambanovaApiKey)
<<<<<<< HEAD
	await updateGlobalState(context, "openAiConfigs", openAiConfigs)
	const planActSeparate = (await getGlobalState(context, "planActSeparateModelsSetting")) as boolean
	if (planActSeparate) {
		const chatSettings = (await getGlobalState(context, "chatSettings")) as ChatSettings
		const key = chatSettings?.mode === "act" ? "openAiSelectedConfigIndex_act" : "openAiSelectedConfigIndex_plan"
		await updateGlobalState(context, key, apiConfiguration.openAiSelectedConfigIndex)
	} else {
		await updateGlobalState(context, "openAiSelectedConfigIndex", apiConfiguration.openAiSelectedConfigIndex)
	}
=======
	await updateGlobalState(context, "favoritedModelIds", favoritedModelIds)
>>>>>>> 2caf1dc2
}

export async function resetExtensionState(context: vscode.ExtensionContext) {
	for (const key of context.globalState.keys()) {
		await context.globalState.update(key, undefined)
	}
	const secretKeys: SecretKey[] = [
		"apiKey",
		"openRouterApiKey",
		"awsAccessKey",
		"awsSecretKey",
		"awsSessionToken",
		"openAiApiKey",
		"geminiApiKey",
		"openAiNativeApiKey",
		"deepSeekApiKey",
		"requestyApiKey",
		"togetherApiKey",
		"qwenApiKey",
		"doubaoApiKey",
		"mistralApiKey",
		"clineApiKey",
		"liteLlmApiKey",
		"asksageApiKey",
		"xaiApiKey",
		"sambanovaApiKey",
	]
	for (const key of secretKeys) {
		await storeSecret(context, key, undefined)
	}
}<|MERGE_RESOLUTION|>--- conflicted
+++ resolved
@@ -120,11 +120,8 @@
 		reasoningEffort,
 		sambanovaApiKey,
 		planActSeparateModelsSettingRaw,
-<<<<<<< HEAD
 		openAiConfigs,
-=======
 		favoritedModelIds,
->>>>>>> 2caf1dc2
 	] = await Promise.all([
 		getGlobalState(context, "apiProvider") as Promise<ApiProvider | undefined>,
 		getGlobalState(context, "apiModelId") as Promise<string | undefined>,
@@ -194,11 +191,8 @@
 		getGlobalState(context, "reasoningEffort") as Promise<string | undefined>,
 		getSecret(context, "sambanovaApiKey") as Promise<string | undefined>,
 		getGlobalState(context, "planActSeparateModelsSetting") as Promise<boolean | undefined>,
-<<<<<<< HEAD
 		getGlobalState(context, "openAiConfigs") as Promise<any[] | undefined>,
-=======
 		getGlobalState(context, "favoritedModelIds") as Promise<string[] | undefined>,
->>>>>>> 2caf1dc2
 	])
 
 	let apiProvider: ApiProvider
@@ -302,12 +296,9 @@
 			asksageApiUrl,
 			xaiApiKey,
 			sambanovaApiKey,
-<<<<<<< HEAD
 			openAiConfigs,
 			openAiSelectedConfigIndex,
-=======
 			favoritedModelIds,
->>>>>>> 2caf1dc2
 		},
 		lastShownAnnouncementId,
 		customInstructions,
@@ -383,11 +374,7 @@
 		reasoningEffort,
 		clineApiKey,
 		sambanovaApiKey,
-<<<<<<< HEAD
 		openAiConfigs,
-=======
-		favoritedModelIds,
->>>>>>> 2caf1dc2
 	} = apiConfiguration
 	await updateGlobalState(context, "apiProvider", apiProvider)
 	await updateGlobalState(context, "apiModelId", apiModelId)
@@ -442,7 +429,7 @@
 	await updateGlobalState(context, "reasoningEffort", reasoningEffort)
 	await storeSecret(context, "clineApiKey", clineApiKey)
 	await storeSecret(context, "sambanovaApiKey", sambanovaApiKey)
-<<<<<<< HEAD
+	await updateGlobalState(context, "favoritedModelIds", favoritedModelIds)
 	await updateGlobalState(context, "openAiConfigs", openAiConfigs)
 	const planActSeparate = (await getGlobalState(context, "planActSeparateModelsSetting")) as boolean
 	if (planActSeparate) {
@@ -452,9 +439,6 @@
 	} else {
 		await updateGlobalState(context, "openAiSelectedConfigIndex", apiConfiguration.openAiSelectedConfigIndex)
 	}
-=======
-	await updateGlobalState(context, "favoritedModelIds", favoritedModelIds)
->>>>>>> 2caf1dc2
 }
 
 export async function resetExtensionState(context: vscode.ExtensionContext) {
