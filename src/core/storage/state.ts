--- conflicted
+++ resolved
@@ -238,16 +238,13 @@
 		mcpResponsesCollapsedRaw,
 		globalWorkflowToggles,
 		terminalReuseEnabled,
-<<<<<<< HEAD
+		defaultTerminalProfile,
 		sapAiCoreClientId,
 		sapAiCoreClientSecret,
 		sapAiCoreBaseUrl,
 		sapAiCoreTokenUrl,
 		sapAiResourceGroup,
 		sapAiCoreModelId,
-=======
-		defaultTerminalProfile,
->>>>>>> ec26a912
 	] = await Promise.all([
 		getGlobalState(context, "isNewUser") as Promise<boolean | undefined>,
 		getSecret(context, "apiKey") as Promise<string | undefined>,
@@ -312,16 +309,13 @@
 		getGlobalState(context, "mcpResponsesCollapsed") as Promise<boolean | undefined>,
 		getGlobalState(context, "globalWorkflowToggles") as Promise<ClineRulesToggles | undefined>,
 		getGlobalState(context, "terminalReuseEnabled") as Promise<boolean | undefined>,
-<<<<<<< HEAD
+		getGlobalState(context, "defaultTerminalProfile") as Promise<string | undefined>,
 		getSecret(context, "sapAiCoreClientId") as Promise<string | undefined>,
 		getSecret(context, "sapAiCoreClientSecret") as Promise<string | undefined>,
 		getGlobalState(context, "sapAiCoreBaseUrl") as Promise<string | undefined>,
 		getGlobalState(context, "sapAiCoreTokenUrl") as Promise<string | undefined>,
 		getGlobalState(context, "sapAiResourceGroup") as Promise<string | undefined>,
 		getGlobalState(context, "sapAiCoreModelId") as Promise<string | undefined>,
-=======
-		getGlobalState(context, "defaultTerminalProfile") as Promise<string | undefined>,
->>>>>>> ec26a912
 	])
 
 	const localClineRulesToggles = (await getWorkspaceState(context, "localClineRulesToggles")) as ClineRulesToggles
