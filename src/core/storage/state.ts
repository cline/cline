--- conflicted
+++ resolved
@@ -294,10 +294,7 @@
 		customInstructions,
 		taskHistory,
 		autoApprovalSettings: autoApprovalSettings || DEFAULT_AUTO_APPROVAL_SETTINGS, // default value can be 0 or empty string
-<<<<<<< HEAD
-=======
 		clineRulesToggles: globalClineRulesToggles || {},
->>>>>>> 02120810
 		browserSettings: { ...DEFAULT_BROWSER_SETTINGS, ...browserSettings }, // this will ensure that older versions of browserSettings (e.g. before remoteBrowserEnabled was added) are merged with the default values (false for remoteBrowserEnabled)
 		chatSettings: chatSettings || DEFAULT_CHAT_SETTINGS,
 		userInfo,
