--- conflicted
+++ resolved
@@ -8,11 +8,7 @@
 import { HistoryItem } from "@shared/HistoryItem"
 import { AutoApprovalSettings } from "@shared/AutoApprovalSettings"
 import { BrowserSettings } from "@shared/BrowserSettings"
-<<<<<<< HEAD
-import { StoredChatSettings } from "@shared/ChatSettings"
 import { DictationSettings } from "@shared/DictationSettings"
-=======
->>>>>>> 67bab949
 import { TelemetrySetting } from "@shared/TelemetrySetting"
 import { UserInfo } from "@shared/UserInfo"
 import { ClineRulesToggles } from "@shared/cline-rules"
@@ -286,77 +282,11 @@
 	])
 
 	const [
-<<<<<<< HEAD
-		chatSettings,
-		currentMode,
-		storedApiProvider,
-		apiModelId,
-		thinkingBudgetTokens,
-		reasoningEffort,
-		vsCodeLmModelSelector,
-		awsBedrockCustomSelected,
-		awsBedrockCustomModelBaseId,
-		openRouterModelId,
-		openRouterModelInfo,
-		openAiModelId,
-		openAiModelInfo,
-		ollamaModelId,
-		lmStudioModelId,
-		liteLlmModelId,
-		liteLlmModelInfo,
-		requestyModelId,
-		requestyModelInfo,
-		togetherModelId,
-		fireworksModelId,
-		previousModeApiProvider,
-		previousModeModelId,
-		previousModeModelInfo,
-		previousModeVsCodeLmModelSelector,
-		previousModeThinkingBudgetTokens,
-		previousModeReasoningEffort,
-		previousModeAwsBedrockCustomSelected,
-		previousModeAwsBedrockCustomModelBaseId,
-		previousModeSapAiCoreModelId,
-		sapAiCoreModelId,
-		dictationSettings,
-	] = await Promise.all([
-		getGlobalState(context, "chatSettings") as Promise<StoredChatSettings | undefined>,
-		getGlobalState(context, "mode") as Promise<"plan" | "act" | undefined>,
-		getGlobalState(context, "apiProvider") as Promise<ApiProvider | undefined>,
-		getGlobalState(context, "apiModelId") as Promise<string | undefined>,
-		getGlobalState(context, "thinkingBudgetTokens") as Promise<number | undefined>,
-		getGlobalState(context, "reasoningEffort") as Promise<string | undefined>,
-		getGlobalState(context, "vsCodeLmModelSelector") as Promise<vscode.LanguageModelChatSelector | undefined>,
-		getGlobalState(context, "awsBedrockCustomSelected") as Promise<boolean | undefined>,
-		getGlobalState(context, "awsBedrockCustomModelBaseId") as Promise<BedrockModelId | undefined>,
-		getGlobalState(context, "openRouterModelId") as Promise<string | undefined>,
-		getGlobalState(context, "openRouterModelInfo") as Promise<ModelInfo | undefined>,
-		getGlobalState(context, "openAiModelId") as Promise<string | undefined>,
-		getGlobalState(context, "openAiModelInfo") as Promise<ModelInfo | undefined>,
-		getGlobalState(context, "ollamaModelId") as Promise<string | undefined>,
-		getGlobalState(context, "lmStudioModelId") as Promise<string | undefined>,
-		getGlobalState(context, "liteLlmModelId") as Promise<string | undefined>,
-		getGlobalState(context, "liteLlmModelInfo") as Promise<ModelInfo | undefined>,
-		getGlobalState(context, "requestyModelId") as Promise<string | undefined>,
-		getGlobalState(context, "requestyModelInfo") as Promise<ModelInfo | undefined>,
-		getGlobalState(context, "togetherModelId") as Promise<string | undefined>,
-		getGlobalState(context, "fireworksModelId") as Promise<string | undefined>,
-		getGlobalState(context, "previousModeApiProvider") as Promise<ApiProvider | undefined>,
-		getGlobalState(context, "previousModeModelId") as Promise<string | undefined>,
-		getGlobalState(context, "previousModeModelInfo") as Promise<ModelInfo | undefined>,
-		getGlobalState(context, "previousModeVsCodeLmModelSelector") as Promise<vscode.LanguageModelChatSelector | undefined>,
-		getGlobalState(context, "previousModeThinkingBudgetTokens") as Promise<number | undefined>,
-		getGlobalState(context, "previousModeReasoningEffort") as Promise<string | undefined>,
-		getGlobalState(context, "previousModeAwsBedrockCustomSelected") as Promise<boolean | undefined>,
-		getGlobalState(context, "previousModeAwsBedrockCustomModelBaseId") as Promise<BedrockModelId | undefined>,
-		getGlobalState(context, "previousModeSapAiCoreModelId") as Promise<string | undefined>,
-		getGlobalState(context, "sapAiCoreModelId") as Promise<string | undefined>,
-		getGlobalState(context, "dictationSettings") as Promise<DictationSettings | undefined>,
-=======
 		preferredLanguage,
 		openaiReasoningEffort,
 		mode,
 		strictPlanModeEnabled,
+		dictationSettings,
 		// Plan mode configurations
 		planModeApiProvider,
 		planModeApiModelId,
@@ -416,6 +346,7 @@
 		getGlobalState(context, "openaiReasoningEffort") as Promise<OpenaiReasoningEffort | undefined>,
 		getGlobalState(context, "mode") as Promise<Mode | undefined>,
 		getGlobalState(context, "strictPlanModeEnabled") as Promise<boolean | undefined>,
+		getGlobalState(context, "dictationSettings") as Promise<DictationSettings | undefined>,
 		// Plan mode configurations
 		getGlobalState(context, "planModeApiProvider") as Promise<ApiProvider | undefined>,
 		getGlobalState(context, "planModeApiModelId") as Promise<string | undefined>,
@@ -470,7 +401,6 @@
 		getGlobalState(context, "actModeHuggingFaceModelInfo") as Promise<ModelInfo | undefined>,
 		getGlobalState(context, "actModeHuaweiCloudMaasModelId") as Promise<string | undefined>,
 		getGlobalState(context, "actModeHuaweiCloudMaasModelInfo") as Promise<ModelInfo | undefined>,
->>>>>>> 67bab949
 	])
 
 	let apiProvider: ApiProvider
@@ -649,14 +579,11 @@
 		terminalOutputLineLimit: terminalOutputLineLimit ?? 500,
 		defaultTerminalProfile: defaultTerminalProfile ?? "default",
 		globalWorkflowToggles: globalWorkflowToggles || {},
-<<<<<<< HEAD
 		dictationSettings: dictationSettings || DEFAULT_DICTATION_SETTINGS,
-=======
 		localClineRulesToggles: localClineRulesToggles || {},
 		localWindsurfRulesToggles: localWindsurfRulesToggles || {},
 		localCursorRulesToggles: localCursorRulesToggles || {},
 		localWorkflowToggles: localWorkflowToggles || {},
->>>>>>> 67bab949
 	}
 }
 
