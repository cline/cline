import { SecretKey } from "./state-keys"
import { Controller } from "../controller"
<<<<<<< HEAD
=======
/*
	Storage
	https://dev.to/kompotkot/how-to-use-secretstorage-in-your-vscode-extensions-2hco
	https://www.eliostruyf.com/devhack-code-extension-storage-options/
	*/

const isTemporaryProfile = process.env.TEMP_PROFILE === "true"

// In-memory storage for temporary profiles
const inMemoryGlobalState = new Map<string, any>()
const inMemoryWorkspaceState = new Map<string, any>()
const inMemorySecrets = new Map<string, string>()

// global
export async function updateGlobalState(context: vscode.ExtensionContext, key: GlobalStateKey, value: any) {
	if (isTemporaryProfile) {
		inMemoryGlobalState.set(key, value)
		return
	}
	await context.globalState.update(key, value)
}

export async function getGlobalState(context: vscode.ExtensionContext, key: GlobalStateKey) {
	if (isTemporaryProfile) {
		return inMemoryGlobalState.get(key)
	}
	return await context.globalState.get(key)
}

// Batched operations for performance optimization
export async function updateGlobalStateBatch(context: vscode.ExtensionContext, updates: Record<string, any>) {
	if (isTemporaryProfile) {
		Object.entries(updates).forEach(([key, value]) => {
			inMemoryGlobalState.set(key, value)
		})
		return
	}
	// Use Promise.all to batch the updates
	await Promise.all(Object.entries(updates).map(([key, value]) => context.globalState.update(key as GlobalStateKey, value)))
}

export async function updateSecretsBatch(context: vscode.ExtensionContext, updates: Record<string, string | undefined>) {
	if (isTemporaryProfile) {
		Object.entries(updates).forEach(([key, value]) => {
			if (value) {
				inMemorySecrets.set(key, value)
			} else {
				inMemorySecrets.delete(key)
			}
		})
		return
	}
	// Use Promise.all to batch the secret updates
	await Promise.all(Object.entries(updates).map(([key, value]) => storeSecret(context, key as SecretKey, value)))
}

// secrets
export async function storeSecret(context: vscode.ExtensionContext, key: SecretKey, value?: string) {
	if (isTemporaryProfile) {
		if (value) {
			inMemorySecrets.set(key, value)
		} else {
			inMemorySecrets.delete(key)
		}
		return
	}
	if (value) {
		await context.secrets.store(key, value)
	} else {
		await context.secrets.delete(key)
	}
}

export async function getSecret(context: vscode.ExtensionContext, key: SecretKey) {
	if (isTemporaryProfile) {
		return inMemorySecrets.get(key)
	}
	return await context.secrets.get(key)
}

// workspace
export async function updateWorkspaceState(context: vscode.ExtensionContext, key: LocalStateKey, value: any) {
	if (isTemporaryProfile) {
		inMemoryWorkspaceState.set(key, value)
		return
	}
	await context.workspaceState.update(key, value)
}

export async function getWorkspaceState(context: vscode.ExtensionContext, key: LocalStateKey) {
	if (isTemporaryProfile) {
		return inMemoryWorkspaceState.get(key)
	}
	return await context.workspaceState.get(key)
}

export async function getAllExtensionState(context: vscode.ExtensionContext) {
	const [
		isNewUser,
		welcomeViewCompleted,
		apiKey,
		openRouterApiKey,
		clineAccountId,
		awsAccessKey,
		awsSecretKey,
		awsSessionToken,
		awsRegion,
		awsUseCrossRegionInference,
		awsBedrockUsePromptCache,
		awsBedrockEndpoint,
		awsProfile,
		awsBedrockApiKey,
		awsUseProfile,
		awsAuthentication,
		vertexProjectId,
		vertexRegion,
		openAiBaseUrl,
		openAiApiKey,
		openAiHeaders,
		ollamaBaseUrl,
		ollamaApiKey,
		ollamaApiOptionsCtxNum,
		lmStudioBaseUrl,
		anthropicBaseUrl,
		geminiApiKey,
		geminiBaseUrl,
		openAiNativeApiKey,
		deepSeekApiKey,
		requestyApiKey,
		togetherApiKey,
		qwenApiKey,
		doubaoApiKey,
		mistralApiKey,
		azureApiVersion,
		openRouterProviderSorting,
		lastShownAnnouncementId,
		taskHistory,
		autoApprovalSettings,
		browserSettings,
		liteLlmBaseUrl,
		liteLlmUsePromptCache,
		fireworksApiKey,
		fireworksModelMaxCompletionTokens,
		fireworksModelMaxTokens,
		userInfo,
		qwenApiLine,
		moonshotApiLine,
		liteLlmApiKey,
		telemetrySetting,
		asksageApiKey,
		asksageApiUrl,
		xaiApiKey,
		sambanovaApiKey,
		cerebrasApiKey,
		groqApiKey,
		basetenApiKey,
		moonshotApiKey,
		nebiusApiKey,
		huggingFaceApiKey,
		planActSeparateModelsSettingRaw,
		favoritedModelIds,
		globalClineRulesToggles,
		requestTimeoutMs,
		shellIntegrationTimeout,
		enableCheckpointsSettingRaw,
		mcpMarketplaceEnabledRaw,
		mcpDisplayMode,
		mcpResponsesCollapsedRaw,
		globalWorkflowToggles,
		terminalReuseEnabled,
		terminalOutputLineLimit,
		defaultTerminalProfile,
		sapAiCoreClientId,
		sapAiCoreClientSecret,
		sapAiCoreBaseUrl,
		sapAiCoreTokenUrl,
		sapAiResourceGroup,
		claudeCodePath,
		huaweiCloudMaasApiKey,
	] = await Promise.all([
		getGlobalState(context, "isNewUser") as Promise<boolean | undefined>,
		getGlobalState(context, "welcomeViewCompleted") as Promise<boolean | undefined>,
		getSecret(context, "apiKey") as Promise<string | undefined>,
		getSecret(context, "openRouterApiKey") as Promise<string | undefined>,
		getSecret(context, "clineAccountId") as Promise<string | undefined>,
		getSecret(context, "awsAccessKey") as Promise<string | undefined>,
		getSecret(context, "awsSecretKey") as Promise<string | undefined>,
		getSecret(context, "awsSessionToken") as Promise<string | undefined>,
		getGlobalState(context, "awsRegion") as Promise<string | undefined>,
		getGlobalState(context, "awsUseCrossRegionInference") as Promise<boolean | undefined>,
		getGlobalState(context, "awsBedrockUsePromptCache") as Promise<boolean | undefined>,
		getGlobalState(context, "awsBedrockEndpoint") as Promise<string | undefined>,
		getGlobalState(context, "awsProfile") as Promise<string | undefined>,
		getSecret(context, "awsBedrockApiKey") as Promise<string | undefined>,
		getGlobalState(context, "awsUseProfile") as Promise<boolean | undefined>,
		getGlobalState(context, "awsAuthentication") as Promise<string | undefined>,
		getGlobalState(context, "vertexProjectId") as Promise<string | undefined>,
		getGlobalState(context, "vertexRegion") as Promise<string | undefined>,
		getGlobalState(context, "openAiBaseUrl") as Promise<string | undefined>,
		getSecret(context, "openAiApiKey") as Promise<string | undefined>,
		getGlobalState(context, "openAiHeaders") as Promise<Record<string, string> | undefined>,
		getGlobalState(context, "ollamaBaseUrl") as Promise<string | undefined>,
		getSecret(context, "ollamaApiKey") as Promise<string | undefined>,
		getGlobalState(context, "ollamaApiOptionsCtxNum") as Promise<string | undefined>,
		getGlobalState(context, "lmStudioBaseUrl") as Promise<string | undefined>,
		getGlobalState(context, "anthropicBaseUrl") as Promise<string | undefined>,
		getSecret(context, "geminiApiKey") as Promise<string | undefined>,
		getGlobalState(context, "geminiBaseUrl") as Promise<string | undefined>,
		getSecret(context, "openAiNativeApiKey") as Promise<string | undefined>,
		getSecret(context, "deepSeekApiKey") as Promise<string | undefined>,
		getSecret(context, "requestyApiKey") as Promise<string | undefined>,
		getSecret(context, "togetherApiKey") as Promise<string | undefined>,
		getSecret(context, "qwenApiKey") as Promise<string | undefined>,
		getSecret(context, "doubaoApiKey") as Promise<string | undefined>,
		getSecret(context, "mistralApiKey") as Promise<string | undefined>,
		getGlobalState(context, "azureApiVersion") as Promise<string | undefined>,
		getGlobalState(context, "openRouterProviderSorting") as Promise<string | undefined>,
		getGlobalState(context, "lastShownAnnouncementId") as Promise<string | undefined>,
		getGlobalState(context, "taskHistory") as Promise<HistoryItem[] | undefined>,
		getGlobalState(context, "autoApprovalSettings") as Promise<AutoApprovalSettings | undefined>,
		getGlobalState(context, "browserSettings") as Promise<BrowserSettings | undefined>,
		getGlobalState(context, "liteLlmBaseUrl") as Promise<string | undefined>,
		getGlobalState(context, "liteLlmUsePromptCache") as Promise<boolean | undefined>,
		getSecret(context, "fireworksApiKey") as Promise<string | undefined>,
		getGlobalState(context, "fireworksModelMaxCompletionTokens") as Promise<number | undefined>,
		getGlobalState(context, "fireworksModelMaxTokens") as Promise<number | undefined>,
		getGlobalState(context, "userInfo") as Promise<UserInfo | undefined>,
		getGlobalState(context, "qwenApiLine") as Promise<string | undefined>,
		getGlobalState(context, "moonshotApiLine") as Promise<string | undefined>,
		getSecret(context, "liteLlmApiKey") as Promise<string | undefined>,
		getGlobalState(context, "telemetrySetting") as Promise<TelemetrySetting | undefined>,
		getSecret(context, "asksageApiKey") as Promise<string | undefined>,
		getGlobalState(context, "asksageApiUrl") as Promise<string | undefined>,
		getSecret(context, "xaiApiKey") as Promise<string | undefined>,
		getSecret(context, "sambanovaApiKey") as Promise<string | undefined>,
		getSecret(context, "cerebrasApiKey") as Promise<string | undefined>,
		getSecret(context, "groqApiKey") as Promise<string | undefined>,
		getSecret(context, "basetenApiKey") as Promise<string | undefined>,
		getSecret(context, "moonshotApiKey") as Promise<string | undefined>,
		getSecret(context, "nebiusApiKey") as Promise<string | undefined>,
		getSecret(context, "huggingFaceApiKey") as Promise<string | undefined>,
		getGlobalState(context, "planActSeparateModelsSetting") as Promise<boolean | undefined>,
		getGlobalState(context, "favoritedModelIds") as Promise<string[] | undefined>,
		getGlobalState(context, "globalClineRulesToggles") as Promise<ClineRulesToggles | undefined>,
		getGlobalState(context, "requestTimeoutMs") as Promise<number | undefined>,
		getGlobalState(context, "shellIntegrationTimeout") as Promise<number | undefined>,
		getGlobalState(context, "enableCheckpointsSetting") as Promise<boolean | undefined>,
		getGlobalState(context, "mcpMarketplaceEnabled") as Promise<boolean | undefined>,
		getGlobalState(context, "mcpDisplayMode") as Promise<McpDisplayMode | undefined>,
		getGlobalState(context, "mcpResponsesCollapsed") as Promise<boolean | undefined>,
		getGlobalState(context, "globalWorkflowToggles") as Promise<ClineRulesToggles | undefined>,
		getGlobalState(context, "terminalReuseEnabled") as Promise<boolean | undefined>,
		getGlobalState(context, "terminalOutputLineLimit") as Promise<number | undefined>,
		getGlobalState(context, "defaultTerminalProfile") as Promise<string | undefined>,
		getSecret(context, "sapAiCoreClientId") as Promise<string | undefined>,
		getSecret(context, "sapAiCoreClientSecret") as Promise<string | undefined>,
		getGlobalState(context, "sapAiCoreBaseUrl") as Promise<string | undefined>,
		getGlobalState(context, "sapAiCoreTokenUrl") as Promise<string | undefined>,
		getGlobalState(context, "sapAiResourceGroup") as Promise<string | undefined>,
		getGlobalState(context, "claudeCodePath") as Promise<string | undefined>,
		getSecret(context, "huaweiCloudMaasApiKey") as Promise<string | undefined>,
	])

	const [localClineRulesToggles, localWindsurfRulesToggles, localCursorRulesToggles, localWorkflowToggles] = await Promise.all([
		getWorkspaceState(context, "localClineRulesToggles") as Promise<ClineRulesToggles | undefined>,
		getWorkspaceState(context, "localWindsurfRulesToggles") as Promise<ClineRulesToggles | undefined>,
		getWorkspaceState(context, "localCursorRulesToggles") as Promise<ClineRulesToggles | undefined>,
		getWorkspaceState(context, "workflowToggles") as Promise<ClineRulesToggles | undefined>,
	])

	const [
		preferredLanguage,
		openaiReasoningEffort,
		mode,
		strictPlanModeEnabled,
		// Plan mode configurations
		planModeApiProvider,
		planModeApiModelId,
		planModeThinkingBudgetTokens,
		planModeReasoningEffort,
		planModeVsCodeLmModelSelector,
		planModeAwsBedrockCustomSelected,
		planModeAwsBedrockCustomModelBaseId,
		planModeOpenRouterModelId,
		planModeOpenRouterModelInfo,
		planModeOpenAiModelId,
		planModeOpenAiModelInfo,
		planModeOllamaModelId,
		planModeLmStudioModelId,
		planModeLiteLlmModelId,
		planModeLiteLlmModelInfo,
		planModeRequestyModelId,
		planModeRequestyModelInfo,
		planModeTogetherModelId,
		planModeFireworksModelId,
		planModeSapAiCoreModelId,
		planModeGroqModelId,
		planModeGroqModelInfo,
		planModeBasetenModelId,
		planModeBasetenModelInfo,
		planModeHuggingFaceModelId,
		planModeHuggingFaceModelInfo,
		planModeHuaweiCloudMaasModelId,
		planModeHuaweiCloudMaasModelInfo,
		// Act mode configurations
		actModeApiProvider,
		actModeApiModelId,
		actModeThinkingBudgetTokens,
		actModeReasoningEffort,
		actModeVsCodeLmModelSelector,
		actModeAwsBedrockCustomSelected,
		actModeAwsBedrockCustomModelBaseId,
		actModeOpenRouterModelId,
		actModeOpenRouterModelInfo,
		actModeOpenAiModelId,
		actModeOpenAiModelInfo,
		actModeOllamaModelId,
		actModeLmStudioModelId,
		actModeLiteLlmModelId,
		actModeLiteLlmModelInfo,
		actModeRequestyModelId,
		actModeRequestyModelInfo,
		actModeTogetherModelId,
		actModeFireworksModelId,
		actModeSapAiCoreModelId,
		actModeGroqModelId,
		actModeGroqModelInfo,
		actModeBasetenModelId,
		actModeBasetenModelInfo,
		actModeHuggingFaceModelId,
		actModeHuggingFaceModelInfo,
		actModeHuaweiCloudMaasModelId,
		actModeHuaweiCloudMaasModelInfo,
	] = await Promise.all([
		getGlobalState(context, "preferredLanguage") as Promise<string | undefined>,
		getGlobalState(context, "openaiReasoningEffort") as Promise<OpenaiReasoningEffort | undefined>,
		getGlobalState(context, "mode") as Promise<Mode | undefined>,
		getGlobalState(context, "strictPlanModeEnabled") as Promise<boolean | undefined>,
		// Plan mode configurations
		getGlobalState(context, "planModeApiProvider") as Promise<ApiProvider | undefined>,
		getGlobalState(context, "planModeApiModelId") as Promise<string | undefined>,
		getGlobalState(context, "planModeThinkingBudgetTokens") as Promise<number | undefined>,
		getGlobalState(context, "planModeReasoningEffort") as Promise<string | undefined>,
		getGlobalState(context, "planModeVsCodeLmModelSelector") as Promise<vscode.LanguageModelChatSelector | undefined>,
		getGlobalState(context, "planModeAwsBedrockCustomSelected") as Promise<boolean | undefined>,
		getGlobalState(context, "planModeAwsBedrockCustomModelBaseId") as Promise<BedrockModelId | undefined>,
		getGlobalState(context, "planModeOpenRouterModelId") as Promise<string | undefined>,
		getGlobalState(context, "planModeOpenRouterModelInfo") as Promise<ModelInfo | undefined>,
		getGlobalState(context, "planModeOpenAiModelId") as Promise<string | undefined>,
		getGlobalState(context, "planModeOpenAiModelInfo") as Promise<ModelInfo | undefined>,
		getGlobalState(context, "planModeOllamaModelId") as Promise<string | undefined>,
		getGlobalState(context, "planModeLmStudioModelId") as Promise<string | undefined>,
		getGlobalState(context, "planModeLiteLlmModelId") as Promise<string | undefined>,
		getGlobalState(context, "planModeLiteLlmModelInfo") as Promise<ModelInfo | undefined>,
		getGlobalState(context, "planModeRequestyModelId") as Promise<string | undefined>,
		getGlobalState(context, "planModeRequestyModelInfo") as Promise<ModelInfo | undefined>,
		getGlobalState(context, "planModeTogetherModelId") as Promise<string | undefined>,
		getGlobalState(context, "planModeFireworksModelId") as Promise<string | undefined>,
		getGlobalState(context, "planModeSapAiCoreModelId") as Promise<string | undefined>,
		getGlobalState(context, "planModeGroqModelId") as Promise<string | undefined>,
		getGlobalState(context, "planModeGroqModelInfo") as Promise<ModelInfo | undefined>,
		getGlobalState(context, "planModeBasetenModelId") as Promise<string | undefined>,
		getGlobalState(context, "planModeBasetenModelInfo") as Promise<ModelInfo | undefined>,
		getGlobalState(context, "planModeHuggingFaceModelId") as Promise<string | undefined>,
		getGlobalState(context, "planModeHuggingFaceModelInfo") as Promise<ModelInfo | undefined>,
		getGlobalState(context, "planModeHuaweiCloudMaasModelId") as Promise<string | undefined>,
		getGlobalState(context, "planModeHuaweiCloudMaasModelInfo") as Promise<ModelInfo | undefined>,
		// Act mode configurations
		getGlobalState(context, "actModeApiProvider") as Promise<ApiProvider | undefined>,
		getGlobalState(context, "actModeApiModelId") as Promise<string | undefined>,
		getGlobalState(context, "actModeThinkingBudgetTokens") as Promise<number | undefined>,
		getGlobalState(context, "actModeReasoningEffort") as Promise<string | undefined>,
		getGlobalState(context, "actModeVsCodeLmModelSelector") as Promise<vscode.LanguageModelChatSelector | undefined>,
		getGlobalState(context, "actModeAwsBedrockCustomSelected") as Promise<boolean | undefined>,
		getGlobalState(context, "actModeAwsBedrockCustomModelBaseId") as Promise<BedrockModelId | undefined>,
		getGlobalState(context, "actModeOpenRouterModelId") as Promise<string | undefined>,
		getGlobalState(context, "actModeOpenRouterModelInfo") as Promise<ModelInfo | undefined>,
		getGlobalState(context, "actModeOpenAiModelId") as Promise<string | undefined>,
		getGlobalState(context, "actModeOpenAiModelInfo") as Promise<ModelInfo | undefined>,
		getGlobalState(context, "actModeOllamaModelId") as Promise<string | undefined>,
		getGlobalState(context, "actModeLmStudioModelId") as Promise<string | undefined>,
		getGlobalState(context, "actModeLiteLlmModelId") as Promise<string | undefined>,
		getGlobalState(context, "actModeLiteLlmModelInfo") as Promise<ModelInfo | undefined>,
		getGlobalState(context, "actModeRequestyModelId") as Promise<string | undefined>,
		getGlobalState(context, "actModeRequestyModelInfo") as Promise<ModelInfo | undefined>,
		getGlobalState(context, "actModeTogetherModelId") as Promise<string | undefined>,
		getGlobalState(context, "actModeFireworksModelId") as Promise<string | undefined>,
		getGlobalState(context, "actModeSapAiCoreModelId") as Promise<string | undefined>,
		getGlobalState(context, "actModeGroqModelId") as Promise<string | undefined>,
		getGlobalState(context, "actModeGroqModelInfo") as Promise<ModelInfo | undefined>,
		getGlobalState(context, "actModeBasetenModelId") as Promise<string | undefined>,
		getGlobalState(context, "actModeBasetenModelInfo") as Promise<ModelInfo | undefined>,
		getGlobalState(context, "actModeHuggingFaceModelId") as Promise<string | undefined>,
		getGlobalState(context, "actModeHuggingFaceModelInfo") as Promise<ModelInfo | undefined>,
		getGlobalState(context, "actModeHuaweiCloudMaasModelId") as Promise<string | undefined>,
		getGlobalState(context, "actModeHuaweiCloudMaasModelInfo") as Promise<ModelInfo | undefined>,
	])

	let apiProvider: ApiProvider
	if (planModeApiProvider) {
		apiProvider = planModeApiProvider
	} else {
		// Either new user or legacy user that doesn't have the apiProvider stored in state
		// (If they're using OpenRouter or Bedrock, then apiProvider state will exist)
		if (apiKey) {
			apiProvider = "anthropic"
		} else {
			// New users should default to openrouter, since they've opted to use an API key instead of signing in
			apiProvider = "openrouter"
		}
	}

	const mcpMarketplaceEnabled = await migrateMcpMarketplaceEnableSetting(mcpMarketplaceEnabledRaw)
	const enableCheckpointsSetting = await migrateEnableCheckpointsSetting(enableCheckpointsSettingRaw)
	const mcpResponsesCollapsed = mcpResponsesCollapsedRaw ?? false

	// Plan/Act separate models setting is a boolean indicating whether the user wants to use different models for plan and act. Existing users expect this to be enabled, while we want new users to opt in to this being disabled by default.
	// On win11 state sometimes initializes as empty string instead of undefined
	let planActSeparateModelsSetting: boolean | undefined = undefined
	if (planActSeparateModelsSettingRaw === true || planActSeparateModelsSettingRaw === false) {
		planActSeparateModelsSetting = planActSeparateModelsSettingRaw
	} else {
		// default to true for existing users
		if (planModeApiProvider) {
			planActSeparateModelsSetting = true
		} else {
			// default to false for new users
			planActSeparateModelsSetting = false
		}
		// this is a special case where it's a new state, but we want it to default to different values for existing and new users.
		// persist so next time state is retrieved it's set to the correct value.
		await updateGlobalState(context, "planActSeparateModelsSetting", planActSeparateModelsSetting)
	}

	return {
		apiConfiguration: {
			apiKey,
			openRouterApiKey,
			clineAccountId,
			claudeCodePath,
			awsAccessKey,
			awsSecretKey,
			awsSessionToken,
			awsRegion,
			awsUseCrossRegionInference,
			awsBedrockUsePromptCache,
			awsBedrockEndpoint,
			awsProfile,
			awsBedrockApiKey,
			awsUseProfile,
			awsAuthentication,
			vertexProjectId,
			vertexRegion,
			openAiBaseUrl,
			openAiApiKey,
			openAiHeaders: openAiHeaders || {},
			ollamaBaseUrl,
			ollamaApiKey,
			ollamaApiOptionsCtxNum,
			lmStudioBaseUrl,
			anthropicBaseUrl,
			geminiApiKey,
			geminiBaseUrl,
			openAiNativeApiKey,
			deepSeekApiKey,
			requestyApiKey,
			togetherApiKey,
			qwenApiKey,
			qwenApiLine,
			moonshotApiLine,
			doubaoApiKey,
			mistralApiKey,
			azureApiVersion,
			openRouterProviderSorting,
			liteLlmBaseUrl,
			liteLlmApiKey,
			liteLlmUsePromptCache,
			fireworksApiKey,
			fireworksModelMaxCompletionTokens,
			fireworksModelMaxTokens,
			asksageApiKey,
			asksageApiUrl,
			xaiApiKey,
			sambanovaApiKey,
			cerebrasApiKey,
			groqApiKey,
			basetenApiKey,
			moonshotApiKey,
			nebiusApiKey,
			favoritedModelIds,
			requestTimeoutMs,
			sapAiCoreClientId,
			sapAiCoreClientSecret,
			sapAiCoreBaseUrl,
			sapAiCoreTokenUrl,
			sapAiResourceGroup,
			huggingFaceApiKey,
			huaweiCloudMaasApiKey,
			// Plan mode configurations
			planModeApiProvider: planModeApiProvider || apiProvider,
			planModeApiModelId,
			planModeThinkingBudgetTokens,
			planModeReasoningEffort,
			planModeVsCodeLmModelSelector,
			planModeAwsBedrockCustomSelected,
			planModeAwsBedrockCustomModelBaseId,
			planModeOpenRouterModelId,
			planModeOpenRouterModelInfo,
			planModeOpenAiModelId,
			planModeOpenAiModelInfo,
			planModeOllamaModelId,
			planModeLmStudioModelId,
			planModeLiteLlmModelId,
			planModeLiteLlmModelInfo,
			planModeRequestyModelId,
			planModeRequestyModelInfo,
			planModeTogetherModelId,
			planModeFireworksModelId,
			planModeSapAiCoreModelId,
			planModeGroqModelId,
			planModeGroqModelInfo,
			planModeBasetenModelId,
			planModeBasetenModelInfo,
			planModeHuggingFaceModelId,
			planModeHuggingFaceModelInfo,
			planModeHuaweiCloudMaasModelId,
			planModeHuaweiCloudMaasModelInfo,
			// Act mode configurations
			actModeApiProvider: actModeApiProvider || apiProvider,
			actModeApiModelId,
			actModeThinkingBudgetTokens,
			actModeReasoningEffort,
			actModeVsCodeLmModelSelector,
			actModeAwsBedrockCustomSelected,
			actModeAwsBedrockCustomModelBaseId,
			actModeOpenRouterModelId,
			actModeOpenRouterModelInfo,
			actModeOpenAiModelId,
			actModeOpenAiModelInfo,
			actModeOllamaModelId,
			actModeLmStudioModelId,
			actModeLiteLlmModelId,
			actModeLiteLlmModelInfo,
			actModeRequestyModelId,
			actModeRequestyModelInfo,
			actModeTogetherModelId,
			actModeFireworksModelId,
			actModeSapAiCoreModelId,
			actModeGroqModelId,
			actModeGroqModelInfo,
			actModeBasetenModelId,
			actModeBasetenModelInfo,
			actModeHuggingFaceModelId,
			actModeHuggingFaceModelInfo,
			actModeHuaweiCloudMaasModelId,
			actModeHuaweiCloudMaasModelInfo,
		},
		isNewUser: isNewUser ?? true,
		welcomeViewCompleted,
		lastShownAnnouncementId,
		taskHistory,
		autoApprovalSettings: autoApprovalSettings || DEFAULT_AUTO_APPROVAL_SETTINGS, // default value can be 0 or empty string
		globalClineRulesToggles: globalClineRulesToggles || {},
		browserSettings: { ...DEFAULT_BROWSER_SETTINGS, ...browserSettings }, // this will ensure that older versions of browserSettings (e.g. before remoteBrowserEnabled was added) are merged with the default values (false for remoteBrowserEnabled)
		preferredLanguage: preferredLanguage || "English",
		openaiReasoningEffort: (openaiReasoningEffort as OpenaiReasoningEffort) || "medium",
		mode: mode || "act",
		strictPlanModeEnabled: strictPlanModeEnabled ?? false,
		userInfo,
		mcpMarketplaceEnabled: mcpMarketplaceEnabled,
		mcpDisplayMode: mcpDisplayMode ?? DEFAULT_MCP_DISPLAY_MODE,
		mcpResponsesCollapsed: mcpResponsesCollapsed,
		telemetrySetting: telemetrySetting || "unset",
		planActSeparateModelsSetting,
		enableCheckpointsSetting: enableCheckpointsSetting,
		shellIntegrationTimeout: shellIntegrationTimeout || 4000,
		terminalReuseEnabled: terminalReuseEnabled ?? true,
		terminalOutputLineLimit: terminalOutputLineLimit ?? 500,
		defaultTerminalProfile: defaultTerminalProfile ?? "default",
		globalWorkflowToggles: globalWorkflowToggles || {},
		localClineRulesToggles: localClineRulesToggles || {},
		localWindsurfRulesToggles: localWindsurfRulesToggles || {},
		localCursorRulesToggles: localCursorRulesToggles || {},
		localWorkflowToggles: localWorkflowToggles || {},
	}
}
>>>>>>> 259368e0

export async function resetWorkspaceState(controller: Controller) {
	const context = controller.context
	await Promise.all(context.workspaceState.keys().map((key) => controller.context.workspaceState.update(key, undefined)))

	await controller.cacheService.reInitialize()
}

export async function resetGlobalState(controller: Controller) {
	// TODO: Reset all workspace states?
	const context = controller.context

	await Promise.all(context.globalState.keys().map((key) => context.globalState.update(key, undefined)))
	const secretKeys: SecretKey[] = [
		"apiKey",
		"openRouterApiKey",
		"awsAccessKey",
		"awsSecretKey",
		"awsSessionToken",
		"awsBedrockApiKey",
		"openAiApiKey",
		"ollamaApiKey",
		"geminiApiKey",
		"openAiNativeApiKey",
		"deepSeekApiKey",
		"requestyApiKey",
		"togetherApiKey",
		"qwenApiKey",
		"doubaoApiKey",
		"mistralApiKey",
		"clineAccountId",
		"liteLlmApiKey",
		"fireworksApiKey",
		"asksageApiKey",
		"xaiApiKey",
		"sambanovaApiKey",
		"cerebrasApiKey",
		"groqApiKey",
		"basetenApiKey",
		"moonshotApiKey",
		"nebiusApiKey",
		"huggingFaceApiKey",
		"huaweiCloudMaasApiKey",
	]
	await Promise.all(secretKeys.map((key) => context.secrets.delete(key)))
	await controller.cacheService.reInitialize()
}<|MERGE_RESOLUTION|>--- conflicted
+++ resolved
@@ -1,594 +1,5 @@
 import { SecretKey } from "./state-keys"
 import { Controller } from "../controller"
-<<<<<<< HEAD
-=======
-/*
-	Storage
-	https://dev.to/kompotkot/how-to-use-secretstorage-in-your-vscode-extensions-2hco
-	https://www.eliostruyf.com/devhack-code-extension-storage-options/
-	*/
-
-const isTemporaryProfile = process.env.TEMP_PROFILE === "true"
-
-// In-memory storage for temporary profiles
-const inMemoryGlobalState = new Map<string, any>()
-const inMemoryWorkspaceState = new Map<string, any>()
-const inMemorySecrets = new Map<string, string>()
-
-// global
-export async function updateGlobalState(context: vscode.ExtensionContext, key: GlobalStateKey, value: any) {
-	if (isTemporaryProfile) {
-		inMemoryGlobalState.set(key, value)
-		return
-	}
-	await context.globalState.update(key, value)
-}
-
-export async function getGlobalState(context: vscode.ExtensionContext, key: GlobalStateKey) {
-	if (isTemporaryProfile) {
-		return inMemoryGlobalState.get(key)
-	}
-	return await context.globalState.get(key)
-}
-
-// Batched operations for performance optimization
-export async function updateGlobalStateBatch(context: vscode.ExtensionContext, updates: Record<string, any>) {
-	if (isTemporaryProfile) {
-		Object.entries(updates).forEach(([key, value]) => {
-			inMemoryGlobalState.set(key, value)
-		})
-		return
-	}
-	// Use Promise.all to batch the updates
-	await Promise.all(Object.entries(updates).map(([key, value]) => context.globalState.update(key as GlobalStateKey, value)))
-}
-
-export async function updateSecretsBatch(context: vscode.ExtensionContext, updates: Record<string, string | undefined>) {
-	if (isTemporaryProfile) {
-		Object.entries(updates).forEach(([key, value]) => {
-			if (value) {
-				inMemorySecrets.set(key, value)
-			} else {
-				inMemorySecrets.delete(key)
-			}
-		})
-		return
-	}
-	// Use Promise.all to batch the secret updates
-	await Promise.all(Object.entries(updates).map(([key, value]) => storeSecret(context, key as SecretKey, value)))
-}
-
-// secrets
-export async function storeSecret(context: vscode.ExtensionContext, key: SecretKey, value?: string) {
-	if (isTemporaryProfile) {
-		if (value) {
-			inMemorySecrets.set(key, value)
-		} else {
-			inMemorySecrets.delete(key)
-		}
-		return
-	}
-	if (value) {
-		await context.secrets.store(key, value)
-	} else {
-		await context.secrets.delete(key)
-	}
-}
-
-export async function getSecret(context: vscode.ExtensionContext, key: SecretKey) {
-	if (isTemporaryProfile) {
-		return inMemorySecrets.get(key)
-	}
-	return await context.secrets.get(key)
-}
-
-// workspace
-export async function updateWorkspaceState(context: vscode.ExtensionContext, key: LocalStateKey, value: any) {
-	if (isTemporaryProfile) {
-		inMemoryWorkspaceState.set(key, value)
-		return
-	}
-	await context.workspaceState.update(key, value)
-}
-
-export async function getWorkspaceState(context: vscode.ExtensionContext, key: LocalStateKey) {
-	if (isTemporaryProfile) {
-		return inMemoryWorkspaceState.get(key)
-	}
-	return await context.workspaceState.get(key)
-}
-
-export async function getAllExtensionState(context: vscode.ExtensionContext) {
-	const [
-		isNewUser,
-		welcomeViewCompleted,
-		apiKey,
-		openRouterApiKey,
-		clineAccountId,
-		awsAccessKey,
-		awsSecretKey,
-		awsSessionToken,
-		awsRegion,
-		awsUseCrossRegionInference,
-		awsBedrockUsePromptCache,
-		awsBedrockEndpoint,
-		awsProfile,
-		awsBedrockApiKey,
-		awsUseProfile,
-		awsAuthentication,
-		vertexProjectId,
-		vertexRegion,
-		openAiBaseUrl,
-		openAiApiKey,
-		openAiHeaders,
-		ollamaBaseUrl,
-		ollamaApiKey,
-		ollamaApiOptionsCtxNum,
-		lmStudioBaseUrl,
-		anthropicBaseUrl,
-		geminiApiKey,
-		geminiBaseUrl,
-		openAiNativeApiKey,
-		deepSeekApiKey,
-		requestyApiKey,
-		togetherApiKey,
-		qwenApiKey,
-		doubaoApiKey,
-		mistralApiKey,
-		azureApiVersion,
-		openRouterProviderSorting,
-		lastShownAnnouncementId,
-		taskHistory,
-		autoApprovalSettings,
-		browserSettings,
-		liteLlmBaseUrl,
-		liteLlmUsePromptCache,
-		fireworksApiKey,
-		fireworksModelMaxCompletionTokens,
-		fireworksModelMaxTokens,
-		userInfo,
-		qwenApiLine,
-		moonshotApiLine,
-		liteLlmApiKey,
-		telemetrySetting,
-		asksageApiKey,
-		asksageApiUrl,
-		xaiApiKey,
-		sambanovaApiKey,
-		cerebrasApiKey,
-		groqApiKey,
-		basetenApiKey,
-		moonshotApiKey,
-		nebiusApiKey,
-		huggingFaceApiKey,
-		planActSeparateModelsSettingRaw,
-		favoritedModelIds,
-		globalClineRulesToggles,
-		requestTimeoutMs,
-		shellIntegrationTimeout,
-		enableCheckpointsSettingRaw,
-		mcpMarketplaceEnabledRaw,
-		mcpDisplayMode,
-		mcpResponsesCollapsedRaw,
-		globalWorkflowToggles,
-		terminalReuseEnabled,
-		terminalOutputLineLimit,
-		defaultTerminalProfile,
-		sapAiCoreClientId,
-		sapAiCoreClientSecret,
-		sapAiCoreBaseUrl,
-		sapAiCoreTokenUrl,
-		sapAiResourceGroup,
-		claudeCodePath,
-		huaweiCloudMaasApiKey,
-	] = await Promise.all([
-		getGlobalState(context, "isNewUser") as Promise<boolean | undefined>,
-		getGlobalState(context, "welcomeViewCompleted") as Promise<boolean | undefined>,
-		getSecret(context, "apiKey") as Promise<string | undefined>,
-		getSecret(context, "openRouterApiKey") as Promise<string | undefined>,
-		getSecret(context, "clineAccountId") as Promise<string | undefined>,
-		getSecret(context, "awsAccessKey") as Promise<string | undefined>,
-		getSecret(context, "awsSecretKey") as Promise<string | undefined>,
-		getSecret(context, "awsSessionToken") as Promise<string | undefined>,
-		getGlobalState(context, "awsRegion") as Promise<string | undefined>,
-		getGlobalState(context, "awsUseCrossRegionInference") as Promise<boolean | undefined>,
-		getGlobalState(context, "awsBedrockUsePromptCache") as Promise<boolean | undefined>,
-		getGlobalState(context, "awsBedrockEndpoint") as Promise<string | undefined>,
-		getGlobalState(context, "awsProfile") as Promise<string | undefined>,
-		getSecret(context, "awsBedrockApiKey") as Promise<string | undefined>,
-		getGlobalState(context, "awsUseProfile") as Promise<boolean | undefined>,
-		getGlobalState(context, "awsAuthentication") as Promise<string | undefined>,
-		getGlobalState(context, "vertexProjectId") as Promise<string | undefined>,
-		getGlobalState(context, "vertexRegion") as Promise<string | undefined>,
-		getGlobalState(context, "openAiBaseUrl") as Promise<string | undefined>,
-		getSecret(context, "openAiApiKey") as Promise<string | undefined>,
-		getGlobalState(context, "openAiHeaders") as Promise<Record<string, string> | undefined>,
-		getGlobalState(context, "ollamaBaseUrl") as Promise<string | undefined>,
-		getSecret(context, "ollamaApiKey") as Promise<string | undefined>,
-		getGlobalState(context, "ollamaApiOptionsCtxNum") as Promise<string | undefined>,
-		getGlobalState(context, "lmStudioBaseUrl") as Promise<string | undefined>,
-		getGlobalState(context, "anthropicBaseUrl") as Promise<string | undefined>,
-		getSecret(context, "geminiApiKey") as Promise<string | undefined>,
-		getGlobalState(context, "geminiBaseUrl") as Promise<string | undefined>,
-		getSecret(context, "openAiNativeApiKey") as Promise<string | undefined>,
-		getSecret(context, "deepSeekApiKey") as Promise<string | undefined>,
-		getSecret(context, "requestyApiKey") as Promise<string | undefined>,
-		getSecret(context, "togetherApiKey") as Promise<string | undefined>,
-		getSecret(context, "qwenApiKey") as Promise<string | undefined>,
-		getSecret(context, "doubaoApiKey") as Promise<string | undefined>,
-		getSecret(context, "mistralApiKey") as Promise<string | undefined>,
-		getGlobalState(context, "azureApiVersion") as Promise<string | undefined>,
-		getGlobalState(context, "openRouterProviderSorting") as Promise<string | undefined>,
-		getGlobalState(context, "lastShownAnnouncementId") as Promise<string | undefined>,
-		getGlobalState(context, "taskHistory") as Promise<HistoryItem[] | undefined>,
-		getGlobalState(context, "autoApprovalSettings") as Promise<AutoApprovalSettings | undefined>,
-		getGlobalState(context, "browserSettings") as Promise<BrowserSettings | undefined>,
-		getGlobalState(context, "liteLlmBaseUrl") as Promise<string | undefined>,
-		getGlobalState(context, "liteLlmUsePromptCache") as Promise<boolean | undefined>,
-		getSecret(context, "fireworksApiKey") as Promise<string | undefined>,
-		getGlobalState(context, "fireworksModelMaxCompletionTokens") as Promise<number | undefined>,
-		getGlobalState(context, "fireworksModelMaxTokens") as Promise<number | undefined>,
-		getGlobalState(context, "userInfo") as Promise<UserInfo | undefined>,
-		getGlobalState(context, "qwenApiLine") as Promise<string | undefined>,
-		getGlobalState(context, "moonshotApiLine") as Promise<string | undefined>,
-		getSecret(context, "liteLlmApiKey") as Promise<string | undefined>,
-		getGlobalState(context, "telemetrySetting") as Promise<TelemetrySetting | undefined>,
-		getSecret(context, "asksageApiKey") as Promise<string | undefined>,
-		getGlobalState(context, "asksageApiUrl") as Promise<string | undefined>,
-		getSecret(context, "xaiApiKey") as Promise<string | undefined>,
-		getSecret(context, "sambanovaApiKey") as Promise<string | undefined>,
-		getSecret(context, "cerebrasApiKey") as Promise<string | undefined>,
-		getSecret(context, "groqApiKey") as Promise<string | undefined>,
-		getSecret(context, "basetenApiKey") as Promise<string | undefined>,
-		getSecret(context, "moonshotApiKey") as Promise<string | undefined>,
-		getSecret(context, "nebiusApiKey") as Promise<string | undefined>,
-		getSecret(context, "huggingFaceApiKey") as Promise<string | undefined>,
-		getGlobalState(context, "planActSeparateModelsSetting") as Promise<boolean | undefined>,
-		getGlobalState(context, "favoritedModelIds") as Promise<string[] | undefined>,
-		getGlobalState(context, "globalClineRulesToggles") as Promise<ClineRulesToggles | undefined>,
-		getGlobalState(context, "requestTimeoutMs") as Promise<number | undefined>,
-		getGlobalState(context, "shellIntegrationTimeout") as Promise<number | undefined>,
-		getGlobalState(context, "enableCheckpointsSetting") as Promise<boolean | undefined>,
-		getGlobalState(context, "mcpMarketplaceEnabled") as Promise<boolean | undefined>,
-		getGlobalState(context, "mcpDisplayMode") as Promise<McpDisplayMode | undefined>,
-		getGlobalState(context, "mcpResponsesCollapsed") as Promise<boolean | undefined>,
-		getGlobalState(context, "globalWorkflowToggles") as Promise<ClineRulesToggles | undefined>,
-		getGlobalState(context, "terminalReuseEnabled") as Promise<boolean | undefined>,
-		getGlobalState(context, "terminalOutputLineLimit") as Promise<number | undefined>,
-		getGlobalState(context, "defaultTerminalProfile") as Promise<string | undefined>,
-		getSecret(context, "sapAiCoreClientId") as Promise<string | undefined>,
-		getSecret(context, "sapAiCoreClientSecret") as Promise<string | undefined>,
-		getGlobalState(context, "sapAiCoreBaseUrl") as Promise<string | undefined>,
-		getGlobalState(context, "sapAiCoreTokenUrl") as Promise<string | undefined>,
-		getGlobalState(context, "sapAiResourceGroup") as Promise<string | undefined>,
-		getGlobalState(context, "claudeCodePath") as Promise<string | undefined>,
-		getSecret(context, "huaweiCloudMaasApiKey") as Promise<string | undefined>,
-	])
-
-	const [localClineRulesToggles, localWindsurfRulesToggles, localCursorRulesToggles, localWorkflowToggles] = await Promise.all([
-		getWorkspaceState(context, "localClineRulesToggles") as Promise<ClineRulesToggles | undefined>,
-		getWorkspaceState(context, "localWindsurfRulesToggles") as Promise<ClineRulesToggles | undefined>,
-		getWorkspaceState(context, "localCursorRulesToggles") as Promise<ClineRulesToggles | undefined>,
-		getWorkspaceState(context, "workflowToggles") as Promise<ClineRulesToggles | undefined>,
-	])
-
-	const [
-		preferredLanguage,
-		openaiReasoningEffort,
-		mode,
-		strictPlanModeEnabled,
-		// Plan mode configurations
-		planModeApiProvider,
-		planModeApiModelId,
-		planModeThinkingBudgetTokens,
-		planModeReasoningEffort,
-		planModeVsCodeLmModelSelector,
-		planModeAwsBedrockCustomSelected,
-		planModeAwsBedrockCustomModelBaseId,
-		planModeOpenRouterModelId,
-		planModeOpenRouterModelInfo,
-		planModeOpenAiModelId,
-		planModeOpenAiModelInfo,
-		planModeOllamaModelId,
-		planModeLmStudioModelId,
-		planModeLiteLlmModelId,
-		planModeLiteLlmModelInfo,
-		planModeRequestyModelId,
-		planModeRequestyModelInfo,
-		planModeTogetherModelId,
-		planModeFireworksModelId,
-		planModeSapAiCoreModelId,
-		planModeGroqModelId,
-		planModeGroqModelInfo,
-		planModeBasetenModelId,
-		planModeBasetenModelInfo,
-		planModeHuggingFaceModelId,
-		planModeHuggingFaceModelInfo,
-		planModeHuaweiCloudMaasModelId,
-		planModeHuaweiCloudMaasModelInfo,
-		// Act mode configurations
-		actModeApiProvider,
-		actModeApiModelId,
-		actModeThinkingBudgetTokens,
-		actModeReasoningEffort,
-		actModeVsCodeLmModelSelector,
-		actModeAwsBedrockCustomSelected,
-		actModeAwsBedrockCustomModelBaseId,
-		actModeOpenRouterModelId,
-		actModeOpenRouterModelInfo,
-		actModeOpenAiModelId,
-		actModeOpenAiModelInfo,
-		actModeOllamaModelId,
-		actModeLmStudioModelId,
-		actModeLiteLlmModelId,
-		actModeLiteLlmModelInfo,
-		actModeRequestyModelId,
-		actModeRequestyModelInfo,
-		actModeTogetherModelId,
-		actModeFireworksModelId,
-		actModeSapAiCoreModelId,
-		actModeGroqModelId,
-		actModeGroqModelInfo,
-		actModeBasetenModelId,
-		actModeBasetenModelInfo,
-		actModeHuggingFaceModelId,
-		actModeHuggingFaceModelInfo,
-		actModeHuaweiCloudMaasModelId,
-		actModeHuaweiCloudMaasModelInfo,
-	] = await Promise.all([
-		getGlobalState(context, "preferredLanguage") as Promise<string | undefined>,
-		getGlobalState(context, "openaiReasoningEffort") as Promise<OpenaiReasoningEffort | undefined>,
-		getGlobalState(context, "mode") as Promise<Mode | undefined>,
-		getGlobalState(context, "strictPlanModeEnabled") as Promise<boolean | undefined>,
-		// Plan mode configurations
-		getGlobalState(context, "planModeApiProvider") as Promise<ApiProvider | undefined>,
-		getGlobalState(context, "planModeApiModelId") as Promise<string | undefined>,
-		getGlobalState(context, "planModeThinkingBudgetTokens") as Promise<number | undefined>,
-		getGlobalState(context, "planModeReasoningEffort") as Promise<string | undefined>,
-		getGlobalState(context, "planModeVsCodeLmModelSelector") as Promise<vscode.LanguageModelChatSelector | undefined>,
-		getGlobalState(context, "planModeAwsBedrockCustomSelected") as Promise<boolean | undefined>,
-		getGlobalState(context, "planModeAwsBedrockCustomModelBaseId") as Promise<BedrockModelId | undefined>,
-		getGlobalState(context, "planModeOpenRouterModelId") as Promise<string | undefined>,
-		getGlobalState(context, "planModeOpenRouterModelInfo") as Promise<ModelInfo | undefined>,
-		getGlobalState(context, "planModeOpenAiModelId") as Promise<string | undefined>,
-		getGlobalState(context, "planModeOpenAiModelInfo") as Promise<ModelInfo | undefined>,
-		getGlobalState(context, "planModeOllamaModelId") as Promise<string | undefined>,
-		getGlobalState(context, "planModeLmStudioModelId") as Promise<string | undefined>,
-		getGlobalState(context, "planModeLiteLlmModelId") as Promise<string | undefined>,
-		getGlobalState(context, "planModeLiteLlmModelInfo") as Promise<ModelInfo | undefined>,
-		getGlobalState(context, "planModeRequestyModelId") as Promise<string | undefined>,
-		getGlobalState(context, "planModeRequestyModelInfo") as Promise<ModelInfo | undefined>,
-		getGlobalState(context, "planModeTogetherModelId") as Promise<string | undefined>,
-		getGlobalState(context, "planModeFireworksModelId") as Promise<string | undefined>,
-		getGlobalState(context, "planModeSapAiCoreModelId") as Promise<string | undefined>,
-		getGlobalState(context, "planModeGroqModelId") as Promise<string | undefined>,
-		getGlobalState(context, "planModeGroqModelInfo") as Promise<ModelInfo | undefined>,
-		getGlobalState(context, "planModeBasetenModelId") as Promise<string | undefined>,
-		getGlobalState(context, "planModeBasetenModelInfo") as Promise<ModelInfo | undefined>,
-		getGlobalState(context, "planModeHuggingFaceModelId") as Promise<string | undefined>,
-		getGlobalState(context, "planModeHuggingFaceModelInfo") as Promise<ModelInfo | undefined>,
-		getGlobalState(context, "planModeHuaweiCloudMaasModelId") as Promise<string | undefined>,
-		getGlobalState(context, "planModeHuaweiCloudMaasModelInfo") as Promise<ModelInfo | undefined>,
-		// Act mode configurations
-		getGlobalState(context, "actModeApiProvider") as Promise<ApiProvider | undefined>,
-		getGlobalState(context, "actModeApiModelId") as Promise<string | undefined>,
-		getGlobalState(context, "actModeThinkingBudgetTokens") as Promise<number | undefined>,
-		getGlobalState(context, "actModeReasoningEffort") as Promise<string | undefined>,
-		getGlobalState(context, "actModeVsCodeLmModelSelector") as Promise<vscode.LanguageModelChatSelector | undefined>,
-		getGlobalState(context, "actModeAwsBedrockCustomSelected") as Promise<boolean | undefined>,
-		getGlobalState(context, "actModeAwsBedrockCustomModelBaseId") as Promise<BedrockModelId | undefined>,
-		getGlobalState(context, "actModeOpenRouterModelId") as Promise<string | undefined>,
-		getGlobalState(context, "actModeOpenRouterModelInfo") as Promise<ModelInfo | undefined>,
-		getGlobalState(context, "actModeOpenAiModelId") as Promise<string | undefined>,
-		getGlobalState(context, "actModeOpenAiModelInfo") as Promise<ModelInfo | undefined>,
-		getGlobalState(context, "actModeOllamaModelId") as Promise<string | undefined>,
-		getGlobalState(context, "actModeLmStudioModelId") as Promise<string | undefined>,
-		getGlobalState(context, "actModeLiteLlmModelId") as Promise<string | undefined>,
-		getGlobalState(context, "actModeLiteLlmModelInfo") as Promise<ModelInfo | undefined>,
-		getGlobalState(context, "actModeRequestyModelId") as Promise<string | undefined>,
-		getGlobalState(context, "actModeRequestyModelInfo") as Promise<ModelInfo | undefined>,
-		getGlobalState(context, "actModeTogetherModelId") as Promise<string | undefined>,
-		getGlobalState(context, "actModeFireworksModelId") as Promise<string | undefined>,
-		getGlobalState(context, "actModeSapAiCoreModelId") as Promise<string | undefined>,
-		getGlobalState(context, "actModeGroqModelId") as Promise<string | undefined>,
-		getGlobalState(context, "actModeGroqModelInfo") as Promise<ModelInfo | undefined>,
-		getGlobalState(context, "actModeBasetenModelId") as Promise<string | undefined>,
-		getGlobalState(context, "actModeBasetenModelInfo") as Promise<ModelInfo | undefined>,
-		getGlobalState(context, "actModeHuggingFaceModelId") as Promise<string | undefined>,
-		getGlobalState(context, "actModeHuggingFaceModelInfo") as Promise<ModelInfo | undefined>,
-		getGlobalState(context, "actModeHuaweiCloudMaasModelId") as Promise<string | undefined>,
-		getGlobalState(context, "actModeHuaweiCloudMaasModelInfo") as Promise<ModelInfo | undefined>,
-	])
-
-	let apiProvider: ApiProvider
-	if (planModeApiProvider) {
-		apiProvider = planModeApiProvider
-	} else {
-		// Either new user or legacy user that doesn't have the apiProvider stored in state
-		// (If they're using OpenRouter or Bedrock, then apiProvider state will exist)
-		if (apiKey) {
-			apiProvider = "anthropic"
-		} else {
-			// New users should default to openrouter, since they've opted to use an API key instead of signing in
-			apiProvider = "openrouter"
-		}
-	}
-
-	const mcpMarketplaceEnabled = await migrateMcpMarketplaceEnableSetting(mcpMarketplaceEnabledRaw)
-	const enableCheckpointsSetting = await migrateEnableCheckpointsSetting(enableCheckpointsSettingRaw)
-	const mcpResponsesCollapsed = mcpResponsesCollapsedRaw ?? false
-
-	// Plan/Act separate models setting is a boolean indicating whether the user wants to use different models for plan and act. Existing users expect this to be enabled, while we want new users to opt in to this being disabled by default.
-	// On win11 state sometimes initializes as empty string instead of undefined
-	let planActSeparateModelsSetting: boolean | undefined = undefined
-	if (planActSeparateModelsSettingRaw === true || planActSeparateModelsSettingRaw === false) {
-		planActSeparateModelsSetting = planActSeparateModelsSettingRaw
-	} else {
-		// default to true for existing users
-		if (planModeApiProvider) {
-			planActSeparateModelsSetting = true
-		} else {
-			// default to false for new users
-			planActSeparateModelsSetting = false
-		}
-		// this is a special case where it's a new state, but we want it to default to different values for existing and new users.
-		// persist so next time state is retrieved it's set to the correct value.
-		await updateGlobalState(context, "planActSeparateModelsSetting", planActSeparateModelsSetting)
-	}
-
-	return {
-		apiConfiguration: {
-			apiKey,
-			openRouterApiKey,
-			clineAccountId,
-			claudeCodePath,
-			awsAccessKey,
-			awsSecretKey,
-			awsSessionToken,
-			awsRegion,
-			awsUseCrossRegionInference,
-			awsBedrockUsePromptCache,
-			awsBedrockEndpoint,
-			awsProfile,
-			awsBedrockApiKey,
-			awsUseProfile,
-			awsAuthentication,
-			vertexProjectId,
-			vertexRegion,
-			openAiBaseUrl,
-			openAiApiKey,
-			openAiHeaders: openAiHeaders || {},
-			ollamaBaseUrl,
-			ollamaApiKey,
-			ollamaApiOptionsCtxNum,
-			lmStudioBaseUrl,
-			anthropicBaseUrl,
-			geminiApiKey,
-			geminiBaseUrl,
-			openAiNativeApiKey,
-			deepSeekApiKey,
-			requestyApiKey,
-			togetherApiKey,
-			qwenApiKey,
-			qwenApiLine,
-			moonshotApiLine,
-			doubaoApiKey,
-			mistralApiKey,
-			azureApiVersion,
-			openRouterProviderSorting,
-			liteLlmBaseUrl,
-			liteLlmApiKey,
-			liteLlmUsePromptCache,
-			fireworksApiKey,
-			fireworksModelMaxCompletionTokens,
-			fireworksModelMaxTokens,
-			asksageApiKey,
-			asksageApiUrl,
-			xaiApiKey,
-			sambanovaApiKey,
-			cerebrasApiKey,
-			groqApiKey,
-			basetenApiKey,
-			moonshotApiKey,
-			nebiusApiKey,
-			favoritedModelIds,
-			requestTimeoutMs,
-			sapAiCoreClientId,
-			sapAiCoreClientSecret,
-			sapAiCoreBaseUrl,
-			sapAiCoreTokenUrl,
-			sapAiResourceGroup,
-			huggingFaceApiKey,
-			huaweiCloudMaasApiKey,
-			// Plan mode configurations
-			planModeApiProvider: planModeApiProvider || apiProvider,
-			planModeApiModelId,
-			planModeThinkingBudgetTokens,
-			planModeReasoningEffort,
-			planModeVsCodeLmModelSelector,
-			planModeAwsBedrockCustomSelected,
-			planModeAwsBedrockCustomModelBaseId,
-			planModeOpenRouterModelId,
-			planModeOpenRouterModelInfo,
-			planModeOpenAiModelId,
-			planModeOpenAiModelInfo,
-			planModeOllamaModelId,
-			planModeLmStudioModelId,
-			planModeLiteLlmModelId,
-			planModeLiteLlmModelInfo,
-			planModeRequestyModelId,
-			planModeRequestyModelInfo,
-			planModeTogetherModelId,
-			planModeFireworksModelId,
-			planModeSapAiCoreModelId,
-			planModeGroqModelId,
-			planModeGroqModelInfo,
-			planModeBasetenModelId,
-			planModeBasetenModelInfo,
-			planModeHuggingFaceModelId,
-			planModeHuggingFaceModelInfo,
-			planModeHuaweiCloudMaasModelId,
-			planModeHuaweiCloudMaasModelInfo,
-			// Act mode configurations
-			actModeApiProvider: actModeApiProvider || apiProvider,
-			actModeApiModelId,
-			actModeThinkingBudgetTokens,
-			actModeReasoningEffort,
-			actModeVsCodeLmModelSelector,
-			actModeAwsBedrockCustomSelected,
-			actModeAwsBedrockCustomModelBaseId,
-			actModeOpenRouterModelId,
-			actModeOpenRouterModelInfo,
-			actModeOpenAiModelId,
-			actModeOpenAiModelInfo,
-			actModeOllamaModelId,
-			actModeLmStudioModelId,
-			actModeLiteLlmModelId,
-			actModeLiteLlmModelInfo,
-			actModeRequestyModelId,
-			actModeRequestyModelInfo,
-			actModeTogetherModelId,
-			actModeFireworksModelId,
-			actModeSapAiCoreModelId,
-			actModeGroqModelId,
-			actModeGroqModelInfo,
-			actModeBasetenModelId,
-			actModeBasetenModelInfo,
-			actModeHuggingFaceModelId,
-			actModeHuggingFaceModelInfo,
-			actModeHuaweiCloudMaasModelId,
-			actModeHuaweiCloudMaasModelInfo,
-		},
-		isNewUser: isNewUser ?? true,
-		welcomeViewCompleted,
-		lastShownAnnouncementId,
-		taskHistory,
-		autoApprovalSettings: autoApprovalSettings || DEFAULT_AUTO_APPROVAL_SETTINGS, // default value can be 0 or empty string
-		globalClineRulesToggles: globalClineRulesToggles || {},
-		browserSettings: { ...DEFAULT_BROWSER_SETTINGS, ...browserSettings }, // this will ensure that older versions of browserSettings (e.g. before remoteBrowserEnabled was added) are merged with the default values (false for remoteBrowserEnabled)
-		preferredLanguage: preferredLanguage || "English",
-		openaiReasoningEffort: (openaiReasoningEffort as OpenaiReasoningEffort) || "medium",
-		mode: mode || "act",
-		strictPlanModeEnabled: strictPlanModeEnabled ?? false,
-		userInfo,
-		mcpMarketplaceEnabled: mcpMarketplaceEnabled,
-		mcpDisplayMode: mcpDisplayMode ?? DEFAULT_MCP_DISPLAY_MODE,
-		mcpResponsesCollapsed: mcpResponsesCollapsed,
-		telemetrySetting: telemetrySetting || "unset",
-		planActSeparateModelsSetting,
-		enableCheckpointsSetting: enableCheckpointsSetting,
-		shellIntegrationTimeout: shellIntegrationTimeout || 4000,
-		terminalReuseEnabled: terminalReuseEnabled ?? true,
-		terminalOutputLineLimit: terminalOutputLineLimit ?? 500,
-		defaultTerminalProfile: defaultTerminalProfile ?? "default",
-		globalWorkflowToggles: globalWorkflowToggles || {},
-		localClineRulesToggles: localClineRulesToggles || {},
-		localWindsurfRulesToggles: localWindsurfRulesToggles || {},
-		localCursorRulesToggles: localCursorRulesToggles || {},
-		localWorkflowToggles: localWorkflowToggles || {},
-	}
-}
->>>>>>> 259368e0
 
 export async function resetWorkspaceState(controller: Controller) {
 	const context = controller.context
