import * as vscode from "vscode"
import { DEFAULT_CHAT_SETTINGS } from "@shared/ChatSettings"
import { DEFAULT_BROWSER_SETTINGS } from "@shared/BrowserSettings"
import { DEFAULT_AUTO_APPROVAL_SETTINGS } from "@shared/AutoApprovalSettings"
import { GlobalStateKey, LocalStateKey, SecretKey } from "./state-keys"
import { ApiConfiguration, ApiProvider, BedrockModelId, ModelInfo } from "@shared/api"
import { HistoryItem } from "@shared/HistoryItem"
import { AutoApprovalSettings } from "@shared/AutoApprovalSettings"
import { BrowserSettings } from "@shared/BrowserSettings"
import { StoredChatSettings } from "@shared/ChatSettings"
import { TelemetrySetting } from "@shared/TelemetrySetting"
import { UserInfo } from "@shared/UserInfo"
import { ClineRulesToggles } from "@shared/cline-rules"
import { DEFAULT_MCP_DISPLAY_MODE, McpDisplayMode } from "@shared/McpDisplayMode"
import { migrateEnableCheckpointsSetting, migrateMcpMarketplaceEnableSetting } from "./state-migrations"
/*
	Storage
	https://dev.to/kompotkot/how-to-use-secretstorage-in-your-vscode-extensions-2hco
	https://www.eliostruyf.com/devhack-code-extension-storage-options/
	*/

const isTemporaryProfile = process.env.TEMP_PROFILE === "true"

// In-memory storage for temporary profiles
const inMemoryGlobalState = new Map<string, any>()
const inMemoryWorkspaceState = new Map<string, any>()
const inMemorySecrets = new Map<string, string>()

// global
export async function updateGlobalState(context: vscode.ExtensionContext, key: GlobalStateKey, value: any) {
	if (isTemporaryProfile) {
		inMemoryGlobalState.set(key, value)
		return
	}
	await context.globalState.update(key, value)
}

export async function getGlobalState(context: vscode.ExtensionContext, key: GlobalStateKey) {
	if (isTemporaryProfile) {
		return inMemoryGlobalState.get(key)
	}
	return await context.globalState.get(key)
}

// Batched operations for performance optimization
export async function updateGlobalStateBatch(context: vscode.ExtensionContext, updates: Record<string, any>) {
	if (isTemporaryProfile) {
		Object.entries(updates).forEach(([key, value]) => {
			inMemoryGlobalState.set(key, value)
		})
		return
	}
	// Use Promise.all to batch the updates
	await Promise.all(Object.entries(updates).map(([key, value]) => context.globalState.update(key as GlobalStateKey, value)))
}

export async function updateSecretsBatch(context: vscode.ExtensionContext, updates: Record<string, string | undefined>) {
	if (isTemporaryProfile) {
		Object.entries(updates).forEach(([key, value]) => {
			if (value) {
				inMemorySecrets.set(key, value)
			} else {
				inMemorySecrets.delete(key)
			}
		})
		return
	}
	// Use Promise.all to batch the secret updates
	await Promise.all(Object.entries(updates).map(([key, value]) => storeSecret(context, key as SecretKey, value)))
}

// secrets
export async function storeSecret(context: vscode.ExtensionContext, key: SecretKey, value?: string) {
	if (isTemporaryProfile) {
		if (value) {
			inMemorySecrets.set(key, value)
		} else {
			inMemorySecrets.delete(key)
		}
		return
	}
	if (value) {
		await context.secrets.store(key, value)
	} else {
		await context.secrets.delete(key)
	}
}

export async function getSecret(context: vscode.ExtensionContext, key: SecretKey) {
	if (isTemporaryProfile) {
		return inMemorySecrets.get(key)
	}
	return await context.secrets.get(key)
}

// workspace
export async function updateWorkspaceState(context: vscode.ExtensionContext, key: LocalStateKey, value: any) {
	if (isTemporaryProfile) {
		inMemoryWorkspaceState.set(key, value)
		return
	}
	await context.workspaceState.update(key, value)
}

export async function getWorkspaceState(context: vscode.ExtensionContext, key: LocalStateKey) {
	if (isTemporaryProfile) {
		return inMemoryWorkspaceState.get(key)
	}
	return await context.workspaceState.get(key)
}

export async function getAllExtensionState(context: vscode.ExtensionContext) {
	const firstBatchStart = performance.now()
	const [
		isNewUser,
		welcomeViewCompleted,
		apiKey,
		openRouterApiKey,
		clineAccountId,
		awsAccessKey,
		awsSecretKey,
		awsSessionToken,
		awsRegion,
		awsUseCrossRegionInference,
		awsBedrockUsePromptCache,
		awsBedrockEndpoint,
		awsProfile,
		awsBedrockApiKey,
		awsUseProfile,
		awsAuthentication,
		vertexProjectId,
		vertexRegion,
		openAiBaseUrl,
		openAiApiKey,
		openAiHeaders,
		ollamaBaseUrl,
		ollamaApiOptionsCtxNum,
		lmStudioBaseUrl,
		anthropicBaseUrl,
		geminiApiKey,
		geminiBaseUrl,
		openAiNativeApiKey,
		deepSeekApiKey,
		requestyApiKey,
		togetherApiKey,
		qwenApiKey,
		doubaoApiKey,
		mistralApiKey,
		azureApiVersion,
		openRouterProviderSorting,
		lastShownAnnouncementId,
		taskHistory,
		autoApprovalSettings,
		browserSettings,
		liteLlmBaseUrl,
		liteLlmUsePromptCache,
		fireworksApiKey,
		fireworksModelMaxCompletionTokens,
		fireworksModelMaxTokens,
		userInfo,
		qwenApiLine,
		moonshotApiLine,
		liteLlmApiKey,
		telemetrySetting,
		asksageApiKey,
		asksageApiUrl,
		xaiApiKey,
		sambanovaApiKey,
		cerebrasApiKey,
		groqApiKey,
		moonshotApiKey,
		nebiusApiKey,
		huggingFaceApiKey,
		planActSeparateModelsSettingRaw,
		favoritedModelIds,
		globalClineRulesToggles,
		requestTimeoutMs,
		shellIntegrationTimeout,
		enableCheckpointsSettingRaw,
		mcpMarketplaceEnabledRaw,
		mcpDisplayMode,
		mcpResponsesCollapsedRaw,
		globalWorkflowToggles,
		terminalReuseEnabled,
		terminalOutputLineLimit,
		defaultTerminalProfile,
		sapAiCoreClientId,
		sapAiCoreClientSecret,
		sapAiCoreBaseUrl,
		sapAiCoreTokenUrl,
		sapAiResourceGroup,
		claudeCodePath,
		groqModelId,
		groqModelInfo,
		huaweiCloudMaaSApiKey,
	] = await Promise.all([
		getGlobalState(context, "isNewUser") as Promise<boolean | undefined>,
		getGlobalState(context, "welcomeViewCompleted") as Promise<boolean | undefined>,
		getSecret(context, "apiKey") as Promise<string | undefined>,
		getSecret(context, "openRouterApiKey") as Promise<string | undefined>,
		getSecret(context, "clineAccountId") as Promise<string | undefined>,
		getSecret(context, "awsAccessKey") as Promise<string | undefined>,
		getSecret(context, "awsSecretKey") as Promise<string | undefined>,
		getSecret(context, "awsSessionToken") as Promise<string | undefined>,
		getGlobalState(context, "awsRegion") as Promise<string | undefined>,
		getGlobalState(context, "awsUseCrossRegionInference") as Promise<boolean | undefined>,
		getGlobalState(context, "awsBedrockUsePromptCache") as Promise<boolean | undefined>,
		getGlobalState(context, "awsBedrockEndpoint") as Promise<string | undefined>,
		getGlobalState(context, "awsProfile") as Promise<string | undefined>,
		getSecret(context, "awsBedrockApiKey") as Promise<string | undefined>,
		getGlobalState(context, "awsUseProfile") as Promise<boolean | undefined>,
		getGlobalState(context, "awsAuthentication") as Promise<string | undefined>,
		getGlobalState(context, "vertexProjectId") as Promise<string | undefined>,
		getGlobalState(context, "vertexRegion") as Promise<string | undefined>,
		getGlobalState(context, "openAiBaseUrl") as Promise<string | undefined>,
		getSecret(context, "openAiApiKey") as Promise<string | undefined>,
		getGlobalState(context, "openAiHeaders") as Promise<Record<string, string> | undefined>,
		getGlobalState(context, "ollamaBaseUrl") as Promise<string | undefined>,
		getGlobalState(context, "ollamaApiOptionsCtxNum") as Promise<string | undefined>,
		getGlobalState(context, "lmStudioBaseUrl") as Promise<string | undefined>,
		getGlobalState(context, "anthropicBaseUrl") as Promise<string | undefined>,
		getSecret(context, "geminiApiKey") as Promise<string | undefined>,
		getGlobalState(context, "geminiBaseUrl") as Promise<string | undefined>,
		getSecret(context, "openAiNativeApiKey") as Promise<string | undefined>,
		getSecret(context, "deepSeekApiKey") as Promise<string | undefined>,
		getSecret(context, "requestyApiKey") as Promise<string | undefined>,
		getSecret(context, "togetherApiKey") as Promise<string | undefined>,
		getSecret(context, "qwenApiKey") as Promise<string | undefined>,
		getSecret(context, "doubaoApiKey") as Promise<string | undefined>,
		getSecret(context, "mistralApiKey") as Promise<string | undefined>,
		getGlobalState(context, "azureApiVersion") as Promise<string | undefined>,
		getGlobalState(context, "openRouterProviderSorting") as Promise<string | undefined>,
		getGlobalState(context, "lastShownAnnouncementId") as Promise<string | undefined>,
		getGlobalState(context, "taskHistory") as Promise<HistoryItem[] | undefined>,
		getGlobalState(context, "autoApprovalSettings") as Promise<AutoApprovalSettings | undefined>,
		getGlobalState(context, "browserSettings") as Promise<BrowserSettings | undefined>,
		getGlobalState(context, "liteLlmBaseUrl") as Promise<string | undefined>,
		getGlobalState(context, "liteLlmUsePromptCache") as Promise<boolean | undefined>,
		getSecret(context, "fireworksApiKey") as Promise<string | undefined>,
		getGlobalState(context, "fireworksModelMaxCompletionTokens") as Promise<number | undefined>,
		getGlobalState(context, "fireworksModelMaxTokens") as Promise<number | undefined>,
		getGlobalState(context, "userInfo") as Promise<UserInfo | undefined>,
		getGlobalState(context, "qwenApiLine") as Promise<string | undefined>,
		getGlobalState(context, "moonshotApiLine") as Promise<string | undefined>,
		getSecret(context, "liteLlmApiKey") as Promise<string | undefined>,
		getGlobalState(context, "telemetrySetting") as Promise<TelemetrySetting | undefined>,
		getSecret(context, "asksageApiKey") as Promise<string | undefined>,
		getGlobalState(context, "asksageApiUrl") as Promise<string | undefined>,
		getSecret(context, "xaiApiKey") as Promise<string | undefined>,
		getSecret(context, "sambanovaApiKey") as Promise<string | undefined>,
		getSecret(context, "cerebrasApiKey") as Promise<string | undefined>,
		getSecret(context, "groqApiKey") as Promise<string | undefined>,
		getSecret(context, "moonshotApiKey") as Promise<string | undefined>,
		getSecret(context, "nebiusApiKey") as Promise<string | undefined>,
		getSecret(context, "huggingFaceApiKey") as Promise<string | undefined>,
		getGlobalState(context, "planActSeparateModelsSetting") as Promise<boolean | undefined>,
		getGlobalState(context, "favoritedModelIds") as Promise<string[] | undefined>,
		getGlobalState(context, "globalClineRulesToggles") as Promise<ClineRulesToggles | undefined>,
		getGlobalState(context, "requestTimeoutMs") as Promise<number | undefined>,
		getGlobalState(context, "shellIntegrationTimeout") as Promise<number | undefined>,
		getGlobalState(context, "enableCheckpointsSetting") as Promise<boolean | undefined>,
		getGlobalState(context, "mcpMarketplaceEnabled") as Promise<boolean | undefined>,
		getGlobalState(context, "mcpDisplayMode") as Promise<McpDisplayMode | undefined>,
		getGlobalState(context, "mcpResponsesCollapsed") as Promise<boolean | undefined>,
		getGlobalState(context, "globalWorkflowToggles") as Promise<ClineRulesToggles | undefined>,
		getGlobalState(context, "terminalReuseEnabled") as Promise<boolean | undefined>,
		getGlobalState(context, "terminalOutputLineLimit") as Promise<number | undefined>,
		getGlobalState(context, "defaultTerminalProfile") as Promise<string | undefined>,
		getSecret(context, "sapAiCoreClientId") as Promise<string | undefined>,
		getSecret(context, "sapAiCoreClientSecret") as Promise<string | undefined>,
		getGlobalState(context, "sapAiCoreBaseUrl") as Promise<string | undefined>,
		getGlobalState(context, "sapAiCoreTokenUrl") as Promise<string | undefined>,
		getGlobalState(context, "sapAiResourceGroup") as Promise<string | undefined>,
		getGlobalState(context, "claudeCodePath") as Promise<string | undefined>,
		getGlobalState(context, "groqModelId") as Promise<string | undefined>,
		getGlobalState(context, "groqModelInfo") as Promise<ModelInfo | undefined>,
		getSecret(context, "huaweiCloudMaaSApiKey") as Promise<string | undefined>,
	])

	const localClineRulesToggles = (await getWorkspaceState(context, "localClineRulesToggles")) as ClineRulesToggles

	const secondBatchStart = performance.now()
	const [
		chatSettings,
		currentMode,
		storedApiProvider,
		apiModelId,
		thinkingBudgetTokens,
		reasoningEffort,
		vsCodeLmModelSelector,
		awsBedrockCustomSelected,
		awsBedrockCustomModelBaseId,
		openRouterModelId,
		openRouterModelInfo,
		openAiModelId,
		openAiModelInfo,
		ollamaModelId,
		lmStudioModelId,
		liteLlmModelId,
		liteLlmModelInfo,
		requestyModelId,
		requestyModelInfo,
		togetherModelId,
		fireworksModelId,
		previousModeApiProvider,
		previousModeModelId,
		previousModeModelInfo,
		previousModeVsCodeLmModelSelector,
		previousModeThinkingBudgetTokens,
		previousModeReasoningEffort,
		previousModeAwsBedrockCustomSelected,
		previousModeAwsBedrockCustomModelBaseId,
		previousModeSapAiCoreModelId,
		sapAiCoreModelId,
		huggingFaceModelId,
		huggingFaceModelInfo,
	] = await Promise.all([
		getGlobalState(context, "chatSettings") as Promise<StoredChatSettings | undefined>,
		getGlobalState(context, "mode") as Promise<"plan" | "act" | undefined>,
		getGlobalState(context, "apiProvider") as Promise<ApiProvider | undefined>,
		getGlobalState(context, "apiModelId") as Promise<string | undefined>,
		getGlobalState(context, "thinkingBudgetTokens") as Promise<number | undefined>,
		getGlobalState(context, "reasoningEffort") as Promise<string | undefined>,
		getGlobalState(context, "vsCodeLmModelSelector") as Promise<vscode.LanguageModelChatSelector | undefined>,
		getGlobalState(context, "awsBedrockCustomSelected") as Promise<boolean | undefined>,
		getGlobalState(context, "awsBedrockCustomModelBaseId") as Promise<BedrockModelId | undefined>,
		getGlobalState(context, "openRouterModelId") as Promise<string | undefined>,
		getGlobalState(context, "openRouterModelInfo") as Promise<ModelInfo | undefined>,
		getGlobalState(context, "openAiModelId") as Promise<string | undefined>,
		getGlobalState(context, "openAiModelInfo") as Promise<ModelInfo | undefined>,
		getGlobalState(context, "ollamaModelId") as Promise<string | undefined>,
		getGlobalState(context, "lmStudioModelId") as Promise<string | undefined>,
		getGlobalState(context, "liteLlmModelId") as Promise<string | undefined>,
		getGlobalState(context, "liteLlmModelInfo") as Promise<ModelInfo | undefined>,
		getGlobalState(context, "requestyModelId") as Promise<string | undefined>,
		getGlobalState(context, "requestyModelInfo") as Promise<ModelInfo | undefined>,
		getGlobalState(context, "togetherModelId") as Promise<string | undefined>,
		getGlobalState(context, "fireworksModelId") as Promise<string | undefined>,
		getGlobalState(context, "previousModeApiProvider") as Promise<ApiProvider | undefined>,
		getGlobalState(context, "previousModeModelId") as Promise<string | undefined>,
		getGlobalState(context, "previousModeModelInfo") as Promise<ModelInfo | undefined>,
		getGlobalState(context, "previousModeVsCodeLmModelSelector") as Promise<vscode.LanguageModelChatSelector | undefined>,
		getGlobalState(context, "previousModeThinkingBudgetTokens") as Promise<number | undefined>,
		getGlobalState(context, "previousModeReasoningEffort") as Promise<string | undefined>,
		getGlobalState(context, "previousModeAwsBedrockCustomSelected") as Promise<boolean | undefined>,
		getGlobalState(context, "previousModeAwsBedrockCustomModelBaseId") as Promise<BedrockModelId | undefined>,
		getGlobalState(context, "previousModeSapAiCoreModelId") as Promise<string | undefined>,
		getGlobalState(context, "sapAiCoreModelId") as Promise<string | undefined>,
		getGlobalState(context, "huggingFaceModelId") as Promise<string | undefined>,
		getGlobalState(context, "huggingFaceModelInfo") as Promise<ModelInfo | undefined>,
	])

	const processingStart = performance.now()
	let apiProvider: ApiProvider
	if (storedApiProvider) {
		// Use the explicitly stored provider - this respects user's selection
		apiProvider = storedApiProvider
	} else {
		// Either new user or legacy user that doesn't have the apiProvider stored in state
		// (If they're using OpenRouter or Bedrock, then apiProvider state will exist)
		if (apiKey) {
			apiProvider = "anthropic"
		} else {
			// New users should default to openrouter, since they've opted to use an API key instead of signing in
			apiProvider = "openrouter"
		}
	}

	const mcpMarketplaceEnabled = await migrateMcpMarketplaceEnableSetting(mcpMarketplaceEnabledRaw)
	const enableCheckpointsSetting = await migrateEnableCheckpointsSetting(enableCheckpointsSettingRaw)
	const mcpResponsesCollapsed = mcpResponsesCollapsedRaw ?? false

	// Plan/Act separate models setting is a boolean indicating whether the user wants to use different models for plan and act. Existing users expect this to be enabled, while we want new users to opt in to this being disabled by default.
	// On win11 state sometimes initializes as empty string instead of undefined
	let planActSeparateModelsSetting: boolean | undefined = undefined
	if (planActSeparateModelsSettingRaw === true || planActSeparateModelsSettingRaw === false) {
		planActSeparateModelsSetting = planActSeparateModelsSettingRaw
	} else {
		// default to true for existing users
		if (storedApiProvider) {
			planActSeparateModelsSetting = true
		} else {
			// default to false for new users
			planActSeparateModelsSetting = false
		}
		// this is a special case where it's a new state, but we want it to default to different values for existing and new users.
		// persist so next time state is retrieved it's set to the correct value.
		await updateGlobalState(context, "planActSeparateModelsSetting", planActSeparateModelsSetting)
	}

	return {
		apiConfiguration: {
			apiProvider,
			apiModelId,
			apiKey,
			openRouterApiKey,
			clineAccountId,
			claudeCodePath,
			awsAccessKey,
			awsSecretKey,
			awsSessionToken,
			awsRegion,
			awsUseCrossRegionInference,
			awsBedrockUsePromptCache,
			awsBedrockEndpoint,
			awsProfile,
			awsBedrockApiKey,
			awsUseProfile,
			awsAuthentication,
			awsBedrockCustomSelected,
			awsBedrockCustomModelBaseId,
			vertexProjectId,
			vertexRegion,
			openAiBaseUrl,
			openAiApiKey,
			openAiModelId,
			openAiModelInfo,
			openAiHeaders: openAiHeaders || {},
			ollamaModelId,
			ollamaBaseUrl,
			ollamaApiOptionsCtxNum,
			lmStudioModelId,
			lmStudioBaseUrl,
			anthropicBaseUrl,
			geminiApiKey,
			geminiBaseUrl,
			openAiNativeApiKey,
			deepSeekApiKey,
			requestyApiKey,
			requestyModelId,
			requestyModelInfo,
			togetherApiKey,
			togetherModelId,
			qwenApiKey,
			qwenApiLine,
			moonshotApiLine,
			doubaoApiKey,
			mistralApiKey,
			azureApiVersion,
			openRouterModelId,
			openRouterModelInfo,
			openRouterProviderSorting,
			vsCodeLmModelSelector,
			thinkingBudgetTokens,
			reasoningEffort,
			liteLlmBaseUrl,
			liteLlmModelId,
			liteLlmModelInfo,
			liteLlmApiKey,
			liteLlmUsePromptCache,
			fireworksApiKey,
			fireworksModelId,
			fireworksModelMaxCompletionTokens,
			fireworksModelMaxTokens,
			asksageApiKey,
			asksageApiUrl,
			xaiApiKey,
			sambanovaApiKey,
			cerebrasApiKey,
			groqApiKey,
			groqModelId,
			groqModelInfo,
			moonshotApiKey,
			nebiusApiKey,
			favoritedModelIds,
			requestTimeoutMs,
			sapAiCoreClientId,
			sapAiCoreClientSecret,
			sapAiCoreBaseUrl,
			sapAiCoreTokenUrl,
			sapAiResourceGroup,
			sapAiCoreModelId,
<<<<<<< HEAD
			huaweiCloudMaaSApiKey,
=======
			huggingFaceApiKey,
			huggingFaceModelId,
			huggingFaceModelInfo,
>>>>>>> 1a3ec9f0
		},
		isNewUser: isNewUser ?? true,
		welcomeViewCompleted,
		lastShownAnnouncementId,
		taskHistory,
		autoApprovalSettings: autoApprovalSettings || DEFAULT_AUTO_APPROVAL_SETTINGS, // default value can be 0 or empty string
		globalClineRulesToggles: globalClineRulesToggles || {},
		localClineRulesToggles: localClineRulesToggles || {},
		browserSettings: { ...DEFAULT_BROWSER_SETTINGS, ...browserSettings }, // this will ensure that older versions of browserSettings (e.g. before remoteBrowserEnabled was added) are merged with the default values (false for remoteBrowserEnabled)
		chatSettings: {
			...DEFAULT_CHAT_SETTINGS, // Apply defaults first
			...(chatSettings || {}), // Spread fetched global chatSettings, which includes preferredLanguage, and openAIReasoningEffort
			mode: currentMode || "act", // Merge mode from global state
		},
		userInfo,
		previousModeApiProvider,
		previousModeModelId,
		previousModeModelInfo,
		previousModeVsCodeLmModelSelector,
		previousModeThinkingBudgetTokens,
		previousModeReasoningEffort,
		previousModeAwsBedrockCustomSelected,
		previousModeAwsBedrockCustomModelBaseId,
		previousModeSapAiCoreModelId,
		mcpMarketplaceEnabled: mcpMarketplaceEnabled,
		mcpDisplayMode: mcpDisplayMode ?? DEFAULT_MCP_DISPLAY_MODE,
		mcpResponsesCollapsed: mcpResponsesCollapsed,
		telemetrySetting: telemetrySetting || "unset",
		planActSeparateModelsSetting,
		enableCheckpointsSetting: enableCheckpointsSetting,
		shellIntegrationTimeout: shellIntegrationTimeout || 4000,
		terminalReuseEnabled: terminalReuseEnabled ?? true,
		terminalOutputLineLimit: terminalOutputLineLimit ?? 500,
		defaultTerminalProfile: defaultTerminalProfile ?? "default",
		globalWorkflowToggles: globalWorkflowToggles || {},
	}
}

export async function updateApiConfiguration(context: vscode.ExtensionContext, apiConfiguration: ApiConfiguration) {
	const {
		apiProvider,
		apiModelId,
		apiKey,
		openRouterApiKey,
		awsAccessKey,
		awsSecretKey,
		awsSessionToken,
		awsRegion,
		awsUseCrossRegionInference,
		awsBedrockUsePromptCache,
		awsBedrockEndpoint,
		awsBedrockApiKey,
		awsProfile,
		awsUseProfile,
		awsAuthentication,
		awsBedrockCustomSelected,
		awsBedrockCustomModelBaseId,
		vertexProjectId,
		vertexRegion,
		openAiBaseUrl,
		openAiApiKey,
		openAiModelId,
		openAiModelInfo,
		openAiHeaders,
		ollamaModelId,
		ollamaBaseUrl,
		ollamaApiOptionsCtxNum,
		lmStudioModelId,
		lmStudioBaseUrl,
		anthropicBaseUrl,
		geminiApiKey,
		geminiBaseUrl,
		openAiNativeApiKey,
		deepSeekApiKey,
		requestyApiKey,
		requestyModelId,
		requestyModelInfo,
		togetherApiKey,
		togetherModelId,
		qwenApiKey,
		doubaoApiKey,
		mistralApiKey,
		azureApiVersion,
		openRouterModelId,
		openRouterModelInfo,
		openRouterProviderSorting,
		vsCodeLmModelSelector,
		liteLlmBaseUrl,
		liteLlmModelId,
		liteLlmModelInfo,
		liteLlmApiKey,
		liteLlmUsePromptCache,
		qwenApiLine,
		moonshotApiLine,
		asksageApiKey,
		asksageApiUrl,
		xaiApiKey,
		thinkingBudgetTokens,
		reasoningEffort,
		clineAccountId,
		sambanovaApiKey,
		cerebrasApiKey,
		groqApiKey,
		groqModelId,
		groqModelInfo,
		moonshotApiKey,
		nebiusApiKey,
		favoritedModelIds,
		fireworksApiKey,
		fireworksModelId,
		fireworksModelMaxCompletionTokens,
		fireworksModelMaxTokens,
		sapAiCoreClientId,
		sapAiCoreClientSecret,
		sapAiCoreBaseUrl,
		sapAiCoreTokenUrl,
		sapAiResourceGroup,
		sapAiCoreModelId,
		claudeCodePath,
<<<<<<< HEAD
		huaweiCloudMaaSApiKey,
=======
		huggingFaceApiKey,
		huggingFaceModelId,
		huggingFaceModelInfo,
>>>>>>> 1a3ec9f0
	} = apiConfiguration

	// OPTIMIZED: Batch all global state updates into 2 operations instead of 47
	const batchedGlobalUpdates = {
		// Ephemeral model config updates (20 keys)
		apiProvider,
		apiModelId,
		thinkingBudgetTokens,
		reasoningEffort,
		vsCodeLmModelSelector,
		awsBedrockCustomSelected,
		awsBedrockCustomModelBaseId,
		openRouterModelId,
		openRouterModelInfo,
		openAiModelId,
		openAiModelInfo,
		ollamaModelId,
		lmStudioModelId,
		liteLlmModelId,
		liteLlmModelInfo,
		requestyModelId,
		requestyModelInfo,
		togetherModelId,
		fireworksModelId,
		groqModelId,
		groqModelInfo,
		sapAiCoreModelId,
		huggingFaceModelId,
		huggingFaceModelInfo,

		// Global state updates (27 keys)
		awsRegion,
		awsUseCrossRegionInference,
		awsBedrockUsePromptCache,
		awsBedrockEndpoint,
		awsProfile,
		awsUseProfile,
		awsAuthentication,
		vertexProjectId,
		vertexRegion,
		openAiBaseUrl,
		openAiHeaders: openAiHeaders || {},
		ollamaBaseUrl,
		ollamaApiOptionsCtxNum,
		lmStudioBaseUrl,
		anthropicBaseUrl,
		geminiBaseUrl,
		azureApiVersion,
		openRouterProviderSorting,
		liteLlmBaseUrl,
		liteLlmUsePromptCache,
		qwenApiLine,
		moonshotApiLine,
		asksageApiUrl,
		favoritedModelIds,
		requestTimeoutMs: apiConfiguration.requestTimeoutMs,
		fireworksModelMaxCompletionTokens,
		fireworksModelMaxTokens,
		sapAiCoreBaseUrl,
		sapAiCoreTokenUrl,
		sapAiResourceGroup,
		claudeCodePath,
	}

	// OPTIMIZED: Batch all secret updates into 1 operation instead of 23
	const batchedSecretUpdates = {
		apiKey,
		openRouterApiKey,
		clineAccountId,
		awsAccessKey,
		awsSecretKey,
		awsSessionToken,
		awsBedrockApiKey,
		openAiApiKey,
		geminiApiKey,
		openAiNativeApiKey,
		deepSeekApiKey,
		requestyApiKey,
		togetherApiKey,
		qwenApiKey,
		doubaoApiKey,
		mistralApiKey,
		liteLlmApiKey,
		fireworksApiKey,
		asksageApiKey,
		xaiApiKey,
		sambanovaApiKey,
		cerebrasApiKey,
		groqApiKey,
		moonshotApiKey,
		nebiusApiKey,
		sapAiCoreClientId,
		sapAiCoreClientSecret,
<<<<<<< HEAD
		huaweiCloudMaaSApiKey,
=======
		huggingFaceApiKey,
>>>>>>> 1a3ec9f0
	}

	// Execute batched operations in parallel for maximum performance
	await Promise.all([updateGlobalStateBatch(context, batchedGlobalUpdates), updateSecretsBatch(context, batchedSecretUpdates)])
}

export async function resetWorkspaceState(context: vscode.ExtensionContext) {
	for (const key of context.workspaceState.keys()) {
		await context.workspaceState.update(key, undefined)
	}
}

export async function resetGlobalState(context: vscode.ExtensionContext) {
	// TODO: Reset all workspace states?
	for (const key of context.globalState.keys()) {
		await context.globalState.update(key, undefined)
	}
	const secretKeys: SecretKey[] = [
		"apiKey",
		"openRouterApiKey",
		"awsAccessKey",
		"awsSecretKey",
		"awsSessionToken",
		"awsBedrockApiKey",
		"openAiApiKey",
		"geminiApiKey",
		"openAiNativeApiKey",
		"deepSeekApiKey",
		"requestyApiKey",
		"togetherApiKey",
		"qwenApiKey",
		"doubaoApiKey",
		"mistralApiKey",
		"clineAccountId",
		"liteLlmApiKey",
		"fireworksApiKey",
		"asksageApiKey",
		"xaiApiKey",
		"sambanovaApiKey",
		"cerebrasApiKey",
		"groqApiKey",
		"moonshotApiKey",
		"nebiusApiKey",
<<<<<<< HEAD
		"huaweiCloudMaaSApiKey",
=======
		"huggingFaceApiKey",
>>>>>>> 1a3ec9f0
	]
	for (const key of secretKeys) {
		await storeSecret(context, key, undefined)
	}
}<|MERGE_RESOLUTION|>--- conflicted
+++ resolved
@@ -470,13 +470,10 @@
 			sapAiCoreTokenUrl,
 			sapAiResourceGroup,
 			sapAiCoreModelId,
-<<<<<<< HEAD
 			huaweiCloudMaaSApiKey,
-=======
 			huggingFaceApiKey,
 			huggingFaceModelId,
 			huggingFaceModelInfo,
->>>>>>> 1a3ec9f0
 		},
 		isNewUser: isNewUser ?? true,
 		welcomeViewCompleted,
@@ -596,13 +593,10 @@
 		sapAiResourceGroup,
 		sapAiCoreModelId,
 		claudeCodePath,
-<<<<<<< HEAD
 		huaweiCloudMaaSApiKey,
-=======
 		huggingFaceApiKey,
 		huggingFaceModelId,
 		huggingFaceModelInfo,
->>>>>>> 1a3ec9f0
 	} = apiConfiguration
 
 	// OPTIMIZED: Batch all global state updates into 2 operations instead of 47
@@ -696,11 +690,8 @@
 		nebiusApiKey,
 		sapAiCoreClientId,
 		sapAiCoreClientSecret,
-<<<<<<< HEAD
 		huaweiCloudMaaSApiKey,
-=======
 		huggingFaceApiKey,
->>>>>>> 1a3ec9f0
 	}
 
 	// Execute batched operations in parallel for maximum performance
@@ -744,11 +735,8 @@
 		"groqApiKey",
 		"moonshotApiKey",
 		"nebiusApiKey",
-<<<<<<< HEAD
 		"huaweiCloudMaaSApiKey",
-=======
 		"huggingFaceApiKey",
->>>>>>> 1a3ec9f0
 	]
 	for (const key of secretKeys) {
 		await storeSecret(context, key, undefined)
