--- conflicted
+++ resolved
@@ -3,14 +3,10 @@
 import { execa } from "@packages/execa"
 import { ClineMessage } from "@shared/ExtensionMessage"
 import { HistoryItem } from "@shared/HistoryItem"
-<<<<<<< HEAD
-import { fileExistsAtPath } from "@utils/fs"
-import { randomUUID } from "crypto"
-=======
 import { RemoteConfig } from "@shared/remote-config/schema"
 import { GlobalState, Settings } from "@shared/storage/state-keys"
 import { fileExistsAtPath, isDirectory } from "@utils/fs"
->>>>>>> 0707df22
+import { randomUUID } from "crypto"
 import fs from "fs/promises"
 import os from "os"
 import * as path from "path"
