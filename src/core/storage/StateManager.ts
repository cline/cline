import { ApiConfiguration } from "@shared/api"
import {
	GlobalState,
	GlobalStateAndSettings,
	GlobalStateAndSettingsKey,
	GlobalStateKey,
	LocalState,
	LocalStateKey,
	SecretKey,
	Secrets,
	Settings,
	SettingsKey,
} from "@shared/storage/state-keys"
import chokidar, { FSWatcher } from "chokidar"
import type { ExtensionContext } from "vscode"
import { HostProvider } from "@/hosts/host-provider"
import { ShowMessageType } from "@/shared/proto/index.host"
import {
	getTaskHistoryStateFilePath,
	readTaskHistoryFromState,
	readTaskSettingsFromStorage,
	writeTaskHistoryToState,
	writeTaskSettingsToStorage,
} from "./disk"
import { STATE_MANAGER_NOT_INITIALIZED } from "./error-messages"
import { readGlobalStateFromDisk, readSecretsFromDisk, readWorkspaceStateFromDisk } from "./utils/state-helpers"
export interface PersistenceErrorEvent {
	error: Error
}

/**
 * In-memory state manager for fast state access
 * Provides immediate reads/writes with async disk persistence
 */
export class StateManager {
	private static instance: StateManager | null = null

	private globalStateCache: GlobalStateAndSettings = {} as GlobalStateAndSettings
	private taskStateCache: Partial<Settings> = {}
	private remoteConfigCache: Partial<GlobalStateAndSettings> & { remoteConfiguredProviders?: string[] } = {}
	private secretsCache: Secrets = {} as Secrets
	private workspaceStateCache: LocalState = {} as LocalState
	private context: ExtensionContext
	private isInitialized = false

	// Debounced persistence state
	private pendingGlobalState = new Set<GlobalStateAndSettingsKey>()
	private pendingTaskState = new Map<string, Set<SettingsKey>>()
	private pendingSecrets = new Set<SecretKey>()
	private pendingWorkspaceState = new Set<LocalStateKey>()
	private persistenceTimeout: NodeJS.Timeout | null = null
	private readonly PERSISTENCE_DELAY_MS = 500
	private taskHistoryWatcher: FSWatcher | null = null

	// Callback for persistence errors
	onPersistenceError?: (event: PersistenceErrorEvent) => void

	// Callback to sync external state changes with the UI client
	onSyncExternalChange?: () => void | Promise<void>

	private constructor(context: ExtensionContext) {
		this.context = context
	}

	/**
	 * Initialize the cache by loading data from disk
	 */
	public static async initialize(context: ExtensionContext): Promise<StateManager> {
		if (!StateManager.instance) {
			StateManager.instance = new StateManager(context)
		}

		if (StateManager.instance.isInitialized) {
			throw new Error("StateManager has already been initialized.")
		}

		try {
			// Load all extension state from disk
			const globalState = await readGlobalStateFromDisk(StateManager.instance.context)
			const secrets = await readSecretsFromDisk(StateManager.instance.context)
			const workspaceState = await readWorkspaceStateFromDisk(StateManager.instance.context)

			// Populate the cache with all extension state and secrets fields
			// Use populate method to avoid triggering persistence during initialization
			StateManager.instance.populateCache(globalState, secrets, workspaceState)

			// Start watcher for taskHistory.json so external edits update cache (no persist loop)
			await StateManager.instance.setupTaskHistoryWatcher()

			StateManager.instance.isInitialized = true
		} catch (error) {
			console.error("[StateManager] Failed to initialize:", error)
			throw error
		}

		return StateManager.instance
	}

	public static get(): StateManager {
		if (!StateManager.instance) {
			throw new Error("StateManager has not been initialized")
		}
		return StateManager.instance
	}

	/**
	 * Register callbacks for state manager events
	 */
	public registerCallbacks(callbacks: {
		onPersistenceError?: (event: PersistenceErrorEvent) => void | Promise<void>
		onSyncExternalChange?: () => void | Promise<void>
	}): void {
		if (callbacks.onPersistenceError) {
			this.onPersistenceError = callbacks.onPersistenceError
		}
		if (callbacks.onSyncExternalChange) {
			this.onSyncExternalChange = callbacks.onSyncExternalChange
		}
	}

	/**
	 * Set method for global state keys - updates cache immediately and schedules debounced persistence
	 */
	setGlobalState<K extends keyof GlobalStateAndSettings>(key: K, value: GlobalStateAndSettings[K]): void {
		if (!this.isInitialized) {
			throw new Error(STATE_MANAGER_NOT_INITIALIZED)
		}

		// Update cache immediately for instant access
		this.globalStateCache[key] = value

		// Add to pending persistence set and schedule debounced write
		this.pendingGlobalState.add(key)
		this.scheduleDebouncedPersistence()
	}

	/**
	 * Batch set method for global state keys - updates cache immediately and schedules debounced persistence
	 */
	setGlobalStateBatch(updates: Partial<GlobalStateAndSettings>): void {
		if (!this.isInitialized) {
			throw new Error(STATE_MANAGER_NOT_INITIALIZED)
		}

		// Update cache in one go
		// Using object.assign to because typescript is not able to infer the type of the updates object when using Object.entries
		Object.assign(this.globalStateCache, updates)

		// Then track the keys for persistence
		Object.keys(updates).forEach((key) => {
			this.pendingGlobalState.add(key as GlobalStateKey)
		})

		// Schedule debounced persistence
		this.scheduleDebouncedPersistence()
	}

	/**
	 * Set method for task settings keys - updates cache immediately and schedules debounced persistence
	 */
	setTaskSettings<K extends keyof Settings>(taskId: string, key: K, value: Settings[K]): void {
		if (!this.isInitialized) {
			throw new Error(STATE_MANAGER_NOT_INITIALIZED)
		}

		// Update cache immediately for instant access
		this.taskStateCache[key] = value

		// Add to pending persistence set and schedule debounced write
		if (!this.pendingTaskState.has(taskId)) {
			this.pendingTaskState.set(taskId, new Set())
		}
		this.pendingTaskState.get(taskId)!.add(key)
		this.scheduleDebouncedPersistence()
	}

	/**
	 * Batch set method for task settings keys - updates cache immediately and schedules debounced persistence
	 */
	setTaskSettingsBatch(taskId: string, updates: Partial<Settings>): void {
		if (!this.isInitialized) {
			throw new Error(STATE_MANAGER_NOT_INITIALIZED)
		}

		// Update cache in one go
		Object.assign(this.taskStateCache, updates)

		// Then track the keys for persistence
		if (!this.pendingTaskState.has(taskId)) {
			this.pendingTaskState.set(taskId, new Set())
		}
		Object.keys(updates).forEach((key) => {
			this.pendingTaskState.get(taskId)!.add(key as SettingsKey)
		})

		// Schedule debounced persistence
		this.scheduleDebouncedPersistence()
	}

	/**
	 * Load task settings from disk into cache
	 */
	async loadTaskSettings(taskId: string): Promise<void> {
		if (!this.isInitialized) {
			throw new Error(STATE_MANAGER_NOT_INITIALIZED)
		}

		try {
			const taskSettings = await readTaskSettingsFromStorage(taskId)
			// Populate task cache with loaded settings
			Object.assign(this.taskStateCache, taskSettings)
		} catch (error) {
			// If reading fails, just use empty cache

			console.error("[StateManager] Failed to load task settings:", error)
			HostProvider.window.showMessage({
				type: ShowMessageType.ERROR,
				message: `Failed to load task settings, defaulting to globally selected settings.`,
			})
		}
	}

	/**
	 * Clear task settings cache - ensures pending changes are persisted first
	 */
	async clearTaskSettings(): Promise<void> {
		// If there are pending task settings, persist them first
		if (this.pendingTaskState.size > 0) {
			try {
				// Persist pending task state immediately
				await this.persistTaskStateBatch(this.pendingTaskState)
				// Clear pending set after successful persistence
				this.pendingTaskState.clear()
			} catch (error) {
				console.error("[StateManager] Failed to persist task settings before clearing:", error)
				// If persistence fails, we just move on with clearing the in-memory state.
				// clearTaskSettings realistically probably won't be called in the small window of time between task settings being set and their persistence anyways
			}
		}

		this.taskStateCache = {}
		this.pendingTaskState.clear()
	}

	/**
	 * Set method for secret keys - updates cache immediately and schedules debounced persistence
	 */
	setSecret<K extends keyof Secrets>(key: K, value: Secrets[K]): void {
		if (!this.isInitialized) {
			throw new Error(STATE_MANAGER_NOT_INITIALIZED)
		}

		// Update cache immediately for instant access
		this.secretsCache[key] = value

		// Add to pending persistence set and schedule debounced write
		this.pendingSecrets.add(key)
		this.scheduleDebouncedPersistence()
	}

	/**
	 * Batch set method for secret keys - updates cache immediately and schedules debounced persistence
	 */
	setSecretsBatch(updates: Partial<Secrets>): void {
		if (!this.isInitialized) {
			throw new Error(STATE_MANAGER_NOT_INITIALIZED)
		}

		// Update cache immediately for all keys
		Object.entries(updates).forEach(([key, value]) => {
			this.secretsCache[key as keyof Secrets] = value
			this.pendingSecrets.add(key as SecretKey)
		})

		// Schedule debounced persistence
		this.scheduleDebouncedPersistence()
	}

	/**
	 * Set method for workspace state keys - updates cache immediately and schedules debounced persistence
	 */
	setWorkspaceState<K extends keyof LocalState>(key: K, value: LocalState[K]): void {
		if (!this.isInitialized) {
			throw new Error(STATE_MANAGER_NOT_INITIALIZED)
		}

		// Update cache immediately for instant access
		this.workspaceStateCache[key] = value

		// Add to pending persistence set and schedule debounced write
		this.pendingWorkspaceState.add(key)
		this.scheduleDebouncedPersistence()
	}

	/**
	 * Batch set method for workspace state keys - updates cache immediately and schedules debounced persistence
	 */
	setWorkspaceStateBatch(updates: Partial<LocalState>): void {
		if (!this.isInitialized) {
			throw new Error(STATE_MANAGER_NOT_INITIALIZED)
		}

		// Update cache immediately for all keys
		Object.entries(updates).forEach(([key, value]) => {
			this.workspaceStateCache[key as keyof LocalState] = value
			this.pendingWorkspaceState.add(key as LocalStateKey)
		})

		// Schedule debounced persistence
		this.scheduleDebouncedPersistence()
	}

	/**
	 * Set method for remote config field - updates cache immediately (no persistence)
	 * Remote config is read-only from the extension's perspective and only stored in memory
	 */
	setRemoteConfigField<K extends keyof GlobalStateAndSettings>(key: K, value: GlobalStateAndSettings[K]): void {
		if (!this.isInitialized) {
			throw new Error(STATE_MANAGER_NOT_INITIALIZED)
		}

		// Update cache immediately for instant access (no persistence needed)
		this.remoteConfigCache[key] = value
	}

	/**
	 * Get method for remote config settings - returns cache immediately (no persistence)
	 * Remote config is read-only from the extension's perspective and only stored in memory
	 */
	getRemoteConfigSettings(): Partial<GlobalStateAndSettings> & { remoteConfiguredProviders?: string[] } {
		if (!this.isInitialized) {
			throw new Error(STATE_MANAGER_NOT_INITIALIZED)
		}

		return this.remoteConfigCache
	}

	/**
	 * Clear remote config cache
	 * Used when switching organizations or when remote config is no longer applicable
	 */
	clearRemoteConfig(): void {
		if (!this.isInitialized) {
			throw new Error(STATE_MANAGER_NOT_INITIALIZED)
		}

		this.remoteConfigCache = {} as GlobalStateAndSettings
	}

	/**
	 * Initialize chokidar watcher for the taskHistory.json file
	 * Updates in-memory cache on external changes without writing back to disk.
	 */
	private async setupTaskHistoryWatcher(): Promise<void> {
		try {
			const historyFile = await getTaskHistoryStateFilePath()

			// Close any existing watcher before creating a new one
			if (this.taskHistoryWatcher) {
				await this.taskHistoryWatcher.close()
				this.taskHistoryWatcher = null
			}

			this.taskHistoryWatcher = chokidar.watch(historyFile, {
				persistent: true,
				ignoreInitial: true,
				atomic: true,
				awaitWriteFinish: { stabilityThreshold: 300, pollInterval: 100 },
			})

			const syncTaskHistoryFromDisk = async () => {
				try {
					if (!this.isInitialized) {
						return
					}
					const onDisk = await readTaskHistoryFromState()
					const cached = this.globalStateCache["taskHistory"]
					if (JSON.stringify(onDisk) !== JSON.stringify(cached)) {
						this.globalStateCache["taskHistory"] = onDisk
						await this.onSyncExternalChange?.()
					}
				} catch (err) {
					console.error("[StateManager] Failed to reload task history on change:", err)
				}
			}

			this.taskHistoryWatcher
				.on("add", () => syncTaskHistoryFromDisk())
				.on("change", () => syncTaskHistoryFromDisk())
				.on("unlink", async () => {
					this.globalStateCache["taskHistory"] = []
					await this.onSyncExternalChange?.()
				})
				.on("error", (error) => console.error("[StateManager] TaskHistory watcher error:", error))
		} catch (err) {
			console.error("[StateManager] Failed to set up taskHistory watcher:", err)
		}
	}

	/**
	 * Convenience method for getting API configuration
	 * Ensures cache is initialized if not already done
	 */
	getApiConfiguration(): ApiConfiguration {
		if (!this.isInitialized) {
			throw new Error(STATE_MANAGER_NOT_INITIALIZED)
		}

		// Construct API configuration from cached component keys
		return this.constructApiConfigurationFromCache()
	}

	/**
	 * Convenience method for setting API configuration
	 */
	setApiConfiguration(apiConfiguration: ApiConfiguration): void {
		if (!this.isInitialized) {
			throw new Error(STATE_MANAGER_NOT_INITIALIZED)
		}

		const {
			apiKey,
			openRouterApiKey,
			awsAccessKey,
			awsSecretKey,
			awsSessionToken,
			awsRegion,
			awsUseCrossRegionInference,
			awsUseGlobalInference,
			awsBedrockUsePromptCache,
			awsBedrockEndpoint,
			awsBedrockApiKey,
			awsProfile,
			awsUseProfile,
			awsAuthentication,
			vertexProjectId,
			vertexRegion,
			openAiBaseUrl,
			openAiApiKey,
			openAiHeaders,
			ollamaBaseUrl,
			ollamaApiKey,
			ollamaApiOptionsCtxNum,
			lmStudioBaseUrl,
			lmStudioMaxTokens,
			anthropicBaseUrl,
			geminiApiKey,
			geminiBaseUrl,
			openAiNativeApiKey,
			deepSeekApiKey,
			requestyApiKey,
			requestyBaseUrl,
			togetherApiKey,
			qwenApiKey,
			doubaoApiKey,
			mistralApiKey,
			azureApiVersion,
			openRouterProviderSorting,
			liteLlmBaseUrl,
			liteLlmApiKey,
			liteLlmUsePromptCache,
			qwenApiLine,
			moonshotApiLine,
			zaiApiLine,
			asksageApiKey,
			asksageApiUrl,
			xaiApiKey,
			clineAccountId,
			sambanovaApiKey,
			cerebrasApiKey,
			groqApiKey,
			moonshotApiKey,
			nebiusApiKey,
			fireworksApiKey,
			fireworksModelMaxCompletionTokens,
			fireworksModelMaxTokens,
			sapAiCoreClientId,
			sapAiCoreClientSecret,
			sapAiCoreBaseUrl,
			sapAiCoreTokenUrl,
			sapAiResourceGroup,
			sapAiCoreUseOrchestrationMode,
			claudeCodePath,
			qwenCodeOauthPath,
			basetenApiKey,
			huggingFaceApiKey,
			huaweiCloudMaasApiKey,
			difyApiKey,
			difyBaseUrl,
			vercelAiGatewayApiKey,
			zaiApiKey,
			minimaxApiKey,
			minimaxApiLine,
			requestTimeoutMs,
			ocaBaseUrl,
			ocaMode,
<<<<<<< HEAD
			aihubmixApiKey,
			aihubmixBaseUrl,
			aihubmixAppCode,
=======
			hicapApiKey,
			hicapModelId,
>>>>>>> 8b80c337
			// Plan mode configurations
			planModeApiProvider,
			planModeApiModelId,
			planModeThinkingBudgetTokens,
			planModeReasoningEffort,
			planModeVsCodeLmModelSelector,
			planModeAwsBedrockCustomSelected,
			planModeAwsBedrockCustomModelBaseId,
			planModeOpenRouterModelId,
			planModeOpenRouterModelInfo,
			planModeOpenAiModelId,
			planModeOpenAiModelInfo,
			planModeOllamaModelId,
			planModeLmStudioModelId,
			planModeLiteLlmModelId,
			planModeLiteLlmModelInfo,
			planModeRequestyModelId,
			planModeRequestyModelInfo,
			planModeTogetherModelId,
			planModeFireworksModelId,
			planModeSapAiCoreModelId,
			planModeSapAiCoreDeploymentId,
			planModeGroqModelId,
			planModeGroqModelInfo,
			planModeBasetenModelId,
			planModeBasetenModelInfo,
			planModeHuggingFaceModelId,
			planModeHuggingFaceModelInfo,
			planModeHuaweiCloudMaasModelId,
			planModeHuaweiCloudMaasModelInfo,
			planModeVercelAiGatewayModelId,
			planModeVercelAiGatewayModelInfo,
			planModeOcaModelId,
			planModeOcaModelInfo,
<<<<<<< HEAD
			// AIhubmix dedicated
			planModeAihubmixModelId,
			planModeAihubmixModelInfo,
=======
			planModeHicapModelId,
			planModeHicapModelInfo,
>>>>>>> 8b80c337
			// Act mode configurations
			actModeApiProvider,
			actModeApiModelId,
			actModeThinkingBudgetTokens,
			actModeReasoningEffort,
			actModeVsCodeLmModelSelector,
			actModeAwsBedrockCustomSelected,
			actModeAwsBedrockCustomModelBaseId,
			actModeOpenRouterModelId,
			actModeOpenRouterModelInfo,
			actModeOpenAiModelId,
			actModeOpenAiModelInfo,
			actModeOllamaModelId,
			actModeLmStudioModelId,
			actModeLiteLlmModelId,
			actModeLiteLlmModelInfo,
			actModeRequestyModelId,
			actModeRequestyModelInfo,
			actModeTogetherModelId,
			actModeFireworksModelId,
			actModeSapAiCoreModelId,
			actModeSapAiCoreDeploymentId,
			actModeGroqModelId,
			actModeGroqModelInfo,
			actModeBasetenModelId,
			actModeBasetenModelInfo,
			actModeHuggingFaceModelId,
			actModeHuggingFaceModelInfo,
			actModeHuaweiCloudMaasModelId,
			actModeHuaweiCloudMaasModelInfo,
			actModeVercelAiGatewayModelId,
			actModeVercelAiGatewayModelInfo,
			actModeOcaModelId,
			actModeOcaModelInfo,
<<<<<<< HEAD
			// AIhubmix dedicated
			actModeAihubmixModelId,
			actModeAihubmixModelInfo,
=======
			actModeHicapModelId,
			actModeHicapModelInfo,
>>>>>>> 8b80c337
		} = apiConfiguration

		// Batch update global state keys
		this.setGlobalStateBatch({
			// Plan mode configuration updates
			planModeApiProvider,
			planModeApiModelId,
			planModeThinkingBudgetTokens,
			planModeReasoningEffort,
			planModeVsCodeLmModelSelector,
			planModeAwsBedrockCustomSelected,
			planModeAwsBedrockCustomModelBaseId,
			planModeOpenRouterModelId,
			planModeOpenRouterModelInfo,
			planModeOpenAiModelId,
			planModeOpenAiModelInfo,
			planModeOllamaModelId,
			planModeLmStudioModelId,
			planModeLiteLlmModelId,
			planModeLiteLlmModelInfo,
			planModeRequestyModelId,
			planModeRequestyModelInfo,
			planModeTogetherModelId,
			planModeFireworksModelId,
			planModeSapAiCoreModelId,
			planModeSapAiCoreDeploymentId,
			planModeGroqModelId,
			planModeGroqModelInfo,
			planModeBasetenModelId,
			planModeBasetenModelInfo,
			planModeHuggingFaceModelId,
			planModeHuggingFaceModelInfo,
			planModeHuaweiCloudMaasModelId,
			planModeHuaweiCloudMaasModelInfo,
			planModeVercelAiGatewayModelId,
			planModeVercelAiGatewayModelInfo,
			planModeOcaModelId,
			planModeOcaModelInfo,
<<<<<<< HEAD
			// AIhubmix dedicated
			planModeAihubmixModelId,
			planModeAihubmixModelInfo,
=======
			planModeHicapModelId,
			planModeHicapModelInfo,
>>>>>>> 8b80c337

			// Act mode configuration updates
			actModeApiProvider,
			actModeApiModelId,
			actModeThinkingBudgetTokens,
			actModeReasoningEffort,
			actModeVsCodeLmModelSelector,
			actModeAwsBedrockCustomSelected,
			actModeAwsBedrockCustomModelBaseId,
			actModeOpenRouterModelId,
			actModeOpenRouterModelInfo,
			actModeOpenAiModelId,
			actModeOpenAiModelInfo,
			actModeOllamaModelId,
			actModeLmStudioModelId,
			actModeLiteLlmModelId,
			actModeLiteLlmModelInfo,
			actModeRequestyModelId,
			actModeRequestyModelInfo,
			actModeTogetherModelId,
			actModeFireworksModelId,
			actModeSapAiCoreModelId,
			actModeSapAiCoreDeploymentId,
			actModeGroqModelId,
			actModeGroqModelInfo,
			actModeBasetenModelId,
			actModeBasetenModelInfo,
			actModeHuggingFaceModelId,
			actModeHuggingFaceModelInfo,
			actModeHuaweiCloudMaasModelId,
			actModeHuaweiCloudMaasModelInfo,
			actModeVercelAiGatewayModelId,
			actModeVercelAiGatewayModelInfo,
			actModeOcaModelId,
			actModeOcaModelInfo,
<<<<<<< HEAD
			// AIhubmix dedicated
			actModeAihubmixModelId,
			actModeAihubmixModelInfo,
=======
			actModeHicapModelId,
			actModeHicapModelInfo,
>>>>>>> 8b80c337

			// Global state updates
			awsRegion,
			awsUseCrossRegionInference,
			awsUseGlobalInference,
			awsBedrockUsePromptCache,
			awsBedrockEndpoint,
			awsProfile,
			awsUseProfile,
			awsAuthentication,
			vertexProjectId,
			vertexRegion,
			requestyBaseUrl,
			openAiBaseUrl,
			openAiHeaders,
			ollamaBaseUrl,
			ollamaApiOptionsCtxNum,
			lmStudioBaseUrl,
			lmStudioMaxTokens,
			anthropicBaseUrl,
			geminiBaseUrl,
			azureApiVersion,
			openRouterProviderSorting,
			liteLlmBaseUrl,
			liteLlmUsePromptCache,
			qwenApiLine,
			moonshotApiLine,
			zaiApiLine,
			asksageApiUrl,
			requestTimeoutMs,
			fireworksModelMaxCompletionTokens,
			fireworksModelMaxTokens,
			sapAiCoreBaseUrl,
			sapAiCoreTokenUrl,
			sapAiResourceGroup,
			sapAiCoreUseOrchestrationMode,
			claudeCodePath,
			difyBaseUrl,
			qwenCodeOauthPath,
			ocaBaseUrl,
			minimaxApiLine,
			ocaMode,
<<<<<<< HEAD
			// AIhubmix provider settings
			aihubmixBaseUrl,
			aihubmixAppCode,
=======
			hicapModelId,
>>>>>>> 8b80c337
		})

		// Batch update secrets
		this.setSecretsBatch({
			apiKey,
			openRouterApiKey,
			clineAccountId,
			awsAccessKey,
			awsSecretKey,
			awsSessionToken,
			awsBedrockApiKey,
			openAiApiKey,
			ollamaApiKey,
			geminiApiKey,
			openAiNativeApiKey,
			deepSeekApiKey,
			requestyApiKey,
			togetherApiKey,
			qwenApiKey,
			doubaoApiKey,
			mistralApiKey,
			liteLlmApiKey,
			fireworksApiKey,
			asksageApiKey,
			xaiApiKey,
			sambanovaApiKey,
			cerebrasApiKey,
			groqApiKey,
			moonshotApiKey,
			nebiusApiKey,
			sapAiCoreClientId,
			sapAiCoreClientSecret,
			basetenApiKey,
			huggingFaceApiKey,
			huaweiCloudMaasApiKey,
			difyApiKey,
			vercelAiGatewayApiKey,
			zaiApiKey,
<<<<<<< HEAD
			// AIhubmix provider secret
			aihubmixApiKey,
=======
			minimaxApiKey,
			hicapApiKey,
>>>>>>> 8b80c337
		})
	}

	/**
	 * Get method for global settings keys - reads from in-memory cache
	 * Precedence: remote config > task settings > global settings
	 */
	getGlobalSettingsKey<K extends keyof Settings>(key: K): Settings[K] {
		if (!this.isInitialized) {
			throw new Error(STATE_MANAGER_NOT_INITIALIZED)
		}
		if (this.remoteConfigCache[key] !== undefined) {
			// type casting here, TS cannot infer that the key will ONLY be one of Settings

			return this.remoteConfigCache[key] as Settings[K]
		}
		if (this.taskStateCache[key] !== undefined) {
			return this.taskStateCache[key]
		}
		return this.globalStateCache[key]
	}

	/**
	 * Get method for global state keys - reads from in-memory cache
	 */
	getGlobalStateKey<K extends keyof GlobalState>(key: K): GlobalState[K] {
		if (!this.isInitialized) {
			throw new Error(STATE_MANAGER_NOT_INITIALIZED)
		}
		if (this.remoteConfigCache[key] !== undefined) {
			// type casting here, TS cannot infer that the key will ONLY be one of GlobalState
			return this.remoteConfigCache[key] as GlobalState[K]
		}
		return this.globalStateCache[key]
	}

	/**
	 * Get method for secret keys - reads from in-memory cache
	 */
	getSecretKey<K extends keyof Secrets>(key: K): Secrets[K] {
		if (!this.isInitialized) {
			throw new Error(STATE_MANAGER_NOT_INITIALIZED)
		}
		return this.secretsCache[key]
	}

	/**
	 * Get method for workspace state keys - reads from in-memory cache
	 */
	getWorkspaceStateKey<K extends keyof LocalState>(key: K): LocalState[K] {
		if (!this.isInitialized) {
			throw new Error(STATE_MANAGER_NOT_INITIALIZED)
		}
		return this.workspaceStateCache[key]
	}

	/**
	 * Reinitialize the state manager by clearing all state and reloading from disk
	 * Used for error recovery when write operations fail
	 */
	async reInitialize(currentTaskId?: string): Promise<void> {
		// Clear all cached data and pending state
		this.dispose()

		// Reinitialize from disk
		await StateManager.initialize(this.context)

		// If there's an active task, reload its settings
		if (currentTaskId) {
			await this.loadTaskSettings(currentTaskId)
		}
	}

	/**
	 * Dispose of the state manager
	 */
	private dispose(): void {
		if (this.persistenceTimeout) {
			clearTimeout(this.persistenceTimeout)
			this.persistenceTimeout = null
		}
		// Close file watcher if active
		if (this.taskHistoryWatcher) {
			this.taskHistoryWatcher.close()
			this.taskHistoryWatcher = null
		}

		this.pendingGlobalState.clear()
		this.pendingSecrets.clear()
		this.pendingWorkspaceState.clear()
		this.pendingTaskState.clear()

		this.globalStateCache = {} as GlobalStateAndSettings
		this.secretsCache = {} as Secrets
		this.workspaceStateCache = {} as LocalState
		this.taskStateCache = {}
		this.remoteConfigCache = {} as GlobalStateAndSettings

		this.isInitialized = false
	}

	/**
	 * Schedule debounced persistence - simple timeout-based persistence
	 */
	private scheduleDebouncedPersistence(): void {
		// Clear existing timeout if one is pending
		if (this.persistenceTimeout) {
			clearTimeout(this.persistenceTimeout)
		}

		// Schedule a new timeout to persist pending changes
		this.persistenceTimeout = setTimeout(async () => {
			try {
				await Promise.all([
					this.persistGlobalStateBatch(this.pendingGlobalState),
					this.persistSecretsBatch(this.pendingSecrets),
					this.persistWorkspaceStateBatch(this.pendingWorkspaceState),
					this.persistTaskStateBatch(this.pendingTaskState),
				])

				// Clear pending sets on successful persistence
				this.pendingGlobalState.clear()
				this.pendingSecrets.clear()
				this.pendingWorkspaceState.clear()
				this.pendingTaskState.clear()
				this.persistenceTimeout = null
			} catch (error) {
				console.error("[StateManager] Failed to persist pending changes:", error)
				this.persistenceTimeout = null

				// Call persistence error callback for error recovery
				this.onPersistenceError?.({ error: error })
			}
		}, this.PERSISTENCE_DELAY_MS)
	}

	/**
	 * Private method to batch persist global state keys with Promise.all
	 */
	private async persistGlobalStateBatch(keys: Set<GlobalStateAndSettingsKey>): Promise<void> {
		try {
			await Promise.all(
				Array.from(keys).map((key) => {
					if (key === "taskHistory") {
						// Route task history persistence to file, not VS Code globalState
						return writeTaskHistoryToState(this.globalStateCache[key])
					}
					return this.context.globalState.update(key, this.globalStateCache[key])
				}),
			)
		} catch (error) {
			console.error("[StateManager] Failed to persist global state batch:", error)
			throw error
		}
	}

	/**
	 * Private method to batch persist task state keys with a single write operation
	 */
	private async persistTaskStateBatch(pendingTaskStates: Map<string, Set<SettingsKey>>): Promise<void> {
		if (pendingTaskStates.size === 0) {
			return
		}
		try {
			// Persist each task's settings
			await Promise.all(
				Array.from(pendingTaskStates.entries()).map(([taskId, keys]) => {
					if (keys.size === 0) {
						return Promise.resolve()
					}
					const settingsToWrite: Record<string, any> = {}
					for (const key of keys) {
						const value = this.taskStateCache[key]
						if (value !== undefined) {
							settingsToWrite[key] = value
						}
					}
					return writeTaskSettingsToStorage(taskId, settingsToWrite)
				}),
			)
		} catch (error) {
			console.error("[StateManager] Failed to persist task settings batch:", error)
			throw error
		}
	}

	/**
	 * Private method to batch persist secrets with Promise.all
	 */
	private async persistSecretsBatch(keys: Set<SecretKey>): Promise<void> {
		try {
			await Promise.all(
				Array.from(keys).map((key) => {
					const value = this.secretsCache[key]
					if (value) {
						return this.context.secrets.store(key, value)
					} else {
						return this.context.secrets.delete(key)
					}
				}),
			)
		} catch (error) {
			console.error("Failed to persist secrets batch:", error)
			throw error
		}
	}

	/**
	 * Private method to batch persist workspace state keys with Promise.all
	 */
	private async persistWorkspaceStateBatch(keys: Set<LocalStateKey>): Promise<void> {
		try {
			await Promise.all(
				Array.from(keys).map((key) => {
					const value = this.workspaceStateCache[key]
					return this.context.workspaceState.update(key, value)
				}),
			)
		} catch (error) {
			console.error("Failed to persist workspace state batch:", error)
			throw error
		}
	}

	/**
	 * Private method to populate cache with all extension state without triggering persistence
	 * Used during initialization
	 */
	private populateCache(globalState: GlobalState, secrets: Secrets, workspaceState: LocalState): void {
		Object.assign(this.globalStateCache, globalState)
		Object.assign(this.secretsCache, secrets)
		Object.assign(this.workspaceStateCache, workspaceState)
	}

	/**
	 * Construct API configuration from cached component keys
	 */
	private constructApiConfigurationFromCache(): ApiConfiguration {
		return {
			// Secrets
			apiKey: this.secretsCache["apiKey"],
			openRouterApiKey: this.secretsCache["openRouterApiKey"],
			clineAccountId: this.secretsCache["clineAccountId"],
			awsAccessKey: this.secretsCache["awsAccessKey"],
			awsSecretKey: this.secretsCache["awsSecretKey"],
			awsSessionToken: this.secretsCache["awsSessionToken"],
			awsBedrockApiKey: this.secretsCache["awsBedrockApiKey"],
			openAiApiKey: this.secretsCache["openAiApiKey"],
			ollamaApiKey: this.secretsCache["ollamaApiKey"],
			geminiApiKey: this.secretsCache["geminiApiKey"],
			openAiNativeApiKey: this.secretsCache["openAiNativeApiKey"],
			deepSeekApiKey: this.secretsCache["deepSeekApiKey"],
			requestyApiKey: this.secretsCache["requestyApiKey"],
			togetherApiKey: this.secretsCache["togetherApiKey"],
			qwenApiKey: this.secretsCache["qwenApiKey"],
			doubaoApiKey: this.secretsCache["doubaoApiKey"],
			mistralApiKey: this.secretsCache["mistralApiKey"],
			liteLlmApiKey: this.secretsCache["liteLlmApiKey"],
			fireworksApiKey: this.secretsCache["fireworksApiKey"],
			asksageApiKey: this.secretsCache["asksageApiKey"],
			xaiApiKey: this.secretsCache["xaiApiKey"],
			sambanovaApiKey: this.secretsCache["sambanovaApiKey"],
			cerebrasApiKey: this.secretsCache["cerebrasApiKey"],
			groqApiKey: this.secretsCache["groqApiKey"],
			basetenApiKey: this.secretsCache["basetenApiKey"],
			moonshotApiKey: this.secretsCache["moonshotApiKey"],
			nebiusApiKey: this.secretsCache["nebiusApiKey"],
			sapAiCoreClientId: this.secretsCache["sapAiCoreClientId"],
			sapAiCoreClientSecret: this.secretsCache["sapAiCoreClientSecret"],
			huggingFaceApiKey: this.secretsCache["huggingFaceApiKey"],
			huaweiCloudMaasApiKey: this.secretsCache["huaweiCloudMaasApiKey"],
			difyApiKey: this.secretsCache["difyApiKey"],
			vercelAiGatewayApiKey: this.secretsCache["vercelAiGatewayApiKey"],
			zaiApiKey: this.secretsCache["zaiApiKey"],
<<<<<<< HEAD
			// AIhubmix provider secret
			aihubmixApiKey: this.secretsCache["aihubmixApiKey"],
=======
			minimaxApiKey: this.secretsCache["minimaxApiKey"],
			hicapApiKey: this.secretsCache["hicapApiKey"],
>>>>>>> 8b80c337

			// Global state (with remote config precedence for applicable fields)
			awsRegion:
				this.remoteConfigCache["awsRegion"] || this.taskStateCache["awsRegion"] || this.globalStateCache["awsRegion"],
			awsUseCrossRegionInference:
				this.remoteConfigCache["awsUseCrossRegionInference"] ||
				this.taskStateCache["awsUseCrossRegionInference"] ||
				this.globalStateCache["awsUseCrossRegionInference"],
			awsUseGlobalInference:
				this.remoteConfigCache["awsUseGlobalInference"] ||
				this.taskStateCache["awsUseGlobalInference"] ||
				this.globalStateCache["awsUseGlobalInference"],
			awsBedrockUsePromptCache:
				this.remoteConfigCache["awsBedrockUsePromptCache"] ||
				this.taskStateCache["awsBedrockUsePromptCache"] ||
				this.globalStateCache["awsBedrockUsePromptCache"],
			awsBedrockEndpoint:
				this.remoteConfigCache["awsBedrockEndpoint"] ||
				this.taskStateCache["awsBedrockEndpoint"] ||
				this.globalStateCache["awsBedrockEndpoint"],
			awsProfile: this.taskStateCache["awsProfile"] || this.globalStateCache["awsProfile"],
			awsUseProfile: this.taskStateCache["awsUseProfile"] || this.globalStateCache["awsUseProfile"],
			awsAuthentication: this.taskStateCache["awsAuthentication"] || this.globalStateCache["awsAuthentication"],
			vertexProjectId: this.taskStateCache["vertexProjectId"] || this.globalStateCache["vertexProjectId"],
			vertexRegion: this.taskStateCache["vertexRegion"] || this.globalStateCache["vertexRegion"],
			requestyBaseUrl: this.taskStateCache["requestyBaseUrl"] || this.globalStateCache["requestyBaseUrl"],
			openAiBaseUrl:
				this.remoteConfigCache["openAiBaseUrl"] ||
				this.taskStateCache["openAiBaseUrl"] ||
				this.globalStateCache["openAiBaseUrl"],
			openAiHeaders:
				this.remoteConfigCache["openAiHeaders"] ||
				this.taskStateCache["openAiHeaders"] ||
				this.globalStateCache["openAiHeaders"] ||
				{},
			ollamaBaseUrl: this.taskStateCache["ollamaBaseUrl"] || this.globalStateCache["ollamaBaseUrl"],
			ollamaApiOptionsCtxNum:
				this.taskStateCache["ollamaApiOptionsCtxNum"] || this.globalStateCache["ollamaApiOptionsCtxNum"],
			lmStudioBaseUrl: this.taskStateCache["lmStudioBaseUrl"] || this.globalStateCache["lmStudioBaseUrl"],
			lmStudioMaxTokens: this.taskStateCache["lmStudioMaxTokens"] || this.globalStateCache["lmStudioMaxTokens"],
			anthropicBaseUrl: this.taskStateCache["anthropicBaseUrl"] || this.globalStateCache["anthropicBaseUrl"],
			geminiBaseUrl: this.taskStateCache["geminiBaseUrl"] || this.globalStateCache["geminiBaseUrl"],
			azureApiVersion:
				this.remoteConfigCache["azureApiVersion"] ||
				this.taskStateCache["azureApiVersion"] ||
				this.globalStateCache["azureApiVersion"],
			openRouterProviderSorting:
				this.taskStateCache["openRouterProviderSorting"] || this.globalStateCache["openRouterProviderSorting"],
			liteLlmBaseUrl: this.taskStateCache["liteLlmBaseUrl"] || this.globalStateCache["liteLlmBaseUrl"],
			liteLlmUsePromptCache: this.taskStateCache["liteLlmUsePromptCache"] || this.globalStateCache["liteLlmUsePromptCache"],
			qwenApiLine: this.taskStateCache["qwenApiLine"] || this.globalStateCache["qwenApiLine"],
			moonshotApiLine: this.taskStateCache["moonshotApiLine"] || this.globalStateCache["moonshotApiLine"],
			zaiApiLine: this.taskStateCache["zaiApiLine"] || this.globalStateCache["zaiApiLine"],
			asksageApiUrl: this.taskStateCache["asksageApiUrl"] || this.globalStateCache["asksageApiUrl"],
			requestTimeoutMs: this.taskStateCache["requestTimeoutMs"] || this.globalStateCache["requestTimeoutMs"],
			fireworksModelMaxCompletionTokens:
				this.taskStateCache["fireworksModelMaxCompletionTokens"] ||
				this.globalStateCache["fireworksModelMaxCompletionTokens"],
			fireworksModelMaxTokens:
				this.taskStateCache["fireworksModelMaxTokens"] || this.globalStateCache["fireworksModelMaxTokens"],
			sapAiCoreBaseUrl: this.taskStateCache["sapAiCoreBaseUrl"] || this.globalStateCache["sapAiCoreBaseUrl"],
			sapAiCoreTokenUrl: this.taskStateCache["sapAiCoreTokenUrl"] || this.globalStateCache["sapAiCoreTokenUrl"],
			sapAiResourceGroup: this.taskStateCache["sapAiResourceGroup"] || this.globalStateCache["sapAiResourceGroup"],
			sapAiCoreUseOrchestrationMode:
				this.taskStateCache["sapAiCoreUseOrchestrationMode"] || this.globalStateCache["sapAiCoreUseOrchestrationMode"],
			claudeCodePath: this.taskStateCache["claudeCodePath"] || this.globalStateCache["claudeCodePath"],
			qwenCodeOauthPath: this.taskStateCache["qwenCodeOauthPath"] || this.globalStateCache["qwenCodeOauthPath"],
			difyBaseUrl: this.taskStateCache["difyBaseUrl"] || this.globalStateCache["difyBaseUrl"],
			ocaBaseUrl: this.globalStateCache["ocaBaseUrl"],
			minimaxApiLine: this.taskStateCache["minimaxApiLine"] || this.globalStateCache["minimaxApiLine"],
			ocaMode: this.globalStateCache["ocaMode"],
<<<<<<< HEAD
			// AIhubmix provider settings
			aihubmixBaseUrl: this.taskStateCache["aihubmixBaseUrl"] || this.globalStateCache["aihubmixBaseUrl"],
			aihubmixAppCode: this.taskStateCache["aihubmixAppCode"] || this.globalStateCache["aihubmixAppCode"],
=======
			hicapModelId: this.globalStateCache["hicapModelId"],
>>>>>>> 8b80c337

			// Plan mode configurations
			planModeApiProvider:
				this.remoteConfigCache["planModeApiProvider"] ||
				this.taskStateCache["planModeApiProvider"] ||
				this.globalStateCache["planModeApiProvider"],
			planModeApiModelId: this.taskStateCache["planModeApiModelId"] || this.globalStateCache["planModeApiModelId"],
			planModeThinkingBudgetTokens:
				this.taskStateCache["planModeThinkingBudgetTokens"] || this.globalStateCache["planModeThinkingBudgetTokens"],
			planModeReasoningEffort:
				this.taskStateCache["planModeReasoningEffort"] || this.globalStateCache["planModeReasoningEffort"],
			planModeVsCodeLmModelSelector:
				this.taskStateCache["planModeVsCodeLmModelSelector"] || this.globalStateCache["planModeVsCodeLmModelSelector"],
			planModeAwsBedrockCustomSelected:
				this.taskStateCache["planModeAwsBedrockCustomSelected"] ||
				this.globalStateCache["planModeAwsBedrockCustomSelected"],
			planModeAwsBedrockCustomModelBaseId:
				this.taskStateCache["planModeAwsBedrockCustomModelBaseId"] ||
				this.globalStateCache["planModeAwsBedrockCustomModelBaseId"],
			planModeOpenRouterModelId:
				this.taskStateCache["planModeOpenRouterModelId"] || this.globalStateCache["planModeOpenRouterModelId"],
			planModeOpenRouterModelInfo:
				this.taskStateCache["planModeOpenRouterModelInfo"] || this.globalStateCache["planModeOpenRouterModelInfo"],
			planModeOpenAiModelId: this.taskStateCache["planModeOpenAiModelId"] || this.globalStateCache["planModeOpenAiModelId"],
			planModeOpenAiModelInfo:
				this.taskStateCache["planModeOpenAiModelInfo"] || this.globalStateCache["planModeOpenAiModelInfo"],
			planModeOllamaModelId: this.taskStateCache["planModeOllamaModelId"] || this.globalStateCache["planModeOllamaModelId"],
			planModeLmStudioModelId:
				this.taskStateCache["planModeLmStudioModelId"] || this.globalStateCache["planModeLmStudioModelId"],
			planModeLiteLlmModelId:
				this.taskStateCache["planModeLiteLlmModelId"] || this.globalStateCache["planModeLiteLlmModelId"],
			planModeLiteLlmModelInfo:
				this.taskStateCache["planModeLiteLlmModelInfo"] || this.globalStateCache["planModeLiteLlmModelInfo"],
			planModeRequestyModelId:
				this.taskStateCache["planModeRequestyModelId"] || this.globalStateCache["planModeRequestyModelId"],
			planModeRequestyModelInfo:
				this.taskStateCache["planModeRequestyModelInfo"] || this.globalStateCache["planModeRequestyModelInfo"],
			planModeTogetherModelId:
				this.taskStateCache["planModeTogetherModelId"] || this.globalStateCache["planModeTogetherModelId"],
			planModeFireworksModelId:
				this.taskStateCache["planModeFireworksModelId"] || this.globalStateCache["planModeFireworksModelId"],
			planModeSapAiCoreModelId:
				this.taskStateCache["planModeSapAiCoreModelId"] || this.globalStateCache["planModeSapAiCoreModelId"],
			planModeSapAiCoreDeploymentId:
				this.taskStateCache["planModeSapAiCoreDeploymentId"] || this.globalStateCache["planModeSapAiCoreDeploymentId"],
			planModeGroqModelId: this.taskStateCache["planModeGroqModelId"] || this.globalStateCache["planModeGroqModelId"],
			planModeGroqModelInfo: this.taskStateCache["planModeGroqModelInfo"] || this.globalStateCache["planModeGroqModelInfo"],
			planModeBasetenModelId:
				this.taskStateCache["planModeBasetenModelId"] || this.globalStateCache["planModeBasetenModelId"],
			planModeBasetenModelInfo:
				this.taskStateCache["planModeBasetenModelInfo"] || this.globalStateCache["planModeBasetenModelInfo"],
			planModeHuggingFaceModelId:
				this.taskStateCache["planModeHuggingFaceModelId"] || this.globalStateCache["planModeHuggingFaceModelId"],
			planModeHuggingFaceModelInfo:
				this.taskStateCache["planModeHuggingFaceModelInfo"] || this.globalStateCache["planModeHuggingFaceModelInfo"],
			planModeHuaweiCloudMaasModelId:
				this.taskStateCache["planModeHuaweiCloudMaasModelId"] || this.globalStateCache["planModeHuaweiCloudMaasModelId"],
			planModeHuaweiCloudMaasModelInfo:
				this.taskStateCache["planModeHuaweiCloudMaasModelInfo"] ||
				this.globalStateCache["planModeHuaweiCloudMaasModelInfo"],
			planModeVercelAiGatewayModelId:
				this.taskStateCache["planModeVercelAiGatewayModelId"] || this.globalStateCache["planModeVercelAiGatewayModelId"],
			planModeVercelAiGatewayModelInfo:
				this.taskStateCache["planModeVercelAiGatewayModelInfo"] ||
				this.globalStateCache["planModeVercelAiGatewayModelInfo"],
			planModeOcaModelId: this.globalStateCache["planModeOcaModelId"],
			planModeOcaModelInfo: this.globalStateCache["planModeOcaModelInfo"],
<<<<<<< HEAD
			// AIhubmix dedicated
			planModeAihubmixModelId: this.globalStateCache["planModeAihubmixModelId"],
			planModeAihubmixModelInfo: this.globalStateCache["planModeAihubmixModelInfo"],
=======
			planModeHicapModelId: this.taskStateCache["planModeHicapModelId"] || this.globalStateCache["planModeHicapModelId"],
			planModeHicapModelInfo:
				this.taskStateCache["planModeHicapModelInfo"] || this.globalStateCache["planModeHicapModelInfo"],
>>>>>>> 8b80c337

			// Act mode configurations
			actModeApiProvider:
				this.remoteConfigCache["actModeApiProvider"] ||
				this.taskStateCache["actModeApiProvider"] ||
				this.globalStateCache["actModeApiProvider"],
			actModeApiModelId: this.taskStateCache["actModeApiModelId"] || this.globalStateCache["actModeApiModelId"],
			actModeThinkingBudgetTokens:
				this.taskStateCache["actModeThinkingBudgetTokens"] || this.globalStateCache["actModeThinkingBudgetTokens"],
			actModeReasoningEffort:
				this.taskStateCache["actModeReasoningEffort"] || this.globalStateCache["actModeReasoningEffort"],
			actModeVsCodeLmModelSelector:
				this.taskStateCache["actModeVsCodeLmModelSelector"] || this.globalStateCache["actModeVsCodeLmModelSelector"],
			actModeAwsBedrockCustomSelected:
				this.taskStateCache["actModeAwsBedrockCustomSelected"] ||
				this.globalStateCache["actModeAwsBedrockCustomSelected"],
			actModeAwsBedrockCustomModelBaseId:
				this.taskStateCache["actModeAwsBedrockCustomModelBaseId"] ||
				this.globalStateCache["actModeAwsBedrockCustomModelBaseId"],
			actModeOpenRouterModelId:
				this.taskStateCache["actModeOpenRouterModelId"] || this.globalStateCache["actModeOpenRouterModelId"],
			actModeOpenRouterModelInfo:
				this.taskStateCache["actModeOpenRouterModelInfo"] || this.globalStateCache["actModeOpenRouterModelInfo"],
			actModeOpenAiModelId: this.taskStateCache["actModeOpenAiModelId"] || this.globalStateCache["actModeOpenAiModelId"],
			actModeOpenAiModelInfo:
				this.taskStateCache["actModeOpenAiModelInfo"] || this.globalStateCache["actModeOpenAiModelInfo"],
			actModeOllamaModelId: this.taskStateCache["actModeOllamaModelId"] || this.globalStateCache["actModeOllamaModelId"],
			actModeLmStudioModelId:
				this.taskStateCache["actModeLmStudioModelId"] || this.globalStateCache["actModeLmStudioModelId"],
			actModeLiteLlmModelId: this.taskStateCache["actModeLiteLlmModelId"] || this.globalStateCache["actModeLiteLlmModelId"],
			actModeLiteLlmModelInfo:
				this.taskStateCache["actModeLiteLlmModelInfo"] || this.globalStateCache["actModeLiteLlmModelInfo"],
			actModeRequestyModelId:
				this.taskStateCache["actModeRequestyModelId"] || this.globalStateCache["actModeRequestyModelId"],
			actModeRequestyModelInfo:
				this.taskStateCache["actModeRequestyModelInfo"] || this.globalStateCache["actModeRequestyModelInfo"],
			actModeTogetherModelId:
				this.taskStateCache["actModeTogetherModelId"] || this.globalStateCache["actModeTogetherModelId"],
			actModeFireworksModelId:
				this.taskStateCache["actModeFireworksModelId"] || this.globalStateCache["actModeFireworksModelId"],
			actModeSapAiCoreModelId:
				this.taskStateCache["actModeSapAiCoreModelId"] || this.globalStateCache["actModeSapAiCoreModelId"],
			actModeSapAiCoreDeploymentId:
				this.taskStateCache["actModeSapAiCoreDeploymentId"] || this.globalStateCache["actModeSapAiCoreDeploymentId"],
			actModeGroqModelId: this.taskStateCache["actModeGroqModelId"] || this.globalStateCache["actModeGroqModelId"],
			actModeGroqModelInfo: this.taskStateCache["actModeGroqModelInfo"] || this.globalStateCache["actModeGroqModelInfo"],
			actModeBasetenModelId: this.taskStateCache["actModeBasetenModelId"] || this.globalStateCache["actModeBasetenModelId"],
			actModeBasetenModelInfo:
				this.taskStateCache["actModeBasetenModelInfo"] || this.globalStateCache["actModeBasetenModelInfo"],
			actModeHuggingFaceModelId:
				this.taskStateCache["actModeHuggingFaceModelId"] || this.globalStateCache["actModeHuggingFaceModelId"],
			actModeHuggingFaceModelInfo:
				this.taskStateCache["actModeHuggingFaceModelInfo"] || this.globalStateCache["actModeHuggingFaceModelInfo"],
			actModeHuaweiCloudMaasModelId:
				this.taskStateCache["actModeHuaweiCloudMaasModelId"] || this.globalStateCache["actModeHuaweiCloudMaasModelId"],
			actModeHuaweiCloudMaasModelInfo:
				this.taskStateCache["actModeHuaweiCloudMaasModelInfo"] ||
				this.globalStateCache["actModeHuaweiCloudMaasModelInfo"],
			actModeVercelAiGatewayModelId:
				this.taskStateCache["actModeVercelAiGatewayModelId"] || this.globalStateCache["actModeVercelAiGatewayModelId"],
			actModeVercelAiGatewayModelInfo:
				this.taskStateCache["actModeVercelAiGatewayModelInfo"] ||
				this.globalStateCache["actModeVercelAiGatewayModelInfo"],
			actModeOcaModelId: this.globalStateCache["actModeOcaModelId"],
			actModeOcaModelInfo: this.globalStateCache["actModeOcaModelInfo"],
<<<<<<< HEAD
			// AIhubmix dedicated
			actModeAihubmixModelId: this.globalStateCache["actModeAihubmixModelId"],
			actModeAihubmixModelInfo: this.globalStateCache["actModeAihubmixModelInfo"],
=======
			actModeHicapModelId: this.globalStateCache["actModeHicapModelId"],
			actModeHicapModelInfo: this.globalStateCache["actModeHicapModelInfo"],
>>>>>>> 8b80c337
		}
	}
}<|MERGE_RESOLUTION|>--- conflicted
+++ resolved
@@ -494,14 +494,11 @@
 			requestTimeoutMs,
 			ocaBaseUrl,
 			ocaMode,
-<<<<<<< HEAD
 			aihubmixApiKey,
 			aihubmixBaseUrl,
 			aihubmixAppCode,
-=======
 			hicapApiKey,
 			hicapModelId,
->>>>>>> 8b80c337
 			// Plan mode configurations
 			planModeApiProvider,
 			planModeApiModelId,
@@ -536,14 +533,10 @@
 			planModeVercelAiGatewayModelInfo,
 			planModeOcaModelId,
 			planModeOcaModelInfo,
-<<<<<<< HEAD
-			// AIhubmix dedicated
 			planModeAihubmixModelId,
 			planModeAihubmixModelInfo,
-=======
 			planModeHicapModelId,
 			planModeHicapModelInfo,
->>>>>>> 8b80c337
 			// Act mode configurations
 			actModeApiProvider,
 			actModeApiModelId,
@@ -578,14 +571,10 @@
 			actModeVercelAiGatewayModelInfo,
 			actModeOcaModelId,
 			actModeOcaModelInfo,
-<<<<<<< HEAD
-			// AIhubmix dedicated
 			actModeAihubmixModelId,
 			actModeAihubmixModelInfo,
-=======
 			actModeHicapModelId,
 			actModeHicapModelInfo,
->>>>>>> 8b80c337
 		} = apiConfiguration
 
 		// Batch update global state keys
@@ -624,14 +613,10 @@
 			planModeVercelAiGatewayModelInfo,
 			planModeOcaModelId,
 			planModeOcaModelInfo,
-<<<<<<< HEAD
-			// AIhubmix dedicated
 			planModeAihubmixModelId,
 			planModeAihubmixModelInfo,
-=======
 			planModeHicapModelId,
 			planModeHicapModelInfo,
->>>>>>> 8b80c337
 
 			// Act mode configuration updates
 			actModeApiProvider,
@@ -667,14 +652,11 @@
 			actModeVercelAiGatewayModelInfo,
 			actModeOcaModelId,
 			actModeOcaModelInfo,
-<<<<<<< HEAD
 			// AIhubmix dedicated
 			actModeAihubmixModelId,
 			actModeAihubmixModelInfo,
-=======
 			actModeHicapModelId,
 			actModeHicapModelInfo,
->>>>>>> 8b80c337
 
 			// Global state updates
 			awsRegion,
@@ -717,13 +699,9 @@
 			ocaBaseUrl,
 			minimaxApiLine,
 			ocaMode,
-<<<<<<< HEAD
-			// AIhubmix provider settings
 			aihubmixBaseUrl,
 			aihubmixAppCode,
-=======
 			hicapModelId,
->>>>>>> 8b80c337
 		})
 
 		// Batch update secrets
@@ -762,13 +740,9 @@
 			difyApiKey,
 			vercelAiGatewayApiKey,
 			zaiApiKey,
-<<<<<<< HEAD
-			// AIhubmix provider secret
 			aihubmixApiKey,
-=======
 			minimaxApiKey,
 			hicapApiKey,
->>>>>>> 8b80c337
 		})
 	}
 
@@ -1043,13 +1017,9 @@
 			difyApiKey: this.secretsCache["difyApiKey"],
 			vercelAiGatewayApiKey: this.secretsCache["vercelAiGatewayApiKey"],
 			zaiApiKey: this.secretsCache["zaiApiKey"],
-<<<<<<< HEAD
-			// AIhubmix provider secret
 			aihubmixApiKey: this.secretsCache["aihubmixApiKey"],
-=======
 			minimaxApiKey: this.secretsCache["minimaxApiKey"],
 			hicapApiKey: this.secretsCache["hicapApiKey"],
->>>>>>> 8b80c337
 
 			// Global state (with remote config precedence for applicable fields)
 			awsRegion:
@@ -1121,13 +1091,9 @@
 			ocaBaseUrl: this.globalStateCache["ocaBaseUrl"],
 			minimaxApiLine: this.taskStateCache["minimaxApiLine"] || this.globalStateCache["minimaxApiLine"],
 			ocaMode: this.globalStateCache["ocaMode"],
-<<<<<<< HEAD
-			// AIhubmix provider settings
 			aihubmixBaseUrl: this.taskStateCache["aihubmixBaseUrl"] || this.globalStateCache["aihubmixBaseUrl"],
 			aihubmixAppCode: this.taskStateCache["aihubmixAppCode"] || this.globalStateCache["aihubmixAppCode"],
-=======
 			hicapModelId: this.globalStateCache["hicapModelId"],
->>>>>>> 8b80c337
 
 			// Plan mode configurations
 			planModeApiProvider:
@@ -1195,15 +1161,11 @@
 				this.globalStateCache["planModeVercelAiGatewayModelInfo"],
 			planModeOcaModelId: this.globalStateCache["planModeOcaModelId"],
 			planModeOcaModelInfo: this.globalStateCache["planModeOcaModelInfo"],
-<<<<<<< HEAD
-			// AIhubmix dedicated
 			planModeAihubmixModelId: this.globalStateCache["planModeAihubmixModelId"],
 			planModeAihubmixModelInfo: this.globalStateCache["planModeAihubmixModelInfo"],
-=======
 			planModeHicapModelId: this.taskStateCache["planModeHicapModelId"] || this.globalStateCache["planModeHicapModelId"],
 			planModeHicapModelInfo:
 				this.taskStateCache["planModeHicapModelInfo"] || this.globalStateCache["planModeHicapModelInfo"],
->>>>>>> 8b80c337
 
 			// Act mode configurations
 			actModeApiProvider:
@@ -1269,14 +1231,10 @@
 				this.globalStateCache["actModeVercelAiGatewayModelInfo"],
 			actModeOcaModelId: this.globalStateCache["actModeOcaModelId"],
 			actModeOcaModelInfo: this.globalStateCache["actModeOcaModelInfo"],
-<<<<<<< HEAD
-			// AIhubmix dedicated
 			actModeAihubmixModelId: this.globalStateCache["actModeAihubmixModelId"],
 			actModeAihubmixModelInfo: this.globalStateCache["actModeAihubmixModelInfo"],
-=======
 			actModeHicapModelId: this.globalStateCache["actModeHicapModelId"],
 			actModeHicapModelInfo: this.globalStateCache["actModeHicapModelInfo"],
->>>>>>> 8b80c337
 		}
 	}
 }