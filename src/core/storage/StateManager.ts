--- conflicted
+++ resolved
@@ -11,15 +11,11 @@
 	writeTaskSettingsToStorage,
 } from "./disk"
 import { STATE_MANAGER_NOT_INITIALIZED } from "./error-messages"
-<<<<<<< HEAD
 import { secretStorage } from "./secrets"
-import { GlobalState, GlobalStateKey, LocalState, LocalStateKey, SecretKey, Secrets } from "./state-keys"
-=======
 import {
 	GlobalState,
 	GlobalStateAndSettings,
 	GlobalStateAndSettingsKey,
-	GlobalStateKey,
 	LocalState,
 	LocalStateKey,
 	SecretKey,
@@ -27,7 +23,6 @@
 	Settings,
 	SettingsKey,
 } from "./state-keys"
->>>>>>> 2668bcdb
 import { readGlobalStateFromDisk, readSecretsFromDisk, readWorkspaceStateFromDisk } from "./utils/state-helpers"
 
 export interface PersistenceErrorEvent {
@@ -73,7 +68,7 @@
 			// Load all extension state from disk
 			const globalState = await readGlobalStateFromDisk(this.context)
 			const workspaceState = await readWorkspaceStateFromDisk(this.context)
-			const secrets = await readSecretsFromDisk(secretStorage)
+			const secrets = await readSecretsFromDisk(this.context)
 
 			// Populate the cache with all extension state and secrets fields
 			// Use populate method to avoid triggering persistence during initialization
@@ -119,7 +114,7 @@
 
 		// Then track the keys for persistence
 		Object.keys(updates).forEach((key) => {
-			this.pendingGlobalState.add(key as GlobalStateKey)
+			this.pendingGlobalState.add(key as GlobalStateAndSettingsKey)
 		})
 
 		// Schedule debounced persistence
