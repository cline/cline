/**
 * State migrations for Cline extension
 * Handles migration of data structures between versions
 */

import { HistoryItem } from "@shared/HistoryItem"
import fs from "fs/promises"
import path from "path"
import { ExtensionContext } from "vscode"
import { getTaskHistoryStateFilePath, readTaskHistoryFromState, taskHistoryStateFileExists } from "./disk"
import { populateWorkspaceIds } from "./migrations/populateWorkspaceIds"

const MIGRATION_VERSION_KEY = "taskHistoryMigrationVersion"
const CURRENT_MIGRATION_VERSION = 2

/**
 * Validate that task history data is well-formed
 */
function validateTaskHistory(data: any[]): boolean {
	if (!Array.isArray(data)) {
		return false
	}

	// Check if each item has required fields
	for (const item of data) {
		if (!item.id || !item.ts || typeof item.ts !== "number") {
			return false
		}
	}

	return true
}

/**
 * Create a backup of the taskHistory file before migration
 */
async function backupTaskHistoryFile(): Promise<string | null> {
	try {
		const originalPath = await getTaskHistoryStateFilePath()
		const timestamp = new Date().toISOString().replace(/:/g, "-").replace(/\..+/, "")
		const backupPath = `${originalPath}.backup-${timestamp}`

		await fs.copyFile(originalPath, backupPath)
		console.log(`[Migration] Created backup at: ${backupPath}`)
		return backupPath
	} catch (error) {
		console.error("[Migration] Failed to create backup:", error)
		return null
	}
}

/**
 * Pre-check: Validate migration can proceed safely
 */
async function performPreMigrationCheck(context: ExtensionContext): Promise<{
	canProceed: boolean
	oldFileExists: boolean
	oldTaskHistory: HistoryItem[]
	validationErrors: string[]
}> {
	const result = {
		canProceed: false,
		oldFileExists: false,
		oldTaskHistory: [] as HistoryItem[],
		validationErrors: [] as string[],
	}

	try {
		// Check if old file exists
		result.oldFileExists = await taskHistoryStateFileExists()

		if (!result.oldFileExists) {
			result.canProceed = true // No data to migrate, safe to proceed
			return result
		}

		// Read and validate old data
		const oldData = await readTaskHistoryFromState()

		if (!validateTaskHistory(oldData)) {
			result.validationErrors.push("Old taskHistory file contains invalid data structure")
			return result
		}

		result.oldTaskHistory = oldData

		// Validate workspace state is accessible
		try {
			const testValue = context.workspaceState.get<any>("__migration_test__")
			await context.workspaceState.update("__migration_test__", null)
		} catch (error) {
			result.validationErrors.push(`Workspace state is not accessible: ${error}`)
			return result
		}

		// All checks passed
		result.canProceed = true
		return result
	} catch (error) {
		result.validationErrors.push(`Pre-check failed: ${error}`)
		return result
	}
}

/**
 * Migrate taskHistory from global file-based storage to VSCode workspace state
 * This fixes the conversation history loss issue by properly isolating task history per workspace
 *
 * Includes:
 * - Pre-migration validation
 * - Automatic backup before migration
 * - Safe merge strategy (no data loss)
 * - Idempotent (safe to re-run)
 * - Comprehensive error handling
 *
 * @param context VSCode extension context
 */
export async function migrateTaskHistoryToWorkspaceState(context: ExtensionContext): Promise<void> {
	const migrationVersion = context.globalState.get<number>(MIGRATION_VERSION_KEY, 0)

	// Always check if workspaceIds need to be populated, regardless of version
	// This ensures migration completes even if version was set but data wasn't migrated
	try {
		const taskHistory = await readTaskHistoryFromState()
		const tasksWithoutWorkspaceIds = taskHistory.filter((t) => !t.workspaceIds || t.workspaceIds.length === 0)

		if (tasksWithoutWorkspaceIds.length > 0) {
			console.log(
				`[Migration] Found ${tasksWithoutWorkspaceIds.length} tasks without workspaceIds, running populateWorkspaceIds migration...`,
			)
			await populateWorkspaceIds()
		} else {
			console.log("[Migration] All tasks have workspaceIds, skipping populateWorkspaceIds migration")
		}
	} catch (error) {
		console.error("[Migration] Failed to check workspaceIds status:", error)
		// Fall back to running migration if check fails
		console.log("[Migration] Running populateWorkspaceIds migration due to check failure...")
		await populateWorkspaceIds()
	}

	if (migrationVersion >= CURRENT_MIGRATION_VERSION) {
		// Already migrated
		console.log("[Migration] taskHistory migration already completed (v" + migrationVersion + ")")
		return
	}

	console.log("[Migration] Starting taskHistory migration to workspace state...")
	console.log("[Migration] Current migration version: " + migrationVersion)
	console.log("[Migration] Target migration version: " + CURRENT_MIGRATION_VERSION)

	try {
		// Step 1: Pre-migration check
		console.log("[Migration] Step 1: Running pre-migration checks...")
		const preCheck = await performPreMigrationCheck(context)

		if (!preCheck.canProceed) {
			console.error("[Migration] Pre-migration check failed:", preCheck.validationErrors)
			console.error("[Migration] Migration aborted. Extension will continue with current state.")
			// Don't mark as migrated so we can try again later
			return
		}

		if (!preCheck.oldFileExists) {
			// No old data to migrate, mark as complete
			await context.globalState.update(MIGRATION_VERSION_KEY, CURRENT_MIGRATION_VERSION)
			console.log("[Migration] No old taskHistory file found, migration complete")
			return
		}

		const oldTaskHistory = preCheck.oldTaskHistory

		if (oldTaskHistory.length === 0) {
			// Empty history, nothing to migrate
			await context.globalState.update(MIGRATION_VERSION_KEY, CURRENT_MIGRATION_VERSION)
			console.log("[Migration] Old taskHistory was empty, migration complete")
			return
		}

		console.log(`[Migration] Found ${oldTaskHistory.length} tasks in old format`)

		// Step 2: Create backup
		console.log("[Migration] Step 2: Creating backup...")
		const backupPath = await backupTaskHistoryFile()

		if (!backupPath) {
			console.warn("[Migration] Failed to create backup, but continuing with migration")
			console.warn("[Migration] Original file will be preserved in place")
		}

		// Step 3: Read current workspace state
		console.log("[Migration] Step 3: Reading current workspace state...")
		const currentWorkspaceHistory = context.workspaceState.get<HistoryItem[]>("taskHistory", [])
		console.log(`[Migration] Current workspace has ${currentWorkspaceHistory.length} tasks`)

		// Step 4: Merge data
		console.log("[Migration] Step 4: Merging task histories...")
		const mergedHistory = [...currentWorkspaceHistory]
		const existingIds = new Set(currentWorkspaceHistory.map((item) => item.id))
		let addedCount = 0

		for (const item of oldTaskHistory) {
			if (!existingIds.has(item.id)) {
				mergedHistory.push(item)
				addedCount++
			}
		}

		console.log(`[Migration] Added ${addedCount} new tasks from global history`)
		console.log(`[Migration] Total tasks after merge: ${mergedHistory.length}`)

		// Sort by timestamp (most recent first)
		mergedHistory.sort((a, b) => b.ts - a.ts)

		// Step 5: Write to workspace state
		console.log("[Migration] Step 5: Writing to workspace state...")
		await context.workspaceState.update("taskHistory", mergedHistory)
		console.log("[Migration] Successfully wrote to workspace state")

		// Step 6: Mark migration as complete
		console.log("[Migration] Step 6: Marking migration as complete...")
		await context.globalState.update(MIGRATION_VERSION_KEY, CURRENT_MIGRATION_VERSION)

		console.log("[Migration] ✅ Migration completed successfully!")
		console.log("[Migration] Summary:")
		console.log(`[Migration]   - Old global tasks: ${oldTaskHistory.length}`)
		console.log(`[Migration]   - Workspace tasks: ${currentWorkspaceHistory.length}`)
		console.log(`[Migration]   - Tasks added: ${addedCount}`)
		console.log(`[Migration]   - Total after merge: ${mergedHistory.length}`)
		if (backupPath) {
			console.log(`[Migration]   - Backup created: ${path.basename(backupPath)}`)
		}
		console.log("[Migration]   - Original file preserved for rollback")
	} catch (error) {
		console.error("[Migration] ❌ Migration failed with error:", error)
		console.error("[Migration] Extension will continue with current state")
		console.error("[Migration] If you see this error repeatedly, please report it as a bug")
		console.error("[Migration] Your data is safe - original files are preserved")
		// Don't throw - allow extension to continue
		// Don't mark as migrated so we can try again on next activation
	}
}

<<<<<<< HEAD
/**
 * Export validation function for testing
 */
export { validateTaskHistory }
=======
export async function migrateWelcomeViewCompleted(context: vscode.ExtensionContext) {
	try {
		// Check if welcomeViewCompleted is already set
		const welcomeViewCompleted = context.globalState.get("welcomeViewCompleted")

		if (welcomeViewCompleted === undefined) {
			console.log("Migrating welcomeViewCompleted setting...")

			// Fetch API keys directly from secrets
			const apiKey = await context.secrets.get("apiKey")
			const openRouterApiKey = await context.secrets.get("openRouterApiKey")
			const clineAccountId = await context.secrets.get("clineAccountId")
			const openAiApiKey = await context.secrets.get("openAiApiKey")
			const ollamaApiKey = await context.secrets.get("ollamaApiKey")
			const liteLlmApiKey = await context.secrets.get("liteLlmApiKey")
			const geminiApiKey = await context.secrets.get("geminiApiKey")
			const openAiNativeApiKey = await context.secrets.get("openAiNativeApiKey")
			const deepSeekApiKey = await context.secrets.get("deepSeekApiKey")
			const requestyApiKey = await context.secrets.get("requestyApiKey")
			const togetherApiKey = await context.secrets.get("togetherApiKey")
			const qwenApiKey = await context.secrets.get("qwenApiKey")
			const doubaoApiKey = await context.secrets.get("doubaoApiKey")
			const mistralApiKey = await context.secrets.get("mistralApiKey")
			const asksageApiKey = await context.secrets.get("asksageApiKey")
			const xaiApiKey = await context.secrets.get("xaiApiKey")
			const sambanovaApiKey = await context.secrets.get("sambanovaApiKey")
			const sapAiCoreClientId = await context.secrets.get("sapAiCoreClientId")
			const difyApiKey = await context.secrets.get("difyApiKey")

			// Fetch configuration values from global state
			const awsRegion = context.globalState.get("awsRegion")
			const vertexProjectId = context.globalState.get("vertexProjectId")
			const planModeOllamaModelId = context.globalState.get("planModeOllamaModelId")
			const planModeLmStudioModelId = context.globalState.get("planModeLmStudioModelId")
			const actModeOllamaModelId = context.globalState.get("actModeOllamaModelId")
			const actModeLmStudioModelId = context.globalState.get("actModeLmStudioModelId")
			const planModeVsCodeLmModelSelector = context.globalState.get("planModeVsCodeLmModelSelector")
			const actModeVsCodeLmModelSelector = context.globalState.get("actModeVsCodeLmModelSelector")

			// This is the original logic used for checking if the welcome view should be shown
			// It was located in the ExtensionStateContextProvider
			const hasKey = [
				apiKey,
				openRouterApiKey,
				awsRegion,
				vertexProjectId,
				openAiApiKey,
				ollamaApiKey,
				planModeOllamaModelId,
				planModeLmStudioModelId,
				actModeOllamaModelId,
				actModeLmStudioModelId,
				liteLlmApiKey,
				geminiApiKey,
				openAiNativeApiKey,
				deepSeekApiKey,
				requestyApiKey,
				togetherApiKey,
				qwenApiKey,
				doubaoApiKey,
				mistralApiKey,
				planModeVsCodeLmModelSelector,
				actModeVsCodeLmModelSelector,
				clineAccountId,
				asksageApiKey,
				xaiApiKey,
				sambanovaApiKey,
				sapAiCoreClientId,
				difyApiKey,
			].some((key) => key !== undefined)

			// Set welcomeViewCompleted based on whether user has keys
			await context.globalState.update("welcomeViewCompleted", hasKey)

			console.log(`Migration: Set welcomeViewCompleted to ${hasKey} based on existing API keys`)
		}
	} catch (error) {
		console.error("Failed to migrate welcomeViewCompleted:", error)
		// Continue execution - migration failure shouldn't break extension startup
	}
}

export async function cleanupMcpMarketplaceCatalogFromGlobalState(context: vscode.ExtensionContext) {
	try {
		// Check if mcpMarketplaceCatalog exists in global state
		const mcpMarketplaceCatalog = await context.globalState.get("mcpMarketplaceCatalog")

		if (mcpMarketplaceCatalog !== undefined) {
			console.log("Cleaning up mcpMarketplaceCatalog from global state...")

			// Delete it from global state
			await context.globalState.update("mcpMarketplaceCatalog", undefined)

			console.log("Successfully removed mcpMarketplaceCatalog from global state")
		}
	} catch (error) {
		console.error("Failed to cleanup mcpMarketplaceCatalog from global state:", error)
		// Continue execution - cleanup failure shouldn't break extension startup
	}
}
>>>>>>> 0707df22
<|MERGE_RESOLUTION|>--- conflicted
+++ resolved
@@ -1,252 +1,200 @@
-/**
- * State migrations for Cline extension
- * Handles migration of data structures between versions
- */
-
-import { HistoryItem } from "@shared/HistoryItem"
 import fs from "fs/promises"
 import path from "path"
-import { ExtensionContext } from "vscode"
-import { getTaskHistoryStateFilePath, readTaskHistoryFromState, taskHistoryStateFileExists } from "./disk"
+import * as vscode from "vscode"
+import { HistoryItem } from "@/shared/HistoryItem"
+import {
+	ensureRulesDirectoryExists,
+	getTaskHistoryStateFilePath,
+	readTaskHistoryFromState,
+	taskHistoryStateFileExists,
+	writeTaskHistoryToState,
+} from "./disk"
 import { populateWorkspaceIds } from "./migrations/populateWorkspaceIds"
 
-const MIGRATION_VERSION_KEY = "taskHistoryMigrationVersion"
-const CURRENT_MIGRATION_VERSION = 2
-
-/**
- * Validate that task history data is well-formed
- */
-function validateTaskHistory(data: any[]): boolean {
-	if (!Array.isArray(data)) {
-		return false
-	}
-
-	// Check if each item has required fields
-	for (const item of data) {
-		if (!item.id || !item.ts || typeof item.ts !== "number") {
-			return false
-		}
-	}
-
-	return true
-}
-
-/**
- * Create a backup of the taskHistory file before migration
- */
-async function backupTaskHistoryFile(): Promise<string | null> {
-	try {
-		const originalPath = await getTaskHistoryStateFilePath()
-		const timestamp = new Date().toISOString().replace(/:/g, "-").replace(/\..+/, "")
-		const backupPath = `${originalPath}.backup-${timestamp}`
-
-		await fs.copyFile(originalPath, backupPath)
-		console.log(`[Migration] Created backup at: ${backupPath}`)
-		return backupPath
-	} catch (error) {
-		console.error("[Migration] Failed to create backup:", error)
-		return null
-	}
-}
-
-/**
- * Pre-check: Validate migration can proceed safely
- */
-async function performPreMigrationCheck(context: ExtensionContext): Promise<{
-	canProceed: boolean
-	oldFileExists: boolean
-	oldTaskHistory: HistoryItem[]
-	validationErrors: string[]
-}> {
-	const result = {
-		canProceed: false,
-		oldFileExists: false,
-		oldTaskHistory: [] as HistoryItem[],
-		validationErrors: [] as string[],
-	}
-
-	try {
-		// Check if old file exists
-		result.oldFileExists = await taskHistoryStateFileExists()
-
-		if (!result.oldFileExists) {
-			result.canProceed = true // No data to migrate, safe to proceed
-			return result
-		}
-
-		// Read and validate old data
-		const oldData = await readTaskHistoryFromState()
-
-		if (!validateTaskHistory(oldData)) {
-			result.validationErrors.push("Old taskHistory file contains invalid data structure")
-			return result
-		}
-
-		result.oldTaskHistory = oldData
-
-		// Validate workspace state is accessible
-		try {
-			const testValue = context.workspaceState.get<any>("__migration_test__")
-			await context.workspaceState.update("__migration_test__", null)
-		} catch (error) {
-			result.validationErrors.push(`Workspace state is not accessible: ${error}`)
-			return result
-		}
-
-		// All checks passed
-		result.canProceed = true
-		return result
-	} catch (error) {
-		result.validationErrors.push(`Pre-check failed: ${error}`)
-		return result
-	}
-}
-
-/**
- * Migrate taskHistory from global file-based storage to VSCode workspace state
- * This fixes the conversation history loss issue by properly isolating task history per workspace
- *
- * Includes:
- * - Pre-migration validation
- * - Automatic backup before migration
- * - Safe merge strategy (no data loss)
- * - Idempotent (safe to re-run)
- * - Comprehensive error handling
- *
- * @param context VSCode extension context
- */
-export async function migrateTaskHistoryToWorkspaceState(context: ExtensionContext): Promise<void> {
-	const migrationVersion = context.globalState.get<number>(MIGRATION_VERSION_KEY, 0)
-
-	// Always check if workspaceIds need to be populated, regardless of version
-	// This ensures migration completes even if version was set but data wasn't migrated
-	try {
-		const taskHistory = await readTaskHistoryFromState()
-		const tasksWithoutWorkspaceIds = taskHistory.filter((t) => !t.workspaceIds || t.workspaceIds.length === 0)
-
-		if (tasksWithoutWorkspaceIds.length > 0) {
-			console.log(
-				`[Migration] Found ${tasksWithoutWorkspaceIds.length} tasks without workspaceIds, running populateWorkspaceIds migration...`,
+export async function migrateWorkspaceToGlobalStorage(context: vscode.ExtensionContext) {
+	// Keys to migrate from workspace storage back to global storage
+	const keysToMigrate = [
+		// Core settings
+		"apiProvider",
+		"apiModelId",
+		"thinkingBudgetTokens",
+		"reasoningEffort",
+		"vsCodeLmModelSelector",
+
+		// Provider-specific model keys
+		"awsBedrockCustomSelected",
+		"awsBedrockCustomModelBaseId",
+		"openRouterModelId",
+		"openRouterModelInfo",
+		"openAiModelId",
+		"openAiModelInfo",
+		"ollamaModelId",
+		"lmStudioModelId",
+		"liteLlmModelId",
+		"liteLlmModelInfo",
+		"requestyModelId",
+		"requestyModelInfo",
+		"togetherModelId",
+		"fireworksModelId",
+		"sapAiCoreModelId",
+		"groqModelId",
+		"groqModelInfo",
+		"huggingFaceModelId",
+		"huggingFaceModelInfo",
+
+		// Previous mode settings
+		"previousModeApiProvider",
+		"previousModeModelId",
+		"previousModeModelInfo",
+		"previousModeVsCodeLmModelSelector",
+		"previousModeThinkingBudgetTokens",
+		"previousModeReasoningEffort",
+		"previousModeAwsBedrockCustomSelected",
+		"previousModeAwsBedrockCustomModelBaseId",
+		"previousModeSapAiCoreModelId",
+	]
+
+	for (const key of keysToMigrate) {
+		// Use raw workspace state since these keys shouldn't be in workspace storage
+		const workspaceValue = await context.workspaceState.get(key)
+		const globalValue = await context.globalState.get(key)
+
+		if (workspaceValue !== undefined && globalValue === undefined) {
+			console.log(`[Storage Migration] migrating key: ${key} to global storage. Current value: ${workspaceValue}`)
+
+			// Move to global storage using raw VSCode method to avoid type errors
+			await context.globalState.update(key, workspaceValue)
+			// Remove from workspace storage
+			await context.workspaceState.update(key, undefined)
+			const newWorkspaceValue = await context.workspaceState.get(key)
+
+			console.log(`[Storage Migration] migrated key: ${key} to global storage. Current value: ${newWorkspaceValue}`)
+		}
+	}
+}
+
+export async function migrateTaskHistoryToFile(context: vscode.ExtensionContext) {
+	try {
+		// Get data from old location
+		const vscodeGlobalStateTaskHistory = context.globalState.get<HistoryItem[] | undefined>("taskHistory")
+
+		// Normalize old location data to array (empty array if undefined/null/not-array)
+		const oldLocationData = Array.isArray(vscodeGlobalStateTaskHistory) ? vscodeGlobalStateTaskHistory : []
+
+		// Early return if no migration needed
+		if (oldLocationData.length === 0) {
+			console.log("[Storage Migration] No task history to migrate")
+			return
+		}
+
+		let finalData: HistoryItem[]
+		let migrationAction: string
+
+		const newLocationData = await readTaskHistoryFromState()
+
+		if (newLocationData.length === 0) {
+			// Move old data to new location
+			finalData = oldLocationData
+			migrationAction = "Migrated task history from old location to new location"
+		} else {
+			// Merge old data (more recent) with new data
+			finalData = [...newLocationData, ...oldLocationData]
+			migrationAction = "Merged task history from old and new locations"
+		}
+
+		// Perform migration operations sequentially - only clear old data if write succeeds
+		await writeTaskHistoryToState(finalData)
+
+		const successfullyWrittenData = await readTaskHistoryFromState()
+
+		if (!Array.isArray(successfullyWrittenData)) {
+			console.error("[Storage Migration] Failed to write taskHistory to file: Written data is not an array")
+			return
+		}
+
+		if (successfullyWrittenData.length !== finalData.length) {
+			console.error(
+				"[Storage Migration] Failed to write taskHistory to file: Written data does not match the old location data",
 			)
-			await populateWorkspaceIds()
-		} else {
-			console.log("[Migration] All tasks have workspaceIds, skipping populateWorkspaceIds migration")
-		}
-	} catch (error) {
-		console.error("[Migration] Failed to check workspaceIds status:", error)
-		// Fall back to running migration if check fails
-		console.log("[Migration] Running populateWorkspaceIds migration due to check failure...")
-		await populateWorkspaceIds()
-	}
-
-	if (migrationVersion >= CURRENT_MIGRATION_VERSION) {
-		// Already migrated
-		console.log("[Migration] taskHistory migration already completed (v" + migrationVersion + ")")
-		return
-	}
-
-	console.log("[Migration] Starting taskHistory migration to workspace state...")
-	console.log("[Migration] Current migration version: " + migrationVersion)
-	console.log("[Migration] Target migration version: " + CURRENT_MIGRATION_VERSION)
-
-	try {
-		// Step 1: Pre-migration check
-		console.log("[Migration] Step 1: Running pre-migration checks...")
-		const preCheck = await performPreMigrationCheck(context)
-
-		if (!preCheck.canProceed) {
-			console.error("[Migration] Pre-migration check failed:", preCheck.validationErrors)
-			console.error("[Migration] Migration aborted. Extension will continue with current state.")
-			// Don't mark as migrated so we can try again later
 			return
 		}
 
-		if (!preCheck.oldFileExists) {
-			// No old data to migrate, mark as complete
-			await context.globalState.update(MIGRATION_VERSION_KEY, CURRENT_MIGRATION_VERSION)
-			console.log("[Migration] No old taskHistory file found, migration complete")
-			return
-		}
-
-		const oldTaskHistory = preCheck.oldTaskHistory
-
-		if (oldTaskHistory.length === 0) {
-			// Empty history, nothing to migrate
-			await context.globalState.update(MIGRATION_VERSION_KEY, CURRENT_MIGRATION_VERSION)
-			console.log("[Migration] Old taskHistory was empty, migration complete")
-			return
-		}
-
-		console.log(`[Migration] Found ${oldTaskHistory.length} tasks in old format`)
-
-		// Step 2: Create backup
-		console.log("[Migration] Step 2: Creating backup...")
-		const backupPath = await backupTaskHistoryFile()
-
-		if (!backupPath) {
-			console.warn("[Migration] Failed to create backup, but continuing with migration")
-			console.warn("[Migration] Original file will be preserved in place")
-		}
-
-		// Step 3: Read current workspace state
-		console.log("[Migration] Step 3: Reading current workspace state...")
-		const currentWorkspaceHistory = context.workspaceState.get<HistoryItem[]>("taskHistory", [])
-		console.log(`[Migration] Current workspace has ${currentWorkspaceHistory.length} tasks`)
-
-		// Step 4: Merge data
-		console.log("[Migration] Step 4: Merging task histories...")
-		const mergedHistory = [...currentWorkspaceHistory]
-		const existingIds = new Set(currentWorkspaceHistory.map((item) => item.id))
-		let addedCount = 0
-
-		for (const item of oldTaskHistory) {
-			if (!existingIds.has(item.id)) {
-				mergedHistory.push(item)
-				addedCount++
+		await context.globalState.update("taskHistory", undefined)
+
+		console.log(`[Storage Migration] ${migrationAction}`)
+	} catch (error) {
+		console.error("[Storage Migration] Failed to migrate task history to file:", error)
+	}
+}
+
+export async function migrateMcpMarketplaceEnableSetting(mcpMarketplaceEnabledRaw: boolean | undefined): Promise<boolean> {
+	const config = vscode.workspace.getConfiguration("cline")
+	const mcpMarketplaceEnabled = config.get<boolean>("mcpMarketplace.enabled")
+	if (mcpMarketplaceEnabled !== undefined) {
+		// Remove from VSCode configuration
+		await config.update("mcpMarketplace.enabled", undefined, true)
+
+		return !mcpMarketplaceEnabled
+	}
+	return mcpMarketplaceEnabledRaw ?? true
+}
+
+export async function migrateEnableCheckpointsSetting(enableCheckpointsSettingRaw: boolean | undefined): Promise<boolean> {
+	const config = vscode.workspace.getConfiguration("cline")
+	const enableCheckpoints = config.get<boolean>("enableCheckpoints")
+	if (enableCheckpoints !== undefined) {
+		// Remove from VSCode configuration
+		await config.update("enableCheckpoints", undefined, true)
+		return enableCheckpoints
+	}
+	return enableCheckpointsSettingRaw ?? true
+}
+
+export async function migrateCustomInstructionsToGlobalRules(context: vscode.ExtensionContext) {
+	try {
+		const customInstructions = (await context.globalState.get("customInstructions")) as string | undefined
+
+		if (customInstructions?.trim()) {
+			console.log("Migrating custom instructions to global Cline rules...")
+
+			// Create global .clinerules directory if it doesn't exist
+			const globalRulesDir = await ensureRulesDirectoryExists()
+
+			// Use a fixed filename for custom instructions
+			const migrationFileName = "custom_instructions.md"
+			const migrationFilePath = path.join(globalRulesDir, migrationFileName)
+
+			try {
+				// Check if file already exists to determine if we should append
+				let existingContent = ""
+				try {
+					existingContent = await fs.readFile(migrationFilePath, "utf8")
+				} catch (_readError) {
+					// File doesn't exist, which is fine
+				}
+
+				// Append or create the file with custom instructions
+				const contentToWrite = existingContent
+					? `${existingContent}\n\n---\n\n${customInstructions.trim()}`
+					: customInstructions.trim()
+
+				await fs.writeFile(migrationFilePath, contentToWrite)
+				console.log(`Successfully ${existingContent ? "appended to" : "created"} migration file: ${migrationFilePath}`)
+			} catch (fileError) {
+				console.error("Failed to write migration file:", fileError)
+				return
 			}
-		}
-
-		console.log(`[Migration] Added ${addedCount} new tasks from global history`)
-		console.log(`[Migration] Total tasks after merge: ${mergedHistory.length}`)
-
-		// Sort by timestamp (most recent first)
-		mergedHistory.sort((a, b) => b.ts - a.ts)
-
-		// Step 5: Write to workspace state
-		console.log("[Migration] Step 5: Writing to workspace state...")
-		await context.workspaceState.update("taskHistory", mergedHistory)
-		console.log("[Migration] Successfully wrote to workspace state")
-
-		// Step 6: Mark migration as complete
-		console.log("[Migration] Step 6: Marking migration as complete...")
-		await context.globalState.update(MIGRATION_VERSION_KEY, CURRENT_MIGRATION_VERSION)
-
-		console.log("[Migration] ✅ Migration completed successfully!")
-		console.log("[Migration] Summary:")
-		console.log(`[Migration]   - Old global tasks: ${oldTaskHistory.length}`)
-		console.log(`[Migration]   - Workspace tasks: ${currentWorkspaceHistory.length}`)
-		console.log(`[Migration]   - Tasks added: ${addedCount}`)
-		console.log(`[Migration]   - Total after merge: ${mergedHistory.length}`)
-		if (backupPath) {
-			console.log(`[Migration]   - Backup created: ${path.basename(backupPath)}`)
-		}
-		console.log("[Migration]   - Original file preserved for rollback")
-	} catch (error) {
-		console.error("[Migration] ❌ Migration failed with error:", error)
-		console.error("[Migration] Extension will continue with current state")
-		console.error("[Migration] If you see this error repeatedly, please report it as a bug")
-		console.error("[Migration] Your data is safe - original files are preserved")
-		// Don't throw - allow extension to continue
-		// Don't mark as migrated so we can try again on next activation
-	}
-}
-
-<<<<<<< HEAD
-/**
- * Export validation function for testing
- */
-export { validateTaskHistory }
-=======
+
+			// Remove customInstructions from global state only after successful file creation
+			await context.globalState.update("customInstructions", undefined)
+			console.log("Successfully migrated custom instructions to global Cline rules")
+		}
+	} catch (error) {
+		console.error("Failed to migrate custom instructions to global rules:", error)
+		// Continue execution - migration failure shouldn't break extension startup
+	}
+}
+
 export async function migrateWelcomeViewCompleted(context: vscode.ExtensionContext) {
 	try {
 		// Check if welcomeViewCompleted is already set
@@ -347,4 +295,243 @@
 		// Continue execution - cleanup failure shouldn't break extension startup
 	}
 }
->>>>>>> 0707df22
+
+// ============================================================================
+// USER'S WORKSPACE ISOLATION MIGRATION
+// ============================================================================
+
+const MIGRATION_VERSION_KEY = "taskHistoryMigrationVersion"
+const CURRENT_MIGRATION_VERSION = 2
+
+/**
+ * Validate that task history data is well-formed
+ */
+function validateTaskHistory(data: any[]): boolean {
+	if (!Array.isArray(data)) {
+		return false
+	}
+
+	// Check if each item has required fields
+	for (const item of data) {
+		if (!item.id || !item.ts || typeof item.ts !== "number") {
+			return false
+		}
+	}
+
+	return true
+}
+
+/**
+ * Create a backup of the taskHistory file before migration
+ */
+async function backupTaskHistoryFile(): Promise<string | null> {
+	try {
+		const originalPath = await getTaskHistoryStateFilePath()
+		const timestamp = new Date().toISOString().replace(/:/g, "-").replace(/\..+/, "")
+		const backupPath = `${originalPath}.backup-${timestamp}`
+
+		await fs.copyFile(originalPath, backupPath)
+		console.log(`[Migration] Created backup at: ${backupPath}`)
+		return backupPath
+	} catch (error) {
+		console.error("[Migration] Failed to create backup:", error)
+		return null
+	}
+}
+
+/**
+ * Pre-check: Validate migration can proceed safely
+ */
+async function performPreMigrationCheck(context: vscode.ExtensionContext): Promise<{
+	canProceed: boolean
+	oldFileExists: boolean
+	oldTaskHistory: HistoryItem[]
+	validationErrors: string[]
+}> {
+	const result = {
+		canProceed: false,
+		oldFileExists: false,
+		oldTaskHistory: [] as HistoryItem[],
+		validationErrors: [] as string[],
+	}
+
+	try {
+		// Check if old file exists
+		result.oldFileExists = await taskHistoryStateFileExists()
+
+		if (!result.oldFileExists) {
+			result.canProceed = true // No data to migrate, safe to proceed
+			return result
+		}
+
+		// Read and validate old data
+		const oldData = await readTaskHistoryFromState()
+
+		if (!validateTaskHistory(oldData)) {
+			result.validationErrors.push("Old taskHistory file contains invalid data structure")
+			return result
+		}
+
+		result.oldTaskHistory = oldData
+
+		// Validate workspace state is accessible
+		try {
+			const testValue = context.workspaceState.get<any>("__migration_test__")
+			await context.workspaceState.update("__migration_test__", null)
+		} catch (error) {
+			result.validationErrors.push(`Workspace state is not accessible: ${error}`)
+			return result
+		}
+
+		// All checks passed
+		result.canProceed = true
+		return result
+	} catch (error) {
+		result.validationErrors.push(`Pre-check failed: ${error}`)
+		return result
+	}
+}
+
+/**
+ * Migrate taskHistory from global file-based storage to VSCode workspace state
+ * This fixes the conversation history loss issue by properly isolating task history per workspace
+ *
+ * Includes:
+ * - Pre-migration validation
+ * - Automatic backup before migration
+ * - Safe merge strategy (no data loss)
+ * - Idempotent (safe to re-run)
+ * - Comprehensive error handling
+ *
+ * @param context VSCode extension context
+ */
+export async function migrateTaskHistoryToWorkspaceState(context: vscode.ExtensionContext): Promise<void> {
+	const migrationVersion = context.globalState.get<number>(MIGRATION_VERSION_KEY, 0)
+
+	// Always check if workspaceIds need to be populated, regardless of version
+	// This ensures migration completes even if version was set but data wasn't migrated
+	try {
+		const taskHistory = await readTaskHistoryFromState()
+		const tasksWithoutWorkspaceIds = taskHistory.filter((t) => !t.workspaceIds || t.workspaceIds.length === 0)
+
+		if (tasksWithoutWorkspaceIds.length > 0) {
+			console.log(
+				`[Migration] Found ${tasksWithoutWorkspaceIds.length} tasks without workspaceIds, running populateWorkspaceIds migration...`,
+			)
+			await populateWorkspaceIds()
+		} else {
+			console.log("[Migration] All tasks have workspaceIds, skipping populateWorkspaceIds migration")
+		}
+	} catch (error) {
+		console.error("[Migration] Failed to check workspaceIds status:", error)
+		// Fall back to running migration if check fails
+		console.log("[Migration] Running populateWorkspaceIds migration due to check failure...")
+		await populateWorkspaceIds()
+	}
+
+	if (migrationVersion >= CURRENT_MIGRATION_VERSION) {
+		// Already migrated
+		console.log("[Migration] taskHistory migration already completed (v" + migrationVersion + ")")
+		return
+	}
+
+	console.log("[Migration] Starting taskHistory migration to workspace state...")
+	console.log("[Migration] Current migration version: " + migrationVersion)
+	console.log("[Migration] Target migration version: " + CURRENT_MIGRATION_VERSION)
+
+	try {
+		// Step 1: Pre-migration check
+		console.log("[Migration] Step 1: Running pre-migration checks...")
+		const preCheck = await performPreMigrationCheck(context)
+
+		if (!preCheck.canProceed) {
+			console.error("[Migration] Pre-migration check failed:", preCheck.validationErrors)
+			console.error("[Migration] Migration aborted. Extension will continue with current state.")
+			// Don't mark as migrated so we can try again later
+			return
+		}
+
+		if (!preCheck.oldFileExists) {
+			// No old data to migrate, mark as complete
+			await context.globalState.update(MIGRATION_VERSION_KEY, CURRENT_MIGRATION_VERSION)
+			console.log("[Migration] No old taskHistory file found, migration complete")
+			return
+		}
+
+		const oldTaskHistory = preCheck.oldTaskHistory
+
+		if (oldTaskHistory.length === 0) {
+			// Empty history, nothing to migrate
+			await context.globalState.update(MIGRATION_VERSION_KEY, CURRENT_MIGRATION_VERSION)
+			console.log("[Migration] Old taskHistory was empty, migration complete")
+			return
+		}
+
+		console.log(`[Migration] Found ${oldTaskHistory.length} tasks in old format`)
+
+		// Step 2: Create backup
+		console.log("[Migration] Step 2: Creating backup...")
+		const backupPath = await backupTaskHistoryFile()
+
+		if (!backupPath) {
+			console.warn("[Migration] Failed to create backup, but continuing with migration")
+			console.warn("[Migration] Original file will be preserved in place")
+		}
+
+		// Step 3: Read current workspace state
+		console.log("[Migration] Step 3: Reading current workspace state...")
+		const currentWorkspaceHistory = context.workspaceState.get<HistoryItem[]>("taskHistory", [])
+		console.log(`[Migration] Current workspace has ${currentWorkspaceHistory.length} tasks`)
+
+		// Step 4: Merge data
+		console.log("[Migration] Step 4: Merging task histories...")
+		const mergedHistory = [...currentWorkspaceHistory]
+		const existingIds = new Set(currentWorkspaceHistory.map((item) => item.id))
+		let addedCount = 0
+
+		for (const item of oldTaskHistory) {
+			if (!existingIds.has(item.id)) {
+				mergedHistory.push(item)
+				addedCount++
+			}
+		}
+
+		console.log(`[Migration] Added ${addedCount} new tasks from global history`)
+		console.log(`[Migration] Total tasks after merge: ${mergedHistory.length}`)
+
+		// Sort by timestamp (most recent first)
+		mergedHistory.sort((a, b) => b.ts - a.ts)
+
+		// Step 5: Write to workspace state
+		console.log("[Migration] Step 5: Writing to workspace state...")
+		await context.workspaceState.update("taskHistory", mergedHistory)
+		console.log("[Migration] Successfully wrote to workspace state")
+
+		// Step 6: Mark migration as complete
+		console.log("[Migration] Step 6: Marking migration as complete...")
+		await context.globalState.update(MIGRATION_VERSION_KEY, CURRENT_MIGRATION_VERSION)
+
+		console.log("[Migration] ✅ Migration completed successfully!")
+		console.log("[Migration] Summary:")
+		console.log(`[Migration]   - Old global tasks: ${oldTaskHistory.length}`)
+		console.log(`[Migration]   - Workspace tasks: ${currentWorkspaceHistory.length}`)
+		console.log(`[Migration]   - Tasks added: ${addedCount}`)
+		console.log(`[Migration]   - Total after merge: ${mergedHistory.length}`)
+		if (backupPath) {
+			console.log(`[Migration]   - Backup created: ${path.basename(backupPath)}`)
+		}
+		console.log("[Migration]   - Original file preserved for rollback")
+	} catch (error) {
+		console.error("[Migration] ❌ Migration failed with error:", error)
+		console.error("[Migration] Extension will continue with current state")
+		console.error("[Migration] If you see this error repeatedly, please report it as a bug")
+		console.error("[Migration] Your data is safe - original files are preserved")
+		// Don't throw - allow extension to continue
+		// Don't mark as migrated so we can try again on next activation
+	}
+}
+
+/**
+ * Export validation function for testing
+ */
+export { validateTaskHistory }