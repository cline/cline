--- conflicted
+++ resolved
@@ -688,13 +688,10 @@
 			openTelemetryLogBatchSize: openTelemetryLogBatchSize ?? 512,
 			openTelemetryLogBatchTimeout: openTelemetryLogBatchTimeout ?? 5000,
 			openTelemetryLogMaxQueueSize: openTelemetryLogMaxQueueSize ?? 2048,
-<<<<<<< HEAD
+			remoteRulesToggles: remoteRulesToggles || {},
+			remoteWorkflowToggles: remoteWorkflowToggles || {},
 			// Workspace metadata for multi-workspace task support
 			workspaceMetadata: undefined,
-=======
-			remoteRulesToggles: remoteRulesToggles || {},
-			remoteWorkflowToggles: remoteWorkflowToggles || {},
->>>>>>> 9b0f2b82
 		}
 	} catch (error) {
 		console.error("[StateHelpers] Failed to read global state:", error)
