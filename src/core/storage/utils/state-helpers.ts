import { ANTHROPIC_MIN_THINKING_BUDGET, ApiProvider, fireworksDefaultModelId, type OcaModelInfo } from "@shared/api"
import { GlobalStateAndSettings, LocalState, SecretKey, Secrets } from "@shared/storage/state-keys"
import { ExtensionContext } from "vscode"
import { Controller } from "@/core/controller"
import { getHooksEnabledSafe } from "@/core/hooks/hooks-utils"
import { DEFAULT_AUTO_APPROVAL_SETTINGS } from "@/shared/AutoApprovalSettings"
import { DEFAULT_BROWSER_SETTINGS } from "@/shared/BrowserSettings"
import { ClineRulesToggles } from "@/shared/cline-rules"
import { DEFAULT_DICTATION_SETTINGS, DictationSettings } from "@/shared/DictationSettings"
import { DEFAULT_FOCUS_CHAIN_SETTINGS } from "@/shared/FocusChainSettings"
import { DEFAULT_MCP_DISPLAY_MODE } from "@/shared/McpDisplayMode"
import { OpenaiReasoningEffort } from "@/shared/storage/types"
import { readTaskHistoryFromState } from "../disk"
export async function readSecretsFromDisk(context: ExtensionContext): Promise<Secrets> {
	const [
		apiKey,
		openRouterApiKey,
		firebaseClineAccountId,
		clineAccountId,
		awsAccessKey,
		awsSecretKey,
		awsSessionToken,
		awsBedrockApiKey,
		openAiApiKey,
		geminiApiKey,
		openAiNativeApiKey,
		deepSeekApiKey,
		requestyApiKey,
		togetherApiKey,
		qwenApiKey,
		doubaoApiKey,
		mistralApiKey,
		fireworksApiKey,
		liteLlmApiKey,
		asksageApiKey,
		xaiApiKey,
		sambanovaApiKey,
		cerebrasApiKey,
		groqApiKey,
		moonshotApiKey,
		nebiusApiKey,
		huggingFaceApiKey,
		sapAiCoreClientId,
		sapAiCoreClientSecret,
		huaweiCloudMaasApiKey,
		basetenApiKey,
		zaiApiKey,
		ollamaApiKey,
		vercelAiGatewayApiKey,
		difyApiKey,
		authNonce,
		ocaApiKey,
		ocaRefreshToken,
		minimaxApiKey,
		hicapApiKey,
		aihubmixApiKey,
		mcpOAuthSecrets,
		nousResearchApiKey,
	] = await Promise.all([
		context.secrets.get("apiKey") as Promise<Secrets["apiKey"]>,
		context.secrets.get("openRouterApiKey") as Promise<Secrets["openRouterApiKey"]>,
		context.secrets.get("clineAccountId") as Promise<Secrets["clineAccountId"]>,
		context.secrets.get("cline:clineAccountId") as Promise<Secrets["cline:clineAccountId"]>,
		context.secrets.get("awsAccessKey") as Promise<Secrets["awsAccessKey"]>,
		context.secrets.get("awsSecretKey") as Promise<Secrets["awsSecretKey"]>,
		context.secrets.get("awsSessionToken") as Promise<Secrets["awsSessionToken"]>,
		context.secrets.get("awsBedrockApiKey") as Promise<Secrets["awsBedrockApiKey"]>,
		context.secrets.get("openAiApiKey") as Promise<Secrets["openAiApiKey"]>,
		context.secrets.get("geminiApiKey") as Promise<Secrets["geminiApiKey"]>,
		context.secrets.get("openAiNativeApiKey") as Promise<Secrets["openAiNativeApiKey"]>,
		context.secrets.get("deepSeekApiKey") as Promise<Secrets["deepSeekApiKey"]>,
		context.secrets.get("requestyApiKey") as Promise<Secrets["requestyApiKey"]>,
		context.secrets.get("togetherApiKey") as Promise<Secrets["togetherApiKey"]>,
		context.secrets.get("qwenApiKey") as Promise<Secrets["qwenApiKey"]>,
		context.secrets.get("doubaoApiKey") as Promise<Secrets["doubaoApiKey"]>,
		context.secrets.get("mistralApiKey") as Promise<Secrets["mistralApiKey"]>,
		context.secrets.get("fireworksApiKey") as Promise<Secrets["fireworksApiKey"]>,
		context.secrets.get("liteLlmApiKey") as Promise<Secrets["liteLlmApiKey"]>,
		context.secrets.get("asksageApiKey") as Promise<Secrets["asksageApiKey"]>,
		context.secrets.get("xaiApiKey") as Promise<Secrets["xaiApiKey"]>,
		context.secrets.get("sambanovaApiKey") as Promise<Secrets["sambanovaApiKey"]>,
		context.secrets.get("cerebrasApiKey") as Promise<Secrets["cerebrasApiKey"]>,
		context.secrets.get("groqApiKey") as Promise<Secrets["groqApiKey"]>,
		context.secrets.get("moonshotApiKey") as Promise<Secrets["moonshotApiKey"]>,
		context.secrets.get("nebiusApiKey") as Promise<Secrets["nebiusApiKey"]>,
		context.secrets.get("huggingFaceApiKey") as Promise<Secrets["huggingFaceApiKey"]>,
		context.secrets.get("sapAiCoreClientId") as Promise<Secrets["sapAiCoreClientId"]>,
		context.secrets.get("sapAiCoreClientSecret") as Promise<Secrets["sapAiCoreClientSecret"]>,
		context.secrets.get("huaweiCloudMaasApiKey") as Promise<Secrets["huaweiCloudMaasApiKey"]>,
		context.secrets.get("basetenApiKey") as Promise<Secrets["basetenApiKey"]>,
		context.secrets.get("zaiApiKey") as Promise<Secrets["zaiApiKey"]>,
		context.secrets.get("ollamaApiKey") as Promise<Secrets["ollamaApiKey"]>,
		context.secrets.get("vercelAiGatewayApiKey") as Promise<Secrets["vercelAiGatewayApiKey"]>,
		context.secrets.get("difyApiKey") as Promise<Secrets["difyApiKey"]>,
		context.secrets.get("authNonce") as Promise<Secrets["authNonce"]>,
		context.secrets.get("ocaApiKey") as Promise<string | undefined>,
		context.secrets.get("ocaRefreshToken") as Promise<string | undefined>,
		context.secrets.get("minimaxApiKey") as Promise<Secrets["minimaxApiKey"]>,
		context.secrets.get("hicapApiKey") as Promise<Secrets["hicapApiKey"]>,
		context.secrets.get("aihubmixApiKey") as Promise<Secrets["aihubmixApiKey"]>,
		context.secrets.get("mcpOAuthSecrets") as Promise<Secrets["mcpOAuthSecrets"]>,
		context.secrets.get("nousResearchApiKey") as Promise<Secrets["nousResearchApiKey"]>,
	])

	return {
		authNonce,
		apiKey,
		openRouterApiKey,
		clineAccountId: firebaseClineAccountId,
		"cline:clineAccountId": clineAccountId,
		huggingFaceApiKey,
		huaweiCloudMaasApiKey,
		basetenApiKey,
		zaiApiKey,
		ollamaApiKey,
		vercelAiGatewayApiKey,
		difyApiKey,
		sapAiCoreClientId,
		sapAiCoreClientSecret,
		xaiApiKey,
		sambanovaApiKey,
		cerebrasApiKey,
		groqApiKey,
		moonshotApiKey,
		nebiusApiKey,
		asksageApiKey,
		fireworksApiKey,
		liteLlmApiKey,
		doubaoApiKey,
		mistralApiKey,
		openAiNativeApiKey,
		deepSeekApiKey,
		requestyApiKey,
		togetherApiKey,
		qwenApiKey,
		geminiApiKey,
		openAiApiKey,
		awsBedrockApiKey,
		awsAccessKey,
		awsSecretKey,
		awsSessionToken,
		ocaApiKey,
		ocaRefreshToken,
		minimaxApiKey,
		hicapApiKey,
		aihubmixApiKey,
		mcpOAuthSecrets,
		nousResearchApiKey,
	}
}

export async function readWorkspaceStateFromDisk(context: ExtensionContext): Promise<LocalState> {
	const localClineRulesToggles = context.workspaceState.get("localClineRulesToggles") as ClineRulesToggles | undefined
	const localWindsurfRulesToggles = context.workspaceState.get("localWindsurfRulesToggles") as ClineRulesToggles | undefined
	const localCursorRulesToggles = context.workspaceState.get("localCursorRulesToggles") as ClineRulesToggles | undefined
	const localAgentsRulesToggles = context.workspaceState.get("localAgentsRulesToggles") as ClineRulesToggles | undefined
	const localWorkflowToggles = context.workspaceState.get("workflowToggles") as ClineRulesToggles | undefined

	return {
		localClineRulesToggles: localClineRulesToggles || {},
		localWindsurfRulesToggles: localWindsurfRulesToggles || {},
		localCursorRulesToggles: localCursorRulesToggles || {},
		localAgentsRulesToggles: localAgentsRulesToggles || {},
		workflowToggles: localWorkflowToggles || {},
	}
}

export async function readGlobalStateFromDisk(context: ExtensionContext): Promise<GlobalStateAndSettings> {
	try {
		// Get all global state values
		const strictPlanModeEnabled =
			context.globalState.get<GlobalStateAndSettings["strictPlanModeEnabled"]>("strictPlanModeEnabled")
		const yoloModeToggled = context.globalState.get<GlobalStateAndSettings["yoloModeToggled"]>("yoloModeToggled")
		const useAutoCondense = context.globalState.get<GlobalStateAndSettings["useAutoCondense"]>("useAutoCondense")
		const clineWebToolsEnabled =
			context.globalState.get<GlobalStateAndSettings["clineWebToolsEnabled"]>("clineWebToolsEnabled")
		const isNewUser = context.globalState.get<GlobalStateAndSettings["isNewUser"]>("isNewUser")
		const welcomeViewCompleted =
			context.globalState.get<GlobalStateAndSettings["welcomeViewCompleted"]>("welcomeViewCompleted")
		const awsRegion = context.globalState.get<GlobalStateAndSettings["awsRegion"]>("awsRegion")
		const awsUseCrossRegionInference =
			context.globalState.get<GlobalStateAndSettings["awsUseCrossRegionInference"]>("awsUseCrossRegionInference")
		const awsUseGlobalInference =
			context.globalState.get<GlobalStateAndSettings["awsUseGlobalInference"]>("awsUseGlobalInference")
		const awsBedrockUsePromptCache =
			context.globalState.get<GlobalStateAndSettings["awsBedrockUsePromptCache"]>("awsBedrockUsePromptCache")
		const awsBedrockEndpoint = context.globalState.get<GlobalStateAndSettings["awsBedrockEndpoint"]>("awsBedrockEndpoint")
		const awsProfile = context.globalState.get<GlobalStateAndSettings["awsProfile"]>("awsProfile")
		const awsUseProfile = context.globalState.get<GlobalStateAndSettings["awsUseProfile"]>("awsUseProfile")
		const awsAuthentication = context.globalState.get<GlobalStateAndSettings["awsAuthentication"]>("awsAuthentication")
		const vertexProjectId = context.globalState.get<GlobalStateAndSettings["vertexProjectId"]>("vertexProjectId")
		const vertexRegion = context.globalState.get<GlobalStateAndSettings["vertexRegion"]>("vertexRegion")
		const openAiBaseUrl = context.globalState.get<GlobalStateAndSettings["openAiBaseUrl"]>("openAiBaseUrl")
		const requestyBaseUrl = context.globalState.get<GlobalStateAndSettings["requestyBaseUrl"]>("requestyBaseUrl")
		const openAiHeaders = context.globalState.get<GlobalStateAndSettings["openAiHeaders"]>("openAiHeaders")
		const ollamaBaseUrl = context.globalState.get<GlobalStateAndSettings["ollamaBaseUrl"]>("ollamaBaseUrl")
		const ollamaApiOptionsCtxNum =
			context.globalState.get<GlobalStateAndSettings["ollamaApiOptionsCtxNum"]>("ollamaApiOptionsCtxNum")
		const lmStudioBaseUrl = context.globalState.get<GlobalStateAndSettings["lmStudioBaseUrl"]>("lmStudioBaseUrl")
		const lmStudioMaxTokens = context.globalState.get<GlobalStateAndSettings["lmStudioMaxTokens"]>("lmStudioMaxTokens")
		const anthropicBaseUrl = context.globalState.get<GlobalStateAndSettings["anthropicBaseUrl"]>("anthropicBaseUrl")
		const geminiBaseUrl = context.globalState.get<GlobalStateAndSettings["geminiBaseUrl"]>("geminiBaseUrl")
		const azureApiVersion = context.globalState.get<GlobalStateAndSettings["azureApiVersion"]>("azureApiVersion")
		const openRouterProviderSorting =
			context.globalState.get<GlobalStateAndSettings["openRouterProviderSorting"]>("openRouterProviderSorting")
		const lastShownAnnouncementId =
			context.globalState.get<GlobalStateAndSettings["lastShownAnnouncementId"]>("lastShownAnnouncementId")
		const autoApprovalSettings =
			context.globalState.get<GlobalStateAndSettings["autoApprovalSettings"]>("autoApprovalSettings")
		const browserSettings = context.globalState.get<GlobalStateAndSettings["browserSettings"]>("browserSettings")
		const liteLlmBaseUrl = context.globalState.get<GlobalStateAndSettings["liteLlmBaseUrl"]>("liteLlmBaseUrl")
		const liteLlmUsePromptCache =
			context.globalState.get<GlobalStateAndSettings["liteLlmUsePromptCache"]>("liteLlmUsePromptCache")
		const fireworksModelMaxCompletionTokens = context.globalState.get<
			GlobalStateAndSettings["fireworksModelMaxCompletionTokens"]
		>("fireworksModelMaxCompletionTokens")
		const fireworksModelMaxTokens =
			context.globalState.get<GlobalStateAndSettings["fireworksModelMaxTokens"]>("fireworksModelMaxTokens")
		const userInfo = context.globalState.get<GlobalStateAndSettings["userInfo"]>("userInfo")
		const qwenApiLine = context.globalState.get<GlobalStateAndSettings["qwenApiLine"]>("qwenApiLine")
		const moonshotApiLine = context.globalState.get<GlobalStateAndSettings["moonshotApiLine"]>("moonshotApiLine")
		const zaiApiLine = context.globalState.get<GlobalStateAndSettings["zaiApiLine"]>("zaiApiLine")
		const minimaxApiLine = context.globalState.get<GlobalStateAndSettings["minimaxApiLine"]>("minimaxApiLine")
		const telemetrySetting = context.globalState.get<GlobalStateAndSettings["telemetrySetting"]>("telemetrySetting")
		const asksageApiUrl = context.globalState.get<GlobalStateAndSettings["asksageApiUrl"]>("asksageApiUrl")
		const planActSeparateModelsSettingRaw =
			context.globalState.get<GlobalStateAndSettings["planActSeparateModelsSetting"]>("planActSeparateModelsSetting")
		const favoritedModelIds = context.globalState.get<GlobalStateAndSettings["favoritedModelIds"]>("favoritedModelIds")
		const globalClineRulesToggles =
			context.globalState.get<GlobalStateAndSettings["globalClineRulesToggles"]>("globalClineRulesToggles")
		const requestTimeoutMs = context.globalState.get<GlobalStateAndSettings["requestTimeoutMs"]>("requestTimeoutMs")
		const shellIntegrationTimeout =
			context.globalState.get<GlobalStateAndSettings["shellIntegrationTimeout"]>("shellIntegrationTimeout")
		const enableCheckpointsSettingRaw =
			context.globalState.get<GlobalStateAndSettings["enableCheckpointsSetting"]>("enableCheckpointsSetting")
		const mcpMarketplaceEnabledRaw =
			context.globalState.get<GlobalStateAndSettings["mcpMarketplaceEnabled"]>("mcpMarketplaceEnabled")
		const mcpDisplayMode = context.globalState.get<GlobalStateAndSettings["mcpDisplayMode"]>("mcpDisplayMode")
		const mcpResponsesCollapsedRaw =
			context.globalState.get<GlobalStateAndSettings["mcpResponsesCollapsed"]>("mcpResponsesCollapsed")
		const globalWorkflowToggles =
			context.globalState.get<GlobalStateAndSettings["globalWorkflowToggles"]>("globalWorkflowToggles")
		const terminalReuseEnabled =
			context.globalState.get<GlobalStateAndSettings["terminalReuseEnabled"]>("terminalReuseEnabled")
		const vscodeTerminalExecutionMode =
			context.globalState.get<GlobalStateAndSettings["vscodeTerminalExecutionMode"]>("vscodeTerminalExecutionMode")
		const terminalOutputLineLimit =
			context.globalState.get<GlobalStateAndSettings["terminalOutputLineLimit"]>("terminalOutputLineLimit")
		const maxConsecutiveMistakes =
			context.globalState.get<GlobalStateAndSettings["maxConsecutiveMistakes"]>("maxConsecutiveMistakes")
		const subagentTerminalOutputLineLimit = context.globalState.get<
			GlobalStateAndSettings["subagentTerminalOutputLineLimit"]
		>("subagentTerminalOutputLineLimit")
		const defaultTerminalProfile =
			context.globalState.get<GlobalStateAndSettings["defaultTerminalProfile"]>("defaultTerminalProfile")
		const sapAiCoreBaseUrl = context.globalState.get<GlobalStateAndSettings["sapAiCoreBaseUrl"]>("sapAiCoreBaseUrl")
		const sapAiCoreTokenUrl = context.globalState.get<GlobalStateAndSettings["sapAiCoreTokenUrl"]>("sapAiCoreTokenUrl")
		const sapAiResourceGroup = context.globalState.get<GlobalStateAndSettings["sapAiResourceGroup"]>("sapAiResourceGroup")
		const claudeCodePath = context.globalState.get<GlobalStateAndSettings["claudeCodePath"]>("claudeCodePath")
		const difyBaseUrl = context.globalState.get<GlobalStateAndSettings["difyBaseUrl"]>("difyBaseUrl")
		const ocaBaseUrl = context.globalState.get("ocaBaseUrl") as string | undefined
		const ocaMode = context.globalState.get("ocaMode") as string | undefined
		const openaiReasoningEffort =
			context.globalState.get<GlobalStateAndSettings["openaiReasoningEffort"]>("openaiReasoningEffort")
		const preferredLanguage = context.globalState.get<GlobalStateAndSettings["preferredLanguage"]>("preferredLanguage")
		const focusChainSettings = context.globalState.get<GlobalStateAndSettings["focusChainSettings"]>("focusChainSettings")
		const dictationSettings = context.globalState.get<GlobalStateAndSettings["dictationSettings"]>("dictationSettings") as
			| DictationSettings
			| undefined
		const lastDismissedInfoBannerVersion =
			context.globalState.get<GlobalStateAndSettings["lastDismissedInfoBannerVersion"]>("lastDismissedInfoBannerVersion")
		const lastDismissedModelBannerVersion = context.globalState.get<
			GlobalStateAndSettings["lastDismissedModelBannerVersion"]
		>("lastDismissedModelBannerVersion")
		const lastDismissedCliBannerVersion =
			context.globalState.get<GlobalStateAndSettings["lastDismissedCliBannerVersion"]>("lastDismissedCliBannerVersion")
		const dismissedBanners = context.globalState.get<GlobalStateAndSettings["dismissedBanners"]>("dismissedBanners")
		const qwenCodeOauthPath = context.globalState.get<GlobalStateAndSettings["qwenCodeOauthPath"]>("qwenCodeOauthPath")
		const customPrompt = context.globalState.get<GlobalStateAndSettings["customPrompt"]>("customPrompt")
		const autoCondenseThreshold =
			context.globalState.get<GlobalStateAndSettings["autoCondenseThreshold"]>("autoCondenseThreshold") // number from 0 to 1
		const hooksEnabled = context.globalState.get<GlobalStateAndSettings["hooksEnabled"]>("hooksEnabled")
		const hicapModelId = context.globalState.get<GlobalStateAndSettings["hicapModelId"]>("hicapModelId")
		const aihubmixBaseUrl = context.globalState.get<GlobalStateAndSettings["aihubmixBaseUrl"]>("aihubmixBaseUrl")
		const aihubmixAppCode = context.globalState.get<GlobalStateAndSettings["aihubmixAppCode"]>("aihubmixAppCode")

		// OpenTelemetry configuration
		const openTelemetryEnabled =
			context.globalState.get<GlobalStateAndSettings["openTelemetryEnabled"]>("openTelemetryEnabled")
		const openTelemetryMetricsExporter =
			context.globalState.get<GlobalStateAndSettings["openTelemetryMetricsExporter"]>("openTelemetryMetricsExporter")
		const openTelemetryLogsExporter =
			context.globalState.get<GlobalStateAndSettings["openTelemetryLogsExporter"]>("openTelemetryLogsExporter")
		const openTelemetryOtlpProtocol =
			context.globalState.get<GlobalStateAndSettings["openTelemetryOtlpProtocol"]>("openTelemetryOtlpProtocol")
		const openTelemetryOtlpEndpoint =
			context.globalState.get<GlobalStateAndSettings["openTelemetryOtlpEndpoint"]>("openTelemetryOtlpEndpoint")
		const openTelemetryOtlpMetricsProtocol = context.globalState.get<
			GlobalStateAndSettings["openTelemetryOtlpMetricsProtocol"]
		>("openTelemetryOtlpMetricsProtocol")
		const openTelemetryOtlpMetricsEndpoint = context.globalState.get<
			GlobalStateAndSettings["openTelemetryOtlpMetricsEndpoint"]
		>("openTelemetryOtlpMetricsEndpoint")
		const openTelemetryOtlpLogsProtocol =
			context.globalState.get<GlobalStateAndSettings["openTelemetryOtlpLogsProtocol"]>("openTelemetryOtlpLogsProtocol")
		const openTelemetryOtlpLogsEndpoint =
			context.globalState.get<GlobalStateAndSettings["openTelemetryOtlpLogsEndpoint"]>("openTelemetryOtlpLogsEndpoint")
		const openTelemetryMetricExportInterval = context.globalState.get<
			GlobalStateAndSettings["openTelemetryMetricExportInterval"]
		>("openTelemetryMetricExportInterval")
		const openTelemetryOtlpInsecure =
			context.globalState.get<GlobalStateAndSettings["openTelemetryOtlpInsecure"]>("openTelemetryOtlpInsecure")
		const openTelemetryLogBatchSize =
			context.globalState.get<GlobalStateAndSettings["openTelemetryLogBatchSize"]>("openTelemetryLogBatchSize")
		const openTelemetryLogBatchTimeout =
			context.globalState.get<GlobalStateAndSettings["openTelemetryLogBatchTimeout"]>("openTelemetryLogBatchTimeout")
		const openTelemetryLogMaxQueueSize =
			context.globalState.get<GlobalStateAndSettings["openTelemetryLogMaxQueueSize"]>("openTelemetryLogMaxQueueSize")
		const subagentsEnabled = context.globalState.get<GlobalStateAndSettings["subagentsEnabled"]>("subagentsEnabled")

		// Get mode-related configurations
		const mode = context.globalState.get<GlobalStateAndSettings["mode"]>("mode")

		// Plan mode configurations
		const planModeApiProvider = context.globalState.get<GlobalStateAndSettings["planModeApiProvider"]>("planModeApiProvider")
		const planModeApiModelId = context.globalState.get<GlobalStateAndSettings["planModeApiModelId"]>("planModeApiModelId")
		const planModeThinkingBudgetTokens =
			context.globalState.get<GlobalStateAndSettings["planModeThinkingBudgetTokens"]>("planModeThinkingBudgetTokens")
		const geminiPlanModeThinkingLevel =
			context.globalState.get<GlobalStateAndSettings["geminiPlanModeThinkingLevel"]>("geminiPlanModeThinkingLevel")
		const planModeReasoningEffort =
			context.globalState.get<GlobalStateAndSettings["planModeReasoningEffort"]>("planModeReasoningEffort")
		const planModeVsCodeLmModelSelector =
			context.globalState.get<GlobalStateAndSettings["planModeVsCodeLmModelSelector"]>("planModeVsCodeLmModelSelector")
		const planModeAwsBedrockCustomSelected = context.globalState.get<
			GlobalStateAndSettings["planModeAwsBedrockCustomSelected"]
		>("planModeAwsBedrockCustomSelected")
		const planModeAwsBedrockCustomModelBaseId = context.globalState.get<
			GlobalStateAndSettings["planModeAwsBedrockCustomModelBaseId"]
		>("planModeAwsBedrockCustomModelBaseId")
		const planModeOpenRouterModelId =
			context.globalState.get<GlobalStateAndSettings["planModeOpenRouterModelId"]>("planModeOpenRouterModelId")
		const planModeOpenRouterModelInfo =
			context.globalState.get<GlobalStateAndSettings["planModeOpenRouterModelInfo"]>("planModeOpenRouterModelInfo")
		const planModeOpenAiModelId =
			context.globalState.get<GlobalStateAndSettings["planModeOpenAiModelId"]>("planModeOpenAiModelId")
		const planModeOpenAiModelInfo =
			context.globalState.get<GlobalStateAndSettings["planModeOpenAiModelInfo"]>("planModeOpenAiModelInfo")
		const planModeOllamaModelId =
			context.globalState.get<GlobalStateAndSettings["planModeOllamaModelId"]>("planModeOllamaModelId")
		const planModeLmStudioModelId =
			context.globalState.get<GlobalStateAndSettings["planModeLmStudioModelId"]>("planModeLmStudioModelId")
		const planModeLiteLlmModelId =
			context.globalState.get<GlobalStateAndSettings["planModeLiteLlmModelId"]>("planModeLiteLlmModelId")
		const planModeLiteLlmModelInfo =
			context.globalState.get<GlobalStateAndSettings["planModeLiteLlmModelInfo"]>("planModeLiteLlmModelInfo")
		const planModeRequestyModelId =
			context.globalState.get<GlobalStateAndSettings["planModeRequestyModelId"]>("planModeRequestyModelId")
		const planModeRequestyModelInfo =
			context.globalState.get<GlobalStateAndSettings["planModeRequestyModelInfo"]>("planModeRequestyModelInfo")
		const planModeTogetherModelId =
			context.globalState.get<GlobalStateAndSettings["planModeTogetherModelId"]>("planModeTogetherModelId")
		const planModeFireworksModelId =
			context.globalState.get<GlobalStateAndSettings["planModeFireworksModelId"]>("planModeFireworksModelId")
		const planModeSapAiCoreModelId =
			context.globalState.get<GlobalStateAndSettings["planModeSapAiCoreModelId"]>("planModeSapAiCoreModelId")
		const planModeSapAiCoreDeploymentId =
			context.globalState.get<GlobalStateAndSettings["planModeSapAiCoreDeploymentId"]>("planModeSapAiCoreDeploymentId")
		const planModeGroqModelId = context.globalState.get<GlobalStateAndSettings["planModeGroqModelId"]>("planModeGroqModelId")
		const planModeGroqModelInfo =
			context.globalState.get<GlobalStateAndSettings["planModeGroqModelInfo"]>("planModeGroqModelInfo")
		const planModeHuggingFaceModelId =
			context.globalState.get<GlobalStateAndSettings["planModeHuggingFaceModelId"]>("planModeHuggingFaceModelId")
		const planModeHuggingFaceModelInfo =
			context.globalState.get<GlobalStateAndSettings["planModeHuggingFaceModelInfo"]>("planModeHuggingFaceModelInfo")
		const planModeHuaweiCloudMaasModelId =
			context.globalState.get<GlobalStateAndSettings["planModeHuaweiCloudMaasModelId"]>("planModeHuaweiCloudMaasModelId")
		const planModeHuaweiCloudMaasModelInfo = context.globalState.get<
			GlobalStateAndSettings["planModeHuaweiCloudMaasModelInfo"]
		>("planModeHuaweiCloudMaasModelInfo")
		const planModeBasetenModelId =
			context.globalState.get<GlobalStateAndSettings["planModeBasetenModelId"]>("planModeBasetenModelId")
		const planModeBasetenModelInfo =
			context.globalState.get<GlobalStateAndSettings["planModeBasetenModelInfo"]>("planModeBasetenModelInfo")
		const planModeOcaModelId = context.globalState.get("planModeOcaModelId") as string | undefined
		const planModeOcaModelInfo = context.globalState.get("planModeOcaModelInfo") as OcaModelInfo | undefined
		const planModeHicapModelId =
			context.globalState.get<GlobalStateAndSettings["planModeHicapModelId"]>("planModeHicapModelId")
		const planModeHicapModelInfo =
			context.globalState.get<GlobalStateAndSettings["planModeHicapModelInfo"]>("planModeHicapModelInfo")
		const planModeAihubmixModelId =
			context.globalState.get<GlobalStateAndSettings["planModeAihubmixModelId"]>("planModeAihubmixModelId")
		const planModeAihubmixModelInfo =
			context.globalState.get<GlobalStateAndSettings["planModeAihubmixModelInfo"]>("planModeAihubmixModelInfo")
		const planModeNousResearchModelId =
			context.globalState.get<GlobalStateAndSettings["planModeNousResearchModelId"]>("planModeNousResearchModelId")
		// Act mode configurations
		const actModeApiProvider = context.globalState.get<GlobalStateAndSettings["actModeApiProvider"]>("actModeApiProvider")
		const actModeApiModelId = context.globalState.get<GlobalStateAndSettings["actModeApiModelId"]>("actModeApiModelId")
		const actModeThinkingBudgetTokens =
			context.globalState.get<GlobalStateAndSettings["actModeThinkingBudgetTokens"]>("actModeThinkingBudgetTokens")
		const geminiActModeThinkingLevel =
			context.globalState.get<GlobalStateAndSettings["geminiActModeThinkingLevel"]>("geminiActModeThinkingLevel")
		const actModeReasoningEffort =
			context.globalState.get<GlobalStateAndSettings["actModeReasoningEffort"]>("actModeReasoningEffort")
		const actModeVsCodeLmModelSelector =
			context.globalState.get<GlobalStateAndSettings["actModeVsCodeLmModelSelector"]>("actModeVsCodeLmModelSelector")
		const actModeAwsBedrockCustomSelected = context.globalState.get<
			GlobalStateAndSettings["actModeAwsBedrockCustomSelected"]
		>("actModeAwsBedrockCustomSelected")
		const actModeAwsBedrockCustomModelBaseId = context.globalState.get<
			GlobalStateAndSettings["actModeAwsBedrockCustomModelBaseId"]
		>("actModeAwsBedrockCustomModelBaseId")
		const actModeOpenRouterModelId =
			context.globalState.get<GlobalStateAndSettings["actModeOpenRouterModelId"]>("actModeOpenRouterModelId")
		const actModeOpenRouterModelInfo =
			context.globalState.get<GlobalStateAndSettings["actModeOpenRouterModelInfo"]>("actModeOpenRouterModelInfo")
		const actModeOpenAiModelId =
			context.globalState.get<GlobalStateAndSettings["actModeOpenAiModelId"]>("actModeOpenAiModelId")
		const actModeOpenAiModelInfo =
			context.globalState.get<GlobalStateAndSettings["actModeOpenAiModelInfo"]>("actModeOpenAiModelInfo")
		const actModeOllamaModelId =
			context.globalState.get<GlobalStateAndSettings["actModeOllamaModelId"]>("actModeOllamaModelId")
		const actModeLmStudioModelId =
			context.globalState.get<GlobalStateAndSettings["actModeLmStudioModelId"]>("actModeLmStudioModelId")
		const actModeLiteLlmModelId =
			context.globalState.get<GlobalStateAndSettings["actModeLiteLlmModelId"]>("actModeLiteLlmModelId")
		const actModeLiteLlmModelInfo =
			context.globalState.get<GlobalStateAndSettings["actModeLiteLlmModelInfo"]>("actModeLiteLlmModelInfo")
		const actModeRequestyModelId =
			context.globalState.get<GlobalStateAndSettings["actModeRequestyModelId"]>("actModeRequestyModelId")
		const actModeRequestyModelInfo =
			context.globalState.get<GlobalStateAndSettings["actModeRequestyModelInfo"]>("actModeRequestyModelInfo")
		const actModeTogetherModelId =
			context.globalState.get<GlobalStateAndSettings["actModeTogetherModelId"]>("actModeTogetherModelId")
		const actModeFireworksModelId =
			context.globalState.get<GlobalStateAndSettings["actModeFireworksModelId"]>("actModeFireworksModelId")
		const actModeSapAiCoreModelId =
			context.globalState.get<GlobalStateAndSettings["actModeSapAiCoreModelId"]>("actModeSapAiCoreModelId")
		const actModeSapAiCoreDeploymentId =
			context.globalState.get<GlobalStateAndSettings["actModeSapAiCoreDeploymentId"]>("actModeSapAiCoreDeploymentId")
		const actModeGroqModelId = context.globalState.get<GlobalStateAndSettings["actModeGroqModelId"]>("actModeGroqModelId")
		const actModeGroqModelInfo =
			context.globalState.get<GlobalStateAndSettings["actModeGroqModelInfo"]>("actModeGroqModelInfo")
		const actModeHuggingFaceModelId =
			context.globalState.get<GlobalStateAndSettings["actModeHuggingFaceModelId"]>("actModeHuggingFaceModelId")
		const actModeHuggingFaceModelInfo =
			context.globalState.get<GlobalStateAndSettings["actModeHuggingFaceModelInfo"]>("actModeHuggingFaceModelInfo")
		const actModeHuaweiCloudMaasModelId =
			context.globalState.get<GlobalStateAndSettings["actModeHuaweiCloudMaasModelId"]>("actModeHuaweiCloudMaasModelId")
		const actModeHuaweiCloudMaasModelInfo = context.globalState.get<
			GlobalStateAndSettings["actModeHuaweiCloudMaasModelInfo"]
		>("actModeHuaweiCloudMaasModelInfo")
		const actModeBasetenModelId =
			context.globalState.get<GlobalStateAndSettings["actModeBasetenModelId"]>("actModeBasetenModelId")
		const actModeBasetenModelInfo =
			context.globalState.get<GlobalStateAndSettings["actModeBasetenModelInfo"]>("actModeBasetenModelInfo")
		const actModeOcaModelId = context.globalState.get("actModeOcaModelId") as string | undefined
		const actModeOcaModelInfo = context.globalState.get("actModeOcaModelInfo") as OcaModelInfo | undefined
		const actModeNousResearchModelId =
			context.globalState.get<GlobalStateAndSettings["actModeNousResearchModelId"]>("actModeNousResearchModelId")
		const sapAiCoreUseOrchestrationMode =
			context.globalState.get<GlobalStateAndSettings["sapAiCoreUseOrchestrationMode"]>("sapAiCoreUseOrchestrationMode")
		const actModeHicapModelId = context.globalState.get<GlobalStateAndSettings["actModeHicapModelId"]>("actModeHicapModelId")
		const actModeHicapModelInfo =
			context.globalState.get<GlobalStateAndSettings["actModeHicapModelInfo"]>("actModeHicapModelInfo")
		const actModeAihubmixModelId =
			context.globalState.get<GlobalStateAndSettings["actModeAihubmixModelId"]>("actModeAihubmixModelId")
		const actModeAihubmixModelInfo =
			context.globalState.get<GlobalStateAndSettings["actModeAihubmixModelInfo"]>("actModeAihubmixModelInfo")

		let apiProvider: ApiProvider
		if (planModeApiProvider) {
			apiProvider = planModeApiProvider
		} else {
			// New users should default to openrouter, since they've opted to use an API key instead of signing in
			apiProvider = "openrouter"
		}

		const mcpResponsesCollapsed = mcpResponsesCollapsedRaw ?? false

		// Plan/Act separate models setting is a boolean indicating whether the user wants to use different models for plan and act. Existing users expect this to be enabled, while we want new users to opt in to this being disabled by default.
		// On win11 state sometimes initializes as empty string instead of undefined
		let planActSeparateModelsSetting: boolean | undefined
		if (planActSeparateModelsSettingRaw === true || planActSeparateModelsSettingRaw === false) {
			planActSeparateModelsSetting = planActSeparateModelsSettingRaw
		} else {
			// default to false
			planActSeparateModelsSetting = false
		}

		const taskHistory = await readTaskHistoryFromState()

		// Multi-root workspace support
		const workspaceRoots = context.globalState.get<GlobalStateAndSettings["workspaceRoots"]>("workspaceRoots")
		/**
		 * Get primary root index from global state.
		 * The primary root is the main workspace folder that Cline focuses on when dealing with
		 * multi-root workspaces. In VS Code, you can have multiple folders open in one workspace,
		 * and the primary root index indicates which folder (by its position in the array, 0-based)
		 * should be treated as the main/default working directory for operations.
		 */
		const primaryRootIndex = context.globalState.get<GlobalStateAndSettings["primaryRootIndex"]>("primaryRootIndex")
		const multiRootEnabled = context.globalState.get<GlobalStateAndSettings["multiRootEnabled"]>("multiRootEnabled")
		const nativeToolCallEnabled =
			context.globalState.get<GlobalStateAndSettings["nativeToolCallEnabled"]>("nativeToolCallEnabled")
		const remoteRulesToggles = context.globalState.get<GlobalStateAndSettings["remoteRulesToggles"]>("remoteRulesToggles")
		const remoteWorkflowToggles =
			context.globalState.get<GlobalStateAndSettings["remoteWorkflowToggles"]>("remoteWorkflowToggles")

		return {
			// api configuration fields
			claudeCodePath,
			awsRegion,
			awsUseCrossRegionInference,
			awsUseGlobalInference,
			awsBedrockUsePromptCache,
			awsBedrockEndpoint,
			awsProfile,
			awsUseProfile,
			awsAuthentication,
			vertexProjectId,
			vertexRegion,
			openAiBaseUrl,
			requestyBaseUrl,
			openAiHeaders: openAiHeaders || {},
			ollamaBaseUrl,
			ollamaApiOptionsCtxNum,
			lmStudioBaseUrl,
			lmStudioMaxTokens,
			anthropicBaseUrl,
			geminiBaseUrl,
			qwenApiLine,
			moonshotApiLine,
			zaiApiLine,
			azureApiVersion,
			openRouterProviderSorting,
			liteLlmBaseUrl,
			liteLlmUsePromptCache,
			fireworksModelMaxCompletionTokens,
			fireworksModelMaxTokens,
			asksageApiUrl,
			favoritedModelIds: favoritedModelIds || [],
			requestTimeoutMs,
			sapAiCoreBaseUrl,
			sapAiCoreTokenUrl,
			sapAiResourceGroup,
			difyBaseUrl,
			sapAiCoreUseOrchestrationMode: sapAiCoreUseOrchestrationMode ?? true,
			ocaBaseUrl,
			minimaxApiLine,
			ocaMode: ocaMode || "internal",
			hicapModelId,
			aihubmixBaseUrl,
			aihubmixAppCode,
			// Plan mode configurations
			planModeApiProvider: planModeApiProvider || apiProvider,
			planModeApiModelId,
			// undefined means it was never modified, 0 means it was turned off
			// (having this on by default ensures that <thinking> text does not pollute the user's chat and is instead rendered as reasoning)
			planModeThinkingBudgetTokens: planModeThinkingBudgetTokens ?? ANTHROPIC_MIN_THINKING_BUDGET,
			planModeReasoningEffort,
			planModeVsCodeLmModelSelector,
			planModeAwsBedrockCustomSelected,
			planModeAwsBedrockCustomModelBaseId,
			planModeOpenRouterModelId,
			planModeOpenRouterModelInfo,
			planModeOpenAiModelId,
			planModeOpenAiModelInfo,
			planModeOllamaModelId,
			planModeLmStudioModelId,
			planModeLiteLlmModelId,
			planModeLiteLlmModelInfo,
			planModeRequestyModelId,
			planModeRequestyModelInfo,
			planModeTogetherModelId,
			planModeFireworksModelId: planModeFireworksModelId || fireworksDefaultModelId,
			planModeSapAiCoreModelId,
			planModeSapAiCoreDeploymentId,
			planModeGroqModelId,
			planModeGroqModelInfo,
			planModeHuggingFaceModelId,
			planModeHuggingFaceModelInfo,
			planModeHuaweiCloudMaasModelId,
			planModeHuaweiCloudMaasModelInfo,
			planModeBasetenModelId,
			planModeBasetenModelInfo,
			planModeOcaModelId,
			planModeOcaModelInfo,
			planModeHicapModelId,
			planModeHicapModelInfo,
			planModeAihubmixModelId,
			planModeAihubmixModelInfo,
			planModeNousResearchModelId,
			geminiPlanModeThinkingLevel,
			// Act mode configurations
			actModeApiProvider: actModeApiProvider || apiProvider,
			actModeApiModelId,
			actModeThinkingBudgetTokens: actModeThinkingBudgetTokens ?? ANTHROPIC_MIN_THINKING_BUDGET,
			actModeReasoningEffort,
			actModeVsCodeLmModelSelector,
			actModeAwsBedrockCustomSelected,
			actModeAwsBedrockCustomModelBaseId,
			actModeOpenRouterModelId,
			actModeOpenRouterModelInfo,
			actModeOpenAiModelId,
			actModeOpenAiModelInfo,
			actModeOllamaModelId,
			actModeLmStudioModelId,
			actModeLiteLlmModelId,
			actModeLiteLlmModelInfo,
			actModeRequestyModelId,
			actModeRequestyModelInfo,
			actModeTogetherModelId,
			actModeFireworksModelId: actModeFireworksModelId || fireworksDefaultModelId,
			actModeSapAiCoreModelId,
			actModeSapAiCoreDeploymentId,
			actModeGroqModelId,
			actModeGroqModelInfo,
			actModeHuggingFaceModelId,
			actModeHuggingFaceModelInfo,
			actModeHuaweiCloudMaasModelId,
			actModeHuaweiCloudMaasModelInfo,
			actModeBasetenModelId,
			actModeBasetenModelInfo,
			actModeOcaModelId,
			actModeOcaModelInfo,
			actModeHicapModelId,
			actModeHicapModelInfo,
			actModeAihubmixModelId,
			actModeAihubmixModelInfo,
			actModeNousResearchModelId,
			geminiActModeThinkingLevel,

			// Other global fields
			focusChainSettings: focusChainSettings || DEFAULT_FOCUS_CHAIN_SETTINGS,
			dictationSettings: { ...DEFAULT_DICTATION_SETTINGS, ...dictationSettings },
			strictPlanModeEnabled: strictPlanModeEnabled ?? true,
			yoloModeToggled: yoloModeToggled ?? false,
			useAutoCondense: useAutoCondense ?? false,
			clineWebToolsEnabled: clineWebToolsEnabled ?? true,
			isNewUser: isNewUser ?? true,
			welcomeViewCompleted,
			lastShownAnnouncementId,
			taskHistory: taskHistory || [],
			autoApprovalSettings: autoApprovalSettings || DEFAULT_AUTO_APPROVAL_SETTINGS, // default value can be 0 or empty string
			globalClineRulesToggles: globalClineRulesToggles || {},
			browserSettings: { ...DEFAULT_BROWSER_SETTINGS, ...browserSettings }, // this will ensure that older versions of browserSettings (e.g. before remoteBrowserEnabled was added) are merged with the default values (false for remoteBrowserEnabled)
			preferredLanguage: preferredLanguage || "English",
			openaiReasoningEffort: (openaiReasoningEffort as OpenaiReasoningEffort) || "medium",
			mode: mode || "act",
			userInfo,
			mcpMarketplaceEnabled: mcpMarketplaceEnabledRaw ?? true,
			mcpDisplayMode: mcpDisplayMode ?? DEFAULT_MCP_DISPLAY_MODE,
			mcpResponsesCollapsed: mcpResponsesCollapsed,
			telemetrySetting: telemetrySetting || "unset",
			planActSeparateModelsSetting: planActSeparateModelsSetting ?? false,
			enableCheckpointsSetting: enableCheckpointsSettingRaw ?? true,
			shellIntegrationTimeout: shellIntegrationTimeout || 4000,
			terminalReuseEnabled: terminalReuseEnabled ?? true,
			vscodeTerminalExecutionMode: vscodeTerminalExecutionMode ?? "vscodeTerminal",
			terminalOutputLineLimit: terminalOutputLineLimit ?? 500,
			maxConsecutiveMistakes: maxConsecutiveMistakes ?? 3,
			subagentTerminalOutputLineLimit: subagentTerminalOutputLineLimit ?? 2000,
			defaultTerminalProfile: defaultTerminalProfile ?? "default",
			globalWorkflowToggles: globalWorkflowToggles || {},
			qwenCodeOauthPath,
			customPrompt,
			autoCondenseThreshold: autoCondenseThreshold || 0.75, // default to 0.75 if not set
			// Hooks require explicit user opt-in and are only supported on macOS/Linux
			hooksEnabled: getHooksEnabledSafe(hooksEnabled),
			subagentsEnabled: subagentsEnabled ?? false,
			lastDismissedInfoBannerVersion: lastDismissedInfoBannerVersion ?? 0,
			lastDismissedModelBannerVersion: lastDismissedModelBannerVersion ?? 0,
			lastDismissedCliBannerVersion: lastDismissedCliBannerVersion ?? 0,
			dismissedBanners: dismissedBanners || [],
<<<<<<< HEAD
			activeBanners: [],
			nativeToolCallEnabled: nativeToolCallEnabled ?? false,
=======
			nativeToolCallEnabled: nativeToolCallEnabled ?? true,
>>>>>>> dd52a4a3
			// Multi-root workspace support
			workspaceRoots,
			primaryRootIndex: primaryRootIndex ?? 0,
			// Feature flag - defaults to false
			// For now, always return false to disable multi-root support by default
			multiRootEnabled: !!multiRootEnabled,

			// OpenTelemetry configuration
			openTelemetryEnabled: openTelemetryEnabled ?? true,
			openTelemetryMetricsExporter,
			openTelemetryLogsExporter,
			openTelemetryOtlpProtocol: openTelemetryOtlpProtocol ?? "http/json",
			openTelemetryOtlpEndpoint: openTelemetryOtlpEndpoint ?? "http://localhost:4318",
			openTelemetryOtlpMetricsProtocol,
			openTelemetryOtlpMetricsEndpoint,
			openTelemetryOtlpLogsProtocol,
			openTelemetryOtlpLogsEndpoint,
			openTelemetryMetricExportInterval: openTelemetryMetricExportInterval ?? 60000,
			openTelemetryOtlpInsecure: openTelemetryOtlpInsecure ?? false,
			openTelemetryLogBatchSize: openTelemetryLogBatchSize ?? 512,
			openTelemetryLogBatchTimeout: openTelemetryLogBatchTimeout ?? 5000,
			openTelemetryLogMaxQueueSize: openTelemetryLogMaxQueueSize ?? 2048,
			remoteRulesToggles: remoteRulesToggles || {},
			remoteWorkflowToggles: remoteWorkflowToggles || {},
		}
	} catch (error) {
		console.error("[StateHelpers] Failed to read global state:", error)
		throw error
	}
}

export async function resetWorkspaceState(controller: Controller) {
	const context = controller.context
	await Promise.all(context.workspaceState.keys().map((key) => controller.context.workspaceState.update(key, undefined)))

	await controller.stateManager.reInitialize()
}

export async function resetGlobalState(controller: Controller) {
	// TODO: Reset all workspace states?
	const context = controller.context

	await Promise.all(context.globalState.keys().map((key) => context.globalState.update(key, undefined)))
	const secretKeys: SecretKey[] = [
		"apiKey",
		"openRouterApiKey",
		"awsAccessKey",
		"awsSecretKey",
		"awsSessionToken",
		"awsBedrockApiKey",
		"openAiApiKey",
		"ollamaApiKey",
		"geminiApiKey",
		"openAiNativeApiKey",
		"deepSeekApiKey",
		"requestyApiKey",
		"togetherApiKey",
		"qwenApiKey",
		"doubaoApiKey",
		"mistralApiKey",
		"clineAccountId",
		"liteLlmApiKey",
		"fireworksApiKey",
		"asksageApiKey",
		"xaiApiKey",
		"sambanovaApiKey",
		"cerebrasApiKey",
		"groqApiKey",
		"basetenApiKey",
		"moonshotApiKey",
		"nebiusApiKey",
		"huggingFaceApiKey",
		"huaweiCloudMaasApiKey",
		"vercelAiGatewayApiKey",
		"zaiApiKey",
		"difyApiKey",
		"ocaApiKey",
		"ocaRefreshToken",
		"minimaxApiKey",
		"hicapApiKey",
		"aihubmixApiKey",
		"mcpOAuthSecrets",
		"nousResearchApiKey",
	]
	await Promise.all(secretKeys.map((key) => context.secrets.delete(key)))
	await controller.stateManager.reInitialize()
}<|MERGE_RESOLUTION|>--- conflicted
+++ resolved
@@ -674,12 +674,8 @@
 			lastDismissedModelBannerVersion: lastDismissedModelBannerVersion ?? 0,
 			lastDismissedCliBannerVersion: lastDismissedCliBannerVersion ?? 0,
 			dismissedBanners: dismissedBanners || [],
-<<<<<<< HEAD
 			activeBanners: [],
-			nativeToolCallEnabled: nativeToolCallEnabled ?? false,
-=======
 			nativeToolCallEnabled: nativeToolCallEnabled ?? true,
->>>>>>> dd52a4a3
 			// Multi-root workspace support
 			workspaceRoots,
 			primaryRootIndex: primaryRootIndex ?? 0,
