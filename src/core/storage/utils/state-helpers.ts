import { ApiProvider, BedrockModelId, ModelInfo } from "@shared/api"
import { ExtensionContext, LanguageModelChatSelector } from "vscode"
import { Controller } from "@/core/controller"
import { AutoApprovalSettings, DEFAULT_AUTO_APPROVAL_SETTINGS } from "@/shared/AutoApprovalSettings"
import { BrowserSettings, DEFAULT_BROWSER_SETTINGS } from "@/shared/BrowserSettings"
import { ClineRulesToggles } from "@/shared/cline-rules"
import { HistoryItem } from "@/shared/HistoryItem"
import { DEFAULT_MCP_DISPLAY_MODE, McpDisplayMode } from "@/shared/McpDisplayMode"
import { Mode, OpenaiReasoningEffort } from "@/shared/storage/types"
import { TelemetrySetting } from "@/shared/TelemetrySetting"
import { UserInfo } from "@/shared/UserInfo"
import { SecretKey } from "../state-keys"

export async function readStateFromDisk(context: ExtensionContext) {
	// Get all global state values
	const strictPlanModeEnabled = context.globalState.get("strictPlanModeEnabled") as boolean | undefined
	const isNewUser = context.globalState.get("isNewUser") as boolean | undefined
	const welcomeViewCompleted = context.globalState.get("welcomeViewCompleted") as boolean | undefined
	const awsRegion = context.globalState.get("awsRegion") as string | undefined
	const awsUseCrossRegionInference = context.globalState.get("awsUseCrossRegionInference") as boolean | undefined
	const awsBedrockUsePromptCache = context.globalState.get("awsBedrockUsePromptCache") as boolean | undefined
	const awsBedrockEndpoint = context.globalState.get("awsBedrockEndpoint") as string | undefined
	const awsProfile = context.globalState.get("awsProfile") as string | undefined
	const awsUseProfile = context.globalState.get("awsUseProfile") as boolean | undefined
	const awsAuthentication = context.globalState.get("awsAuthentication") as string | undefined
	const vertexProjectId = context.globalState.get("vertexProjectId") as string | undefined
	const vertexRegion = context.globalState.get("vertexRegion") as string | undefined
	const openAiBaseUrl = context.globalState.get("openAiBaseUrl") as string | undefined
	const requestyBaseUrl = context.globalState.get("requestyBaseUrl") as string | undefined
	const openAiHeaders = context.globalState.get("openAiHeaders") as Record<string, string> | undefined
	const ollamaBaseUrl = context.globalState.get("ollamaBaseUrl") as string | undefined
	const ollamaApiOptionsCtxNum = context.globalState.get("ollamaApiOptionsCtxNum") as string | undefined
	const lmStudioBaseUrl = context.globalState.get("lmStudioBaseUrl") as string | undefined
	const lmStudioMaxTokens = context.globalState.get("lmStudioMaxTokens") as string | undefined
	const anthropicBaseUrl = context.globalState.get("anthropicBaseUrl") as string | undefined
	const geminiBaseUrl = context.globalState.get("geminiBaseUrl") as string | undefined
	const azureApiVersion = context.globalState.get("azureApiVersion") as string | undefined
	const openRouterProviderSorting = context.globalState.get("openRouterProviderSorting") as string | undefined
	const lastShownAnnouncementId = context.globalState.get("lastShownAnnouncementId") as string | undefined
	const taskHistory = context.globalState.get("taskHistory") as HistoryItem[] | undefined
	const autoApprovalSettings = context.globalState.get("autoApprovalSettings") as AutoApprovalSettings | undefined
	const browserSettings = context.globalState.get("browserSettings") as BrowserSettings | undefined
	const liteLlmBaseUrl = context.globalState.get("liteLlmBaseUrl") as string | undefined
	const liteLlmUsePromptCache = context.globalState.get("liteLlmUsePromptCache") as boolean | undefined
	const fireworksModelMaxCompletionTokens = context.globalState.get("fireworksModelMaxCompletionTokens") as number | undefined
	const fireworksModelMaxTokens = context.globalState.get("fireworksModelMaxTokens") as number | undefined
	const userInfo = context.globalState.get("userInfo") as UserInfo | undefined
	const qwenApiLine = context.globalState.get("qwenApiLine") as string | undefined
	const moonshotApiLine = context.globalState.get("moonshotApiLine") as string | undefined
	const zaiApiLine = context.globalState.get("zaiApiLine") as string | undefined
	const telemetrySetting = context.globalState.get("telemetrySetting") as TelemetrySetting | undefined
	const asksageApiUrl = context.globalState.get("asksageApiUrl") as string | undefined
	const planActSeparateModelsSettingRaw = context.globalState.get("planActSeparateModelsSetting") as boolean | undefined
	const favoritedModelIds = context.globalState.get("favoritedModelIds") as string[] | undefined
	const globalClineRulesToggles = context.globalState.get("globalClineRulesToggles") as ClineRulesToggles | undefined
	const requestTimeoutMs = context.globalState.get("requestTimeoutMs") as number | undefined
	const shellIntegrationTimeout = context.globalState.get("shellIntegrationTimeout") as number | undefined
	const enableCheckpointsSettingRaw = context.globalState.get("enableCheckpointsSetting") as boolean | undefined
	const mcpMarketplaceEnabledRaw = context.globalState.get("mcpMarketplaceEnabled") as boolean | undefined
	const mcpDisplayMode = context.globalState.get("mcpDisplayMode") as McpDisplayMode | undefined
	const mcpResponsesCollapsedRaw = context.globalState.get("mcpResponsesCollapsed") as boolean | undefined
	const globalWorkflowToggles = context.globalState.get("globalWorkflowToggles") as ClineRulesToggles | undefined
	const terminalReuseEnabled = context.globalState.get("terminalReuseEnabled") as boolean | undefined
	const terminalOutputLineLimit = context.globalState.get("terminalOutputLineLimit") as number | undefined
	const defaultTerminalProfile = context.globalState.get("defaultTerminalProfile") as string | undefined
	const sapAiCoreBaseUrl = context.globalState.get("sapAiCoreBaseUrl") as string | undefined
	const sapAiCoreTokenUrl = context.globalState.get("sapAiCoreTokenUrl") as string | undefined
	const sapAiResourceGroup = context.globalState.get("sapAiResourceGroup") as string | undefined
	const claudeCodePath = context.globalState.get("claudeCodePath") as string | undefined
	const openaiReasoningEffort = context.globalState.get("openaiReasoningEffort") as OpenaiReasoningEffort | undefined
	const preferredLanguage = context.globalState.get("preferredLanguage") as string | undefined

	// Get all secret values
	const [
		apiKey,
		openRouterApiKey,
		clineAccountId,
		awsAccessKey,
		awsSecretKey,
		awsSessionToken,
		awsBedrockApiKey,
		openAiApiKey,
		geminiApiKey,
		openAiNativeApiKey,
		deepSeekApiKey,
		requestyApiKey,
		togetherApiKey,
		qwenApiKey,
		doubaoApiKey,
		mistralApiKey,
		fireworksApiKey,
		liteLlmApiKey,
		asksageApiKey,
		xaiApiKey,
		sambanovaApiKey,
		cerebrasApiKey,
		groqApiKey,
		moonshotApiKey,
		nebiusApiKey,
		huggingFaceApiKey,
		sapAiCoreClientId,
		sapAiCoreClientSecret,
		huaweiCloudMaasApiKey,
		basetenApiKey,
		zaiApiKey,
		ollamaApiKey,
		vercelAiGatewayApiKey,
	] = await Promise.all([
		context.secrets.get("apiKey") as Promise<string | undefined>,
		context.secrets.get("openRouterApiKey") as Promise<string | undefined>,
		context.secrets.get("clineAccountId") as Promise<string | undefined>,
		context.secrets.get("awsAccessKey") as Promise<string | undefined>,
		context.secrets.get("awsSecretKey") as Promise<string | undefined>,
		context.secrets.get("awsSessionToken") as Promise<string | undefined>,
		context.secrets.get("awsBedrockApiKey") as Promise<string | undefined>,
		context.secrets.get("openAiApiKey") as Promise<string | undefined>,
		context.secrets.get("geminiApiKey") as Promise<string | undefined>,
		context.secrets.get("openAiNativeApiKey") as Promise<string | undefined>,
		context.secrets.get("deepSeekApiKey") as Promise<string | undefined>,
		context.secrets.get("requestyApiKey") as Promise<string | undefined>,
		context.secrets.get("togetherApiKey") as Promise<string | undefined>,
		context.secrets.get("qwenApiKey") as Promise<string | undefined>,
		context.secrets.get("doubaoApiKey") as Promise<string | undefined>,
		context.secrets.get("mistralApiKey") as Promise<string | undefined>,
		context.secrets.get("fireworksApiKey") as Promise<string | undefined>,
		context.secrets.get("liteLlmApiKey") as Promise<string | undefined>,
		context.secrets.get("asksageApiKey") as Promise<string | undefined>,
		context.secrets.get("xaiApiKey") as Promise<string | undefined>,
		context.secrets.get("sambanovaApiKey") as Promise<string | undefined>,
		context.secrets.get("cerebrasApiKey") as Promise<string | undefined>,
		context.secrets.get("groqApiKey") as Promise<string | undefined>,
		context.secrets.get("moonshotApiKey") as Promise<string | undefined>,
		context.secrets.get("nebiusApiKey") as Promise<string | undefined>,
		context.secrets.get("huggingFaceApiKey") as Promise<string | undefined>,
		context.secrets.get("sapAiCoreClientId") as Promise<string | undefined>,
		context.secrets.get("sapAiCoreClientSecret") as Promise<string | undefined>,
		context.secrets.get("huaweiCloudMaasApiKey") as Promise<string | undefined>,
		context.secrets.get("basetenApiKey") as Promise<string | undefined>,
		context.secrets.get("zaiApiKey") as Promise<string | undefined>,
		context.secrets.get("ollamaApiKey") as Promise<string | undefined>,
		context.secrets.get("vercelAiGatewayApiKey") as Promise<string | undefined>,
	])

	const localClineRulesToggles = context.workspaceState.get("localClineRulesToggles") as ClineRulesToggles | undefined
	const localWindsurfRulesToggles = context.workspaceState.get("localWindsurfRulesToggles") as ClineRulesToggles | undefined
	const localCursorRulesToggles = context.workspaceState.get("localCursorRulesToggles") as ClineRulesToggles | undefined
	const localWorkflowToggles = context.workspaceState.get("workflowToggles") as ClineRulesToggles | undefined

	// Get mode-related configurations
	const mode = context.globalState.get("mode") as Mode | undefined

	// Plan mode configurations
	const planModeApiProvider = context.globalState.get("planModeApiProvider") as ApiProvider | undefined
	const planModeApiModelId = context.globalState.get("planModeApiModelId") as string | undefined
	const planModeThinkingBudgetTokens = context.globalState.get("planModeThinkingBudgetTokens") as number | undefined
	const planModeReasoningEffort = context.globalState.get("planModeReasoningEffort") as string | undefined
	const planModeVsCodeLmModelSelector = context.globalState.get("planModeVsCodeLmModelSelector") as
		| LanguageModelChatSelector
		| undefined
	const planModeAwsBedrockCustomSelected = context.globalState.get("planModeAwsBedrockCustomSelected") as boolean | undefined
	const planModeAwsBedrockCustomModelBaseId = context.globalState.get("planModeAwsBedrockCustomModelBaseId") as
		| BedrockModelId
		| undefined
	const planModeOpenRouterModelId = context.globalState.get("planModeOpenRouterModelId") as string | undefined
	const planModeOpenRouterModelInfo = context.globalState.get("planModeOpenRouterModelInfo") as ModelInfo | undefined
	const planModeOpenAiModelId = context.globalState.get("planModeOpenAiModelId") as string | undefined
	const planModeOpenAiModelInfo = context.globalState.get("planModeOpenAiModelInfo") as ModelInfo | undefined
	const planModeOllamaModelId = context.globalState.get("planModeOllamaModelId") as string | undefined
	const planModeLmStudioModelId = context.globalState.get("planModeLmStudioModelId") as string | undefined
	const planModeLiteLlmModelId = context.globalState.get("planModeLiteLlmModelId") as string | undefined
	const planModeLiteLlmModelInfo = context.globalState.get("planModeLiteLlmModelInfo") as ModelInfo | undefined
	const planModeRequestyModelId = context.globalState.get("planModeRequestyModelId") as string | undefined
	const planModeRequestyModelInfo = context.globalState.get("planModeRequestyModelInfo") as ModelInfo | undefined
	const planModeTogetherModelId = context.globalState.get("planModeTogetherModelId") as string | undefined
	const planModeFireworksModelId = context.globalState.get("planModeFireworksModelId") as string | undefined
	const planModeSapAiCoreModelId = context.globalState.get("planModeSapAiCoreModelId") as string | undefined
	const planModeGroqModelId = context.globalState.get("planModeGroqModelId") as string | undefined
	const planModeGroqModelInfo = context.globalState.get("planModeGroqModelInfo") as ModelInfo | undefined
	const planModeHuggingFaceModelId = context.globalState.get("planModeHuggingFaceModelId") as string | undefined
	const planModeHuggingFaceModelInfo = context.globalState.get("planModeHuggingFaceModelInfo") as ModelInfo | undefined
	const planModeHuaweiCloudMaasModelId = context.globalState.get("planModeHuaweiCloudMaasModelId") as string | undefined
	const planModeHuaweiCloudMaasModelInfo = context.globalState.get("planModeHuaweiCloudMaasModelInfo") as ModelInfo | undefined
	const planModeBasetenModelId = context.globalState.get("planModeBasetenModelId") as string | undefined
	const planModeBasetenModelInfo = context.globalState.get("planModeBasetenModelInfo") as ModelInfo | undefined
	const planModeVercelAiGatewayModelId = context.globalState.get("planModeVercelAiGatewayModelId") as string | undefined
	const planModeVercelAiGatewayModelInfo = context.globalState.get("planModeVercelAiGatewayModelInfo") as ModelInfo | undefined
	// Act mode configurations
	const actModeApiProvider = context.globalState.get("actModeApiProvider") as ApiProvider | undefined
	const actModeApiModelId = context.globalState.get("actModeApiModelId") as string | undefined
	const actModeThinkingBudgetTokens = context.globalState.get("actModeThinkingBudgetTokens") as number | undefined
	const actModeReasoningEffort = context.globalState.get("actModeReasoningEffort") as string | undefined
	const actModeVsCodeLmModelSelector = context.globalState.get("actModeVsCodeLmModelSelector") as
		| LanguageModelChatSelector
		| undefined
	const actModeAwsBedrockCustomSelected = context.globalState.get("actModeAwsBedrockCustomSelected") as boolean | undefined
	const actModeAwsBedrockCustomModelBaseId = context.globalState.get("actModeAwsBedrockCustomModelBaseId") as
		| BedrockModelId
		| undefined
	const actModeOpenRouterModelId = context.globalState.get("actModeOpenRouterModelId") as string | undefined
	const actModeOpenRouterModelInfo = context.globalState.get("actModeOpenRouterModelInfo") as ModelInfo | undefined
	const actModeOpenAiModelId = context.globalState.get("actModeOpenAiModelId") as string | undefined
	const actModeOpenAiModelInfo = context.globalState.get("actModeOpenAiModelInfo") as ModelInfo | undefined
	const actModeOllamaModelId = context.globalState.get("actModeOllamaModelId") as string | undefined
	const actModeLmStudioModelId = context.globalState.get("actModeLmStudioModelId") as string | undefined
	const actModeLiteLlmModelId = context.globalState.get("actModeLiteLlmModelId") as string | undefined
	const actModeLiteLlmModelInfo = context.globalState.get("actModeLiteLlmModelInfo") as ModelInfo | undefined
	const actModeRequestyModelId = context.globalState.get("actModeRequestyModelId") as string | undefined
	const actModeRequestyModelInfo = context.globalState.get("actModeRequestyModelInfo") as ModelInfo | undefined
	const actModeTogetherModelId = context.globalState.get("actModeTogetherModelId") as string | undefined
	const actModeFireworksModelId = context.globalState.get("actModeFireworksModelId") as string | undefined
	const actModeSapAiCoreModelId = context.globalState.get("actModeSapAiCoreModelId") as string | undefined
	const actModeGroqModelId = context.globalState.get("actModeGroqModelId") as string | undefined
	const actModeGroqModelInfo = context.globalState.get("actModeGroqModelInfo") as ModelInfo | undefined
	const actModeHuggingFaceModelId = context.globalState.get("actModeHuggingFaceModelId") as string | undefined
	const actModeHuggingFaceModelInfo = context.globalState.get("actModeHuggingFaceModelInfo") as ModelInfo | undefined
	const actModeHuaweiCloudMaasModelId = context.globalState.get("actModeHuaweiCloudMaasModelId") as string | undefined
	const actModeHuaweiCloudMaasModelInfo = context.globalState.get("actModeHuaweiCloudMaasModelInfo") as ModelInfo | undefined
	const actModeBasetenModelId = context.globalState.get("actModeBasetenModelId") as string | undefined
	const actModeBasetenModelInfo = context.globalState.get("actModeBasetenModelInfo") as ModelInfo | undefined
	const actModeVercelAiGatewayModelId = context.globalState.get("actModeVercelAiGatewayModelId") as string | undefined
	const actModeVercelAiGatewayModelInfo = context.globalState.get("actModeVercelAiGatewayModelInfo") as ModelInfo | undefined

	let apiProvider: ApiProvider
	if (planModeApiProvider) {
		apiProvider = planModeApiProvider
	} else {
		// Either new user or legacy user that doesn't have the apiProvider stored in state
		// (If they're using OpenRouter or Bedrock, then apiProvider state will exist)
		if (apiKey) {
			apiProvider = "anthropic"
		} else {
			// New users should default to openrouter, since they've opted to use an API key instead of signing in
			apiProvider = "openrouter"
		}
	}

	const mcpResponsesCollapsed = mcpResponsesCollapsedRaw ?? false

	// Plan/Act separate models setting is a boolean indicating whether the user wants to use different models for plan and act. Existing users expect this to be enabled, while we want new users to opt in to this being disabled by default.
	// On win11 state sometimes initializes as empty string instead of undefined
	let planActSeparateModelsSetting: boolean | undefined
	if (planActSeparateModelsSettingRaw === true || planActSeparateModelsSettingRaw === false) {
		planActSeparateModelsSetting = planActSeparateModelsSettingRaw
	} else {
		// default to true for existing users
		if (planModeApiProvider) {
			planActSeparateModelsSetting = true
		} else {
			// default to false for new users
			planActSeparateModelsSetting = false
		}
	}

	return {
		apiConfiguration: {
			apiKey,
			openRouterApiKey,
			clineAccountId,
			claudeCodePath,
			awsAccessKey,
			awsSecretKey,
			awsSessionToken,
			awsRegion,
			awsUseCrossRegionInference,
			awsBedrockUsePromptCache,
			awsBedrockEndpoint,
			awsProfile,
			awsBedrockApiKey,
			awsUseProfile,
			awsAuthentication,
			vertexProjectId,
			vertexRegion,
			openAiBaseUrl,
			requestyBaseUrl,
			openAiApiKey,
			openAiHeaders: openAiHeaders || {},
			ollamaBaseUrl,
			ollamaApiOptionsCtxNum,
			lmStudioBaseUrl,
			lmStudioMaxTokens,
			anthropicBaseUrl,
			geminiApiKey,
			geminiBaseUrl,
			openAiNativeApiKey,
			deepSeekApiKey,
			requestyApiKey,
			togetherApiKey,
			qwenApiKey,
			qwenApiLine,
			moonshotApiLine,
			zaiApiLine,
			doubaoApiKey,
			mistralApiKey,
			azureApiVersion,
			openRouterProviderSorting,
			liteLlmBaseUrl,
			liteLlmApiKey,
			liteLlmUsePromptCache,
			fireworksApiKey,
			fireworksModelMaxCompletionTokens,
			fireworksModelMaxTokens,
			asksageApiKey,
			asksageApiUrl,
			xaiApiKey,
			sambanovaApiKey,
			cerebrasApiKey,
			groqApiKey,
			moonshotApiKey,
			nebiusApiKey,
			favoritedModelIds,
			requestTimeoutMs,
			sapAiCoreClientId,
			sapAiCoreClientSecret,
			sapAiCoreBaseUrl,
			sapAiCoreTokenUrl,
			sapAiResourceGroup,
			huggingFaceApiKey,
			huaweiCloudMaasApiKey,
			basetenApiKey,
			zaiApiKey,
			ollamaApiKey,
			vercelAiGatewayApiKey,
			// Plan mode configurations
			planModeApiProvider: planModeApiProvider || apiProvider,
			planModeApiModelId,
			planModeThinkingBudgetTokens,
			planModeReasoningEffort,
			planModeVsCodeLmModelSelector,
			planModeAwsBedrockCustomSelected,
			planModeAwsBedrockCustomModelBaseId,
			planModeOpenRouterModelId,
			planModeOpenRouterModelInfo,
			planModeOpenAiModelId,
			planModeOpenAiModelInfo,
			planModeOllamaModelId,
			planModeLmStudioModelId,
			planModeLiteLlmModelId,
			planModeLiteLlmModelInfo,
			planModeRequestyModelId,
			planModeRequestyModelInfo,
			planModeTogetherModelId,
			planModeFireworksModelId,
			planModeSapAiCoreModelId,
			planModeGroqModelId,
			planModeGroqModelInfo,
			planModeHuggingFaceModelId,
			planModeHuggingFaceModelInfo,
			planModeHuaweiCloudMaasModelId,
			planModeHuaweiCloudMaasModelInfo,
			planModeBasetenModelId,
			planModeBasetenModelInfo,
			planModeVercelAiGatewayModelId,
			planModeVercelAiGatewayModelInfo,
			// Act mode configurations
			actModeApiProvider: actModeApiProvider || apiProvider,
			actModeApiModelId,
			actModeThinkingBudgetTokens,
			actModeReasoningEffort,
			actModeVsCodeLmModelSelector,
			actModeAwsBedrockCustomSelected,
			actModeAwsBedrockCustomModelBaseId,
			actModeOpenRouterModelId,
			actModeOpenRouterModelInfo,
			actModeOpenAiModelId,
			actModeOpenAiModelInfo,
			actModeOllamaModelId,
			actModeLmStudioModelId,
			actModeLiteLlmModelId,
			actModeLiteLlmModelInfo,
			actModeRequestyModelId,
			actModeRequestyModelInfo,
			actModeTogetherModelId,
			actModeFireworksModelId,
			actModeSapAiCoreModelId,
			actModeGroqModelId,
			actModeGroqModelInfo,
			actModeHuggingFaceModelId,
			actModeHuggingFaceModelInfo,
			actModeHuaweiCloudMaasModelId,
			actModeHuaweiCloudMaasModelInfo,
			actModeBasetenModelId,
			actModeBasetenModelInfo,
			actModeVercelAiGatewayModelId,
			actModeVercelAiGatewayModelInfo,
		},
		strictPlanModeEnabled: strictPlanModeEnabled ?? false,
		isNewUser: isNewUser ?? true,
		welcomeViewCompleted,
		lastShownAnnouncementId,
		taskHistory: taskHistory || [],
		autoApprovalSettings: autoApprovalSettings || DEFAULT_AUTO_APPROVAL_SETTINGS, // default value can be 0 or empty string
		globalClineRulesToggles: globalClineRulesToggles || {},
		browserSettings: { ...DEFAULT_BROWSER_SETTINGS, ...browserSettings }, // this will ensure that older versions of browserSettings (e.g. before remoteBrowserEnabled was added) are merged with the default values (false for remoteBrowserEnabled)
		preferredLanguage: preferredLanguage || "English",
		openaiReasoningEffort: (openaiReasoningEffort as OpenaiReasoningEffort) || "medium",
		mode: mode || "act",
		userInfo,
		mcpMarketplaceEnabled: mcpMarketplaceEnabledRaw ?? true,
		mcpDisplayMode: mcpDisplayMode ?? DEFAULT_MCP_DISPLAY_MODE,
		mcpResponsesCollapsed: mcpResponsesCollapsed,
		telemetrySetting: telemetrySetting || "unset",
		planActSeparateModelsSetting,
		enableCheckpointsSetting: enableCheckpointsSettingRaw ?? true,
		shellIntegrationTimeout: shellIntegrationTimeout || 4000,
		terminalReuseEnabled: terminalReuseEnabled ?? true,
		terminalOutputLineLimit: terminalOutputLineLimit ?? 500,
		defaultTerminalProfile: defaultTerminalProfile ?? "default",
		globalWorkflowToggles: globalWorkflowToggles || {},
		localClineRulesToggles: localClineRulesToggles || {},
		localWindsurfRulesToggles: localWindsurfRulesToggles || {},
		localCursorRulesToggles: localCursorRulesToggles || {},
		localWorkflowToggles: localWorkflowToggles || {},
	}
}

export async function resetWorkspaceState(controller: Controller) {
	const context = controller.context
	await Promise.all(context.workspaceState.keys().map((key) => controller.context.workspaceState.update(key, undefined)))

	await controller.cacheService.reInitialize()
}

export async function resetGlobalState(controller: Controller) {
	// TODO: Reset all workspace states?
	const context = controller.context

	await Promise.all(context.globalState.keys().map((key) => context.globalState.update(key, undefined)))
	const secretKeys: SecretKey[] = [
		"apiKey",
		"openRouterApiKey",
		"awsAccessKey",
		"awsSecretKey",
		"awsSessionToken",
		"awsBedrockApiKey",
		"openAiApiKey",
		"ollamaApiKey",
		"geminiApiKey",
		"openAiNativeApiKey",
		"deepSeekApiKey",
		"requestyApiKey",
		"togetherApiKey",
		"qwenApiKey",
		"doubaoApiKey",
		"mistralApiKey",
		"clineAccountId",
		"liteLlmApiKey",
		"fireworksApiKey",
		"asksageApiKey",
		"xaiApiKey",
		"sambanovaApiKey",
		"cerebrasApiKey",
		"groqApiKey",
		"basetenApiKey",
		"moonshotApiKey",
		"nebiusApiKey",
		"huggingFaceApiKey",
		"huaweiCloudMaasApiKey",
<<<<<<< HEAD
		"vercelAiGatewayApiKey",
=======
		"zaiApiKey",
>>>>>>> 5709f344
	]
	await Promise.all(secretKeys.map((key) => context.secrets.delete(key)))
	await controller.cacheService.reInitialize()
}<|MERGE_RESOLUTION|>--- conflicted
+++ resolved
@@ -455,11 +455,8 @@
 		"nebiusApiKey",
 		"huggingFaceApiKey",
 		"huaweiCloudMaasApiKey",
-<<<<<<< HEAD
 		"vercelAiGatewayApiKey",
-=======
 		"zaiApiKey",
->>>>>>> 5709f344
 	]
 	await Promise.all(secretKeys.map((key) => context.secrets.delete(key)))
 	await controller.cacheService.reInitialize()
