--- conflicted
+++ resolved
@@ -622,10 +622,6 @@
 			// Feature flag - defaults to false
 			// For now, always return false to disable multi-root support by default
 			multiRootEnabled: !!multiRootEnabled,
-<<<<<<< HEAD
-			// Workspace metadata for multi-workspace task support
-			workspaceMetadata: undefined,
-=======
 
 			// OpenTelemetry configuration
 			openTelemetryEnabled: openTelemetryEnabled ?? true,
@@ -642,7 +638,8 @@
 			openTelemetryLogBatchSize: openTelemetryLogBatchSize ?? 512,
 			openTelemetryLogBatchTimeout: openTelemetryLogBatchTimeout ?? 5000,
 			openTelemetryLogMaxQueueSize: openTelemetryLogMaxQueueSize ?? 2048,
->>>>>>> 0707df22
+			// Workspace metadata for multi-workspace task support
+			workspaceMetadata: undefined,
 		}
 	} catch (error) {
 		console.error("[StateHelpers] Failed to read global state:", error)
