--- conflicted
+++ resolved
@@ -54,11 +54,8 @@
 		minimaxApiKey,
 		hicapApiKey,
 		aihubmixApiKey,
-<<<<<<< HEAD
 		mcpOAuthSecrets,
-=======
 		nousResearchApiKey,
->>>>>>> ccc83d67
 	] = await Promise.all([
 		context.secrets.get("apiKey") as Promise<Secrets["apiKey"]>,
 		context.secrets.get("openRouterApiKey") as Promise<Secrets["openRouterApiKey"]>,
@@ -101,11 +98,8 @@
 		context.secrets.get("minimaxApiKey") as Promise<Secrets["minimaxApiKey"]>,
 		context.secrets.get("hicapApiKey") as Promise<Secrets["hicapApiKey"]>,
 		context.secrets.get("aihubmixApiKey") as Promise<Secrets["aihubmixApiKey"]>,
-<<<<<<< HEAD
 		context.secrets.get("mcpOAuthSecrets") as Promise<Secrets["mcpOAuthSecrets"]>,
-=======
 		context.secrets.get("nousResearchApiKey") as Promise<Secrets["nousResearchApiKey"]>,
->>>>>>> ccc83d67
 	])
 
 	return {
@@ -150,11 +144,8 @@
 		minimaxApiKey,
 		hicapApiKey,
 		aihubmixApiKey,
-<<<<<<< HEAD
 		mcpOAuthSecrets,
-=======
 		nousResearchApiKey,
->>>>>>> ccc83d67
 	}
 }
 
@@ -747,11 +738,8 @@
 		"minimaxApiKey",
 		"hicapApiKey",
 		"aihubmixApiKey",
-<<<<<<< HEAD
 		"mcpOAuthSecrets",
-=======
 		"nousResearchApiKey",
->>>>>>> ccc83d67
 	]
 	await Promise.all(secretKeys.map((key) => context.secrets.delete(key)))
 	await controller.stateManager.reInitialize()
