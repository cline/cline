import { ANTHROPIC_MIN_THINKING_BUDGET, ApiProvider, fireworksDefaultModelId, type OcaModelInfo } from "@shared/api"
import { GlobalStateAndSettings, LocalState, SecretKey, Secrets } from "@shared/storage/state-keys"
import { ExtensionContext } from "vscode"
import { Controller } from "@/core/controller"
import { DEFAULT_AUTO_APPROVAL_SETTINGS } from "@/shared/AutoApprovalSettings"
import { DEFAULT_BROWSER_SETTINGS } from "@/shared/BrowserSettings"
import { ClineRulesToggles } from "@/shared/cline-rules"
import { DEFAULT_DICTATION_SETTINGS, DictationSettings } from "@/shared/DictationSettings"
import { DEFAULT_FOCUS_CHAIN_SETTINGS } from "@/shared/FocusChainSettings"
import { DEFAULT_MCP_DISPLAY_MODE } from "@/shared/McpDisplayMode"
import { OpenaiReasoningEffort } from "@/shared/storage/types"
import { readTaskHistoryFromState } from "../disk"
export async function readSecretsFromDisk(context: ExtensionContext): Promise<Secrets> {
	const [
		apiKey,
		openRouterApiKey,
		firebaseClineAccountId,
		clineAccountId,
		awsAccessKey,
		awsSecretKey,
		awsSessionToken,
		awsBedrockApiKey,
		openAiApiKey,
		geminiApiKey,
		openAiNativeApiKey,
		deepSeekApiKey,
		requestyApiKey,
		togetherApiKey,
		qwenApiKey,
		doubaoApiKey,
		mistralApiKey,
		fireworksApiKey,
		liteLlmApiKey,
		asksageApiKey,
		xaiApiKey,
		sambanovaApiKey,
		cerebrasApiKey,
		groqApiKey,
		moonshotApiKey,
		nebiusApiKey,
		huggingFaceApiKey,
		sapAiCoreClientId,
		sapAiCoreClientSecret,
		huaweiCloudMaasApiKey,
		basetenApiKey,
		zaiApiKey,
		ollamaApiKey,
		vercelAiGatewayApiKey,
		difyApiKey,
		authNonce,
		ocaApiKey,
		ocaRefreshToken,
		minimaxApiKey,
	] = await Promise.all([
		context.secrets.get("apiKey") as Promise<Secrets["apiKey"]>,
		context.secrets.get("openRouterApiKey") as Promise<Secrets["openRouterApiKey"]>,
		context.secrets.get("clineAccountId") as Promise<Secrets["clineAccountId"]>,
		context.secrets.get("cline:clineAccountId") as Promise<Secrets["cline:clineAccountId"]>,
		context.secrets.get("awsAccessKey") as Promise<Secrets["awsAccessKey"]>,
		context.secrets.get("awsSecretKey") as Promise<Secrets["awsSecretKey"]>,
		context.secrets.get("awsSessionToken") as Promise<Secrets["awsSessionToken"]>,
		context.secrets.get("awsBedrockApiKey") as Promise<Secrets["awsBedrockApiKey"]>,
		context.secrets.get("openAiApiKey") as Promise<Secrets["openAiApiKey"]>,
		context.secrets.get("geminiApiKey") as Promise<Secrets["geminiApiKey"]>,
		context.secrets.get("openAiNativeApiKey") as Promise<Secrets["openAiNativeApiKey"]>,
		context.secrets.get("deepSeekApiKey") as Promise<Secrets["deepSeekApiKey"]>,
		context.secrets.get("requestyApiKey") as Promise<Secrets["requestyApiKey"]>,
		context.secrets.get("togetherApiKey") as Promise<Secrets["togetherApiKey"]>,
		context.secrets.get("qwenApiKey") as Promise<Secrets["qwenApiKey"]>,
		context.secrets.get("doubaoApiKey") as Promise<Secrets["doubaoApiKey"]>,
		context.secrets.get("mistralApiKey") as Promise<Secrets["mistralApiKey"]>,
		context.secrets.get("fireworksApiKey") as Promise<Secrets["fireworksApiKey"]>,
		context.secrets.get("liteLlmApiKey") as Promise<Secrets["liteLlmApiKey"]>,
		context.secrets.get("asksageApiKey") as Promise<Secrets["asksageApiKey"]>,
		context.secrets.get("xaiApiKey") as Promise<Secrets["xaiApiKey"]>,
		context.secrets.get("sambanovaApiKey") as Promise<Secrets["sambanovaApiKey"]>,
		context.secrets.get("cerebrasApiKey") as Promise<Secrets["cerebrasApiKey"]>,
		context.secrets.get("groqApiKey") as Promise<Secrets["groqApiKey"]>,
		context.secrets.get("moonshotApiKey") as Promise<Secrets["moonshotApiKey"]>,
		context.secrets.get("nebiusApiKey") as Promise<Secrets["nebiusApiKey"]>,
		context.secrets.get("huggingFaceApiKey") as Promise<Secrets["huggingFaceApiKey"]>,
		context.secrets.get("sapAiCoreClientId") as Promise<Secrets["sapAiCoreClientId"]>,
		context.secrets.get("sapAiCoreClientSecret") as Promise<Secrets["sapAiCoreClientSecret"]>,
		context.secrets.get("huaweiCloudMaasApiKey") as Promise<Secrets["huaweiCloudMaasApiKey"]>,
		context.secrets.get("basetenApiKey") as Promise<Secrets["basetenApiKey"]>,
		context.secrets.get("zaiApiKey") as Promise<Secrets["zaiApiKey"]>,
		context.secrets.get("ollamaApiKey") as Promise<Secrets["ollamaApiKey"]>,
		context.secrets.get("vercelAiGatewayApiKey") as Promise<Secrets["vercelAiGatewayApiKey"]>,
		context.secrets.get("difyApiKey") as Promise<Secrets["difyApiKey"]>,
		context.secrets.get("authNonce") as Promise<Secrets["authNonce"]>,
		context.secrets.get("ocaApiKey") as Promise<string | undefined>,
		context.secrets.get("ocaRefreshToken") as Promise<string | undefined>,
		context.secrets.get("minimaxApiKey") as Promise<Secrets["minimaxApiKey"]>,
	])

	return {
		authNonce,
		apiKey,
		openRouterApiKey,
		clineAccountId: firebaseClineAccountId,
		"cline:clineAccountId": clineAccountId,
		huggingFaceApiKey,
		huaweiCloudMaasApiKey,
		basetenApiKey,
		zaiApiKey,
		ollamaApiKey,
		vercelAiGatewayApiKey,
		difyApiKey,
		sapAiCoreClientId,
		sapAiCoreClientSecret,
		xaiApiKey,
		sambanovaApiKey,
		cerebrasApiKey,
		groqApiKey,
		moonshotApiKey,
		nebiusApiKey,
		asksageApiKey,
		fireworksApiKey,
		liteLlmApiKey,
		doubaoApiKey,
		mistralApiKey,
		openAiNativeApiKey,
		deepSeekApiKey,
		requestyApiKey,
		togetherApiKey,
		qwenApiKey,
		geminiApiKey,
		openAiApiKey,
		awsBedrockApiKey,
		awsAccessKey,
		awsSecretKey,
		awsSessionToken,
		ocaApiKey,
		ocaRefreshToken,
		minimaxApiKey,
	}
}

export async function readWorkspaceStateFromDisk(context: ExtensionContext): Promise<LocalState> {
	const localClineRulesToggles = context.workspaceState.get("localClineRulesToggles") as ClineRulesToggles | undefined
	const localWindsurfRulesToggles = context.workspaceState.get("localWindsurfRulesToggles") as ClineRulesToggles | undefined
	const localCursorRulesToggles = context.workspaceState.get("localCursorRulesToggles") as ClineRulesToggles | undefined
	const localWorkflowToggles = context.workspaceState.get("workflowToggles") as ClineRulesToggles | undefined

	return {
		localClineRulesToggles: localClineRulesToggles || {},
		localWindsurfRulesToggles: localWindsurfRulesToggles || {},
		localCursorRulesToggles: localCursorRulesToggles || {},
		workflowToggles: localWorkflowToggles || {},
	}
}

export async function readGlobalStateFromDisk(context: ExtensionContext): Promise<GlobalStateAndSettings> {
	try {
		// Get all global state values
		const strictPlanModeEnabled =
			context.globalState.get<GlobalStateAndSettings["strictPlanModeEnabled"]>("strictPlanModeEnabled")
		const yoloModeToggled = context.globalState.get<GlobalStateAndSettings["yoloModeToggled"]>("yoloModeToggled")
		const useAutoCondense = context.globalState.get<GlobalStateAndSettings["useAutoCondense"]>("useAutoCondense")
		const isNewUser = context.globalState.get<GlobalStateAndSettings["isNewUser"]>("isNewUser")
		const welcomeViewCompleted =
			context.globalState.get<GlobalStateAndSettings["welcomeViewCompleted"]>("welcomeViewCompleted")
		const awsRegion = context.globalState.get<GlobalStateAndSettings["awsRegion"]>("awsRegion")
		const awsUseCrossRegionInference =
			context.globalState.get<GlobalStateAndSettings["awsUseCrossRegionInference"]>("awsUseCrossRegionInference")
		const awsUseGlobalInference =
			context.globalState.get<GlobalStateAndSettings["awsUseGlobalInference"]>("awsUseGlobalInference")
		const awsBedrockUsePromptCache =
			context.globalState.get<GlobalStateAndSettings["awsBedrockUsePromptCache"]>("awsBedrockUsePromptCache")
		const awsBedrockEndpoint = context.globalState.get<GlobalStateAndSettings["awsBedrockEndpoint"]>("awsBedrockEndpoint")
		const awsProfile = context.globalState.get<GlobalStateAndSettings["awsProfile"]>("awsProfile")
		const awsUseProfile = context.globalState.get<GlobalStateAndSettings["awsUseProfile"]>("awsUseProfile")
		const awsAuthentication = context.globalState.get<GlobalStateAndSettings["awsAuthentication"]>("awsAuthentication")
		const vertexProjectId = context.globalState.get<GlobalStateAndSettings["vertexProjectId"]>("vertexProjectId")
		const vertexRegion = context.globalState.get<GlobalStateAndSettings["vertexRegion"]>("vertexRegion")
		const openAiBaseUrl = context.globalState.get<GlobalStateAndSettings["openAiBaseUrl"]>("openAiBaseUrl")
		const requestyBaseUrl = context.globalState.get<GlobalStateAndSettings["requestyBaseUrl"]>("requestyBaseUrl")
		const openAiHeaders = context.globalState.get<GlobalStateAndSettings["openAiHeaders"]>("openAiHeaders")
		const ollamaBaseUrl = context.globalState.get<GlobalStateAndSettings["ollamaBaseUrl"]>("ollamaBaseUrl")
		const ollamaApiOptionsCtxNum =
			context.globalState.get<GlobalStateAndSettings["ollamaApiOptionsCtxNum"]>("ollamaApiOptionsCtxNum")
		const lmStudioBaseUrl = context.globalState.get<GlobalStateAndSettings["lmStudioBaseUrl"]>("lmStudioBaseUrl")
		const lmStudioMaxTokens = context.globalState.get<GlobalStateAndSettings["lmStudioMaxTokens"]>("lmStudioMaxTokens")
		const anthropicBaseUrl = context.globalState.get<GlobalStateAndSettings["anthropicBaseUrl"]>("anthropicBaseUrl")
		const geminiBaseUrl = context.globalState.get<GlobalStateAndSettings["geminiBaseUrl"]>("geminiBaseUrl")
		const azureApiVersion = context.globalState.get<GlobalStateAndSettings["azureApiVersion"]>("azureApiVersion")
		const openRouterProviderSorting =
			context.globalState.get<GlobalStateAndSettings["openRouterProviderSorting"]>("openRouterProviderSorting")
		const lastShownAnnouncementId =
			context.globalState.get<GlobalStateAndSettings["lastShownAnnouncementId"]>("lastShownAnnouncementId")
		const autoApprovalSettings =
			context.globalState.get<GlobalStateAndSettings["autoApprovalSettings"]>("autoApprovalSettings")
		const browserSettings = context.globalState.get<GlobalStateAndSettings["browserSettings"]>("browserSettings")
		const liteLlmBaseUrl = context.globalState.get<GlobalStateAndSettings["liteLlmBaseUrl"]>("liteLlmBaseUrl")
		const liteLlmUsePromptCache =
			context.globalState.get<GlobalStateAndSettings["liteLlmUsePromptCache"]>("liteLlmUsePromptCache")
		const fireworksModelMaxCompletionTokens = context.globalState.get<
			GlobalStateAndSettings["fireworksModelMaxCompletionTokens"]
		>("fireworksModelMaxCompletionTokens")
		const fireworksModelMaxTokens =
			context.globalState.get<GlobalStateAndSettings["fireworksModelMaxTokens"]>("fireworksModelMaxTokens")
		const userInfo = context.globalState.get<GlobalStateAndSettings["userInfo"]>("userInfo")
		const qwenApiLine = context.globalState.get<GlobalStateAndSettings["qwenApiLine"]>("qwenApiLine")
		const moonshotApiLine = context.globalState.get<GlobalStateAndSettings["moonshotApiLine"]>("moonshotApiLine")
		const zaiApiLine = context.globalState.get<GlobalStateAndSettings["zaiApiLine"]>("zaiApiLine")
		const minimaxApiLine = context.globalState.get<GlobalStateAndSettings["minimaxApiLine"]>("minimaxApiLine")
		const telemetrySetting = context.globalState.get<GlobalStateAndSettings["telemetrySetting"]>("telemetrySetting")
		const asksageApiUrl = context.globalState.get<GlobalStateAndSettings["asksageApiUrl"]>("asksageApiUrl")
		const planActSeparateModelsSettingRaw =
			context.globalState.get<GlobalStateAndSettings["planActSeparateModelsSetting"]>("planActSeparateModelsSetting")
		const favoritedModelIds = context.globalState.get<GlobalStateAndSettings["favoritedModelIds"]>("favoritedModelIds")
		const globalClineRulesToggles =
			context.globalState.get<GlobalStateAndSettings["globalClineRulesToggles"]>("globalClineRulesToggles")
		const requestTimeoutMs = context.globalState.get<GlobalStateAndSettings["requestTimeoutMs"]>("requestTimeoutMs")
		const shellIntegrationTimeout =
			context.globalState.get<GlobalStateAndSettings["shellIntegrationTimeout"]>("shellIntegrationTimeout")
		const enableCheckpointsSettingRaw =
			context.globalState.get<GlobalStateAndSettings["enableCheckpointsSetting"]>("enableCheckpointsSetting")
		const mcpMarketplaceEnabledRaw =
			context.globalState.get<GlobalStateAndSettings["mcpMarketplaceEnabled"]>("mcpMarketplaceEnabled")
		const mcpDisplayMode = context.globalState.get<GlobalStateAndSettings["mcpDisplayMode"]>("mcpDisplayMode")
		const mcpResponsesCollapsedRaw =
			context.globalState.get<GlobalStateAndSettings["mcpResponsesCollapsed"]>("mcpResponsesCollapsed")
		const globalWorkflowToggles =
			context.globalState.get<GlobalStateAndSettings["globalWorkflowToggles"]>("globalWorkflowToggles")
		const terminalReuseEnabled =
			context.globalState.get<GlobalStateAndSettings["terminalReuseEnabled"]>("terminalReuseEnabled")
		const vscodeTerminalExecutionMode =
			context.globalState.get<GlobalStateAndSettings["vscodeTerminalExecutionMode"]>("vscodeTerminalExecutionMode")
		const terminalOutputLineLimit =
			context.globalState.get<GlobalStateAndSettings["terminalOutputLineLimit"]>("terminalOutputLineLimit")
		const maxConsecutiveMistakes =
			context.globalState.get<GlobalStateAndSettings["maxConsecutiveMistakes"]>("maxConsecutiveMistakes")
		const subagentTerminalOutputLineLimit = context.globalState.get<
			GlobalStateAndSettings["subagentTerminalOutputLineLimit"]
		>("subagentTerminalOutputLineLimit")
		const defaultTerminalProfile =
			context.globalState.get<GlobalStateAndSettings["defaultTerminalProfile"]>("defaultTerminalProfile")
		const sapAiCoreBaseUrl = context.globalState.get<GlobalStateAndSettings["sapAiCoreBaseUrl"]>("sapAiCoreBaseUrl")
		const sapAiCoreTokenUrl = context.globalState.get<GlobalStateAndSettings["sapAiCoreTokenUrl"]>("sapAiCoreTokenUrl")
		const sapAiResourceGroup = context.globalState.get<GlobalStateAndSettings["sapAiResourceGroup"]>("sapAiResourceGroup")
		const claudeCodePath = context.globalState.get<GlobalStateAndSettings["claudeCodePath"]>("claudeCodePath")
		const difyBaseUrl = context.globalState.get<GlobalStateAndSettings["difyBaseUrl"]>("difyBaseUrl")
		const ocaBaseUrl = context.globalState.get("ocaBaseUrl") as string | undefined
		const ocaMode = context.globalState.get("ocaMode") as string | undefined
		const openaiReasoningEffort =
			context.globalState.get<GlobalStateAndSettings["openaiReasoningEffort"]>("openaiReasoningEffort")
		const preferredLanguage = context.globalState.get<GlobalStateAndSettings["preferredLanguage"]>("preferredLanguage")
		const focusChainSettings = context.globalState.get<GlobalStateAndSettings["focusChainSettings"]>("focusChainSettings")
		const dictationSettings = context.globalState.get<GlobalStateAndSettings["dictationSettings"]>("dictationSettings") as
			| DictationSettings
			| undefined
		const lastDismissedInfoBannerVersion =
			context.globalState.get<GlobalStateAndSettings["lastDismissedInfoBannerVersion"]>("lastDismissedInfoBannerVersion")
		const lastDismissedModelBannerVersion = context.globalState.get<
			GlobalStateAndSettings["lastDismissedModelBannerVersion"]
		>("lastDismissedModelBannerVersion")
		const lastDismissedCliBannerVersion =
			context.globalState.get<GlobalStateAndSettings["lastDismissedCliBannerVersion"]>("lastDismissedCliBannerVersion")
		const qwenCodeOauthPath = context.globalState.get<GlobalStateAndSettings["qwenCodeOauthPath"]>("qwenCodeOauthPath")
		const customPrompt = context.globalState.get<GlobalStateAndSettings["customPrompt"]>("customPrompt")
		const autoCondenseThreshold =
			context.globalState.get<GlobalStateAndSettings["autoCondenseThreshold"]>("autoCondenseThreshold") // number from 0 to 1
		const hooksEnabled = context.globalState.get<GlobalStateAndSettings["hooksEnabled"]>("hooksEnabled")

		// OpenTelemetry configuration
		const openTelemetryEnabled =
			context.globalState.get<GlobalStateAndSettings["openTelemetryEnabled"]>("openTelemetryEnabled")
		const openTelemetryMetricsExporter =
			context.globalState.get<GlobalStateAndSettings["openTelemetryMetricsExporter"]>("openTelemetryMetricsExporter")
		const openTelemetryLogsExporter =
			context.globalState.get<GlobalStateAndSettings["openTelemetryLogsExporter"]>("openTelemetryLogsExporter")
		const openTelemetryOtlpProtocol =
			context.globalState.get<GlobalStateAndSettings["openTelemetryOtlpProtocol"]>("openTelemetryOtlpProtocol")
		const openTelemetryOtlpEndpoint =
			context.globalState.get<GlobalStateAndSettings["openTelemetryOtlpEndpoint"]>("openTelemetryOtlpEndpoint")
		const openTelemetryOtlpMetricsProtocol = context.globalState.get<
			GlobalStateAndSettings["openTelemetryOtlpMetricsProtocol"]
		>("openTelemetryOtlpMetricsProtocol")
		const openTelemetryOtlpMetricsEndpoint = context.globalState.get<
			GlobalStateAndSettings["openTelemetryOtlpMetricsEndpoint"]
		>("openTelemetryOtlpMetricsEndpoint")
		const openTelemetryOtlpLogsProtocol =
			context.globalState.get<GlobalStateAndSettings["openTelemetryOtlpLogsProtocol"]>("openTelemetryOtlpLogsProtocol")
		const openTelemetryOtlpLogsEndpoint =
			context.globalState.get<GlobalStateAndSettings["openTelemetryOtlpLogsEndpoint"]>("openTelemetryOtlpLogsEndpoint")
		const openTelemetryMetricExportInterval = context.globalState.get<
			GlobalStateAndSettings["openTelemetryMetricExportInterval"]
		>("openTelemetryMetricExportInterval")
		const openTelemetryOtlpInsecure =
			context.globalState.get<GlobalStateAndSettings["openTelemetryOtlpInsecure"]>("openTelemetryOtlpInsecure")
		const openTelemetryLogBatchSize =
			context.globalState.get<GlobalStateAndSettings["openTelemetryLogBatchSize"]>("openTelemetryLogBatchSize")
		const openTelemetryLogBatchTimeout =
			context.globalState.get<GlobalStateAndSettings["openTelemetryLogBatchTimeout"]>("openTelemetryLogBatchTimeout")
		const openTelemetryLogMaxQueueSize =
			context.globalState.get<GlobalStateAndSettings["openTelemetryLogMaxQueueSize"]>("openTelemetryLogMaxQueueSize")
		const subagentsEnabled = context.globalState.get<GlobalStateAndSettings["subagentsEnabled"]>("subagentsEnabled")

		// Get mode-related configurations
		const mode = context.globalState.get<GlobalStateAndSettings["mode"]>("mode")

		// Plan mode configurations
		const planModeApiProvider = context.globalState.get<GlobalStateAndSettings["planModeApiProvider"]>("planModeApiProvider")
		const planModeApiModelId = context.globalState.get<GlobalStateAndSettings["planModeApiModelId"]>("planModeApiModelId")
		const planModeThinkingBudgetTokens =
			context.globalState.get<GlobalStateAndSettings["planModeThinkingBudgetTokens"]>("planModeThinkingBudgetTokens")
		const planModeReasoningEffort =
			context.globalState.get<GlobalStateAndSettings["planModeReasoningEffort"]>("planModeReasoningEffort")
		const planModeVsCodeLmModelSelector =
			context.globalState.get<GlobalStateAndSettings["planModeVsCodeLmModelSelector"]>("planModeVsCodeLmModelSelector")
		const planModeAwsBedrockCustomSelected = context.globalState.get<
			GlobalStateAndSettings["planModeAwsBedrockCustomSelected"]
		>("planModeAwsBedrockCustomSelected")
		const planModeAwsBedrockCustomModelBaseId = context.globalState.get<
			GlobalStateAndSettings["planModeAwsBedrockCustomModelBaseId"]
		>("planModeAwsBedrockCustomModelBaseId")
		const planModeOpenRouterModelId =
			context.globalState.get<GlobalStateAndSettings["planModeOpenRouterModelId"]>("planModeOpenRouterModelId")
		const planModeOpenRouterModelInfo =
			context.globalState.get<GlobalStateAndSettings["planModeOpenRouterModelInfo"]>("planModeOpenRouterModelInfo")
		const planModeOpenAiModelId =
			context.globalState.get<GlobalStateAndSettings["planModeOpenAiModelId"]>("planModeOpenAiModelId")
		const planModeOpenAiModelInfo =
			context.globalState.get<GlobalStateAndSettings["planModeOpenAiModelInfo"]>("planModeOpenAiModelInfo")
		const planModeOllamaModelId =
			context.globalState.get<GlobalStateAndSettings["planModeOllamaModelId"]>("planModeOllamaModelId")
		const planModeLmStudioModelId =
			context.globalState.get<GlobalStateAndSettings["planModeLmStudioModelId"]>("planModeLmStudioModelId")
		const planModeLiteLlmModelId =
			context.globalState.get<GlobalStateAndSettings["planModeLiteLlmModelId"]>("planModeLiteLlmModelId")
		const planModeLiteLlmModelInfo =
			context.globalState.get<GlobalStateAndSettings["planModeLiteLlmModelInfo"]>("planModeLiteLlmModelInfo")
		const planModeRequestyModelId =
			context.globalState.get<GlobalStateAndSettings["planModeRequestyModelId"]>("planModeRequestyModelId")
		const planModeRequestyModelInfo =
			context.globalState.get<GlobalStateAndSettings["planModeRequestyModelInfo"]>("planModeRequestyModelInfo")
		const planModeTogetherModelId =
			context.globalState.get<GlobalStateAndSettings["planModeTogetherModelId"]>("planModeTogetherModelId")
		const planModeFireworksModelId =
			context.globalState.get<GlobalStateAndSettings["planModeFireworksModelId"]>("planModeFireworksModelId")
		const planModeSapAiCoreModelId =
			context.globalState.get<GlobalStateAndSettings["planModeSapAiCoreModelId"]>("planModeSapAiCoreModelId")
		const planModeSapAiCoreDeploymentId =
			context.globalState.get<GlobalStateAndSettings["planModeSapAiCoreDeploymentId"]>("planModeSapAiCoreDeploymentId")
		const planModeGroqModelId = context.globalState.get<GlobalStateAndSettings["planModeGroqModelId"]>("planModeGroqModelId")
		const planModeGroqModelInfo =
			context.globalState.get<GlobalStateAndSettings["planModeGroqModelInfo"]>("planModeGroqModelInfo")
		const planModeHuggingFaceModelId =
			context.globalState.get<GlobalStateAndSettings["planModeHuggingFaceModelId"]>("planModeHuggingFaceModelId")
		const planModeHuggingFaceModelInfo =
			context.globalState.get<GlobalStateAndSettings["planModeHuggingFaceModelInfo"]>("planModeHuggingFaceModelInfo")
		const planModeHuaweiCloudMaasModelId =
			context.globalState.get<GlobalStateAndSettings["planModeHuaweiCloudMaasModelId"]>("planModeHuaweiCloudMaasModelId")
		const planModeHuaweiCloudMaasModelInfo = context.globalState.get<
			GlobalStateAndSettings["planModeHuaweiCloudMaasModelInfo"]
		>("planModeHuaweiCloudMaasModelInfo")
		const planModeBasetenModelId =
			context.globalState.get<GlobalStateAndSettings["planModeBasetenModelId"]>("planModeBasetenModelId")
		const planModeBasetenModelInfo =
			context.globalState.get<GlobalStateAndSettings["planModeBasetenModelInfo"]>("planModeBasetenModelInfo")
		const planModeVercelAiGatewayModelId =
			context.globalState.get<GlobalStateAndSettings["planModeVercelAiGatewayModelId"]>("planModeVercelAiGatewayModelId")
		const planModeVercelAiGatewayModelInfo = context.globalState.get<
			GlobalStateAndSettings["planModeVercelAiGatewayModelInfo"]
		>("planModeVercelAiGatewayModelInfo")
		const planModeOcaModelId = context.globalState.get("planModeOcaModelId") as string | undefined
		const planModeOcaModelInfo = context.globalState.get("planModeOcaModelInfo") as OcaModelInfo | undefined
		// Act mode configurations
		const actModeApiProvider = context.globalState.get<GlobalStateAndSettings["actModeApiProvider"]>("actModeApiProvider")
		const actModeApiModelId = context.globalState.get<GlobalStateAndSettings["actModeApiModelId"]>("actModeApiModelId")
		const actModeThinkingBudgetTokens =
			context.globalState.get<GlobalStateAndSettings["actModeThinkingBudgetTokens"]>("actModeThinkingBudgetTokens")
		const actModeReasoningEffort =
			context.globalState.get<GlobalStateAndSettings["actModeReasoningEffort"]>("actModeReasoningEffort")
		const actModeVsCodeLmModelSelector =
			context.globalState.get<GlobalStateAndSettings["actModeVsCodeLmModelSelector"]>("actModeVsCodeLmModelSelector")
		const actModeAwsBedrockCustomSelected = context.globalState.get<
			GlobalStateAndSettings["actModeAwsBedrockCustomSelected"]
		>("actModeAwsBedrockCustomSelected")
		const actModeAwsBedrockCustomModelBaseId = context.globalState.get<
			GlobalStateAndSettings["actModeAwsBedrockCustomModelBaseId"]
		>("actModeAwsBedrockCustomModelBaseId")
		const actModeOpenRouterModelId =
			context.globalState.get<GlobalStateAndSettings["actModeOpenRouterModelId"]>("actModeOpenRouterModelId")
		const actModeOpenRouterModelInfo =
			context.globalState.get<GlobalStateAndSettings["actModeOpenRouterModelInfo"]>("actModeOpenRouterModelInfo")
		const actModeOpenAiModelId =
			context.globalState.get<GlobalStateAndSettings["actModeOpenAiModelId"]>("actModeOpenAiModelId")
		const actModeOpenAiModelInfo =
			context.globalState.get<GlobalStateAndSettings["actModeOpenAiModelInfo"]>("actModeOpenAiModelInfo")
		const actModeOllamaModelId =
			context.globalState.get<GlobalStateAndSettings["actModeOllamaModelId"]>("actModeOllamaModelId")
		const actModeLmStudioModelId =
			context.globalState.get<GlobalStateAndSettings["actModeLmStudioModelId"]>("actModeLmStudioModelId")
		const actModeLiteLlmModelId =
			context.globalState.get<GlobalStateAndSettings["actModeLiteLlmModelId"]>("actModeLiteLlmModelId")
		const actModeLiteLlmModelInfo =
			context.globalState.get<GlobalStateAndSettings["actModeLiteLlmModelInfo"]>("actModeLiteLlmModelInfo")
		const actModeRequestyModelId =
			context.globalState.get<GlobalStateAndSettings["actModeRequestyModelId"]>("actModeRequestyModelId")
		const actModeRequestyModelInfo =
			context.globalState.get<GlobalStateAndSettings["actModeRequestyModelInfo"]>("actModeRequestyModelInfo")
		const actModeTogetherModelId =
			context.globalState.get<GlobalStateAndSettings["actModeTogetherModelId"]>("actModeTogetherModelId")
		const actModeFireworksModelId =
			context.globalState.get<GlobalStateAndSettings["actModeFireworksModelId"]>("actModeFireworksModelId")
		const actModeSapAiCoreModelId =
			context.globalState.get<GlobalStateAndSettings["actModeSapAiCoreModelId"]>("actModeSapAiCoreModelId")
		const actModeSapAiCoreDeploymentId =
			context.globalState.get<GlobalStateAndSettings["actModeSapAiCoreDeploymentId"]>("actModeSapAiCoreDeploymentId")
		const actModeGroqModelId = context.globalState.get<GlobalStateAndSettings["actModeGroqModelId"]>("actModeGroqModelId")
		const actModeGroqModelInfo =
			context.globalState.get<GlobalStateAndSettings["actModeGroqModelInfo"]>("actModeGroqModelInfo")
		const actModeHuggingFaceModelId =
			context.globalState.get<GlobalStateAndSettings["actModeHuggingFaceModelId"]>("actModeHuggingFaceModelId")
		const actModeHuggingFaceModelInfo =
			context.globalState.get<GlobalStateAndSettings["actModeHuggingFaceModelInfo"]>("actModeHuggingFaceModelInfo")
		const actModeHuaweiCloudMaasModelId =
			context.globalState.get<GlobalStateAndSettings["actModeHuaweiCloudMaasModelId"]>("actModeHuaweiCloudMaasModelId")
		const actModeHuaweiCloudMaasModelInfo = context.globalState.get<
			GlobalStateAndSettings["actModeHuaweiCloudMaasModelInfo"]
		>("actModeHuaweiCloudMaasModelInfo")
		const actModeBasetenModelId =
			context.globalState.get<GlobalStateAndSettings["actModeBasetenModelId"]>("actModeBasetenModelId")
		const actModeBasetenModelInfo =
			context.globalState.get<GlobalStateAndSettings["actModeBasetenModelInfo"]>("actModeBasetenModelInfo")
		const actModeVercelAiGatewayModelId =
			context.globalState.get<GlobalStateAndSettings["actModeVercelAiGatewayModelId"]>("actModeVercelAiGatewayModelId")
		const actModeVercelAiGatewayModelInfo = context.globalState.get<
			GlobalStateAndSettings["actModeVercelAiGatewayModelInfo"]
		>("actModeVercelAiGatewayModelInfo")
		const actModeOcaModelId = context.globalState.get("actModeOcaModelId") as string | undefined
		const actModeOcaModelInfo = context.globalState.get("actModeOcaModelInfo") as OcaModelInfo | undefined
		const sapAiCoreUseOrchestrationMode =
			context.globalState.get<GlobalStateAndSettings["sapAiCoreUseOrchestrationMode"]>("sapAiCoreUseOrchestrationMode")

		let apiProvider: ApiProvider
		if (planModeApiProvider) {
			apiProvider = planModeApiProvider
		} else {
			// New users should default to openrouter, since they've opted to use an API key instead of signing in
			apiProvider = "openrouter"
		}

		const mcpResponsesCollapsed = mcpResponsesCollapsedRaw ?? false

		// Plan/Act separate models setting is a boolean indicating whether the user wants to use different models for plan and act. Existing users expect this to be enabled, while we want new users to opt in to this being disabled by default.
		// On win11 state sometimes initializes as empty string instead of undefined
		let planActSeparateModelsSetting: boolean | undefined
		if (planActSeparateModelsSettingRaw === true || planActSeparateModelsSettingRaw === false) {
			planActSeparateModelsSetting = planActSeparateModelsSettingRaw
		} else {
			// default to false
			planActSeparateModelsSetting = false
		}

		const taskHistory = await readTaskHistoryFromState()

		// Multi-root workspace support
		const workspaceRoots = context.globalState.get<GlobalStateAndSettings["workspaceRoots"]>("workspaceRoots")
		/**
		 * Get primary root index from global state.
		 * The primary root is the main workspace folder that Cline focuses on when dealing with
		 * multi-root workspaces. In VS Code, you can have multiple folders open in one workspace,
		 * and the primary root index indicates which folder (by its position in the array, 0-based)
		 * should be treated as the main/default working directory for operations.
		 */
		const primaryRootIndex = context.globalState.get<GlobalStateAndSettings["primaryRootIndex"]>("primaryRootIndex")
		const multiRootEnabled = context.globalState.get<GlobalStateAndSettings["multiRootEnabled"]>("multiRootEnabled")

		return {
			// api configuration fields
			claudeCodePath,
			awsRegion,
			awsUseCrossRegionInference,
			awsUseGlobalInference,
			awsBedrockUsePromptCache,
			awsBedrockEndpoint,
			awsProfile,
			awsUseProfile,
			awsAuthentication,
			vertexProjectId,
			vertexRegion,
			openAiBaseUrl,
			requestyBaseUrl,
			openAiHeaders: openAiHeaders || {},
			ollamaBaseUrl,
			ollamaApiOptionsCtxNum,
			lmStudioBaseUrl,
			lmStudioMaxTokens,
			anthropicBaseUrl,
			geminiBaseUrl,
			qwenApiLine,
			moonshotApiLine,
			zaiApiLine,
			azureApiVersion,
			openRouterProviderSorting,
			liteLlmBaseUrl,
			liteLlmUsePromptCache,
			fireworksModelMaxCompletionTokens,
			fireworksModelMaxTokens,
			asksageApiUrl,
			favoritedModelIds: favoritedModelIds || [],
			requestTimeoutMs,
			sapAiCoreBaseUrl,
			sapAiCoreTokenUrl,
			sapAiResourceGroup,
			difyBaseUrl,
			sapAiCoreUseOrchestrationMode: sapAiCoreUseOrchestrationMode ?? true,
			ocaBaseUrl,
<<<<<<< HEAD
			minimaxApiLine,
=======
			ocaMode: ocaMode || "internal",
>>>>>>> ca87c21b
			// Plan mode configurations
			planModeApiProvider: planModeApiProvider || apiProvider,
			planModeApiModelId,
			// undefined means it was never modified, 0 means it was turned off
			// (having this on by default ensures that <thinking> text does not pollute the user's chat and is instead rendered as reasoning)
			planModeThinkingBudgetTokens: planModeThinkingBudgetTokens ?? ANTHROPIC_MIN_THINKING_BUDGET,
			planModeReasoningEffort,
			planModeVsCodeLmModelSelector,
			planModeAwsBedrockCustomSelected,
			planModeAwsBedrockCustomModelBaseId,
			planModeOpenRouterModelId,
			planModeOpenRouterModelInfo,
			planModeOpenAiModelId,
			planModeOpenAiModelInfo,
			planModeOllamaModelId,
			planModeLmStudioModelId,
			planModeLiteLlmModelId,
			planModeLiteLlmModelInfo,
			planModeRequestyModelId,
			planModeRequestyModelInfo,
			planModeTogetherModelId,
			planModeFireworksModelId: planModeFireworksModelId || fireworksDefaultModelId,
			planModeSapAiCoreModelId,
			planModeSapAiCoreDeploymentId,
			planModeGroqModelId,
			planModeGroqModelInfo,
			planModeHuggingFaceModelId,
			planModeHuggingFaceModelInfo,
			planModeHuaweiCloudMaasModelId,
			planModeHuaweiCloudMaasModelInfo,
			planModeBasetenModelId,
			planModeBasetenModelInfo,
			planModeVercelAiGatewayModelId,
			planModeVercelAiGatewayModelInfo,
			planModeOcaModelId,
			planModeOcaModelInfo,
			// Act mode configurations
			actModeApiProvider: actModeApiProvider || apiProvider,
			actModeApiModelId,
			actModeThinkingBudgetTokens: actModeThinkingBudgetTokens ?? ANTHROPIC_MIN_THINKING_BUDGET,
			actModeReasoningEffort,
			actModeVsCodeLmModelSelector,
			actModeAwsBedrockCustomSelected,
			actModeAwsBedrockCustomModelBaseId,
			actModeOpenRouterModelId,
			actModeOpenRouterModelInfo,
			actModeOpenAiModelId,
			actModeOpenAiModelInfo,
			actModeOllamaModelId,
			actModeLmStudioModelId,
			actModeLiteLlmModelId,
			actModeLiteLlmModelInfo,
			actModeRequestyModelId,
			actModeRequestyModelInfo,
			actModeTogetherModelId,
			actModeFireworksModelId: actModeFireworksModelId || fireworksDefaultModelId,
			actModeSapAiCoreModelId,
			actModeSapAiCoreDeploymentId,
			actModeGroqModelId,
			actModeGroqModelInfo,
			actModeHuggingFaceModelId,
			actModeHuggingFaceModelInfo,
			actModeHuaweiCloudMaasModelId,
			actModeHuaweiCloudMaasModelInfo,
			actModeBasetenModelId,
			actModeBasetenModelInfo,
			actModeVercelAiGatewayModelId,
			actModeVercelAiGatewayModelInfo,
			actModeOcaModelId,
			actModeOcaModelInfo,

			// Other global fields
			focusChainSettings: focusChainSettings || DEFAULT_FOCUS_CHAIN_SETTINGS,
			dictationSettings: { ...DEFAULT_DICTATION_SETTINGS, ...dictationSettings },
			strictPlanModeEnabled: strictPlanModeEnabled ?? true,
			yoloModeToggled: yoloModeToggled ?? false,
			useAutoCondense: useAutoCondense ?? false,
			isNewUser: isNewUser ?? true,
			welcomeViewCompleted,
			lastShownAnnouncementId,
			taskHistory: taskHistory || [],
			autoApprovalSettings: autoApprovalSettings || DEFAULT_AUTO_APPROVAL_SETTINGS, // default value can be 0 or empty string
			globalClineRulesToggles: globalClineRulesToggles || {},
			browserSettings: { ...DEFAULT_BROWSER_SETTINGS, ...browserSettings }, // this will ensure that older versions of browserSettings (e.g. before remoteBrowserEnabled was added) are merged with the default values (false for remoteBrowserEnabled)
			preferredLanguage: preferredLanguage || "English",
			openaiReasoningEffort: (openaiReasoningEffort as OpenaiReasoningEffort) || "medium",
			mode: mode || "act",
			userInfo,
			mcpMarketplaceEnabled: mcpMarketplaceEnabledRaw ?? true,
			mcpDisplayMode: mcpDisplayMode ?? DEFAULT_MCP_DISPLAY_MODE,
			mcpResponsesCollapsed: mcpResponsesCollapsed,
			telemetrySetting: telemetrySetting || "unset",
			planActSeparateModelsSetting: planActSeparateModelsSetting ?? false,
			enableCheckpointsSetting: enableCheckpointsSettingRaw ?? true,
			shellIntegrationTimeout: shellIntegrationTimeout || 4000,
			terminalReuseEnabled: terminalReuseEnabled ?? true,
			vscodeTerminalExecutionMode: vscodeTerminalExecutionMode ?? "vscodeTerminal",
			terminalOutputLineLimit: terminalOutputLineLimit ?? 500,
			maxConsecutiveMistakes: maxConsecutiveMistakes ?? 3,
			subagentTerminalOutputLineLimit: subagentTerminalOutputLineLimit ?? 2000,
			defaultTerminalProfile: defaultTerminalProfile ?? "default",
			globalWorkflowToggles: globalWorkflowToggles || {},
			qwenCodeOauthPath,
			customPrompt,
			autoCondenseThreshold: autoCondenseThreshold || 0.75, // default to 0.75 if not set
			// Hooks require explicit user opt-in
			hooksEnabled: hooksEnabled ?? false,
			subagentsEnabled: subagentsEnabled ?? false,
			lastDismissedInfoBannerVersion: lastDismissedInfoBannerVersion ?? 0,
			lastDismissedModelBannerVersion: lastDismissedModelBannerVersion ?? 0,
			lastDismissedCliBannerVersion: lastDismissedCliBannerVersion ?? 0,
			// Multi-root workspace support
			workspaceRoots,
			primaryRootIndex: primaryRootIndex ?? 0,
			// Feature flag - defaults to false
			// For now, always return false to disable multi-root support by default
			multiRootEnabled: !!multiRootEnabled,

			// OpenTelemetry configuration
			openTelemetryEnabled: openTelemetryEnabled ?? true,
			openTelemetryMetricsExporter,
			openTelemetryLogsExporter,
			openTelemetryOtlpProtocol: openTelemetryOtlpProtocol ?? "http/json",
			openTelemetryOtlpEndpoint: openTelemetryOtlpEndpoint ?? "http://localhost:4318",
			openTelemetryOtlpMetricsProtocol,
			openTelemetryOtlpMetricsEndpoint,
			openTelemetryOtlpLogsProtocol,
			openTelemetryOtlpLogsEndpoint,
			openTelemetryMetricExportInterval: openTelemetryMetricExportInterval ?? 60000,
			openTelemetryOtlpInsecure: openTelemetryOtlpInsecure ?? false,
			openTelemetryLogBatchSize: openTelemetryLogBatchSize ?? 512,
			openTelemetryLogBatchTimeout: openTelemetryLogBatchTimeout ?? 5000,
			openTelemetryLogMaxQueueSize: openTelemetryLogMaxQueueSize ?? 2048,
		}
	} catch (error) {
		console.error("[StateHelpers] Failed to read global state:", error)
		throw error
	}
}

export async function resetWorkspaceState(controller: Controller) {
	const context = controller.context
	await Promise.all(context.workspaceState.keys().map((key) => controller.context.workspaceState.update(key, undefined)))

	await controller.stateManager.reInitialize()
}

export async function resetGlobalState(controller: Controller) {
	// TODO: Reset all workspace states?
	const context = controller.context

	await Promise.all(context.globalState.keys().map((key) => context.globalState.update(key, undefined)))
	const secretKeys: SecretKey[] = [
		"apiKey",
		"openRouterApiKey",
		"awsAccessKey",
		"awsSecretKey",
		"awsSessionToken",
		"awsBedrockApiKey",
		"openAiApiKey",
		"ollamaApiKey",
		"geminiApiKey",
		"openAiNativeApiKey",
		"deepSeekApiKey",
		"requestyApiKey",
		"togetherApiKey",
		"qwenApiKey",
		"doubaoApiKey",
		"mistralApiKey",
		"clineAccountId",
		"liteLlmApiKey",
		"fireworksApiKey",
		"asksageApiKey",
		"xaiApiKey",
		"sambanovaApiKey",
		"cerebrasApiKey",
		"groqApiKey",
		"basetenApiKey",
		"moonshotApiKey",
		"nebiusApiKey",
		"huggingFaceApiKey",
		"huaweiCloudMaasApiKey",
		"vercelAiGatewayApiKey",
		"zaiApiKey",
		"difyApiKey",
		"ocaApiKey",
		"ocaRefreshToken",
		"minimaxApiKey",
	]
	await Promise.all(secretKeys.map((key) => context.secrets.delete(key)))
	await controller.stateManager.reInitialize()
}<|MERGE_RESOLUTION|>--- conflicted
+++ resolved
@@ -509,11 +509,9 @@
 			difyBaseUrl,
 			sapAiCoreUseOrchestrationMode: sapAiCoreUseOrchestrationMode ?? true,
 			ocaBaseUrl,
-<<<<<<< HEAD
 			minimaxApiLine,
-=======
 			ocaMode: ocaMode || "internal",
->>>>>>> ca87c21b
+
 			// Plan mode configurations
 			planModeApiProvider: planModeApiProvider || apiProvider,
 			planModeApiModelId,
