import type Anthropic from "@anthropic-ai/sdk"
import type { ToolUse } from "@core/assistant-message"
import { formatResponse } from "@core/prompts/responses"
import { processFilesIntoText } from "@integrations/misc/extract-text"
import { showSystemNotification } from "@integrations/notifications"
import { telemetryService } from "@services/telemetry"
import { findLastIndex } from "@shared/array"
import { COMPLETION_RESULT_CHANGES_FLAG } from "@shared/ExtensionMessage"
<<<<<<< HEAD
import { getLaminarService } from "@/services/laminar/LaminarService"
import { telemetryService } from "@/services/telemetry"
import { ClineDefaultTool } from "@/shared/tools"
=======
import { ClineDefaultTool } from "@shared/tools"
>>>>>>> a575a76e
import type { ToolResponse } from "../../index"
import { buildUserFeedbackContent } from "../../utils/buildUserFeedbackContent"
import type { IPartialBlockHandler, IToolHandler } from "../ToolExecutorCoordinator"
import type { TaskConfig } from "../types/TaskConfig"
import type { StronglyTypedUIHelpers } from "../types/UIHelpers"
import { ToolResultUtils } from "../utils/ToolResultUtils"

export class AttemptCompletionHandler implements IToolHandler, IPartialBlockHandler {
	readonly name = ClineDefaultTool.ATTEMPT

	getDescription(block: ToolUse): string {
		return `[${block.name}]`
	}

	/**
	 * Handle partial block streaming for attempt_completion
	 * Matches the original conditional logic structure for command vs no-command cases
	 */
	async handlePartialBlock(block: ToolUse, uiHelpers: StronglyTypedUIHelpers): Promise<void> {
		const result = block.params.result
		const command = block.params.command

		if (!command) {
			// no command, still outputting partial result
			await uiHelpers.say(
				"completion_result",
				uiHelpers.removeClosingTag(block, "result", result),
				undefined,
				undefined,
				block.partial,
			)
		}
	}

	async execute(config: TaskConfig, block: ToolUse): Promise<ToolResponse> {
		const result: string | undefined = block.params.result
		const command: string | undefined = block.params.command

		// Validate required parameters
		if (!result) {
			config.taskState.consecutiveMistakeCount++
			return await config.callbacks.sayAndCreateMissingParamError(this.name, "result")
		}

		config.taskState.consecutiveMistakeCount = 0

		// Run PreToolUse hook before execution
		try {
			const { ToolHookUtils } = await import("../utils/ToolHookUtils")
			await ToolHookUtils.runPreToolUseIfEnabled(config, block)
		} catch (error) {
			const { PreToolUseHookCancellationError } = await import("@core/hooks/PreToolUseHookCancellationError")
			if (error instanceof PreToolUseHookCancellationError) {
				return formatResponse.toolDenied()
			}
			throw error
		}

		// Show notification if enabled
		if (config.autoApprovalSettings.enableNotifications) {
			showSystemNotification({
				subtitle: "Task Completed",
				message: result.replace(/\n/g, " "),
			})
		}

		const addNewChangesFlagToLastCompletionResultMessage = async () => {
			// Add newchanges flag if there are new changes to the workspace
			const hasNewChanges = await config.callbacks.doesLatestTaskCompletionHaveNewChanges()
			const clineMessages = config.messageState.getClineMessages()

			const lastCompletionResultMessageIndex = findLastIndex(clineMessages, (m: any) => m.say === "completion_result")
			const lastCompletionResultMessage =
				lastCompletionResultMessageIndex !== -1 ? clineMessages[lastCompletionResultMessageIndex] : undefined
			if (
				lastCompletionResultMessage &&
				lastCompletionResultMessageIndex !== -1 &&
				hasNewChanges &&
				!lastCompletionResultMessage.text?.endsWith(COMPLETION_RESULT_CHANGES_FLAG)
			) {
				await config.messageState.updateClineMessage(lastCompletionResultMessageIndex, {
					text: lastCompletionResultMessage.text + COMPLETION_RESULT_CHANGES_FLAG,
				})
			}
		}

		// Remove any partial completion_result message that may exist
		// Search backwards since other messages may have been inserted after the partial
		const clineMessages = config.messageState.getClineMessages()
		const partialCompletionIndex = findLastIndex(
			clineMessages,
			(m) => m.partial === true && m.type === "say" && m.say === "completion_result",
		)
		if (partialCompletionIndex !== -1) {
			const updatedMessages = [
				...clineMessages.slice(0, partialCompletionIndex),
				...clineMessages.slice(partialCompletionIndex + 1),
			]
			config.messageState.setClineMessages(updatedMessages)
			await config.messageState.saveClineMessagesAndUpdateHistory()
		}

		let commandResult: any
		const lastMessage = config.messageState.getClineMessages().at(-1)

		if (command) {
			if (lastMessage && lastMessage.ask !== "command") {
				// haven't sent a command message yet so first send completion_result then command
				const completionMessageTs = await config.callbacks.say("completion_result", result, undefined, undefined, false)
				await config.callbacks.saveCheckpoint(true, completionMessageTs)
				await addNewChangesFlagToLastCompletionResultMessage()
				telemetryService.captureTaskCompleted(config.ulid)
			} else {
				// we already sent a command message, meaning the complete completion message has also been sent
				await config.callbacks.saveCheckpoint(true)
			}

			// Attempt completion is a special tool where we want to update the focus chain list before the user provides response
			if (!block.partial && config.focusChainSettings.enabled) {
				await config.callbacks.updateFCListFromToolResponse(block.params.task_progress)
			}

			// complete command message - need to ask for approval
			const didApprove = await ToolResultUtils.askApprovalAndPushFeedback("command", command, config)
			if (!didApprove) {
				return formatResponse.toolDenied()
			}

			// User approved, execute the command
			const [userRejected, execCommandResult] = await config.callbacks.executeCommandTool(command!, undefined) // no timeout for attempt_completion command
			if (userRejected) {
				config.taskState.didRejectTool = true
				return execCommandResult
			}
			// user didn't reject, but the command may have output
			commandResult = execCommandResult
		} else {
			// Send the complete completion_result message (partial was already removed above)
			const completionMessageTs = await config.callbacks.say("completion_result", result, undefined, undefined, false)
			await config.callbacks.saveCheckpoint(true, completionMessageTs)
			await addNewChangesFlagToLastCompletionResultMessage()
			telemetryService.captureTaskCompleted(config.ulid)
		}

		getLaminarService().endSpan("tool")
		getLaminarService().endSpan("cline.task.step")
		// we already sent completion_result says, an empty string asks relinquishes control over button and field
		// in case last command was interactive and in partial state, the UI is expecting an ask response. This ends the command ask response, freeing up the UI to proceed with the completion ask.
		if (config.messageState.getClineMessages().at(-1)?.ask === "command_output") {
			await config.callbacks.say("command_output", "")
		}

		if (!block.partial && config.focusChainSettings.enabled) {
			await config.callbacks.updateFCListFromToolResponse(block.params.task_progress)
		}

		// Run TaskComplete hook BEFORE presenting the "Start New Task" button
		// At this point we know: task is complete, checkpoint saved, result shown to user
		await this.runTaskCompleteHook(config, block)

		const { response, text, images, files: completionFiles } = await config.callbacks.ask("completion_result", "", false)
		const prefix = "[attempt_completion] Result: Done"
		if (response === "yesButtonClicked") {
			return prefix // signals to recursive loop to stop (for now this never happens since yesButtonClicked will trigger a new task)
		}

		await config.callbacks.say("user_feedback", text ?? "", images, completionFiles)

		// Run UserPromptSubmit hook when user provides post-completion feedback
		let hookContextModification: string | undefined
		if (text || (images && images.length > 0) || (completionFiles && completionFiles.length > 0)) {
			const userContentForHook = await buildUserFeedbackContent(text, images, completionFiles)

			const hookResult = await config.callbacks.runUserPromptSubmitHook(userContentForHook, "feedback")

			if (hookResult.cancel === true) {
				return formatResponse.toolDenied()
			}

			// Capture hook context modification to add to tool results
			hookContextModification = hookResult.contextModification
		}

		const toolResults: (Anthropic.TextBlockParam | Anthropic.ImageBlockParam)[] = []
		if (commandResult) {
			if (typeof commandResult === "string") {
				toolResults.push({
					type: "text",
					text: commandResult,
				})
			} else if (Array.isArray(commandResult)) {
				toolResults.push(...commandResult)
			}
		}

		if (text) {
			toolResults.push(
				{
					type: "text",
					text: "The user has provided feedback on the results. Consider their input to continue the task, and then attempt completion again.",
				},
				{
					type: "text",
					text: `<feedback>\n${text}\n</feedback>`,
				},
			)
		}

		// Add hook context modification if provided
		if (hookContextModification) {
			toolResults.push({
				type: "text" as const,
				text: `<hook_context source="UserPromptSubmit">\n${hookContextModification}\n</hook_context>`,
			})
		}

		const fileContentString = completionFiles?.length ? await processFilesIntoText(completionFiles) : ""
		if (fileContentString) {
			toolResults.push({
				type: "text" as const,
				text: fileContentString,
			})
		}

		if (images && images.length > 0) {
			toolResults.push(...formatResponse.imageBlocks(images))
		}

		// Return the tool results as a complex response
		return [
			{
				type: "text" as const,
				text: prefix,
			},
			...toolResults,
		]
	}

	/**
	 * Runs the TaskComplete hook after user confirms task completion.
	 * This is a non-cancellable, observation-only hook similar to TaskCancel.
	 * Errors are logged but do not affect task completion.
	 */
	private async runTaskCompleteHook(config: TaskConfig, block: ToolUse): Promise<void> {
		const hooksEnabled = config.services.stateManager.getGlobalSettingsKey("hooksEnabled")
		if (!hooksEnabled) {
			return
		}

		try {
			const { executeHook } = await import("@core/hooks/hook-executor")

			await executeHook({
				hookName: "TaskComplete",
				hookInput: {
					taskComplete: {
						taskMetadata: {
							taskId: config.taskId,
							ulid: config.ulid,
							result: block.params.result || "",
							command: block.params.command || "",
						},
					},
				},
				isCancellable: false, // Non-cancellable - task is already complete
				say: config.callbacks.say,
				setActiveHookExecution: undefined, // Explicitly undefined for non-cancellable hooks
				clearActiveHookExecution: undefined, // Explicitly undefined for non-cancellable hooks
				messageStateHandler: config.messageState,
				taskId: config.taskId,
				hooksEnabled,
			})
		} catch (error) {
			// TaskComplete hook failed - non-fatal, just log
			console.error("[TaskComplete Hook] Failed (non-fatal):", error)
		}
	}
}<|MERGE_RESOLUTION|>--- conflicted
+++ resolved
@@ -6,13 +6,8 @@
 import { telemetryService } from "@services/telemetry"
 import { findLastIndex } from "@shared/array"
 import { COMPLETION_RESULT_CHANGES_FLAG } from "@shared/ExtensionMessage"
-<<<<<<< HEAD
 import { getLaminarService } from "@/services/laminar/LaminarService"
-import { telemetryService } from "@/services/telemetry"
 import { ClineDefaultTool } from "@/shared/tools"
-=======
-import { ClineDefaultTool } from "@shared/tools"
->>>>>>> a575a76e
 import type { ToolResponse } from "../../index"
 import { buildUserFeedbackContent } from "../../utils/buildUserFeedbackContent"
 import type { IPartialBlockHandler, IToolHandler } from "../ToolExecutorCoordinator"
