--- conflicted
+++ resolved
@@ -5,12 +5,9 @@
 import { showSystemNotification } from "@integrations/notifications"
 import { findLastIndex } from "@shared/array"
 import { COMPLETION_RESULT_CHANGES_FLAG } from "@shared/ExtensionMessage"
-<<<<<<< HEAD
 import laminarService from "@/services/laminar/LaminarService"
-=======
 import { telemetryService } from "@/services/telemetry"
 import { ClineDefaultTool } from "@/shared/tools"
->>>>>>> 9e802b11
 import type { ToolResponse } from "../../index"
 import type { IPartialBlockHandler, IToolHandler } from "../ToolExecutorCoordinator"
 import type { TaskConfig } from "../types/TaskConfig"
