import type { ToolUse } from "@core/assistant-message"
import { regexSearchFiles } from "@services/ripgrep"
import { getReadablePath, isLocatedInWorkspace } from "@utils/path"
import * as path from "path"
<<<<<<< HEAD
import { formatResponse } from "@/core/prompts/responses"
=======
import { telemetryService } from "@/services/telemetry"
>>>>>>> 35f08731
import type { ToolResponse } from "../../index"
import { showNotificationForApprovalIfAutoApprovalEnabled } from "../../utils"
import type { IFullyManagedTool } from "../ToolExecutorCoordinator"
import type { ToolValidator } from "../ToolValidator"
import type { TaskConfig } from "../types/TaskConfig"
import type { StronglyTypedUIHelpers } from "../types/UIHelpers"
import { ToolResultUtils } from "../utils/ToolResultUtils"

export class SearchFilesToolHandler implements IFullyManagedTool {
	readonly name = "search_files"

	constructor(private validator: ToolValidator) {}

	getDescription(block: ToolUse): string {
		return `[${block.name} for '${block.params.regex}'${
			block.params.file_pattern ? ` in '${block.params.file_pattern}'` : ""
		}]`
	}

	async handlePartialBlock(block: ToolUse, uiHelpers: StronglyTypedUIHelpers): Promise<void> {
		const relPath = block.params.path
		const regex = block.params.regex

		// Early return if we don't have enough data yet
		if (!relPath || !regex) {
			return
		}

		// Get config access for services
		const config = uiHelpers.getConfig()

		// Create and show partial UI message
		const filePattern = block.params.file_pattern
		const searchDescription = `'${regex}'${filePattern ? ` in '${filePattern}'` : ""}`

		const sharedMessageProps = {
			tool: "searchFiles",
			path: getReadablePath(config.cwd, uiHelpers.removeClosingTag(block, "path", relPath)),
			content: `Searching for ${searchDescription}`,
			regex: uiHelpers.removeClosingTag(block, "regex", regex),
			filePattern: filePattern ? uiHelpers.removeClosingTag(block, "file_pattern", filePattern) : undefined,
			operationIsLocatedInWorkspace: await isLocatedInWorkspace(relPath),
		}

		const partialMessage = JSON.stringify(sharedMessageProps)

		// Handle auto-approval vs manual approval for partial
		if (await uiHelpers.shouldAutoApproveToolWithPath(block.name, relPath)) {
			await uiHelpers.removeLastPartialMessageIfExistsWithType("ask", "tool")
			await uiHelpers.say("tool", partialMessage, undefined, undefined, block.partial)
		} else {
			await uiHelpers.removeLastPartialMessageIfExistsWithType("say", "tool")
			await uiHelpers.ask("tool", partialMessage, block.partial).catch(() => {})
		}
	}

	async execute(config: TaskConfig, block: ToolUse): Promise<ToolResponse> {
		const relDirPath: string | undefined = block.params.path
		const regex: string | undefined = block.params.regex
		const filePattern: string | undefined = block.params.file_pattern

		// Validate required parameters
		const pathValidation = this.validator.assertRequiredParams(block, "path")
		if (!pathValidation.ok) {
			config.taskState.consecutiveMistakeCount++
			return await config.callbacks.sayAndCreateMissingParamError("search_files", "path")
		}

		if (!regex) {
			config.taskState.consecutiveMistakeCount++
			return await config.callbacks.sayAndCreateMissingParamError("search_files", "regex")
		}

		config.taskState.consecutiveMistakeCount = 0
		const absolutePath = path.resolve(config.cwd, relDirPath!)

		// Handle approval flow
		const searchDescription = `'${regex}'${filePattern ? ` in '${filePattern}'` : ""}`
		const sharedMessageProps = {
			tool: "searchFiles",
			path: getReadablePath(config.cwd, relDirPath!),
			content: `Searching for ${searchDescription}`,
			regex: regex,
			filePattern: filePattern,
			operationIsLocatedInWorkspace: await isLocatedInWorkspace(relDirPath!),
		}

		const completeMessage = JSON.stringify(sharedMessageProps)

		if (await config.callbacks.shouldAutoApproveToolWithPath(block.name, relDirPath)) {
			// Auto-approval flow
			await config.callbacks.removeLastPartialMessageIfExistsWithType("ask", "tool")
			await config.callbacks.say("tool", completeMessage, undefined, undefined, false)
			config.taskState.consecutiveAutoApprovedRequestsCount++

			// Capture telemetry
			telemetryService.captureToolUsage(config.ulid, block.name, config.api.getModel().id, true, true)
		} else {
			// Manual approval flow
			const notificationMessage = `Cline wants to search files for ${regex}`

			// Show notification
			showNotificationForApprovalIfAutoApprovalEnabled(
				notificationMessage,
				config.autoApprovalSettings.enabled,
				config.autoApprovalSettings.enableNotifications,
			)

			await config.callbacks.removeLastPartialMessageIfExistsWithType("say", "tool")

			const didApprove = await ToolResultUtils.askApprovalAndPushFeedback("tool", completeMessage, config)
			if (!didApprove) {
				telemetryService.captureToolUsage(config.ulid, block.name, config.api.getModel().id, false, false)
				return formatResponse.toolDenied()
			} else {
				telemetryService.captureToolUsage(config.ulid, block.name, config.api.getModel().id, false, true)
			}
		}

		// Execute the actual regex search operation
		const results = await regexSearchFiles(
			config.cwd,
			absolutePath,
			regex,
			filePattern,
			config.services.clineIgnoreController,
		)

		return results
	}
}<|MERGE_RESOLUTION|>--- conflicted
+++ resolved
@@ -2,11 +2,7 @@
 import { regexSearchFiles } from "@services/ripgrep"
 import { getReadablePath, isLocatedInWorkspace } from "@utils/path"
 import * as path from "path"
-<<<<<<< HEAD
-import { formatResponse } from "@/core/prompts/responses"
-=======
 import { telemetryService } from "@/services/telemetry"
->>>>>>> 35f08731
 import type { ToolResponse } from "../../index"
 import { showNotificationForApprovalIfAutoApprovalEnabled } from "../../utils"
 import type { IFullyManagedTool } from "../ToolExecutorCoordinator"
