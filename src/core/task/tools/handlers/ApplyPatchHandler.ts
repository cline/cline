--- conflicted
+++ resolved
@@ -670,23 +670,18 @@
 		const modelId = config.api.getModel().id
 
 		if (shouldAutoApprove) {
-<<<<<<< HEAD
 			await config.callbacks.removeLastPartialMessageIfExistsWithType("ask", "tool")
 			await config.callbacks.say("tool", completeMessage, undefined, undefined, false)
-			telemetryService.captureToolUsage(config.ulid, this.name, modelId, providerId, true, true)
-=======
-			await config.callbacks.say("tool", messageStr, undefined, undefined, false)
 			telemetryService.captureToolUsage(
 				config.ulid,
 				this.name,
-				config.api.getModel().id,
-				provider,
+				modelId,
+				providerId,
 				true,
 				true,
 				undefined,
 				block.isNativeToolCall,
 			)
->>>>>>> bddfb93b
 			return true
 		}
 
@@ -703,21 +698,16 @@
 
 		const approved = response === "yesButtonClicked"
 		config.taskState.didRejectTool = !approved
-<<<<<<< HEAD
-		telemetryService.captureToolUsage(config.ulid, this.name, modelId, providerId, false, approved)
-=======
 		telemetryService.captureToolUsage(
 			config.ulid,
 			this.name,
-			config.api.getModel().id,
-			provider,
+			modelId,
+			providerId,
 			false,
 			approved,
 			undefined,
 			block.isNativeToolCall,
 		)
->>>>>>> bddfb93b
-
 		return approved
 	}
 }