--- conflicted
+++ resolved
@@ -951,12 +951,8 @@
 
 		if (shouldAutoApprove) {
 			await config.callbacks.say("tool", messageStr, undefined, undefined, false)
-<<<<<<< HEAD
 			config.taskState.consecutiveAutoApprovedRequestsCount++
 			telemetryService.captureToolUsage(config.ulid, block.name, config.api.getModel().id, provider, true, true)
-=======
-			telemetryService.captureToolUsage(config.ulid, block.name, config.api.getModel().id, true, true)
->>>>>>> 8f8b98bb
 			return true
 		}
 
