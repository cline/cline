--- conflicted
+++ resolved
@@ -12,12 +12,7 @@
 import type { StronglyTypedUIHelpers } from "../types/UIHelpers"
 
 export class AskFollowupQuestionToolHandler implements IToolHandler, IPartialBlockHandler {
-<<<<<<< HEAD
-	id = ClineDefaultTool.ASK
-=======
->>>>>>> 8e47f32b
-	name = ClineDefaultTool.ASK
-	supportedTools: ClineDefaultTool[] = [ClineDefaultTool.ASK]
+	readonly name = ClineDefaultTool.ASK
 
 	getDescription(block: ToolUse): string {
 		return `[${block.name} for '${block.params.question}']`
@@ -41,7 +36,7 @@
 		// Validate required parameter
 		if (!question) {
 			config.taskState.consecutiveMistakeCount++
-			return await config.callbacks.sayAndCreateMissingParamError("ask_followup_question", "question")
+			return await config.callbacks.sayAndCreateMissingParamError(this.name, "question")
 		}
 		config.taskState.consecutiveMistakeCount = 0
 
