--- conflicted
+++ resolved
@@ -2217,25 +2217,6 @@
 				)
 			}
 
-<<<<<<< HEAD
-		let parsedUserContent: UserContent
-		let environmentDetails: string
-		let clinerulesError: boolean
-		const useCompactPrompt = customPrompt === "compact"
-		// when summarizing the context window, we do not want to inject updated to the context
-		if (shouldCompact) {
-			parsedUserContent = userContent
-			environmentDetails = ""
-			clinerulesError = false
-			this.taskState.lastAutoCompactTriggerIndex = previousApiReqIndex
-		} else {
-			;[parsedUserContent, environmentDetails, clinerulesError] = await this.loadContext(
-				userContent,
-				includeFileDetails,
-				useCompactPrompt,
-			)
-		}
-=======
 			// error handling if the user uses the /newrule command & their .clinerules is a file, for file read operations didnt work properly
 			if (clinerulesError === true) {
 				await this.say(
@@ -2243,14 +2224,16 @@
 					"Issue with processing the /newrule command. Double check that, if '.clinerules' already exists, it's a directory and not a file. Otherwise there was an issue referencing this file/directory.",
 				)
 			}
+			// Compact prompt is tailored for models with small context window where environment details would often
+			// overflow the context window
+			const useCompactPrompt = customPrompt === "compact"
 
 			userContent = parsedUserContent
 			// add environment details as its own text block, separate from tool results
 			// do not add environment details to the message which we are compacting the context window
-			if (!shouldCompact) {
+			if (!shouldCompact && !useCompactPrompt) {
 				userContent.push({ type: "text", text: environmentDetails })
 			}
->>>>>>> d594368f
 
 			if (shouldCompact) {
 				userContent.push({ type: "text", text: summarizeTask(this.focusChainSettings.enabled) })
@@ -2259,16 +2242,8 @@
 			const [parsedUserContent, environmentDetails, clinerulesError] = await this.loadContext(
 				userContent,
 				includeFileDetails,
+				customPrompt === "compact",
 			)
-<<<<<<< HEAD
-		}
-		userContent = parsedUserContent
-		// add environment details as its own text block, separate from tool results
-		// do not add environment details to the message which we are compacting the context window
-		if (!shouldCompact && !useCompactPrompt) {
-			userContent.push({ type: "text", text: environmentDetails })
-		}
-=======
 
 			if (clinerulesError === true) {
 				await this.say(
@@ -2276,7 +2251,6 @@
 					"Issue with processing the /newrule command. Double check that, if '.clinerules' already exists, it's a directory and not a file. Otherwise there was an issue referencing this file/directory.",
 				)
 			}
->>>>>>> d594368f
 
 			userContent = parsedUserContent
 
@@ -2838,7 +2812,7 @@
 		}
 
 		// Add context window usage information
-		const { contextWindow, maxAllowedSize } = getContextWindowInfo(this.api)
+		const { contextWindow } = getContextWindowInfo(this.api)
 
 		// Get the token count from the most recent API request to accurately reflect context management
 		const getTotalTokensFromApiReqMessage = (msg: ClineMessage) => {
