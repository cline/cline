import { setTimeout as setTimeoutPromise } from "node:timers/promises"
import { Anthropic } from "@anthropic-ai/sdk"
import { ApiHandler, ApiProviderInfo, buildApiHandler } from "@core/api"
import { ApiStream } from "@core/api/transform/stream"
import { parseAssistantMessageV2 } from "@core/assistant-message"
import { ContextManager } from "@core/context/context-management/ContextManager"
import { checkContextWindowExceededError } from "@core/context/context-management/context-error-handling"
import { getContextWindowInfo } from "@core/context/context-management/context-window-utils"
import { FileContextTracker } from "@core/context/context-tracking/FileContextTracker"
import { ModelContextTracker } from "@core/context/context-tracking/ModelContextTracker"
import {
	getGlobalClineRules,
	getLocalClineRules,
	refreshClineRulesToggles,
} from "@core/context/instructions/user-instructions/cline-rules"
import {
	getLocalCursorRules,
	getLocalWindsurfRules,
	refreshExternalRulesToggles,
} from "@core/context/instructions/user-instructions/external-rules"
import { sendPartialMessageEvent } from "@core/controller/ui/subscribeToPartialMessage"
import { ClineIgnoreController } from "@core/ignore/ClineIgnoreController"
import { parseMentions } from "@core/mentions"
import { summarizeTask } from "@core/prompts/contextManagement"
import { formatResponse } from "@core/prompts/responses"
import { parseSlashCommands } from "@core/slash-commands"
import {
	ensureRulesDirectoryExists,
	ensureTaskDirectoryExists,
	GlobalFileNames,
	getSavedApiConversationHistory,
	getSavedClineMessages,
} from "@core/storage/disk"
import { WorkspaceRootManager } from "@core/workspace/WorkspaceRootManager"
import { buildCheckpointManager, shouldUseMultiRoot } from "@integrations/checkpoints/factory"
import { ensureCheckpointInitialized } from "@integrations/checkpoints/initializer"
import { ICheckpointManager } from "@integrations/checkpoints/types"
import { DiffViewProvider } from "@integrations/editor/DiffViewProvider"
import { formatContentBlockToMarkdown } from "@integrations/misc/export-markdown"
import { processFilesIntoText } from "@integrations/misc/extract-text"
import { showSystemNotification } from "@integrations/notifications"
import { TerminalManager } from "@integrations/terminal/TerminalManager"
import { BrowserSession } from "@services/browser/BrowserSession"
import { UrlContentFetcher } from "@services/browser/UrlContentFetcher"
import { listFiles } from "@services/glob/list-files"
import { Logger } from "@services/logging/Logger"
import { McpHub } from "@services/mcp/McpHub"
import { ApiConfiguration } from "@shared/api"
import { findLast, findLastIndex } from "@shared/array"
import { combineApiRequests } from "@shared/combineApiRequests"
import { combineCommandSequences } from "@shared/combineCommandSequences"
import { ClineApiReqCancelReason, ClineApiReqInfo, ClineAsk, ClineMessage, ClineSay } from "@shared/ExtensionMessage"
import { HistoryItem } from "@shared/HistoryItem"
import { DEFAULT_LANGUAGE_SETTINGS, getLanguageKey, LanguageDisplay } from "@shared/Languages"
import { convertClineMessageToProto } from "@shared/proto-conversions/cline-message"
import { ClineDefaultTool } from "@shared/tools"
import { ClineAskResponse } from "@shared/WebviewMessage"
import { getGitRemoteUrls, getLatestGitCommitHash } from "@utils/git"
import { isLocalModel, isNextGenModelFamily } from "@utils/model-utils"
import { arePathsEqual, getDesktopDir } from "@utils/path"
import cloneDeep from "clone-deep"
import { execa } from "execa"
import pWaitFor from "p-wait-for"
import * as path from "path"
import { ulid } from "ulid"
import * as vscode from "vscode"
import type { SystemPromptContext } from "@/core/prompts/system-prompt"
import { getSystemPrompt } from "@/core/prompts/system-prompt"
import { HostProvider } from "@/hosts/host-provider"
import { ErrorService } from "@/services/error"
import { featureFlagsService } from "@/services/feature-flags"
import { TerminalHangStage, TerminalUserInterventionAction, telemetryService } from "@/services/telemetry"
import { ShowMessageType } from "@/shared/proto/index.host"
import { isInTestMode } from "../../services/test/TestMode"
import { ensureLocalClineDirExists } from "../context/instructions/user-instructions/rule-helpers"
import { refreshWorkflowToggles } from "../context/instructions/user-instructions/workflows"
import { Controller } from "../controller"
import { StateManager } from "../storage/StateManager"
import { FocusChainManager } from "./focus-chain"
import { MessageStateHandler } from "./message-state"
import { TaskState } from "./TaskState"
import { ToolExecutor } from "./ToolExecutor"
import { detectAvailableCliTools, updateApiReqMsg } from "./utils"

export type ToolResponse = string | Array<Anthropic.TextBlockParam | Anthropic.ImageBlockParam>
type UserContent = Array<Anthropic.ContentBlockParam>

export class Task {
	// Core task variables
	readonly taskId: string
	readonly ulid: string
	private taskIsFavorited?: boolean
	private cwd: string
	private taskInitializationStartTime: number

	taskState: TaskState

	// Core dependencies
	private controller: Controller
	private mcpHub: McpHub

	// Service handlers
	api: ApiHandler
	terminalManager: TerminalManager
	private urlContentFetcher: UrlContentFetcher
	browserSession: BrowserSession
	contextManager: ContextManager
	private diffViewProvider: DiffViewProvider
	public checkpointManager?: ICheckpointManager
	private clineIgnoreController: ClineIgnoreController
	private toolExecutor: ToolExecutor

	// Metadata tracking
	private fileContextTracker: FileContextTracker
	private modelContextTracker: ModelContextTracker

	// Focus Chain
	private FocusChainManager?: FocusChainManager

	// Callbacks
	private updateTaskHistory: (historyItem: HistoryItem) => Promise<HistoryItem[]>
	private postStateToWebview: () => Promise<void>
	private reinitExistingTaskFromId: (taskId: string) => Promise<void>
	private cancelTask: () => Promise<void>

	// Cache service
	private stateManager: StateManager

	// Message and conversation state
	messageStateHandler: MessageStateHandler

	// Workspace manager
	workspaceManager?: WorkspaceRootManager

	constructor(
		controller: Controller,
		mcpHub: McpHub,
		updateTaskHistory: (historyItem: HistoryItem) => Promise<HistoryItem[]>,
		postStateToWebview: () => Promise<void>,
		reinitExistingTaskFromId: (taskId: string) => Promise<void>,
		cancelTask: () => Promise<void>,
		shellIntegrationTimeout: number,
		terminalReuseEnabled: boolean,
		terminalOutputLineLimit: number,
		defaultTerminalProfile: string,
		cwd: string,
		stateManager: StateManager,
		workspaceManager?: WorkspaceRootManager,
		task?: string,
		images?: string[],
		files?: string[],
		historyItem?: HistoryItem,
	) {
		this.taskInitializationStartTime = performance.now()
		this.taskState = new TaskState()
		this.controller = controller
		this.mcpHub = mcpHub
		this.updateTaskHistory = updateTaskHistory
		this.postStateToWebview = postStateToWebview
		this.reinitExistingTaskFromId = reinitExistingTaskFromId
		this.cancelTask = cancelTask
		this.clineIgnoreController = new ClineIgnoreController(cwd)

		// TODO(ae) this is a hack to replace the terminal manager for standalone,
		// until we have proper host bridge support for terminal execution. The
		// standaloneTerminalManager is defined in the vscode-impls and injected
		// during compilation of the standalone manager only, so this variable only
		// exists in that case
		if ((global as any).standaloneTerminalManager) {
			console.log("[DEBUG] Using vscode-impls.js terminal manager")
			this.terminalManager = (global as any).standaloneTerminalManager
		} else {
			console.log("[DEBUG] Using built in terminal manager")
			this.terminalManager = new TerminalManager()
		}
		this.terminalManager.setShellIntegrationTimeout(shellIntegrationTimeout)
		this.terminalManager.setTerminalReuseEnabled(terminalReuseEnabled ?? true)
		this.terminalManager.setTerminalOutputLineLimit(terminalOutputLineLimit)
		this.terminalManager.setDefaultTerminalProfile(defaultTerminalProfile)

		this.urlContentFetcher = new UrlContentFetcher(controller.context)
		this.browserSession = new BrowserSession(controller.context, stateManager)
		this.contextManager = new ContextManager()
		this.diffViewProvider = HostProvider.get().createDiffViewProvider()
		this.cwd = cwd
		this.stateManager = stateManager
		this.workspaceManager = workspaceManager

		// Set up MCP notification callback for real-time notifications
		this.mcpHub.setNotificationCallback(async (serverName: string, _level: string, message: string) => {
			// Display notification in chat immediately
			await this.say("mcp_notification", `[${serverName}] ${message}`)
		})

		// Initialize taskId first
		if (historyItem) {
			this.taskId = historyItem.id
			this.ulid = historyItem.ulid ?? ulid()
			this.taskIsFavorited = historyItem.isFavorited
			this.taskState.conversationHistoryDeletedRange = historyItem.conversationHistoryDeletedRange
			if (historyItem.checkpointManagerErrorMessage) {
				this.taskState.checkpointManagerErrorMessage = historyItem.checkpointManagerErrorMessage
			}
		} else if (task || images || files) {
			this.taskId = Date.now().toString()
			this.ulid = ulid()
		} else {
			throw new Error("Either historyItem or task/images must be provided")
		}

		this.messageStateHandler = new MessageStateHandler({
			context: controller.context,
			taskId: this.taskId,
			ulid: this.ulid,
			taskState: this.taskState,
			taskIsFavorited: this.taskIsFavorited,
			updateTaskHistory: this.updateTaskHistory,
		})

		// Initialize file context tracker
		this.fileContextTracker = new FileContextTracker(controller, this.taskId)
		this.modelContextTracker = new ModelContextTracker(controller.context, this.taskId)

		// Initialize focus chain manager only if enabled
		const focusChainSettings = this.stateManager.getGlobalSettingsKey("focusChainSettings")
		if (focusChainSettings.enabled) {
			this.FocusChainManager = new FocusChainManager({
				taskId: this.taskId,
				taskState: this.taskState,
				mode: this.stateManager.getGlobalSettingsKey("mode"),
				context: this.getContext(),
				stateManager: this.stateManager,
				postStateToWebview: this.postStateToWebview,
				say: this.say.bind(this),
				focusChainSettings: focusChainSettings,
			})
		}

		const enableCheckpoints = this.stateManager.getGlobalSettingsKey("enableCheckpointsSetting")

		// Initialize checkpoint manager based on workspace configuration
		try {
			this.checkpointManager = buildCheckpointManager({
				taskId: this.taskId,
				messageStateHandler: this.messageStateHandler,
				fileContextTracker: this.fileContextTracker,
				diffViewProvider: this.diffViewProvider,
				taskState: this.taskState,
				context: controller.context,
				workspaceManager: this.workspaceManager,
				updateTaskHistory: this.updateTaskHistory,
				say: this.say.bind(this),
				cancelTask: this.cancelTask,
				postStateToWebview: this.postStateToWebview,
				initialConversationHistoryDeletedRange: this.taskState.conversationHistoryDeletedRange,
				initialCheckpointManagerErrorMessage: this.taskState.checkpointManagerErrorMessage,
				stateManager: this.stateManager,
			})

			// If multi-root, kick off non-blocking initialization
			if (
				shouldUseMultiRoot({
					workspaceManager: this.workspaceManager,
<<<<<<< HEAD
					enableCheckpoints: enableCheckpoints,
=======
					enableCheckpoints: this.stateManager.getGlobalSettingsKey("enableCheckpointsSetting"),
>>>>>>> 3173483c
					isMultiRootEnabled: featureFlagsService.getMultiRootEnabled(),
				})
			) {
				this.checkpointManager.initialize?.().catch((error: Error) => {
					console.error("Failed to initialize multi-root checkpoint manager:", error)
					this.taskState.checkpointManagerErrorMessage = error?.message || String(error)
				})
			}
		} catch (error) {
			console.error("Failed to initialize checkpoint manager:", error)
<<<<<<< HEAD
			if (enableCheckpoints) {
=======
			if (this.stateManager.getGlobalSettingsKey("enableCheckpointsSetting")) {
>>>>>>> 3173483c
				const errorMessage = error instanceof Error ? error.message : "Unknown error"
				HostProvider.window.showMessage({
					type: ShowMessageType.ERROR,
					message: `Failed to initialize checkpoint manager: ${errorMessage}`,
				})
			}
		}

		// Prepare effective API configuration
		const apiConfiguration = this.stateManager.getApiConfiguration()
		const effectiveApiConfiguration: ApiConfiguration = {
			...apiConfiguration,
			ulid: this.ulid,
			onRetryAttempt: async (attempt: number, maxRetries: number, delay: number, error: any) => {
				const clineMessages = this.messageStateHandler.getClineMessages()
				const lastApiReqStartedIndex = findLastIndex(clineMessages, (m) => m.say === "api_req_started")
				if (lastApiReqStartedIndex !== -1) {
					try {
						const currentApiReqInfo: ClineApiReqInfo = JSON.parse(clineMessages[lastApiReqStartedIndex].text || "{}")
						currentApiReqInfo.retryStatus = {
							attempt: attempt, // attempt is already 1-indexed from retry.ts
							maxAttempts: maxRetries, // total attempts
							delaySec: Math.round(delay / 1000),
							errorSnippet: error?.message ? `${String(error.message).substring(0, 50)}...` : undefined,
						}
						// Clear previous cancelReason and streamingFailedMessage if we are retrying
						delete currentApiReqInfo.cancelReason
						delete currentApiReqInfo.streamingFailedMessage
						await this.messageStateHandler.updateClineMessage(lastApiReqStartedIndex, {
							text: JSON.stringify(currentApiReqInfo),
						})

						// Post the updated state to the webview so the UI reflects the retry attempt
						await this.postStateToWebview().catch((e) =>
							console.error("Error posting state to webview in onRetryAttempt:", e),
						)

						console.log(
							`[Task ${this.taskId}] API Auto-Retry Status Update: Attempt ${attempt}/${maxRetries}, Delay: ${delay}ms`,
						)
					} catch (e) {
						console.error(`[Task ${this.taskId}] Error updating api_req_started with retryStatus:`, e)
					}
				}
			},
		}
		const mode = this.stateManager.getGlobalSettingsKey("mode")
		const currentProvider = mode === "plan" ? apiConfiguration.planModeApiProvider : apiConfiguration.actModeApiProvider

		const openaiReasoningEffort = this.stateManager.getGlobalSettingsKey("openaiReasoningEffort")
		if (currentProvider === "openai" || currentProvider === "openai-native" || currentProvider === "sapaicore") {
			if (mode === "plan") {
				effectiveApiConfiguration.planModeReasoningEffort = openaiReasoningEffort
			} else {
				effectiveApiConfiguration.actModeReasoningEffort = openaiReasoningEffort
			}
		}

		// Now that ulid is initialized, we can build the API handler
		this.api = buildApiHandler(effectiveApiConfiguration, mode)

		// Set ulid on browserSession for telemetry tracking
		this.browserSession.setUlid(this.ulid)

		// Continue with task initialization
		if (historyItem) {
			this.resumeTaskFromHistory()
		} else if (task || images || files) {
			this.startTask(task, images, files)
		}

		// Set up focus chain file watcher (async, runs in background) only if focus chain is enabled
		if (this.FocusChainManager) {
			this.FocusChainManager.setupFocusChainFileWatcher().catch((error) => {
				console.error(`[Task ${this.taskId}] Failed to setup focus chain file watcher:`, error)
			})
		}

		// initialize telemetry
		if (historyItem) {
			// Open task from history
			telemetryService.captureTaskRestarted(this.ulid, currentProvider)
		} else {
			// New task started
			telemetryService.captureTaskCreated(this.ulid, currentProvider)
		}

		this.toolExecutor = new ToolExecutor(
			this.controller.context,
			this.taskState,
			this.messageStateHandler,
			this.api,
			this.urlContentFetcher,
			this.browserSession,
			this.diffViewProvider,
			this.mcpHub,
			this.fileContextTracker,
			this.clineIgnoreController,
			this.contextManager,
			this.stateManager,
			cwd,
			this.taskId,
			this.ulid,
			this.workspaceManager,
			featureFlagsService.getMultiRootEnabled(),
			this.say.bind(this),
			this.ask.bind(this),
			this.saveCheckpointCallback.bind(this),
			this.sayAndCreateMissingParamError.bind(this),
			this.removeLastPartialMessageIfExistsWithType.bind(this),
			this.executeCommandTool.bind(this),
			() => this.checkpointManager?.doesLatestTaskCompletionHaveNewChanges() ?? Promise.resolve(false),
			this.FocusChainManager?.updateFCListFromToolResponse.bind(this.FocusChainManager) || (async () => {}),
			this.switchToActModeCallback.bind(this),
		)
	}

	public resetConsecutiveAutoApprovedRequestsCount(): void {
		this.taskState.consecutiveAutoApprovedRequestsCount = 0
	}

	// While a task is ref'd by a controller, it will always have access to the extension context
	// This error is thrown if the controller derefs the task after e.g., aborting the task
	private getContext(): vscode.ExtensionContext {
		const context = this.controller.context
		if (!context) {
			throw new Error("Unable to access extension context")
		}
		return context
	}

	// Communicate with webview

	// partial has three valid states true (partial message), false (completion of partial message), undefined (individual complete message)
	async ask(
		type: ClineAsk,
		text?: string,
		partial?: boolean,
	): Promise<{
		response: ClineAskResponse
		text?: string
		images?: string[]
		files?: string[]
		askTs?: number
	}> {
		// If this Cline instance was aborted by the provider, then the only thing keeping us alive is a promise still running in the background, in which case we don't want to send its result to the webview as it is attached to a new instance of Cline now. So we can safely ignore the result of any active promises, and this class will be deallocated. (Although we set Cline = undefined in provider, that simply removes the reference to this instance, but the instance is still alive until this promise resolves or rejects.)
		if (this.taskState.abort) {
			throw new Error("Cline instance aborted")
		}
		let askTs: number
		if (partial !== undefined) {
			const clineMessages = this.messageStateHandler.getClineMessages()
			const lastMessage = clineMessages.at(-1)
			const lastMessageIndex = clineMessages.length - 1

			const isUpdatingPreviousPartial =
				lastMessage && lastMessage.partial && lastMessage.type === "ask" && lastMessage.ask === type
			if (partial) {
				if (isUpdatingPreviousPartial) {
					// existing partial message, so update it
					await this.messageStateHandler.updateClineMessage(lastMessageIndex, {
						text,
						partial,
					})
					// todo be more efficient about saving and posting only new data or one whole message at a time so ignore partial for saves, and only post parts of partial message instead of whole array in new listener
					// await this.saveClineMessagesAndUpdateHistory()
					// await this.postStateToWebview()
					const protoMessage = convertClineMessageToProto(lastMessage)
					await sendPartialMessageEvent(protoMessage)
					throw new Error("Current ask promise was ignored 1")
				} else {
					// this is a new partial message, so add it with partial state
					// this.askResponse = undefined
					// this.askResponseText = undefined
					// this.askResponseImages = undefined
					askTs = Date.now()
					this.taskState.lastMessageTs = askTs
					await this.messageStateHandler.addToClineMessages({
						ts: askTs,
						type: "ask",
						ask: type,
						text,
						partial,
					})
					await this.postStateToWebview()
					throw new Error("Current ask promise was ignored 2")
				}
			} else {
				// partial=false means its a complete version of a previously partial message
				if (isUpdatingPreviousPartial) {
					// this is the complete version of a previously partial message, so replace the partial with the complete version
					this.taskState.askResponse = undefined
					this.taskState.askResponseText = undefined
					this.taskState.askResponseImages = undefined
					this.taskState.askResponseFiles = undefined

					/*
					Bug for the history books:
					In the webview we use the ts as the chatrow key for the virtuoso list. Since we would update this ts right at the end of streaming, it would cause the view to flicker. The key prop has to be stable otherwise react has trouble reconciling items between renders, causing unmounting and remounting of components (flickering).
					The lesson here is if you see flickering when rendering lists, it's likely because the key prop is not stable.
					So in this case we must make sure that the message ts is never altered after first setting it.
					*/
					askTs = lastMessage.ts
					this.taskState.lastMessageTs = askTs
					// lastMessage.ts = askTs
					await this.messageStateHandler.updateClineMessage(lastMessageIndex, {
						text,
						partial: false,
					})
					// await this.postStateToWebview()
					const protoMessage = convertClineMessageToProto(lastMessage)
					await sendPartialMessageEvent(protoMessage)
				} else {
					// this is a new partial=false message, so add it like normal
					this.taskState.askResponse = undefined
					this.taskState.askResponseText = undefined
					this.taskState.askResponseImages = undefined
					this.taskState.askResponseFiles = undefined
					askTs = Date.now()
					this.taskState.lastMessageTs = askTs
					await this.messageStateHandler.addToClineMessages({
						ts: askTs,
						type: "ask",
						ask: type,
						text,
					})
					await this.postStateToWebview()
				}
			}
		} else {
			// this is a new non-partial message, so add it like normal
			// const lastMessage = this.clineMessages.at(-1)
			this.taskState.askResponse = undefined
			this.taskState.askResponseText = undefined
			this.taskState.askResponseImages = undefined
			this.taskState.askResponseFiles = undefined
			askTs = Date.now()
			this.taskState.lastMessageTs = askTs
			await this.messageStateHandler.addToClineMessages({
				ts: askTs,
				type: "ask",
				ask: type,
				text,
			})
			await this.postStateToWebview()
		}

		await pWaitFor(() => this.taskState.askResponse !== undefined || this.taskState.lastMessageTs !== askTs, {
			interval: 100,
		})
		if (this.taskState.lastMessageTs !== askTs) {
			throw new Error("Current ask promise was ignored") // could happen if we send multiple asks in a row i.e. with command_output. It's important that when we know an ask could fail, it is handled gracefully
		}
		const result = {
			response: this.taskState.askResponse!,
			text: this.taskState.askResponseText,
			images: this.taskState.askResponseImages,
			files: this.taskState.askResponseFiles,
		}
		this.taskState.askResponse = undefined
		this.taskState.askResponseText = undefined
		this.taskState.askResponseImages = undefined
		this.taskState.askResponseFiles = undefined
		return result
	}

	async handleWebviewAskResponse(askResponse: ClineAskResponse, text?: string, images?: string[], files?: string[]) {
		this.taskState.askResponse = askResponse
		this.taskState.askResponseText = text
		this.taskState.askResponseImages = images
		this.taskState.askResponseFiles = files
	}

	async say(
		type: ClineSay,
		text?: string,
		images?: string[],
		files?: string[],
		partial?: boolean,
	): Promise<number | undefined> {
		if (this.taskState.abort) {
			throw new Error("Cline instance aborted")
		}

		if (partial !== undefined) {
			const lastMessage = this.messageStateHandler.getClineMessages().at(-1)
			const isUpdatingPreviousPartial =
				lastMessage && lastMessage.partial && lastMessage.type === "say" && lastMessage.say === type
			if (partial) {
				if (isUpdatingPreviousPartial) {
					// existing partial message, so update it
					lastMessage.text = text
					lastMessage.images = images
					lastMessage.files = files
					lastMessage.partial = partial
					const protoMessage = convertClineMessageToProto(lastMessage)
					await sendPartialMessageEvent(protoMessage)
					return undefined
				} else {
					// this is a new partial message, so add it with partial state
					const sayTs = Date.now()
					this.taskState.lastMessageTs = sayTs
					await this.messageStateHandler.addToClineMessages({
						ts: sayTs,
						type: "say",
						say: type,
						text,
						images,
						files,
						partial,
					})
					await this.postStateToWebview()
					return sayTs
				}
			} else {
				// partial=false means its a complete version of a previously partial message
				if (isUpdatingPreviousPartial) {
					// this is the complete version of a previously partial message, so replace the partial with the complete version
					this.taskState.lastMessageTs = lastMessage.ts
					// lastMessage.ts = sayTs
					lastMessage.text = text
					lastMessage.images = images
					lastMessage.files = files // Ensure files is updated
					lastMessage.partial = false

					// instead of streaming partialMessage events, we do a save and post like normal to persist to disk
					await this.messageStateHandler.saveClineMessagesAndUpdateHistory()
					// await this.postStateToWebview()
					const protoMessage = convertClineMessageToProto(lastMessage)
					await sendPartialMessageEvent(protoMessage) // more performant than an entire postStateToWebview
					return undefined
				} else {
					// this is a new partial=false message, so add it like normal
					const sayTs = Date.now()
					this.taskState.lastMessageTs = sayTs
					await this.messageStateHandler.addToClineMessages({
						ts: sayTs,
						type: "say",
						say: type,
						text,
						images,
						files,
					})
					await this.postStateToWebview()
					return sayTs
				}
			}
		} else {
			// this is a new non-partial message, so add it like normal
			const sayTs = Date.now()
			this.taskState.lastMessageTs = sayTs
			await this.messageStateHandler.addToClineMessages({
				ts: sayTs,
				type: "say",
				say: type,
				text,
				images,
				files,
			})
			await this.postStateToWebview()
			return sayTs
		}
	}

	async sayAndCreateMissingParamError(toolName: ClineDefaultTool, paramName: string, relPath?: string) {
		await this.say(
			"error",
			`Cline tried to use ${toolName}${
				relPath ? ` for '${relPath.toPosix()}'` : ""
			} without value for required parameter '${paramName}'. Retrying...`,
		)
		return formatResponse.toolError(formatResponse.missingToolParameterError(paramName))
	}

	async removeLastPartialMessageIfExistsWithType(type: "ask" | "say", askOrSay: ClineAsk | ClineSay) {
		const clineMessages = this.messageStateHandler.getClineMessages()
		const lastMessage = clineMessages.at(-1)
		if (lastMessage?.partial && lastMessage.type === type && (lastMessage.ask === askOrSay || lastMessage.say === askOrSay)) {
			this.messageStateHandler.setClineMessages(clineMessages.slice(0, -1))
			await this.messageStateHandler.saveClineMessagesAndUpdateHistory()
		}
	}

	private async saveCheckpointCallback(isAttemptCompletionMessage?: boolean, completionMessageTs?: number): Promise<void> {
		return this.checkpointManager?.saveCheckpoint(isAttemptCompletionMessage, completionMessageTs) ?? Promise.resolve()
	}

	private async switchToActModeCallback(): Promise<boolean> {
		return await this.controller.toggleActModeForYoloMode()
	}

	// Task lifecycle

	private async startTask(task?: string, images?: string[], files?: string[]): Promise<void> {
		try {
			await this.clineIgnoreController.initialize()
		} catch (error) {
			console.error("Failed to initialize ClineIgnoreController:", error)
			// Optionally, inform the user or handle the error appropriately
		}
		// conversationHistory (for API) and clineMessages (for webview) need to be in sync
		// if the extension process were killed, then on restart the clineMessages might not be empty, so we need to set it to [] when we create a new Cline client (otherwise webview would show stale messages from previous session)
		this.messageStateHandler.setClineMessages([])
		this.messageStateHandler.setApiConversationHistory([])

		await this.postStateToWebview()

		await this.say("text", task, images, files)

		this.taskState.isInitialized = true

		const imageBlocks: Anthropic.ImageBlockParam[] = formatResponse.imageBlocks(images)

		const userContent: UserContent = [
			{
				type: "text",
				text: `<task>\n${task}\n</task>`,
			},
			...imageBlocks,
		]

		if (files && files.length > 0) {
			const fileContentString = await processFilesIntoText(files)
			if (fileContentString) {
				userContent.push({
					type: "text",
					text: fileContentString,
				})
			}
		}

		await this.initiateTaskLoop(userContent)
	}

	private async resumeTaskFromHistory() {
		try {
			await this.clineIgnoreController.initialize()
		} catch (error) {
			console.error("Failed to initialize ClineIgnoreController:", error)
			// Optionally, inform the user or handle the error appropriately
		}

		const savedClineMessages = await getSavedClineMessages(this.getContext(), this.taskId)

		// Remove any resume messages that may have been added before
		const lastRelevantMessageIndex = findLastIndex(
			savedClineMessages,
			(m) => !(m.ask === "resume_task" || m.ask === "resume_completed_task"),
		)
		if (lastRelevantMessageIndex !== -1) {
			savedClineMessages.splice(lastRelevantMessageIndex + 1)
		}

		// since we don't use api_req_finished anymore, we need to check if the last api_req_started has a cost value, if it doesn't and no cancellation reason to present, then we remove it since it indicates an api request without any partial content streamed
		const lastApiReqStartedIndex = findLastIndex(savedClineMessages, (m) => m.type === "say" && m.say === "api_req_started")
		if (lastApiReqStartedIndex !== -1) {
			const lastApiReqStarted = savedClineMessages[lastApiReqStartedIndex]
			const { cost, cancelReason }: ClineApiReqInfo = JSON.parse(lastApiReqStarted.text || "{}")
			if (cost === undefined && cancelReason === undefined) {
				savedClineMessages.splice(lastApiReqStartedIndex, 1)
			}
		}

		await this.messageStateHandler.overwriteClineMessages(savedClineMessages)
		this.messageStateHandler.setClineMessages(await getSavedClineMessages(this.getContext(), this.taskId))

		// Now present the cline messages to the user and ask if they want to resume (NOTE: we ran into a bug before where the apiconversationhistory wouldn't be initialized when opening a old task, and it was because we were waiting for resume)
		// This is important in case the user deletes messages without resuming the task first
		const context = this.getContext()
		const savedApiConversationHistory = await getSavedApiConversationHistory(context, this.taskId)
		this.messageStateHandler.setApiConversationHistory(savedApiConversationHistory)

		// load the context history state

		const _taskDir = await ensureTaskDirectoryExists(context, this.taskId)
		await this.contextManager.initializeContextHistory(await ensureTaskDirectoryExists(this.getContext(), this.taskId))

		const lastClineMessage = this.messageStateHandler
			.getClineMessages()
			.slice()
			.reverse()
			.find((m) => !(m.ask === "resume_task" || m.ask === "resume_completed_task")) // could be multiple resume tasks

		let askType: ClineAsk
		if (lastClineMessage?.ask === "completion_result") {
			askType = "resume_completed_task"
		} else {
			askType = "resume_task"
		}

		this.taskState.isInitialized = true

		const { response, text, images, files } = await this.ask(askType) // calls poststatetowebview
		let responseText: string | undefined
		let responseImages: string[] | undefined
		let responseFiles: string[] | undefined
		if (response === "messageResponse") {
			await this.say("user_feedback", text, images, files)
			await this.checkpointManager?.saveCheckpoint()
			responseText = text
			responseImages = images
			responseFiles = files
		}

		// need to make sure that the api conversation history can be resumed by the api, even if it goes out of sync with cline messages

		const existingApiConversationHistory: Anthropic.Messages.MessageParam[] = await getSavedApiConversationHistory(
			this.getContext(),
			this.taskId,
		)

		// Remove the last user message so we can update it with the resume message
		let modifiedOldUserContent: UserContent // either the last message if its user message, or the user message before the last (assistant) message
		let modifiedApiConversationHistory: Anthropic.Messages.MessageParam[] // need to remove the last user message to replace with new modified user message
		if (existingApiConversationHistory.length > 0) {
			const lastMessage = existingApiConversationHistory[existingApiConversationHistory.length - 1]
			if (lastMessage.role === "assistant") {
				modifiedApiConversationHistory = [...existingApiConversationHistory]
				modifiedOldUserContent = []
			} else if (lastMessage.role === "user") {
				const existingUserContent: UserContent = Array.isArray(lastMessage.content)
					? lastMessage.content
					: [{ type: "text", text: lastMessage.content }]
				modifiedApiConversationHistory = existingApiConversationHistory.slice(0, -1)
				modifiedOldUserContent = [...existingUserContent]
			} else {
				throw new Error("Unexpected: Last message is not a user or assistant message")
			}
		} else {
			throw new Error("Unexpected: No existing API conversation history")
		}

		const newUserContent: UserContent = [...modifiedOldUserContent]

		const agoText = (() => {
			const timestamp = lastClineMessage?.ts ?? Date.now()
			const now = Date.now()
			const diff = now - timestamp
			const minutes = Math.floor(diff / 60000)
			const hours = Math.floor(minutes / 60)
			const days = Math.floor(hours / 24)

			if (days > 0) {
				return `${days} day${days > 1 ? "s" : ""} ago`
			}
			if (hours > 0) {
				return `${hours} hour${hours > 1 ? "s" : ""} ago`
			}
			if (minutes > 0) {
				return `${minutes} minute${minutes > 1 ? "s" : ""} ago`
			}
			return "just now"
		})()

		const wasRecent = lastClineMessage?.ts && Date.now() - lastClineMessage.ts < 30_000

		// Check if there are pending file context warnings before calling taskResumption
		const pendingContextWarning = await this.fileContextTracker.retrieveAndClearPendingFileContextWarning()
		const hasPendingFileContextWarnings = pendingContextWarning && pendingContextWarning.length > 0

		const mode = this.stateManager.getGlobalSettingsKey("mode")
		const [taskResumptionMessage, userResponseMessage] = formatResponse.taskResumption(
			mode === "plan" ? "plan" : "act",
			agoText,
			this.cwd,
			wasRecent,
			responseText,
			hasPendingFileContextWarnings,
		)

		if (taskResumptionMessage !== "") {
			newUserContent.push({
				type: "text",
				text: taskResumptionMessage,
			})
		}

		if (userResponseMessage !== "") {
			newUserContent.push({
				type: "text",
				text: userResponseMessage,
			})
		}

		if (responseImages && responseImages.length > 0) {
			newUserContent.push(...formatResponse.imageBlocks(responseImages))
		}

		if (responseFiles && responseFiles.length > 0) {
			const fileContentString = await processFilesIntoText(responseFiles)
			if (fileContentString) {
				newUserContent.push({
					type: "text",
					text: fileContentString,
				})
			}
		}

		// Inject file context warning if there were pending warnings from message editing
		if (pendingContextWarning && pendingContextWarning.length > 0) {
			const fileContextWarning = formatResponse.fileContextWarning(pendingContextWarning)
			newUserContent.push({
				type: "text",
				text: fileContextWarning,
			})
		}

		await this.messageStateHandler.overwriteApiConversationHistory(modifiedApiConversationHistory)
		await this.initiateTaskLoop(newUserContent)
	}

	private async initiateTaskLoop(userContent: UserContent): Promise<void> {
		let nextUserContent = userContent
		let includeFileDetails = true
		while (!this.taskState.abort) {
			const didEndLoop = await this.recursivelyMakeClineRequests(nextUserContent, includeFileDetails)
			includeFileDetails = false // we only need file details the first time

			//  The way this agentic loop works is that cline will be given a task that he then calls tools to complete. unless there's an attempt_completion call, we keep responding back to him with his tool's responses until he either attempt_completion or does not use anymore tools. If he does not use anymore tools, we ask him to consider if he's completed the task and then call attempt_completion, otherwise proceed with completing the task.
			// There is a MAX_REQUESTS_PER_TASK limit to prevent infinite requests, but Cline is prompted to finish the task as efficiently as he can.

			//const totalCost = this.calculateApiCost(totalInputTokens, totalOutputTokens)
			if (didEndLoop) {
				// For now a task never 'completes'. This will only happen if the user hits max requests and denies resetting the count.
				//this.say("task_completed", `Task completed. Total API usage cost: ${totalCost}`)
				break
			} else {
				// this.say(
				// 	"tool",
				// 	"Cline responded with only text blocks but has not called attempt_completion yet. Forcing him to continue with task..."
				// )
				nextUserContent = [
					{
						type: "text",
						text: formatResponse.noToolsUsed(),
					},
				]
				this.taskState.consecutiveMistakeCount++
			}
		}
	}

	async abortTask() {
		// Check for incomplete progress before aborting
		if (this.FocusChainManager) {
			this.FocusChainManager.checkIncompleteProgressOnCompletion()
		}

		this.taskState.abort = true // will stop any autonomously running promises
		this.terminalManager.disposeAll()
		this.urlContentFetcher.closeBrowser()
		await this.browserSession.dispose()
		this.clineIgnoreController.dispose()
		this.fileContextTracker.dispose()
		// need to await for when we want to make sure directories/files are reverted before
		// re-starting the task from a checkpoint
		await this.diffViewProvider.revertChanges()
		// Clear the notification callback when task is aborted
		this.mcpHub.clearNotificationCallback()
		if (this.FocusChainManager) {
			this.FocusChainManager.dispose()
		}
	}

	// Tools

	/**
	 * Executes a command directly in Node.js using execa
	 * This is used in test mode to capture the full output without using the VS Code terminal
	 * Commands are automatically terminated after 30 seconds using Promise.race
	 */
	private async executeCommandInNode(command: string): Promise<[boolean, ToolResponse]> {
		try {
			// Create a child process
			const childProcess = execa(command, {
				shell: true,
				cwd: this.cwd,
				reject: false,
				all: true, // Merge stdout and stderr
			})

			// Set up variables to collect output
			let output = ""

			// Collect output in real-time
			if (childProcess.all) {
				childProcess.all.on("data", (data) => {
					output += data.toString()
				})
			}

			// Create a timeout promise that rejects after 30 seconds
			const timeoutPromise = new Promise<never>((_, reject) => {
				setTimeout(() => {
					if (childProcess.pid) {
						childProcess.kill("SIGKILL") // Use SIGKILL for more forceful termination
					}
					reject(new Error("Command timeout after 30s"))
				}, 30000)
			})

			// Race between command completion and timeout
			const result = await Promise.race([childProcess, timeoutPromise]).catch((_error) => {
				// If we get here due to timeout, return a partial result with timeout flag
				Logger.info(`Command timed out after 30s: ${command}`)
				return {
					stdout: "",
					stderr: "",
					exitCode: 124, // Standard timeout exit code
					timedOut: true,
				}
			})

			// Check if timeout occurred
			const wasTerminated = result.timedOut === true

			// Use collected output or result output
			if (!output) {
				output = result.stdout || result.stderr || ""
			}

			Logger.info(`Command executed in Node: ${command}\nOutput:\n${output}`)

			// Add termination message if the command was terminated
			if (wasTerminated) {
				output += "\nCommand was taking a while to run so it was auto terminated after 30s"
			}

			// Format the result similar to terminal output
			return [
				false,
				`Command executed${wasTerminated ? " (terminated after 30s)" : ""} with exit code ${
					result.exitCode
				}.${output.length > 0 ? `\nOutput:\n${output}` : ""}`,
			]
		} catch (error) {
			// Handle any errors that might occur
			const errorMessage = error instanceof Error ? error.message : String(error)
			return [false, `Error executing command: ${errorMessage}`]
		}
	}

	async executeCommandTool(command: string, timeoutSeconds: number | undefined): Promise<[boolean, ToolResponse]> {
		Logger.info("IS_TEST: " + isInTestMode())

		// Check if we're in test mode
		if (isInTestMode()) {
			// In test mode, execute the command directly in Node
			Logger.info("Executing command in Node: " + command)
			return this.executeCommandInNode(command)
		}
		Logger.info("Executing command in terminal: " + command)

		const terminalInfo = await this.terminalManager.getOrCreateTerminal(this.cwd)
		terminalInfo.terminal.show() // weird visual bug when creating new terminals (even manually) where there's an empty space at the top.
		const process = this.terminalManager.runCommand(terminalInfo, command)

		let userFeedback: { text?: string; images?: string[]; files?: string[] } | undefined
		let didContinue = false

		// Chunked terminal output buffering
		const CHUNK_LINE_COUNT = 20
		const CHUNK_BYTE_SIZE = 2048 // 2KB
		const CHUNK_DEBOUNCE_MS = 100

		let outputBuffer: string[] = []
		let outputBufferSize: number = 0
		let chunkTimer: NodeJS.Timeout | null = null
		let chunkEnroute = false

		// Track if buffer gets stuck
		let bufferStuckTimer: NodeJS.Timeout | null = null
		const BUFFER_STUCK_TIMEOUT_MS = 6000 // 6 seconds

		const flushBuffer = async (force = false) => {
			if (chunkEnroute || outputBuffer.length === 0) {
				if (force && !chunkEnroute && outputBuffer.length > 0) {
					// If force is true and no chunkEnroute, flush anyway
				} else {
					return
				}
			}
			const chunk = outputBuffer.join("\n")
			outputBuffer = []
			outputBufferSize = 0
			chunkEnroute = true

			// Start timer to detect if buffer gets stuck
			bufferStuckTimer = setTimeout(() => {
				telemetryService.captureTerminalHang(TerminalHangStage.BUFFER_STUCK)
				bufferStuckTimer = null
			}, BUFFER_STUCK_TIMEOUT_MS)

			try {
				const { response, text, images, files } = await this.ask("command_output", chunk)
				if (response === "yesButtonClicked") {
					// Track when user clicks "Process while Running"
					telemetryService.captureTerminalUserIntervention(TerminalUserInterventionAction.PROCESS_WHILE_RUNNING)
					// proceed while running - but still capture user feedback if provided
					if (text || (images && images.length > 0) || (files && files.length > 0)) {
						userFeedback = { text, images, files }
					}
				} else {
					userFeedback = { text, images, files }
				}
				didContinue = true
				process.continue()
			} catch {
				Logger.error("Error while asking for command output")
			} finally {
				// Clear the stuck timer
				if (bufferStuckTimer) {
					clearTimeout(bufferStuckTimer)
					bufferStuckTimer = null
				}
				chunkEnroute = false
				// If more output accumulated while chunkEnroute, flush again
				if (outputBuffer.length > 0) {
					await flushBuffer()
				}
			}
		}

		const scheduleFlush = () => {
			if (chunkTimer) {
				clearTimeout(chunkTimer)
			}
			chunkTimer = setTimeout(async () => await flushBuffer(), CHUNK_DEBOUNCE_MS)
		}

		const outputLines: string[] = []
		process.on("line", async (line) => {
			outputLines.push(line)

			if (!didContinue) {
				outputBuffer.push(line)
				outputBufferSize += Buffer.byteLength(line, "utf8")
				// Flush if buffer is large enough
				if (outputBuffer.length >= CHUNK_LINE_COUNT || outputBufferSize >= CHUNK_BYTE_SIZE) {
					await flushBuffer()
				} else {
					scheduleFlush()
				}
			} else {
				this.say("command_output", line)
			}
		})

		let completed = false
		let completionTimer: NodeJS.Timeout | null = null
		const COMPLETION_TIMEOUT_MS = 6000 // 6 seconds

		// Start timer to detect if waiting for completion takes too long
		completionTimer = setTimeout(() => {
			if (!completed) {
				telemetryService.captureTerminalHang(TerminalHangStage.WAITING_FOR_COMPLETION)
				completionTimer = null
			}
		}, COMPLETION_TIMEOUT_MS)

		process.once("completed", async () => {
			completed = true
			// Clear the completion timer
			if (completionTimer) {
				clearTimeout(completionTimer)
				completionTimer = null
			}
			// Flush any remaining buffered output
			if (!didContinue && outputBuffer.length > 0) {
				if (chunkTimer) {
					clearTimeout(chunkTimer)
					chunkTimer = null
				}
				await flushBuffer(true)
			}
		})

		process.once("no_shell_integration", async () => {
			await this.say("shell_integration_warning")
		})

		//await process

		if (timeoutSeconds) {
			const timeoutPromise = new Promise<never>((_, reject) => {
				setTimeout(() => {
					reject(new Error("COMMAND_TIMEOUT"))
				}, timeoutSeconds * 1000)
			})

			try {
				await Promise.race([process, timeoutPromise])
			} catch (error) {
				// This will continue running the command in the background
				didContinue = true
				process.continue()

				// Clear all our timers
				if (chunkTimer) {
					clearTimeout(chunkTimer)
					chunkTimer = null
				}
				if (completionTimer) {
					clearTimeout(completionTimer)
					completionTimer = null
				}

				// Process any output we captured before timeout
				await setTimeoutPromise(50)
				const result = this.terminalManager.processOutput(outputLines)

				if (error.message === "COMMAND_TIMEOUT") {
					return [
						false,
						`Command execution timed out after ${timeoutSeconds} seconds. The command may still be running in the terminal.${result.length > 0 ? `\nOutput so far:\n${result}` : ""}`,
					]
				}

				// Re-throw other errors
				throw error
			}
		} else {
			await process
		}

		// Clear timer if process completes normally
		if (completionTimer) {
			clearTimeout(completionTimer)
			completionTimer = null
		}

		// Wait for a short delay to ensure all messages are sent to the webview
		// This delay allows time for non-awaited promises to be created and
		// for their associated messages to be sent to the webview, maintaining
		// the correct order of messages (although the webview is smart about
		// grouping command_output messages despite any gaps anyways)
		await setTimeoutPromise(50)

		const result = this.terminalManager.processOutput(outputLines)

		if (userFeedback) {
			await this.say("user_feedback", userFeedback.text, userFeedback.images, userFeedback.files)

			let fileContentString = ""
			if (userFeedback.files && userFeedback.files.length > 0) {
				fileContentString = await processFilesIntoText(userFeedback.files)
			}

			return [
				true,
				formatResponse.toolResult(
					`Command is still running in the user's terminal.${
						result.length > 0 ? `\nHere's the output so far:\n${result}` : ""
					}\n\nThe user provided the following feedback:\n<feedback>\n${userFeedback.text}\n</feedback>`,
					userFeedback.images,
					fileContentString,
				),
			]
		}

		if (completed) {
			return [false, `Command executed.${result.length > 0 ? `\nOutput:\n${result}` : ""}`]
		} else {
			return [
				false,
				`Command is still running in the user's terminal.${
					result.length > 0 ? `\nHere's the output so far:\n${result}` : ""
				}\n\nYou will be updated on the terminal status and new output in the future.`,
			]
		}
	}

	/**
	 * Migrates the disableBrowserTool setting from VSCode configuration to browserSettings
	 */
	private async migrateDisableBrowserToolSetting(): Promise<void> {
		const config = vscode.workspace.getConfiguration("cline")
		const disableBrowserTool = config.get<boolean>("disableBrowserTool")

		if (disableBrowserTool !== undefined) {
			const browserSettings = this.stateManager.getGlobalSettingsKey("browserSettings")
			browserSettings.disableToolUse = disableBrowserTool
			// Remove from VSCode configuration
			await config.update("disableBrowserTool", undefined, true)
		}
	}

	private getCurrentProviderInfo(): ApiProviderInfo {
		const model = this.api.getModel()
		const apiConfig = this.stateManager.getApiConfiguration()
		const mode = this.stateManager.getGlobalSettingsKey("mode")
		const providerId = (mode === "plan" ? apiConfig.planModeApiProvider : apiConfig.actModeApiProvider) as string
		const customPrompt = this.stateManager.getGlobalSettingsKey("customPrompt")
		return { model, providerId, customPrompt }
	}

	private getApiRequestIdSafe(): string | undefined {
		const apiLike = this.api as Partial<{
			getLastRequestId: () => string | undefined
			lastGenerationId?: string
		}>
		return apiLike.getLastRequestId?.() ?? apiLike.lastGenerationId
	}

	private async handleContextWindowExceededError(): Promise<void> {
		const apiConversationHistory = this.messageStateHandler.getApiConversationHistory()

		this.taskState.conversationHistoryDeletedRange = this.contextManager.getNextTruncationRange(
			apiConversationHistory,
			this.taskState.conversationHistoryDeletedRange,
			"quarter", // Force aggressive truncation
		)
		await this.messageStateHandler.saveClineMessagesAndUpdateHistory()
		await this.contextManager.triggerApplyStandardContextTruncationNoticeChange(
			Date.now(),
			await ensureTaskDirectoryExists(this.getContext(), this.taskId),
			apiConversationHistory,
		)

		this.taskState.didAutomaticallyRetryFailedApiRequest = true
	}

	async *attemptApiRequest(previousApiReqIndex: number): ApiStream {
		// Wait for MCP servers to be connected before generating system prompt
		await pWaitFor(() => this.mcpHub.isConnecting !== true, {
			timeout: 10_000,
		}).catch(() => {
			console.error("MCP servers failed to connect in time")
		})

		const providerInfo = this.getCurrentProviderInfo()
		const ide = (await HostProvider.env.getHostVersion({})).platform || "Unknown"
		await this.migrateDisableBrowserToolSetting()
		const browserSettings = this.stateManager.getGlobalSettingsKey("browserSettings")
		const disableBrowserTool = browserSettings.disableToolUse ?? false
		// cline browser tool uses image recognition for navigation (requires model image support).
		const modelSupportsBrowserUse = providerInfo.model.info.supportsImages ?? false

		const supportsBrowserUse = modelSupportsBrowserUse && !disableBrowserTool // only enable browser use if the model supports it and the user hasn't disabled it
		const preferredLanguageRaw = this.stateManager.getGlobalSettingsKey("preferredLanguage")
		const preferredLanguage = getLanguageKey(preferredLanguageRaw as LanguageDisplay)
		const preferredLanguageInstructions =
			preferredLanguage && preferredLanguage !== DEFAULT_LANGUAGE_SETTINGS
				? `# Preferred Language\n\nSpeak in ${preferredLanguage}.`
				: ""

		const { globalToggles, localToggles } = await refreshClineRulesToggles(this.controller, this.cwd)
		const { windsurfLocalToggles, cursorLocalToggles } = await refreshExternalRulesToggles(this.controller, this.cwd)

		const globalClineRulesFilePath = await ensureRulesDirectoryExists()
		const globalClineRulesFileInstructions = await getGlobalClineRules(globalClineRulesFilePath, globalToggles)

		const localClineRulesFileInstructions = await getLocalClineRules(this.cwd, localToggles)
		const [localCursorRulesFileInstructions, localCursorRulesDirInstructions] = await getLocalCursorRules(
			this.cwd,
			cursorLocalToggles,
		)
		const localWindsurfRulesFileInstructions = await getLocalWindsurfRules(this.cwd, windsurfLocalToggles)

		const clineIgnoreContent = this.clineIgnoreController.clineIgnoreContent
		let clineIgnoreInstructions: string | undefined
		if (clineIgnoreContent) {
			clineIgnoreInstructions = formatResponse.clineIgnoreInstructions(clineIgnoreContent)
		}

		// Prepare multi-root workspace information if enabled
		let workspaceRoots: Array<{ path: string; name: string; vcs?: string }> | undefined
		const isMultiRootEnabled = featureFlagsService.getMultiRootEnabled()
		if (isMultiRootEnabled && this.workspaceManager) {
			workspaceRoots = this.workspaceManager.getRoots().map((root) => ({
				path: root.path,
				name: root.name || path.basename(root.path), // Fallback to basename if name is undefined
				vcs: root.vcs as string | undefined, // Cast VcsType to string
			}))
		}

		const promptContext: SystemPromptContext = {
			cwd: this.cwd,
			ide,
			providerInfo,
			supportsBrowserUse,
			mcpHub: this.mcpHub,
			focusChainSettings: this.stateManager.getGlobalSettingsKey("focusChainSettings"),
			globalClineRulesFileInstructions,
			localClineRulesFileInstructions,
			localCursorRulesFileInstructions,
			localCursorRulesDirInstructions,
			localWindsurfRulesFileInstructions,
			clineIgnoreInstructions,
			preferredLanguageInstructions,
			browserSettings: this.stateManager.getGlobalSettingsKey("browserSettings"),
			yoloModeToggled: this.stateManager.getGlobalSettingsKey("yoloModeToggled"),
			isMultiRootEnabled,
			workspaceRoots,
		}

		const systemPrompt = await getSystemPrompt(promptContext)

		const contextManagementMetadata = await this.contextManager.getNewContextMessagesAndMetadata(
			this.messageStateHandler.getApiConversationHistory(),
			this.messageStateHandler.getClineMessages(),
			this.api,
			this.taskState.conversationHistoryDeletedRange,
			previousApiReqIndex,
			await ensureTaskDirectoryExists(this.getContext(), this.taskId),
			this.stateManager.getGlobalSettingsKey("useAutoCondense"),
		)

		if (contextManagementMetadata.updatedConversationHistoryDeletedRange) {
			this.taskState.conversationHistoryDeletedRange = contextManagementMetadata.conversationHistoryDeletedRange
			await this.messageStateHandler.saveClineMessagesAndUpdateHistory()
			// saves task history item which we use to keep track of conversation history deleted range
		}

		const stream = this.api.createMessage(systemPrompt, contextManagementMetadata.truncatedConversationHistory)

		const iterator = stream[Symbol.asyncIterator]()

		try {
			// awaiting first chunk to see if it will throw an error
			this.taskState.isWaitingForFirstChunk = true
			const firstChunk = await iterator.next()
			yield firstChunk.value
			this.taskState.isWaitingForFirstChunk = false
		} catch (error) {
			const isContextWindowExceededError = checkContextWindowExceededError(error)
			const { model, providerId } = this.getCurrentProviderInfo()
			const clineError = ErrorService.get().toClineError(error, model.id, providerId)

			// Capture provider failure telemetry using clineError
			// TODO: Move into errorService
			ErrorService.get().logMessage(clineError.message)
			ErrorService.get().logException(clineError)

			if (isContextWindowExceededError && !this.taskState.didAutomaticallyRetryFailedApiRequest) {
				await this.handleContextWindowExceededError()
			} else {
				// request failed after retrying automatically once, ask user if they want to retry again
				// note that this api_req_failed ask is unique in that we only present this option if the api hasn't streamed any content yet (ie it fails on the first chunk due), as it would allow them to hit a retry button. However if the api failed mid-stream, it could be in any arbitrary state where some tools may have executed, so that error is handled differently and requires cancelling the task entirely.

				if (isContextWindowExceededError) {
					const truncatedConversationHistory = this.contextManager.getTruncatedMessages(
						this.messageStateHandler.getApiConversationHistory(),
						this.taskState.conversationHistoryDeletedRange,
					)

					// If the conversation has more than 3 messages, we can truncate again. If not, then the conversation is bricked.
					// ToDo: Allow the user to change their input if this is the case.
					if (truncatedConversationHistory.length > 3) {
						clineError.message = "Context window exceeded. Click retry to truncate the conversation and try again."
						this.taskState.didAutomaticallyRetryFailedApiRequest = false
					}
				}

				const streamingFailedMessage = clineError.serialize()

				// Update the 'api_req_started' message to reflect final failure before asking user to manually retry
				const lastApiReqStartedIndex = findLastIndex(
					this.messageStateHandler.getClineMessages(),
					(m) => m.say === "api_req_started",
				)
				if (lastApiReqStartedIndex !== -1) {
					const clineMessages = this.messageStateHandler.getClineMessages()
					const currentApiReqInfo: ClineApiReqInfo = JSON.parse(clineMessages[lastApiReqStartedIndex].text || "{}")
					delete currentApiReqInfo.retryStatus

					await this.messageStateHandler.updateClineMessage(lastApiReqStartedIndex, {
						text: JSON.stringify({
							...currentApiReqInfo, // Spread the modified info (with retryStatus removed)
							// cancelReason: "retries_exhausted", // Indicate that automatic retries failed
							streamingFailedMessage,
						} satisfies ClineApiReqInfo),
					})
					// this.ask will trigger postStateToWebview, so this change should be picked up.
				}

				const { response } = await this.ask("api_req_failed", streamingFailedMessage)

				if (response !== "yesButtonClicked") {
					// this will never happen since if noButtonClicked, we will clear current task, aborting this instance
					throw new Error("API request failed")
				}

				// Clear streamingFailedMessage when user manually retries
				const manualRetryApiReqIndex = findLastIndex(
					this.messageStateHandler.getClineMessages(),
					(m) => m.say === "api_req_started",
				)
				if (manualRetryApiReqIndex !== -1) {
					const clineMessages = this.messageStateHandler.getClineMessages()
					const currentApiReqInfo: ClineApiReqInfo = JSON.parse(clineMessages[manualRetryApiReqIndex].text || "{}")
					delete currentApiReqInfo.streamingFailedMessage
					await this.messageStateHandler.updateClineMessage(manualRetryApiReqIndex, {
						text: JSON.stringify(currentApiReqInfo),
					})
				}

				await this.say("api_req_retried")

				// Reset the automatic retry flag so the request can proceed
				this.taskState.didAutomaticallyRetryFailedApiRequest = false
			}
			// delegate generator output from the recursive call
			yield* this.attemptApiRequest(previousApiReqIndex)
			return
		}

		// no error, so we can continue to yield all remaining chunks
		// (needs to be placed outside of try/catch since it we want caller to handle errors not with api_req_failed as that is reserved for first chunk failures only)
		// this delegates to another generator or iterable object. In this case, it's saying "yield all remaining values from this iterator". This effectively passes along all subsequent chunks from the original stream.
		yield* iterator
	}

	async presentAssistantMessage() {
		if (this.taskState.abort) {
			throw new Error("Cline instance aborted")
		}

		if (this.taskState.presentAssistantMessageLocked) {
			this.taskState.presentAssistantMessageHasPendingUpdates = true
			return
		}
		this.taskState.presentAssistantMessageLocked = true
		this.taskState.presentAssistantMessageHasPendingUpdates = false

		if (this.taskState.currentStreamingContentIndex >= this.taskState.assistantMessageContent.length) {
			// this may happen if the last content block was completed before streaming could finish. if streaming is finished, and we're out of bounds then this means we already presented/executed the last content block and are ready to continue to next request
			if (this.taskState.didCompleteReadingStream) {
				this.taskState.userMessageContentReady = true
			}
			this.taskState.presentAssistantMessageLocked = false
			return
			//throw new Error("No more content blocks to stream! This shouldn't happen...") // remove and just return after testing
		}

		const block = cloneDeep(this.taskState.assistantMessageContent[this.taskState.currentStreamingContentIndex]) // need to create copy bc while stream is updating the array, it could be updating the reference block properties too
		switch (block.type) {
			case "text": {
				if (this.taskState.didRejectTool || this.taskState.didAlreadyUseTool) {
					break
				}
				let content = block.content
				if (content) {
					// (have to do this for partial and complete since sending content in thinking tags to markdown renderer will automatically be removed)
					// Remove end substrings of <thinking or </thinking (below xml parsing is only for opening tags)
					// (this is done with the xml parsing below now, but keeping here for reference)
					// content = content.replace(/<\/?t(?:h(?:i(?:n(?:k(?:i(?:n(?:g)?)?)?)?)?)?)?$/, "")
					// Remove all instances of <thinking> (with optional line break after) and </thinking> (with optional line break before)
					// - Needs to be separate since we dont want to remove the line break before the first tag
					// - Needs to happen before the xml parsing below
					content = content.replace(/<thinking>\s?/g, "")
					content = content.replace(/\s?<\/thinking>/g, "")

					// Remove partial XML tag at the very end of the content (for tool use and thinking tags)
					// (prevents scrollview from jumping when tags are automatically removed)
					const lastOpenBracketIndex = content.lastIndexOf("<")
					if (lastOpenBracketIndex !== -1) {
						const possibleTag = content.slice(lastOpenBracketIndex)
						// Check if there's a '>' after the last '<' (i.e., if the tag is complete) (complete thinking and tool tags will have been removed by now)
						const hasCloseBracket = possibleTag.includes(">")
						if (!hasCloseBracket) {
							// Extract the potential tag name
							let tagContent: string
							if (possibleTag.startsWith("</")) {
								tagContent = possibleTag.slice(2).trim()
							} else {
								tagContent = possibleTag.slice(1).trim()
							}
							// Check if tagContent is likely an incomplete tag name (letters and underscores only)
							const isLikelyTagName = /^[a-zA-Z_]+$/.test(tagContent)
							// Preemptively remove < or </ to keep from these artifacts showing up in chat (also handles closing thinking tags)
							const isOpeningOrClosing = possibleTag === "<" || possibleTag === "</"
							// If the tag is incomplete and at the end, remove it from the content
							if (isOpeningOrClosing || isLikelyTagName) {
								content = content.slice(0, lastOpenBracketIndex).trim()
							}
						}
					}
				}

				if (!block.partial) {
					// Some models add code block artifacts (around the tool calls) which show up at the end of text content
					// matches ``` with at least one char after the last backtick, at the end of the string
					const match = content?.trimEnd().match(/```[a-zA-Z0-9_-]+$/)
					if (match) {
						const matchLength = match[0].length
						content = content.trimEnd().slice(0, -matchLength)
					}
				}

				await this.say("text", content, undefined, undefined, block.partial)
				break
			}
			case "tool_use":
				await this.toolExecutor.executeTool(block)
				break
		}

		/*
		Seeing out of bounds is fine, it means that the next too call is being built up and ready to add to assistantMessageContent to present. 
		When you see the UI inactive during this, it means that a tool is breaking without presenting any UI. For example the write_to_file tool was breaking when relpath was undefined, and for invalid relpath it never presented UI.
		*/
		this.taskState.presentAssistantMessageLocked = false // this needs to be placed here, if not then calling this.presentAssistantMessage below would fail (sometimes) since it's locked
		// NOTE: when tool is rejected, iterator stream is interrupted and it waits for userMessageContentReady to be true. Future calls to present will skip execution since didRejectTool and iterate until contentIndex is set to message length and it sets userMessageContentReady to true itself (instead of preemptively doing it in iterator)
		if (!block.partial || this.taskState.didRejectTool || this.taskState.didAlreadyUseTool) {
			// block is finished streaming and executing
			if (this.taskState.currentStreamingContentIndex === this.taskState.assistantMessageContent.length - 1) {
				// its okay that we increment if !didCompleteReadingStream, it'll just return bc out of bounds and as streaming continues it will call presentAssistantMessage if a new block is ready. if streaming is finished then we set userMessageContentReady to true when out of bounds. This gracefully allows the stream to continue on and all potential content blocks be presented.
				// last block is complete and it is finished executing
				this.taskState.userMessageContentReady = true // will allow pwaitfor to continue
			}

			// call next block if it exists (if not then read stream will call it when its ready)
			this.taskState.currentStreamingContentIndex++ // need to increment regardless, so when read stream calls this function again it will be streaming the next block

			if (this.taskState.currentStreamingContentIndex < this.taskState.assistantMessageContent.length) {
				// there are already more content blocks to stream, so we'll call this function ourselves
				// await this.presentAssistantContent()

				this.presentAssistantMessage()
				return
			}
		}
		// block is partial, but the read stream may have finished
		if (this.taskState.presentAssistantMessageHasPendingUpdates) {
			this.presentAssistantMessage()
		}
	}

	async recursivelyMakeClineRequests(userContent: UserContent, includeFileDetails: boolean = false): Promise<boolean> {
		if (this.taskState.abort) {
			throw new Error("Cline instance aborted")
		}

		// Increment API request counter for focus chain list management
		this.taskState.apiRequestCount++
		this.taskState.apiRequestsSinceLastTodoUpdate++

		// Used to know what models were used in the task if user wants to export metadata for error reporting purposes
		const { model, providerId, customPrompt } = this.getCurrentProviderInfo()
		if (providerId && model.id) {
			try {
				await this.modelContextTracker.recordModelUsage(
					providerId,
					model.id,
					this.stateManager.getGlobalSettingsKey("mode"),
				)
			} catch {}
		}

		if (this.taskState.consecutiveMistakeCount >= 3) {
			const autoApprovalSettings = this.stateManager.getGlobalSettingsKey("autoApprovalSettings")
			if (autoApprovalSettings.enabled && autoApprovalSettings.enableNotifications) {
				showSystemNotification({
					subtitle: "Error",
					message: "Cline is having trouble. Would you like to continue the task?",
				})
			}
			const { response, text, images, files } = await this.ask(
				"mistake_limit_reached",
				this.api.getModel().id.includes("claude")
					? `This may indicate a failure in his thought process or inability to use a tool properly, which can be mitigated with some user guidance (e.g. "Try breaking down the task into smaller steps").`
					: "Cline uses complex prompts and iterative task execution that may be challenging for less capable models. For best results, it's recommended to use Claude 4 Sonnet for its advanced agentic coding capabilities.",
			)
			if (response === "messageResponse") {
				// Display the user's message in the chat UI
				await this.say("user_feedback", text, images, files)

				// This userContent is for the *next* API call.
				const feedbackUserContent: UserContent = []
				feedbackUserContent.push({
					type: "text",
					text: formatResponse.tooManyMistakes(text),
				})
				if (images && images.length > 0) {
					feedbackUserContent.push(...formatResponse.imageBlocks(images))
				}

				let fileContentString = ""
				if (files && files.length > 0) {
					fileContentString = await processFilesIntoText(files)
				}

				if (fileContentString) {
					feedbackUserContent.push({
						type: "text",
						text: fileContentString,
					})
				}

				userContent = feedbackUserContent
			}
			this.taskState.consecutiveMistakeCount = 0
		}

		const autoApprovalSettings = this.stateManager.getGlobalSettingsKey("autoApprovalSettings")

		if (
			autoApprovalSettings.enabled &&
			this.taskState.consecutiveAutoApprovedRequestsCount >= autoApprovalSettings.maxRequests
		) {
			if (autoApprovalSettings.enableNotifications) {
				showSystemNotification({
					subtitle: "Max Requests Reached",
					message: `Cline has auto-approved ${autoApprovalSettings.maxRequests.toString()} API requests.`,
				})
			}
			const { response, text, images, files } = await this.ask(
				"auto_approval_max_req_reached",
				`Cline has auto-approved ${autoApprovalSettings.maxRequests.toString()} API requests. Would you like to reset the count and proceed with the task?`,
			)
			// if we get past the promise it means the user approved and did not start a new task
			this.taskState.consecutiveAutoApprovedRequestsCount = 0

			// Process user feedback if provided
			if (response === "messageResponse") {
				// Display the user's message in the chat UI
				await this.say("user_feedback", text, images, files)

				// This userContent is for the *next* API call.
				const feedbackUserContent: UserContent = []
				feedbackUserContent.push({
					type: "text",
					text: formatResponse.autoApprovalMaxReached(text),
				})
				if (images && images.length > 0) {
					feedbackUserContent.push(...formatResponse.imageBlocks(images))
				}

				let fileContentString = ""
				if (files && files.length > 0) {
					fileContentString = await processFilesIntoText(files)
				}

				if (fileContentString) {
					feedbackUserContent.push({
						type: "text",
						text: fileContentString,
					})
				}

				userContent = feedbackUserContent
			}
		}

		// get previous api req's index to check token usage and determine if we need to truncate conversation history
		const previousApiReqIndex = findLastIndex(this.messageStateHandler.getClineMessages(), (m) => m.say === "api_req_started")

		// Save checkpoint if this is the first API request
		const isFirstRequest = this.messageStateHandler.getClineMessages().filter((m) => m.say === "api_req_started").length === 0

		// getting verbose details is an expensive operation, it uses globby to top-down build file structure of project which for large projects can take a few seconds
		// for the best UX we show a placeholder api_req_started message with a loading spinner as this happens
		await this.say(
			"api_req_started",
			JSON.stringify({
				request: userContent.map((block) => formatContentBlockToMarkdown(block)).join("\n\n") + "\n\nLoading...",
			}),
		)

		const enableCheckpoints = this.stateManager.getGlobalSettingsKey("enableCheckpointsSetting")

		// Initialize checkpointManager first if enabled and it's the first request
		if (
			isFirstRequest &&
<<<<<<< HEAD
			enableCheckpoints &&
=======
			this.stateManager.getGlobalSettingsKey("enableCheckpointsSetting") &&
>>>>>>> 3173483c
			this.checkpointManager && // TODO REVIEW: may be able to implement a replacement for the 15s timer
			!this.taskState.checkpointManagerErrorMessage
		) {
			try {
				await ensureCheckpointInitialized({ checkpointManager: this.checkpointManager })
			} catch (error) {
				const errorMessage = error instanceof Error ? error.message : "Unknown error"
				console.error("Failed to initialize checkpoint manager:", errorMessage)
				this.taskState.checkpointManagerErrorMessage = errorMessage // will be displayed right away since we saveClineMessages next which posts state to webview
				HostProvider.window.showMessage({
					type: ShowMessageType.ERROR,
					message: `Checkpoint initialization timed out: ${errorMessage}`,
				})
			}
		}

		// Now, if it's the first request AND checkpoints are enabled AND tracker was successfully initialized,
		// then say "checkpoint_created" and perform the commit.
<<<<<<< HEAD
		if (isFirstRequest && enableCheckpoints && this.checkpointManager) {
=======
		if (isFirstRequest && this.stateManager.getGlobalSettingsKey("enableCheckpointsSetting") && this.checkpointManager) {
>>>>>>> 3173483c
			const commitHash = await this.checkpointManager.commit() // Actual commit
			await this.say("checkpoint_created") // Now this is conditional
			const lastCheckpointMessageIndex = findLastIndex(
				this.messageStateHandler.getClineMessages(),
				(m) => m.say === "checkpoint_created",
			)
			if (lastCheckpointMessageIndex !== -1) {
				await this.messageStateHandler.updateClineMessage(lastCheckpointMessageIndex, {
					lastCheckpointHash: commitHash,
				})
				// saveClineMessagesAndUpdateHistory will be called later after API response,
				// so no need to call it here unless this is the only modification to this message.
				// For now, assuming it's handled later.
			}
		} else if (
			isFirstRequest &&
<<<<<<< HEAD
			enableCheckpoints &&
=======
			this.stateManager.getGlobalSettingsKey("enableCheckpointsSetting") &&
>>>>>>> 3173483c
			!this.checkpointManager &&
			this.taskState.checkpointManagerErrorMessage
		) {
			// Checkpoints are enabled, but tracker failed to initialize.
			// checkpointManagerErrorMessage is already set and will be part of the state.
			// No explicit UI message here, error message will be in ExtensionState.
		}

		// Separate logic when using the auto-condense context management vs the original context management methods
		const useAutoCondense = this.stateManager.getGlobalSettingsKey("useAutoCondense")
		if (useAutoCondense && isNextGenModelFamily(this.api.getModel().id)) {
			// when we initially trigger the context cleanup, we will be increasing the context window size, so we need some state `currentlySummarizing`
			// to store whether we have already started the context summarization flow, so we don't attempt to summarize again. additionally, immediately
			// post summarizing we need to increment the conversationHistoryDeletedRange to mask out the summarization-trigger user & assistant response messaages
			let shouldCompact = false
			if (this.taskState.currentlySummarizing) {
				this.taskState.currentlySummarizing = false

				if (this.taskState.conversationHistoryDeletedRange) {
					const [start, end] = this.taskState.conversationHistoryDeletedRange
					const apiHistory = this.messageStateHandler.getApiConversationHistory()

					// we want to increment the deleted range to remove the pre-summarization tool call output, with additional safety check
					const safeEnd = Math.min(end + 2, apiHistory.length - 1)
					if (end + 2 <= safeEnd) {
						this.taskState.conversationHistoryDeletedRange = [start, end + 2]
						await this.messageStateHandler.saveClineMessagesAndUpdateHistory()
					}
				}
			} else {
				const autoCondenseThreshold = this.stateManager.getGlobalSettingsKey("autoCondenseThreshold") as
					| number
					| undefined
				shouldCompact = this.contextManager.shouldCompactContextWindow(
					this.messageStateHandler.getClineMessages(),
					this.api,
					previousApiReqIndex,
					autoCondenseThreshold,
				)

				// There is an edge case where the summarize_task tool call completes but the user cancels the next request before it finishes
				// this will result in this.taskState.currentlySummarizing being false, and we also failed to update the context window token
				// estimate, which require a full new message to be completed along with gathering the latest usage block. A proxy for whether
				// we just summarized would be to check the number of in-range messages, which itself has some extreme edge case (e.g. what if
				// first+second user messages take up entire context-window, but in this case there's already an issue). TODO: Examine other
				// approaches such as storing this.taskState.currentlySummarizing on disk in the clineMessages. This was intentionally not done
				// for now to prevent additional disk from needing to be used.
				// The worse case scenario is effectively cline summarizing a summary, which is bad UX, but doesn't break other logic.
				if (shouldCompact && this.taskState.conversationHistoryDeletedRange) {
					const apiHistory = this.messageStateHandler.getApiConversationHistory()
					const activeMessageCount = apiHistory.length - this.taskState.conversationHistoryDeletedRange[1] - 1

					// IMPORTANT - we didn't append this next user message yet so the last message in this array is an assistant message
					// that's why we are comparing to an even number of messages (0, 2) rather than odd (1, 3)
					if (activeMessageCount <= 2) {
						shouldCompact = false
					}
				}
			}

			let parsedUserContent: UserContent
			let environmentDetails: string
			let clinerulesError: boolean

			// when summarizing the context window, we do not want to inject updated to the context
			if (shouldCompact) {
				parsedUserContent = userContent
				environmentDetails = ""
				clinerulesError = false
				this.taskState.lastAutoCompactTriggerIndex = previousApiReqIndex
			} else {
				;[parsedUserContent, environmentDetails, clinerulesError] = await this.loadContext(
					userContent,
					includeFileDetails,
				)
			}

			// error handling if the user uses the /newrule command & their .clinerules is a file, for file read operations didnt work properly
			if (clinerulesError === true) {
				await this.say(
					"error",
					"Issue with processing the /newrule command. Double check that, if '.clinerules' already exists, it's a directory and not a file. Otherwise there was an issue referencing this file/directory.",
				)
			}

			userContent = parsedUserContent
			// add environment details as its own text block, separate from tool results
			// do not add environment details to the message which we are compacting the context window
			if (!shouldCompact) {
				userContent.push({ type: "text", text: environmentDetails })
			}

			if (shouldCompact) {
				userContent.push({
					type: "text",
					text: summarizeTask(this.stateManager.getGlobalSettingsKey("focusChainSettings")),
				})
			}
		} else {
			const useCompactPrompt = customPrompt === "compact" && isLocalModel(this.getCurrentProviderInfo())
			const [parsedUserContent, environmentDetails, clinerulesError] = await this.loadContext(
				userContent,
				includeFileDetails,
				useCompactPrompt,
			)

			if (clinerulesError === true) {
				await this.say(
					"error",
					"Issue with processing the /newrule command. Double check that, if '.clinerules' already exists, it's a directory and not a file. Otherwise there was an issue referencing this file/directory.",
				)
			}

			userContent = parsedUserContent

			userContent.push({ type: "text", text: environmentDetails })
		}

		await this.messageStateHandler.addToApiConversationHistory({
			role: "user",
			content: userContent,
		})

		telemetryService.captureConversationTurnEvent(this.ulid, providerId, model.id, "user")

		// Capture task initialization timing telemetry for the first API request
		if (isFirstRequest) {
			const durationMs = Math.round(performance.now() - this.taskInitializationStartTime)
<<<<<<< HEAD
			telemetryService.captureTaskInitialization(this.ulid, this.taskId, durationMs, enableCheckpoints)
=======
			telemetryService.captureTaskInitialization(
				this.ulid,
				this.taskId,
				durationMs,
				this.stateManager.getGlobalSettingsKey("enableCheckpointsSetting"),
			)
>>>>>>> 3173483c
		}

		// since we sent off a placeholder api_req_started message to update the webview while waiting to actually start the API request (to load potential details for example), we need to update the text of that message
		const lastApiReqIndex = findLastIndex(this.messageStateHandler.getClineMessages(), (m) => m.say === "api_req_started")
		await this.messageStateHandler.updateClineMessage(lastApiReqIndex, {
			text: JSON.stringify({
				request: userContent.map((block) => formatContentBlockToMarkdown(block)).join("\n\n"),
			} satisfies ClineApiReqInfo),
		})
		await this.postStateToWebview()

		try {
			let cacheWriteTokens = 0
			let cacheReadTokens = 0
			let inputTokens = 0
			let outputTokens = 0
			let totalCost: number | undefined

			const abortStream = async (cancelReason: ClineApiReqCancelReason, streamingFailedMessage?: string) => {
				if (this.diffViewProvider.isEditing) {
					await this.diffViewProvider.revertChanges() // closes diff view
				}

				// if last message is a partial we need to update and save it
				const lastMessage = this.messageStateHandler.getClineMessages().at(-1)
				if (lastMessage && lastMessage.partial) {
					// lastMessage.ts = Date.now() DO NOT update ts since it is used as a key for virtuoso list
					lastMessage.partial = false
					// instead of streaming partialMessage events, we do a save and post like normal to persist to disk
					console.log("updating partial message", lastMessage)
					// await this.saveClineMessagesAndUpdateHistory()
				}

				// Let assistant know their response was interrupted for when task is resumed
				await this.messageStateHandler.addToApiConversationHistory({
					role: "assistant",
					content: [
						{
							type: "text",
							text:
								assistantMessage +
								`\n\n[${
									cancelReason === "streaming_failed"
										? "Response interrupted by API Error"
										: "Response interrupted by user"
								}]`,
						},
					],
				})

				// update api_req_started to have cancelled and cost, so that we can display the cost of the partial stream
				await updateApiReqMsg({
					messageStateHandler: this.messageStateHandler,
					lastApiReqIndex,
					inputTokens,
					outputTokens,
					cacheWriteTokens,
					cacheReadTokens,
					totalCost,
					api: this.api,
					cancelReason,
					streamingFailedMessage,
				})
				await this.messageStateHandler.saveClineMessagesAndUpdateHistory()

				telemetryService.captureConversationTurnEvent(this.ulid, providerId, this.api.getModel().id, "assistant", {
					tokensIn: inputTokens,
					tokensOut: outputTokens,
					cacheWriteTokens,
					cacheReadTokens,
					totalCost,
				})

				// signals to provider that it can retrieve the saved messages from disk, as abortTask can not be awaited on in nature
				this.taskState.didFinishAbortingStream = true
			}

			// reset streaming state
			this.taskState.currentStreamingContentIndex = 0
			this.taskState.assistantMessageContent = []
			this.taskState.didCompleteReadingStream = false
			this.taskState.userMessageContent = []
			this.taskState.userMessageContentReady = false
			this.taskState.didRejectTool = false
			this.taskState.didAlreadyUseTool = false
			this.taskState.presentAssistantMessageLocked = false
			this.taskState.presentAssistantMessageHasPendingUpdates = false
			this.taskState.didAutomaticallyRetryFailedApiRequest = false
			await this.diffViewProvider.reset()

			const stream = this.attemptApiRequest(previousApiReqIndex) // yields only if the first chunk is successful, otherwise will allow the user to retry the request (most likely due to rate limit error, which gets thrown on the first chunk)
			let assistantMessage = ""
			let reasoningMessage = ""
			const reasoningDetails = []
			const antThinkingContent: (Anthropic.Messages.RedactedThinkingBlock | Anthropic.Messages.ThinkingBlock)[] = []
			this.taskState.isStreaming = true
			let didReceiveUsageChunk = false
			try {
				for await (const chunk of stream) {
					if (!chunk) {
						continue
					}
					switch (chunk.type) {
						case "usage":
							didReceiveUsageChunk = true
							inputTokens += chunk.inputTokens
							outputTokens += chunk.outputTokens
							cacheWriteTokens += chunk.cacheWriteTokens ?? 0
							cacheReadTokens += chunk.cacheReadTokens ?? 0
							totalCost = chunk.totalCost
							break
						case "reasoning":
							// reasoning will always come before assistant message
							reasoningMessage += chunk.reasoning
							// fixes bug where cancelling task > aborts task > for loop may be in middle of streaming reasoning > say function throws error before we get a chance to properly clean up and cancel the task.
							if (!this.taskState.abort) {
								await this.say("reasoning", reasoningMessage, undefined, undefined, true)
							}
							break
						// for cline/openrouter providers
						case "reasoning_details":
							reasoningDetails.push(chunk.reasoning_details)
							break
						// for anthropic providers
						case "ant_thinking":
							antThinkingContent.push({
								type: "thinking",
								thinking: chunk.thinking,
								signature: chunk.signature,
							})
							break
						case "ant_redacted_thinking":
							antThinkingContent.push({
								type: "redacted_thinking",
								data: chunk.data,
							})
							break
						case "text": {
							if (reasoningMessage && assistantMessage.length === 0) {
								// complete reasoning message
								await this.say("reasoning", reasoningMessage, undefined, undefined, false)
							}
							assistantMessage += chunk.text
							// parse raw assistant message into content blocks
							const prevLength = this.taskState.assistantMessageContent.length

							this.taskState.assistantMessageContent = parseAssistantMessageV2(assistantMessage)

							if (this.taskState.assistantMessageContent.length > prevLength) {
								this.taskState.userMessageContentReady = false // new content we need to present, reset to false in case previous content set this to true
							}
							// present content to user
							this.presentAssistantMessage()
							break
						}
					}

					if (this.taskState.abort) {
						console.log("aborting stream...")
						if (!this.taskState.abandoned) {
							// only need to gracefully abort if this instance isn't abandoned (sometimes openrouter stream hangs, in which case this would affect future instances of cline)
							await abortStream("user_cancelled")
						}
						break // aborts the stream
					}

					if (this.taskState.didRejectTool) {
						// userContent has a tool rejection, so interrupt the assistant's response to present the user's feedback
						assistantMessage += "\n\n[Response interrupted by user feedback]"
						// this.userMessageContentReady = true // instead of setting this preemptively, we allow the present iterator to finish and set userMessageContentReady when its ready
						break
					}

					// PREV: we need to let the request finish for openrouter to get generation details
					// UPDATE: it's better UX to interrupt the request at the cost of the api cost not being retrieved
					if (this.taskState.didAlreadyUseTool) {
						assistantMessage +=
							"\n\n[Response interrupted by a tool use result. Only one tool may be used at a time and should be placed at the end of the message.]"
						break
					}
				}
			} catch (error) {
				// abandoned happens when extension is no longer waiting for the cline instance to finish aborting (error is thrown here when any function in the for loop throws due to this.abort)
				if (!this.taskState.abandoned) {
					this.abortTask() // if the stream failed, there's various states the task could be in (i.e. could have streamed some tools the user may have executed), so we just resort to replicating a cancel task
					const clineError = ErrorService.get().toClineError(error, this.api.getModel().id)
					const errorMessage = clineError.serialize()

					await abortStream("streaming_failed", errorMessage)
					await this.reinitExistingTaskFromId(this.taskId)
				}
			} finally {
				this.taskState.isStreaming = false
			}

			// OpenRouter/Cline may not return token usage as part of the stream (since it may abort early), so we fetch after the stream is finished
			// (updateApiReq below will update the api_req_started message with the usage details. we do this async so it updates the api_req_started message in the background)
			if (!didReceiveUsageChunk) {
				this.api.getApiStreamUsage?.().then(async (apiStreamUsage) => {
					if (apiStreamUsage) {
						inputTokens += apiStreamUsage.inputTokens
						outputTokens += apiStreamUsage.outputTokens
						cacheWriteTokens += apiStreamUsage.cacheWriteTokens ?? 0
						cacheReadTokens += apiStreamUsage.cacheReadTokens ?? 0
						totalCost = apiStreamUsage.totalCost
					}
					await updateApiReqMsg({
						messageStateHandler: this.messageStateHandler,
						lastApiReqIndex,
						inputTokens,
						outputTokens,
						cacheWriteTokens,
						cacheReadTokens,
						api: this.api,
						totalCost,
					})
					await this.messageStateHandler.saveClineMessagesAndUpdateHistory()
					await this.postStateToWebview()
				})
			}

			// need to call here in case the stream was aborted
			if (this.taskState.abort) {
				throw new Error("Cline instance aborted")
			}

			this.taskState.didCompleteReadingStream = true

			// set any blocks to be complete to allow presentAssistantMessage to finish and set userMessageContentReady to true
			// (could be a text block that had no subsequent tool uses, or a text block at the very end, or an invalid tool use, etc. whatever the case, presentAssistantMessage relies on these blocks either to be completed or the user to reject a block in order to proceed and eventually set userMessageContentReady to true)
			const partialBlocks = this.taskState.assistantMessageContent.filter((block) => block.partial)
			partialBlocks.forEach((block) => {
				block.partial = false
			})
			// this.assistantMessageContent.forEach((e) => (e.partial = false)) // can't just do this bc a tool could be in the middle of executing ()
			if (partialBlocks.length > 0) {
				this.presentAssistantMessage() // if there is content to update then it will complete and update this.userMessageContentReady to true, which we pwaitfor before making the next request. all this is really doing is presenting the last partial message that we just set to complete
			}

			await updateApiReqMsg({
				messageStateHandler: this.messageStateHandler,
				lastApiReqIndex,
				inputTokens,
				outputTokens,
				cacheWriteTokens,
				cacheReadTokens,
				api: this.api,
				totalCost,
			})
			await this.messageStateHandler.saveClineMessagesAndUpdateHistory()
			await this.postStateToWebview()

			// now add to apiconversationhistory
			// need to save assistant responses to file before proceeding to tool use since user can exit at any moment and we wouldn't be able to save the assistant's response
			let didEndLoop = false
			if (assistantMessage.length > 0) {
				telemetryService.captureConversationTurnEvent(this.ulid, providerId, model.id, "assistant", {
					tokensIn: inputTokens,
					tokensOut: outputTokens,
					cacheWriteTokens,
					cacheReadTokens,
					totalCost,
				})

				await this.messageStateHandler.addToApiConversationHistory({
					role: "assistant",
					content: [
						// This is critical for maintaining the model’s reasoning flow and conversation integrity.
						// "When providing thinking blocks, the entire sequence of consecutive thinking blocks must match the outputs generated by the model during the original request; you cannot rearrange or modify the sequence of these blocks." The signature_delta is used to verify that the thinking was generated by Claude, and the thinking blocks will be ignored if it's incorrect or missing.
						// https://docs.claude.com/en/docs/build-with-claude/extended-thinking#preserving-thinking-blocks
						...antThinkingContent,
						{
							type: "text",
							text: assistantMessage,
							// reasoning_details only exists for cline/openrouter providers
							// @ts-ignore-next-line
							reasoning_details: reasoningDetails.length > 0 ? reasoningDetails : undefined,
						},
					] as Array<
						Anthropic.Messages.RedactedThinkingBlock | Anthropic.Messages.ThinkingBlock | Anthropic.Messages.TextBlock
					>,
				})

				// NOTE: this comment is here for future reference - this was a workaround for userMessageContent not getting set to true. It was due to it not recursively calling for partial blocks when didRejectTool, so it would get stuck waiting for a partial block to complete before it could continue.
				// in case the content blocks finished
				// it may be the api stream finished after the last parsed content block was executed, so  we are able to detect out of bounds and set userMessageContentReady to true (note you should not call presentAssistantMessage since if the last block is completed it will be presented again)
				// const completeBlocks = this.assistantMessageContent.filter((block) => !block.partial) // if there are any partial blocks after the stream ended we can consider them invalid
				// if (this.currentStreamingContentIndex >= completeBlocks.length) {
				// 	this.userMessageContentReady = true
				// }

				await pWaitFor(() => this.taskState.userMessageContentReady)

				// if the model did not tool use, then we need to tell it to either use a tool or attempt_completion
				const didToolUse = this.taskState.assistantMessageContent.some((block) => block.type === "tool_use")

				if (!didToolUse) {
					// normal request where tool use is required
					this.taskState.userMessageContent.push({
						type: "text",
						text: formatResponse.noToolsUsed(),
					})
					this.taskState.consecutiveMistakeCount++
				}

				const recDidEndLoop = await this.recursivelyMakeClineRequests(this.taskState.userMessageContent)
				didEndLoop = recDidEndLoop
			} else {
				// if there's no assistant_responses, that means we got no text or tool_use content blocks from API which we should assume is an error
				const { model, providerId } = this.getCurrentProviderInfo()
				const reqId = this.getApiRequestIdSafe()

				// Minimal diagnostics: structured log and telemetry
				console.error("[EmptyAssistantMessage]", {
					ulid: this.ulid,
					providerId,
					modelId: model.id,
					requestId: reqId,
				})
				telemetryService.captureProviderApiError({
					ulid: this.ulid,
					model: model.id,
					provider: providerId,
					errorMessage: "empty_assistant_message",
					requestId: reqId,
				})

				const baseErrorMessage =
					"Invalid API Response: The provider returned an empty or unparsable response. This is a provider-side issue where the model failed to generate valid output or returned tool calls that Cline cannot process. Retrying the request may help resolve this issue."
				const errorText = reqId ? `${baseErrorMessage} (Request ID: ${reqId})` : baseErrorMessage

				await this.say("error", errorText)
				await this.messageStateHandler.addToApiConversationHistory({
					role: "assistant",
					content: [
						{
							type: "text",
							text: "Failure: I did not provide a response.",
						},
					],
				})

				// Offer the user a chance to retry this API request
				const { response } = await this.ask(
					"api_req_failed",
					"No assistant message was received. Would you like to retry the request?",
				)

				if (response === "yesButtonClicked") {
					// Signal the loop to continue (i.e., do not end), so it will attempt again
					return false
				}

				// Returns early to avoid retry since user dismissed
				return true
			}

			return didEndLoop // will always be false for now
		} catch (_error) {
			// this should never happen since the only thing that can throw an error is the attemptApiRequest, which is wrapped in a try catch that sends an ask where if noButtonClicked, will clear current task and destroy this instance. However to avoid unhandled promise rejection, we will end this loop which will end execution of this instance (see startTask)
			return true // needs to be true so parent loop knows to end task
		}
	}

	async loadContext(
		userContent: UserContent,
		includeFileDetails: boolean = false,
		useCompactPrompt = false,
	): Promise<[UserContent, string, boolean]> {
		// Track if we need to check clinerulesFile
		let needsClinerulesFileCheck = false

		const { localWorkflowToggles, globalWorkflowToggles } = await refreshWorkflowToggles(this.controller, this.cwd)

		const processUserContent = async () => {
			// This is a temporary solution to dynamically load context mentions from tool results. It checks for the presence of tags that indicate that the tool was rejected and feedback was provided (see formatToolDeniedFeedback, attemptCompletion, executeCommand, and consecutiveMistakeCount >= 3) or "<answer>" (see askFollowupQuestion), we place all user generated content in these tags so they can effectively be used as markers for when we should parse mentions). However if we allow multiple tools responses in the future, we will need to parse mentions specifically within the user content tags.
			// (Note: this caused the @/ import alias bug where file contents were being parsed as well, since v2 converted tool results to text blocks)
			return await Promise.all(
				userContent.map(async (block) => {
					if (block.type === "text") {
						// We need to ensure any user generated content is wrapped in one of these tags so that we know to parse mentions
						// FIXME: Only parse text in between these tags instead of the entire text block which may contain other tool results. This is part of a larger issue where we shouldn't be using regex to parse mentions in the first place (ie for cases where file paths have spaces)
						if (
							block.text.includes("<feedback>") ||
							block.text.includes("<answer>") ||
							block.text.includes("<task>") ||
							block.text.includes("<user_message>")
						) {
							const parsedText = await parseMentions(
								block.text,
								this.cwd,
								this.urlContentFetcher,
								this.fileContextTracker,
							)

							// when parsing slash commands, we still want to allow the user to provide their desired context
							const { processedText, needsClinerulesFileCheck: needsCheck } = await parseSlashCommands(
								parsedText,
								localWorkflowToggles,
								globalWorkflowToggles,
								this.ulid,
								this.stateManager.getGlobalSettingsKey("focusChainSettings"),
							)

							if (needsCheck) {
								needsClinerulesFileCheck = true
							}

							return {
								...block,
								text: processedText,
							}
						}
					}
					return block
				}),
			)
		}

		// Run initial promises in parallel
		const [processedUserContent, environmentDetails] = await Promise.all([
			processUserContent(),
			this.getEnvironmentDetails(includeFileDetails),
		])

		// After processing content, check clinerulesData if needed
		let clinerulesError = false
		if (needsClinerulesFileCheck) {
			clinerulesError = await ensureLocalClineDirExists(this.cwd, GlobalFileNames.clineRules)
		}

		// Add focu chain list instructions if needed
		if (!useCompactPrompt && this.FocusChainManager?.shouldIncludeFocusChainInstructions()) {
			const focusChainInstructions = this.FocusChainManager.generateFocusChainInstructions()
			processedUserContent.push({
				type: "text",
				text: focusChainInstructions,
			})

			this.taskState.apiRequestsSinceLastTodoUpdate = 0
			this.taskState.todoListWasUpdatedByUser = false
		}

		// Return all results
		return [processedUserContent, environmentDetails, clinerulesError]
	}

	/**
	 * Format workspace roots section for multi-root workspaces
	 */
	private formatWorkspaceRootsSection(): string {
		const isMultiRootEnabled = featureFlagsService.getMultiRootEnabled()
		const hasWorkspaceManager = !!this.workspaceManager
		const roots = hasWorkspaceManager ? this.workspaceManager!.getRoots() : []

		// Only show workspace roots if multi-root is enabled and there are multiple roots
		if (!isMultiRootEnabled || roots.length <= 1) {
			return ""
		}

		let section = "\n\n# Workspace Roots"

		// Format each root with its name, path, and VCS info
		for (const root of roots) {
			const name = root.name || path.basename(root.path)
			const vcs = root.vcs ? ` (${String(root.vcs)})` : ""
			section += `\n- ${name}: ${root.path}${vcs}`
		}

		// Add primary workspace information
		const primary = this.workspaceManager!.getPrimaryRoot()
		const primaryName = this.getPrimaryWorkspaceName(primary)
		section += `\n\nPrimary workspace: ${primaryName}`

		return section
	}

	/**
	 * Get the display name for the primary workspace
	 */
	private getPrimaryWorkspaceName(primary?: ReturnType<WorkspaceRootManager["getRoots"]>[0]): string {
		if (primary?.name) {
			return primary.name
		}
		if (primary?.path) {
			return path.basename(primary.path)
		}
		return path.basename(this.cwd)
	}

	/**
	 * Format the file details header based on workspace configuration
	 */
	private formatFileDetailsHeader(): string {
		const isMultiRootEnabled = featureFlagsService.getMultiRootEnabled()
		const roots = this.workspaceManager?.getRoots() || []

		if (isMultiRootEnabled && roots.length > 1) {
			const primary = this.workspaceManager?.getPrimaryRoot()
			const primaryName = this.getPrimaryWorkspaceName(primary)
			return `\n\n# Current Working Directory (Primary: ${primaryName}) Files\n`
		} else {
			return `\n\n# Current Working Directory (${this.cwd.toPosix()}) Files\n`
		}
	}

	async getEnvironmentDetails(includeFileDetails: boolean = false) {
		const host = await HostProvider.env.getHostVersion({})
		let details = ""

		// Workspace roots (multi-root)
		details += this.formatWorkspaceRootsSection()

		// It could be useful for cline to know if the user went from one or no file to another between messages, so we always include this context
		details += `\n\n# ${host.platform} Visible Files`
		const visibleFilePaths = (await HostProvider.window.getVisibleTabs({})).paths.map((absolutePath) =>
			path.relative(this.cwd, absolutePath),
		)

		// Filter paths through clineIgnoreController
		const allowedVisibleFiles = this.clineIgnoreController
			.filterPaths(visibleFilePaths)
			.map((p) => p.toPosix())
			.join("\n")

		if (allowedVisibleFiles) {
			details += `\n${allowedVisibleFiles}`
		} else {
			details += "\n(No visible files)"
		}

		details += `\n\n# ${host.platform} Open Tabs`
		const openTabPaths = (await HostProvider.window.getOpenTabs({})).paths.map((absolutePath) =>
			path.relative(this.cwd, absolutePath),
		)

		// Filter paths through clineIgnoreController
		const allowedOpenTabs = this.clineIgnoreController
			.filterPaths(openTabPaths)
			.map((p) => p.toPosix())
			.join("\n")

		if (allowedOpenTabs) {
			details += `\n${allowedOpenTabs}`
		} else {
			details += "\n(No open tabs)"
		}

		const busyTerminals = this.terminalManager.getTerminals(true)
		const inactiveTerminals = this.terminalManager.getTerminals(false)
		// const allTerminals = [...busyTerminals, ...inactiveTerminals]

		if (busyTerminals.length > 0 && this.taskState.didEditFile) {
			//  || this.didEditFile
			await setTimeoutPromise(300) // delay after saving file to let terminals catch up
		}

		// let terminalWasBusy = false
		if (busyTerminals.length > 0) {
			// wait for terminals to cool down
			// terminalWasBusy = allTerminals.some((t) => this.terminalManager.isProcessHot(t.id))
			await pWaitFor(() => busyTerminals.every((t) => !this.terminalManager.isProcessHot(t.id)), {
				interval: 100,
				timeout: 15_000,
			}).catch(() => {})
		}

		this.taskState.didEditFile = false // reset, this lets us know when to wait for saved files to update terminals

		// waiting for updated diagnostics lets terminal output be the most up-to-date possible
		let terminalDetails = ""
		if (busyTerminals.length > 0) {
			// terminals are cool, let's retrieve their output
			terminalDetails += "\n\n# Actively Running Terminals"
			for (const busyTerminal of busyTerminals) {
				terminalDetails += `\n## Original command: \`${busyTerminal.lastCommand}\``
				const newOutput = this.terminalManager.getUnretrievedOutput(busyTerminal.id)
				if (newOutput) {
					terminalDetails += `\n### New Output\n${newOutput}`
				} else {
					// details += `\n(Still running, no new output)` // don't want to show this right after running the command
				}
			}
		}
		// only show inactive terminals if there's output to show
		if (inactiveTerminals.length > 0) {
			const inactiveTerminalOutputs = new Map<number, string>()
			for (const inactiveTerminal of inactiveTerminals) {
				const newOutput = this.terminalManager.getUnretrievedOutput(inactiveTerminal.id)
				if (newOutput) {
					inactiveTerminalOutputs.set(inactiveTerminal.id, newOutput)
				}
			}
			if (inactiveTerminalOutputs.size > 0) {
				terminalDetails += "\n\n# Inactive Terminals"
				for (const [terminalId, newOutput] of inactiveTerminalOutputs) {
					const inactiveTerminal = inactiveTerminals.find((t) => t.id === terminalId)
					if (inactiveTerminal) {
						terminalDetails += `\n## ${inactiveTerminal.lastCommand}`
						terminalDetails += `\n### New Output\n${newOutput}`
					}
				}
			}
		}

		if (terminalDetails) {
			details += terminalDetails
		}

		// Add recently modified files section
		const recentlyModifiedFiles = this.fileContextTracker.getAndClearRecentlyModifiedFiles()
		if (recentlyModifiedFiles.length > 0) {
			details +=
				"\n\n# Recently Modified Files\nThese files have been modified since you last accessed them (file was just edited so you may need to re-read it before editing):"
			for (const filePath of recentlyModifiedFiles) {
				details += `\n${filePath}`
			}
		}

		// Add current time information with timezone
		const now = new Date()
		const formatter = new Intl.DateTimeFormat(undefined, {
			year: "numeric",
			month: "numeric",
			day: "numeric",
			hour: "numeric",
			minute: "numeric",
			second: "numeric",
			hour12: true,
		})
		const timeZone = formatter.resolvedOptions().timeZone
		const timeZoneOffset = -now.getTimezoneOffset() / 60 // Convert to hours and invert sign to match conventional notation
		const timeZoneOffsetStr = `${timeZoneOffset >= 0 ? "+" : ""}${timeZoneOffset}:00`
		details += `\n\n# Current Time\n${formatter.format(now)} (${timeZone}, UTC${timeZoneOffsetStr})`

		if (includeFileDetails) {
			details += this.formatFileDetailsHeader()
			const isDesktop = arePathsEqual(this.cwd, getDesktopDir())
			if (isDesktop) {
				// don't want to immediately access desktop since it would show permission popup
				details += "(Desktop files not shown automatically. Use list_files to explore if needed.)"
			} else {
				const [files, didHitLimit] = await listFiles(this.cwd, true, 200)
				const result = formatResponse.formatFilesList(this.cwd, files, didHitLimit, this.clineIgnoreController)
				details += result
			}

			// Add git remote URLs section
			const gitRemotes = await getGitRemoteUrls(this.cwd)
			if (gitRemotes.length > 0) {
				details += `\n\n# Git Remote URLs\n${gitRemotes.join("\n")}`
			}

			const latestGitHash = await getLatestGitCommitHash(this.cwd)
			if (latestGitHash) {
				details += `\n\n# Latest Git Commit Hash\n${latestGitHash}`
			}

			// Add detected CLI tools
			const availableCliTools = await detectAvailableCliTools()
			if (availableCliTools.length > 0) {
				details += `\n\n# Detected CLI Tools\nThese are some of the tools on the user's machine, and may be useful if needed to accomplish the task: ${availableCliTools.join(", ")}. This list is not exhaustive, and other tools may be available.`
			}
		}

		// Add context window usage information
		const { contextWindow } = getContextWindowInfo(this.api)

		// Get the token count from the most recent API request to accurately reflect context management
		const getTotalTokensFromApiReqMessage = (msg: ClineMessage) => {
			if (!msg.text) {
				return 0
			}
			try {
				const { tokensIn, tokensOut, cacheWrites, cacheReads } = JSON.parse(msg.text)
				return (tokensIn || 0) + (tokensOut || 0) + (cacheWrites || 0) + (cacheReads || 0)
			} catch (_e) {
				return 0
			}
		}

		const clineMessages = this.messageStateHandler.getClineMessages()
		const modifiedMessages = combineApiRequests(combineCommandSequences(clineMessages.slice(1)))
		const lastApiReqMessage = findLast(modifiedMessages, (msg) => {
			if (msg.say !== "api_req_started") {
				return false
			}
			return getTotalTokensFromApiReqMessage(msg) > 0
		})

		const lastApiReqTotalTokens = lastApiReqMessage ? getTotalTokensFromApiReqMessage(lastApiReqMessage) : 0
		const usagePercentage = Math.round((lastApiReqTotalTokens / contextWindow) * 100)

		details += "\n\n# Context Window Usage"
		details += `\n${lastApiReqTotalTokens.toLocaleString()} / ${(contextWindow / 1000).toLocaleString()}K tokens used (${usagePercentage}%)`

		details += "\n\n# Current Mode"
		const mode = this.stateManager.getGlobalSettingsKey("mode")
		if (mode === "plan") {
			details += "\nPLAN MODE\n" + formatResponse.planModeInstructions()
		} else {
			details += "\nACT MODE"
		}

		return `<environment_details>\n${details.trim()}\n</environment_details>`
	}
}<|MERGE_RESOLUTION|>--- conflicted
+++ resolved
@@ -261,11 +261,7 @@
 			if (
 				shouldUseMultiRoot({
 					workspaceManager: this.workspaceManager,
-<<<<<<< HEAD
 					enableCheckpoints: enableCheckpoints,
-=======
-					enableCheckpoints: this.stateManager.getGlobalSettingsKey("enableCheckpointsSetting"),
->>>>>>> 3173483c
 					isMultiRootEnabled: featureFlagsService.getMultiRootEnabled(),
 				})
 			) {
@@ -276,11 +272,7 @@
 			}
 		} catch (error) {
 			console.error("Failed to initialize checkpoint manager:", error)
-<<<<<<< HEAD
 			if (enableCheckpoints) {
-=======
-			if (this.stateManager.getGlobalSettingsKey("enableCheckpointsSetting")) {
->>>>>>> 3173483c
 				const errorMessage = error instanceof Error ? error.message : "Unknown error"
 				HostProvider.window.showMessage({
 					type: ShowMessageType.ERROR,
@@ -1746,11 +1738,7 @@
 		// Initialize checkpointManager first if enabled and it's the first request
 		if (
 			isFirstRequest &&
-<<<<<<< HEAD
 			enableCheckpoints &&
-=======
-			this.stateManager.getGlobalSettingsKey("enableCheckpointsSetting") &&
->>>>>>> 3173483c
 			this.checkpointManager && // TODO REVIEW: may be able to implement a replacement for the 15s timer
 			!this.taskState.checkpointManagerErrorMessage
 		) {
@@ -1769,11 +1757,7 @@
 
 		// Now, if it's the first request AND checkpoints are enabled AND tracker was successfully initialized,
 		// then say "checkpoint_created" and perform the commit.
-<<<<<<< HEAD
 		if (isFirstRequest && enableCheckpoints && this.checkpointManager) {
-=======
-		if (isFirstRequest && this.stateManager.getGlobalSettingsKey("enableCheckpointsSetting") && this.checkpointManager) {
->>>>>>> 3173483c
 			const commitHash = await this.checkpointManager.commit() // Actual commit
 			await this.say("checkpoint_created") // Now this is conditional
 			const lastCheckpointMessageIndex = findLastIndex(
@@ -1790,11 +1774,7 @@
 			}
 		} else if (
 			isFirstRequest &&
-<<<<<<< HEAD
 			enableCheckpoints &&
-=======
-			this.stateManager.getGlobalSettingsKey("enableCheckpointsSetting") &&
->>>>>>> 3173483c
 			!this.checkpointManager &&
 			this.taskState.checkpointManagerErrorMessage
 		) {
@@ -1923,16 +1903,7 @@
 		// Capture task initialization timing telemetry for the first API request
 		if (isFirstRequest) {
 			const durationMs = Math.round(performance.now() - this.taskInitializationStartTime)
-<<<<<<< HEAD
 			telemetryService.captureTaskInitialization(this.ulid, this.taskId, durationMs, enableCheckpoints)
-=======
-			telemetryService.captureTaskInitialization(
-				this.ulid,
-				this.taskId,
-				durationMs,
-				this.stateManager.getGlobalSettingsKey("enableCheckpointsSetting"),
-			)
->>>>>>> 3173483c
 		}
 
 		// since we sent off a placeholder api_req_started message to update the webview while waiting to actually start the API request (to load potential details for example), we need to update the text of that message
