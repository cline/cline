--- conflicted
+++ resolved
@@ -1599,7 +1599,10 @@
 
 	private async getCurrentProviderInfo(): Promise<{ modelId: string; providerId: string }> {
 		const modelId = this.api.getModel()?.id
-		const providerId = (await getGlobalState(this.getContext(), "apiProvider")) as string
+		const providerId =
+			this.chatSettings.mode === "plan"
+				? ((await getGlobalState(this.getContext(), "planModeApiProvider")) as string)
+				: ((await getGlobalState(this.getContext(), "actModeApiProvider")) as string)
 		return { modelId, providerId }
 	}
 
@@ -1927,16 +1930,8 @@
 		}
 
 		// Used to know what models were used in the task if user wants to export metadata for error reporting purposes
-<<<<<<< HEAD
-		const currentProviderId =
-			this.chatSettings.mode === "plan"
-				? ((await getGlobalState(this.getContext(), "planModeApiProvider")) as string)
-				: ((await getGlobalState(this.getContext(), "actModeApiProvider")) as string)
-		if (currentProviderId && this.api.getModel().id) {
-=======
 		const { modelId, providerId } = await this.getCurrentProviderInfo()
 		if (providerId && modelId) {
->>>>>>> 1a3ec9f0
 			try {
 				await this.modelContextTracker.recordModelUsage(providerId, modelId, this.chatSettings.mode)
 			} catch {}
