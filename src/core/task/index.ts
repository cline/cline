--- conflicted
+++ resolved
@@ -2363,17 +2363,9 @@
 							assistantMessage += chunk.text
 							// parse raw assistant message into content blocks
 							const prevLength = this.taskState.assistantMessageContent.length
-<<<<<<< HEAD
-							const isNextGenModel = isClaude4ModelFamily(this.api) || isGemini2dot5ModelFamily(this.api)
+
+							const isNextGenModel = isNextGenModelFamily(this.api)
 							this.taskState.assistantMessageContent = parseAssistantMessageV2(assistantMessage)
-=======
-							const isNextGenModel = isNextGenModelFamily(this.api)
-							if (isNextGenModel && USE_EXPERIMENTAL_CLAUDE4_FEATURES) {
-								this.taskState.assistantMessageContent = parseAssistantMessageV3(assistantMessage)
-							} else {
-								this.taskState.assistantMessageContent = parseAssistantMessageV2(assistantMessage)
-							}
->>>>>>> 259368e0
 
 							if (this.taskState.assistantMessageContent.length > prevLength) {
 								this.taskState.userMessageContentReady = false // new content we need to present, reset to false in case previous content set this to true
