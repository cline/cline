--- conflicted
+++ resolved
@@ -112,18 +112,14 @@
 import { StreamResponseHandler } from "./StreamResponseHandler"
 import { TaskState } from "./TaskState"
 import { ToolExecutor } from "./ToolExecutor"
-<<<<<<< HEAD
 import {
 	detectAvailableCliTools,
 	extractProviderDomainFromUrl,
 	mergeEnvironmentDetailsIntoUserContent,
 	updateApiReqMsg,
 } from "./utils"
-=======
-import { detectAvailableCliTools, extractProviderDomainFromUrl, updateApiReqMsg } from "./utils"
 import { buildUserFeedbackContent } from "./utils/buildUserFeedbackContent"
 
->>>>>>> 7a523fba
 export type ToolResponse = ClineToolResponseContent
 
 type TaskParams = {
@@ -2467,15 +2463,7 @@
 		const { model, providerId, customPrompt, mode } = this.getCurrentProviderInfo()
 		if (providerId && model.id) {
 			try {
-<<<<<<< HEAD
-				await this.modelContextTracker.recordModelUsage(
-					providerId,
-					model.id,
-					this.stateManager.getGlobalSettingsKey("mode"),
-				)
-=======
 				await this.modelContextTracker.recordModelUsage(providerId, model.id, mode)
->>>>>>> 7a523fba
 			} catch {}
 		}
 
