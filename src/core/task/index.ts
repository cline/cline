--- conflicted
+++ resolved
@@ -274,12 +274,8 @@
 		this.urlContentFetcher = new UrlContentFetcher(controller.context)
 		this.browserSession = new BrowserSession(stateManager)
 		this.contextManager = new ContextManager()
-<<<<<<< HEAD
-
-=======
-		this.diffViewProvider = HostProvider.get().createDiffViewProvider()
 		this.toolUseHandler = new ToolUseHandler()
->>>>>>> 5755b30b
+
 		this.cwd = cwd
 		this.stateManager = stateManager
 		this.workspaceManager = workspaceManager
