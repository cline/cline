--- conflicted
+++ resolved
@@ -1435,12 +1435,9 @@
 			clineIgnoreInstructions,
 			preferredLanguageInstructions,
 			browserSettings: this.browserSettings,
-<<<<<<< HEAD
 			yoloModeToggled: this.yoloModeToggled,
-=======
 			isMultiRootEnabled,
 			workspaceRoots,
->>>>>>> c3591290
 		}
 
 		const systemPrompt = await getSystemPrompt(promptContext)
