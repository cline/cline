import { setTimeout as setTimeoutPromise } from "node:timers/promises"
import { Anthropic } from "@anthropic-ai/sdk"
import { ApiHandler, ApiProviderInfo, buildApiHandler } from "@core/api"
import { ApiStream } from "@core/api/transform/stream"
import { parseAssistantMessageV2, ToolUseName } from "@core/assistant-message"
import { ContextManager } from "@core/context/context-management/ContextManager"
import { checkContextWindowExceededError } from "@core/context/context-management/context-error-handling"
import { getContextWindowInfo } from "@core/context/context-management/context-window-utils"
import { FileContextTracker } from "@core/context/context-tracking/FileContextTracker"
import { ModelContextTracker } from "@core/context/context-tracking/ModelContextTracker"
import {
	getGlobalClineRules,
	getLocalClineRules,
	refreshClineRulesToggles,
} from "@core/context/instructions/user-instructions/cline-rules"
import {
	getLocalCursorRules,
	getLocalWindsurfRules,
	refreshExternalRulesToggles,
} from "@core/context/instructions/user-instructions/external-rules"
import { sendPartialMessageEvent } from "@core/controller/ui/subscribeToPartialMessage"
import { sendRelinquishControlEvent } from "@core/controller/ui/subscribeToRelinquishControl"
import { ClineIgnoreController } from "@core/ignore/ClineIgnoreController"
import { parseMentions } from "@core/mentions"
import { summarizeTask } from "@core/prompts/contextManagement"
import { formatResponse } from "@core/prompts/responses"
import { parseSlashCommands } from "@core/slash-commands"
import {
	ensureRulesDirectoryExists,
	ensureTaskDirectoryExists,
	GlobalFileNames,
	getSavedApiConversationHistory,
	getSavedClineMessages,
} from "@core/storage/disk"
import CheckpointTracker from "@integrations/checkpoints/CheckpointTracker"
import { DiffViewProvider } from "@integrations/editor/DiffViewProvider"
import { formatContentBlockToMarkdown } from "@integrations/misc/export-markdown"
import { processFilesIntoText } from "@integrations/misc/extract-text"
import { showSystemNotification } from "@integrations/notifications"
import { TerminalManager } from "@integrations/terminal/TerminalManager"
import { BrowserSession } from "@services/browser/BrowserSession"
import { UrlContentFetcher } from "@services/browser/UrlContentFetcher"
import { listFiles } from "@services/glob/list-files"
import { Logger } from "@services/logging/Logger"
import { McpHub } from "@services/mcp/McpHub"
import { telemetryService } from "@services/posthog/PostHogClientProvider"
import { AutoApprovalSettings } from "@shared/AutoApprovalSettings"
import { ApiConfiguration } from "@shared/api"
import { findLast, findLastIndex } from "@shared/array"
import { BrowserSettings } from "@shared/BrowserSettings"
import { combineApiRequests } from "@shared/combineApiRequests"
import { combineCommandSequences } from "@shared/combineCommandSequences"
import { ClineApiReqCancelReason, ClineApiReqInfo, ClineAsk, ClineMessage, ClineSay } from "@shared/ExtensionMessage"
import { FocusChainSettings } from "@shared/FocusChainSettings"
import { getApiMetrics } from "@shared/getApiMetrics"
import { HistoryItem } from "@shared/HistoryItem"
import { DEFAULT_LANGUAGE_SETTINGS, getLanguageKey, LanguageDisplay } from "@shared/Languages"
import { convertClineMessageToProto } from "@shared/proto-conversions/cline-message"
import { Mode, OpenaiReasoningEffort } from "@shared/storage/types"
import { ClineAskResponse, ClineCheckpointRestore } from "@shared/WebviewMessage"
import { getGitRemoteUrls, getLatestGitCommitHash } from "@utils/git"
import { arePathsEqual, getDesktopDir } from "@utils/path"
import cloneDeep from "clone-deep"
import { execa } from "execa"
import pTimeout from "p-timeout"
import pWaitFor from "p-wait-for"
import * as path from "path"
import { ulid } from "ulid"
import * as vscode from "vscode"
import type { SystemPromptContext } from "@/core/prompts/system-prompt"
import { getSystemPrompt } from "@/core/prompts/system-prompt"
import { HostProvider } from "@/hosts/host-provider"
import { errorService } from "@/services/posthog/PostHogClientProvider"
import { ShowMessageType } from "@/shared/proto/index.host"
import { isInTestMode } from "../../services/test/TestMode"
import { ensureLocalClineDirExists } from "../context/instructions/user-instructions/rule-helpers"
import { refreshWorkflowToggles } from "../context/instructions/user-instructions/workflows"
import { Controller } from "../controller"
import { isNextGenModelFamily } from "../prompts/system-prompt/utils"
import { StateManager } from "../storage/StateManager"
import { FocusChainManager } from "./focus-chain"
import { MessageStateHandler } from "./message-state"
import { showChangedFilesDiff } from "./multifile-diff"
import { TaskState } from "./TaskState"
import { ToolExecutor } from "./ToolExecutor"
import { updateApiReqMsg } from "./utils"

export type ToolResponse = string | Array<Anthropic.TextBlockParam | Anthropic.ImageBlockParam>
type UserContent = Array<Anthropic.ContentBlockParam>

export class Task {
	// Core task variables
	readonly taskId: string
	readonly ulid: string
	private taskIsFavorited?: boolean
	private cwd: string
	private taskInitializationStartTime: number

	taskState: TaskState

	// Task configuration
	private enableCheckpoints: boolean

	// Core dependencies
	private controller: Controller
	private mcpHub: McpHub

	// Service handlers
	api: ApiHandler
	terminalManager: TerminalManager
	private urlContentFetcher: UrlContentFetcher
	browserSession: BrowserSession
	contextManager: ContextManager
	private diffViewProvider: DiffViewProvider
	private checkpointTracker?: CheckpointTracker
	private clineIgnoreController: ClineIgnoreController
	private toolExecutor: ToolExecutor

	// Metadata tracking
	private fileContextTracker: FileContextTracker
	private modelContextTracker: ModelContextTracker

	// Focus Chain
	private FocusChainManager?: FocusChainManager

	// Context Management
	private useAutoCondense: boolean

	// Callbacks
	private updateTaskHistory: (historyItem: HistoryItem) => Promise<HistoryItem[]>
	private postStateToWebview: () => Promise<void>
	private reinitExistingTaskFromId: (taskId: string) => Promise<void>
	private cancelTask: () => Promise<void>

	// Cache service
	private stateManager: StateManager

	// User chat state
	autoApprovalSettings: AutoApprovalSettings
	browserSettings: BrowserSettings
	focusChainSettings: FocusChainSettings
	preferredLanguage: string
	openaiReasoningEffort: OpenaiReasoningEffort
	mode: Mode

	// Message and conversation state
	messageStateHandler: MessageStateHandler
	constructor(
		controller: Controller,
		mcpHub: McpHub,
		updateTaskHistory: (historyItem: HistoryItem) => Promise<HistoryItem[]>,
		postStateToWebview: () => Promise<void>,
		reinitExistingTaskFromId: (taskId: string) => Promise<void>,
		cancelTask: () => Promise<void>,
		apiConfiguration: ApiConfiguration,
		autoApprovalSettings: AutoApprovalSettings,
		browserSettings: BrowserSettings,
		focusChainSettings: FocusChainSettings,
		preferredLanguage: string,
		openaiReasoningEffort: OpenaiReasoningEffort,
		mode: Mode,
		strictPlanModeEnabled: boolean,
		useAutoCondense: boolean,
		shellIntegrationTimeout: number,
		terminalReuseEnabled: boolean,
		terminalOutputLineLimit: number,
		defaultTerminalProfile: string,
		enableCheckpointsSetting: boolean,
		cwd: string,
		stateManager: StateManager,
		task?: string,
		images?: string[],
		files?: string[],
		historyItem?: HistoryItem,
	) {
		this.taskInitializationStartTime = performance.now()
		this.taskState = new TaskState()
		this.controller = controller
		this.mcpHub = mcpHub
		this.updateTaskHistory = updateTaskHistory
		this.postStateToWebview = postStateToWebview
		this.reinitExistingTaskFromId = reinitExistingTaskFromId
		this.cancelTask = cancelTask
		this.clineIgnoreController = new ClineIgnoreController(cwd)

		// TODO(ae) this is a hack to replace the terminal manager for standalone,
		// until we have proper host bridge support for terminal execution. The
		// standaloneTerminalManager is defined in the vscode-impls and injected
		// during compilation of the standalone manager only, so this variable only
		// exists in that case
		if ((global as any).standaloneTerminalManager) {
			console.log("[DEBUG] Using vscode-impls.js terminal manager")
			this.terminalManager = (global as any).standaloneTerminalManager
		} else {
			console.log("[DEBUG] Using built in terminal manager")
			this.terminalManager = new TerminalManager()
		}
		this.terminalManager.setShellIntegrationTimeout(shellIntegrationTimeout)
		this.terminalManager.setTerminalReuseEnabled(terminalReuseEnabled ?? true)
		this.terminalManager.setTerminalOutputLineLimit(terminalOutputLineLimit)
		this.terminalManager.setDefaultTerminalProfile(defaultTerminalProfile)

		this.urlContentFetcher = new UrlContentFetcher(controller.context)
		this.browserSession = new BrowserSession(controller.context, browserSettings)
		this.contextManager = new ContextManager()
		this.diffViewProvider = HostProvider.get().createDiffViewProvider()
		this.autoApprovalSettings = autoApprovalSettings
		this.browserSettings = browserSettings
		this.focusChainSettings = focusChainSettings
		this.preferredLanguage = preferredLanguage
		this.openaiReasoningEffort = openaiReasoningEffort
		this.mode = mode
		this.enableCheckpoints = enableCheckpointsSetting
		this.cwd = cwd
		this.stateManager = stateManager
		this.useAutoCondense = useAutoCondense

		// Set up MCP notification callback for real-time notifications
		this.mcpHub.setNotificationCallback(async (serverName: string, _level: string, message: string) => {
			// Display notification in chat immediately
			await this.say("mcp_notification", `[${serverName}] ${message}`)
		})

		// Initialize taskId first
		if (historyItem) {
			this.taskId = historyItem.id
			this.ulid = historyItem.ulid ?? ulid()
			this.taskIsFavorited = historyItem.isFavorited
			this.taskState.conversationHistoryDeletedRange = historyItem.conversationHistoryDeletedRange
			if (historyItem.checkpointTrackerErrorMessage) {
				this.taskState.checkpointTrackerErrorMessage = historyItem.checkpointTrackerErrorMessage
			}
		} else if (task || images || files) {
			this.taskId = Date.now().toString()
			this.ulid = ulid()
		} else {
			throw new Error("Either historyItem or task/images must be provided")
		}

		this.messageStateHandler = new MessageStateHandler({
			context: controller.context,
			taskId: this.taskId,
			ulid: this.ulid,
			taskState: this.taskState,
			taskIsFavorited: this.taskIsFavorited,
			updateTaskHistory: this.updateTaskHistory,
		})

		// Initialize file context tracker
		this.fileContextTracker = new FileContextTracker(controller, this.taskId)
		this.modelContextTracker = new ModelContextTracker(controller.context, this.taskId)

		// Initialize focus chain manager only if enabled
		if (this.focusChainSettings.enabled) {
			this.FocusChainManager = new FocusChainManager({
				taskId: this.taskId,
				taskState: this.taskState,
				mode: this.mode,
				context: this.getContext(),
				stateManager: this.stateManager,
				postStateToWebview: this.postStateToWebview,
				say: this.say.bind(this),
				focusChainSettings: this.focusChainSettings,
			})
		}

		// Prepare effective API configuration
		const effectiveApiConfiguration: ApiConfiguration = {
			...apiConfiguration,
			ulid: this.ulid,
			onRetryAttempt: async (attempt: number, maxRetries: number, delay: number, error: any) => {
				const clineMessages = this.messageStateHandler.getClineMessages()
				const lastApiReqStartedIndex = findLastIndex(clineMessages, (m) => m.say === "api_req_started")
				if (lastApiReqStartedIndex !== -1) {
					try {
						const currentApiReqInfo: ClineApiReqInfo = JSON.parse(clineMessages[lastApiReqStartedIndex].text || "{}")
						currentApiReqInfo.retryStatus = {
							attempt: attempt, // attempt is already 1-indexed from retry.ts
							maxAttempts: maxRetries, // total attempts
							delaySec: Math.round(delay / 1000),
							errorSnippet: error?.message ? `${String(error.message).substring(0, 50)}...` : undefined,
						}
						// Clear previous cancelReason and streamingFailedMessage if we are retrying
						delete currentApiReqInfo.cancelReason
						delete currentApiReqInfo.streamingFailedMessage
						await this.messageStateHandler.updateClineMessage(lastApiReqStartedIndex, {
							text: JSON.stringify(currentApiReqInfo),
						})

						// Post the updated state to the webview so the UI reflects the retry attempt
						await this.postStateToWebview().catch((e) =>
							console.error("Error posting state to webview in onRetryAttempt:", e),
						)

						console.log(
							`[Task ${this.taskId}] API Auto-Retry Status Update: Attempt ${attempt}/${maxRetries}, Delay: ${delay}ms`,
						)
					} catch (e) {
						console.error(`[Task ${this.taskId}] Error updating api_req_started with retryStatus:`, e)
					}
				}
			},
		}

		const currentProvider = this.mode === "plan" ? apiConfiguration.planModeApiProvider : apiConfiguration.actModeApiProvider

		if (currentProvider === "openai" || currentProvider === "openai-native" || currentProvider === "sapaicore") {
			if (this.mode === "plan") {
				effectiveApiConfiguration.planModeReasoningEffort = this.openaiReasoningEffort
			} else {
				effectiveApiConfiguration.actModeReasoningEffort = this.openaiReasoningEffort
			}
		}

		// Now that ulid is initialized, we can build the API handler
		this.api = buildApiHandler(effectiveApiConfiguration, this.mode)

		// Set ulid on browserSession for telemetry tracking
		this.browserSession.setUlid(this.ulid)

		// Continue with task initialization
		if (historyItem) {
			this.resumeTaskFromHistory()
		} else if (task || images || files) {
			this.startTask(task, images, files)
		}

		// Set up focus chain file watcher (async, runs in background) only if focus chain is enabled
		if (this.FocusChainManager) {
			this.FocusChainManager.setupFocusChainFileWatcher().catch((error) => {
				console.error(`[Task ${this.taskId}] Failed to setup focus chain file watcher:`, error)
			})
		}

		// initialize telemetry
		if (historyItem) {
			// Open task from history
			telemetryService.captureTaskRestarted(this.ulid, currentProvider)
		} else {
			// New task started
			telemetryService.captureTaskCreated(this.ulid, currentProvider)
		}

		this.toolExecutor = new ToolExecutor(
			this.controller.context,
			this.taskState,
			this.messageStateHandler,
			this.api,
			this.urlContentFetcher,
			this.browserSession,
			this.diffViewProvider,
			this.mcpHub,
			this.fileContextTracker,
			this.clineIgnoreController,
			this.contextManager,
			this.stateManager,
			this.autoApprovalSettings,
			this.browserSettings,
			this.focusChainSettings,
			cwd,
			this.taskId,
			this.ulid,
			this.mode,
			strictPlanModeEnabled,
			this.say.bind(this),
			this.ask.bind(this),
			this.saveCheckpoint.bind(this),
			this.sayAndCreateMissingParamError.bind(this),
			this.removeLastPartialMessageIfExistsWithType.bind(this),
			this.executeCommandTool.bind(this),
			this.doesLatestTaskCompletionHaveNewChanges.bind(this),
			this.FocusChainManager?.updateFCListFromToolResponse.bind(this.FocusChainManager) || (async () => {}),
		)
	}

	public updateMode(mode: Mode): void {
		this.mode = mode
		this.toolExecutor.updateMode(mode)
		if (this.FocusChainManager) {
			this.FocusChainManager.updateMode(mode)
		}
	}

	public updateStrictPlanMode(strictPlanModeEnabled: boolean): void {
		this.toolExecutor.updateStrictPlanModeEnabled(strictPlanModeEnabled)
	}

	public updateUseAutoCondense(useAutoCondense: boolean): void {
		// Track the setting change with current task and model context
		telemetryService.captureAutoCondenseToggle(this.ulid, useAutoCondense, this.api.getModel().id)

		this.useAutoCondense = useAutoCondense
	}

	// While a task is ref'd by a controller, it will always have access to the extension context
	// This error is thrown if the controller derefs the task after e.g., aborting the task
	private getContext(): vscode.ExtensionContext {
		const context = this.controller.context
		if (!context) {
			throw new Error("Unable to access extension context")
		}
		return context
	}

	/**
	 * Updates the auto approval settings for this task
	 */
	public updateAutoApprovalSettings(settings: AutoApprovalSettings): void {
		// Check if maxRequests changed
		const maxRequestsChanged = this.autoApprovalSettings.maxRequests !== settings.maxRequests

		// Update the settings
		this.autoApprovalSettings = settings
		this.toolExecutor.updateAutoApprovalSettings(settings)

		// Reset counter if max requests limit changed
		if (maxRequestsChanged) {
			this.taskState.consecutiveAutoApprovedRequestsCount = 0
		}
	}

	async restoreCheckpoint(messageTs: number, restoreType: ClineCheckpointRestore, offset?: number) {
		const clineMessages = this.messageStateHandler.getClineMessages()
		const messageIndex = clineMessages.findIndex((m) => m.ts === messageTs) - (offset || 0)
		// Find the last message before messageIndex that has a lastCheckpointHash
		const lastHashIndex = findLastIndex(clineMessages.slice(0, messageIndex), (m) => m.lastCheckpointHash !== undefined)
		const message = clineMessages[messageIndex]
		const lastMessageWithHash = clineMessages[lastHashIndex]

		if (!message) {
			console.error("Message not found", clineMessages)
			return
		}

		let didWorkspaceRestoreFail = false

		switch (restoreType) {
			case "task":
				break
			case "taskAndWorkspace":
			case "workspace":
				if (!this.enableCheckpoints) {
					HostProvider.window.showMessage({
						type: ShowMessageType.ERROR,
						message: "Checkpoints are disabled in settings.",
					})
					didWorkspaceRestoreFail = true
					break
				}

				if (!this.checkpointTracker && !this.taskState.checkpointTrackerErrorMessage) {
					try {
						this.checkpointTracker = await CheckpointTracker.create(
							this.taskId,
							this.controller.context.globalStorageUri.fsPath,
							this.enableCheckpoints,
						)
						this.messageStateHandler.setCheckpointTracker(this.checkpointTracker)
					} catch (error) {
						const errorMessage = error instanceof Error ? error.message : "Unknown error"
						console.error("Failed to initialize checkpoint tracker:", errorMessage)
						this.taskState.checkpointTrackerErrorMessage = errorMessage
						await this.postStateToWebview()
						HostProvider.window.showMessage({
							type: ShowMessageType.ERROR,
							message: errorMessage,
						})
						didWorkspaceRestoreFail = true
					}
				}
				if (message.lastCheckpointHash && this.checkpointTracker) {
					try {
						await this.checkpointTracker.resetHead(message.lastCheckpointHash)
					} catch (error) {
						const errorMessage = error instanceof Error ? error.message : "Unknown error"
						HostProvider.window.showMessage({
							type: ShowMessageType.ERROR,
							message: "Failed to restore checkpoint: " + errorMessage,
						})
						didWorkspaceRestoreFail = true
					}
				} else if (offset && lastMessageWithHash.lastCheckpointHash && this.checkpointTracker) {
					try {
						await this.checkpointTracker.resetHead(lastMessageWithHash.lastCheckpointHash)
					} catch (error) {
						const errorMessage = error instanceof Error ? error.message : "Unknown error"
						HostProvider.window.showMessage({
							type: ShowMessageType.ERROR,
							message: "Failed to restore offsetcheckpoint: " + errorMessage,
						})
						didWorkspaceRestoreFail = true
					}
				} else if (!offset && lastMessageWithHash.lastCheckpointHash && this.checkpointTracker) {
					// Fallback: restore to most recent checkpoint when target message has no checkpoint hash
					console.warn(`Message ${messageTs} has no checkpoint hash, falling back to previous checkpoint`)
					try {
						await this.checkpointTracker.resetHead(lastMessageWithHash.lastCheckpointHash)
					} catch (error) {
						const errorMessage = error instanceof Error ? error.message : "Unknown error"
						HostProvider.window.showMessage({
							type: ShowMessageType.ERROR,
							message: "Failed to restore checkpoint: " + errorMessage,
						})
						didWorkspaceRestoreFail = true
					}
				} else {
					HostProvider.window.showMessage({
						type: ShowMessageType.ERROR,
						message: "Failed to restore checkpoint",
					})
				}
				break
		}

		if (!didWorkspaceRestoreFail) {
			switch (restoreType) {
				case "task":
				case "taskAndWorkspace": {
					this.taskState.conversationHistoryDeletedRange = message.conversationHistoryDeletedRange
					const apiConversationHistory = this.messageStateHandler.getApiConversationHistory()
					const newConversationHistory = apiConversationHistory.slice(0, (message.conversationHistoryIndex || 0) + 2) // +1 since this index corresponds to the last user message, and another +1 since slice end index is exclusive
					await this.messageStateHandler.overwriteApiConversationHistory(newConversationHistory)

					// update the context history state
					await this.contextManager.truncateContextHistory(
						message.ts,
						await ensureTaskDirectoryExists(this.getContext(), this.taskId),
					)

					// aggregate deleted api reqs info so we don't lose costs/tokens
					const clineMessages = this.messageStateHandler.getClineMessages()
					const deletedMessages = clineMessages.slice(messageIndex + 1)
					const deletedApiReqsMetrics = getApiMetrics(combineApiRequests(combineCommandSequences(deletedMessages)))

					// Detect files edited after this message timestamp for file context warning
					// Only needed for task-only restores when a user edits a message or restores the task context, but not the files.
					if (restoreType === "task") {
						const filesEditedAfterMessage = await this.fileContextTracker.detectFilesEditedAfterMessage(
							messageTs,
							deletedMessages,
						)
						if (filesEditedAfterMessage.length > 0) {
							await this.fileContextTracker.storePendingFileContextWarning(filesEditedAfterMessage)
						}
					}

					const newClineMessages = clineMessages.slice(0, messageIndex + 1)
					await this.messageStateHandler.overwriteClineMessages(newClineMessages) // calls saveClineMessages which saves historyItem

					await this.say(
						"deleted_api_reqs",
						JSON.stringify({
							tokensIn: deletedApiReqsMetrics.totalTokensIn,
							tokensOut: deletedApiReqsMetrics.totalTokensOut,
							cacheWrites: deletedApiReqsMetrics.totalCacheWrites,
							cacheReads: deletedApiReqsMetrics.totalCacheReads,
							cost: deletedApiReqsMetrics.totalCost,
						} satisfies ClineApiReqInfo),
					)
					break
				}
				case "workspace":
					break
			}

			switch (restoreType) {
				case "task":
					HostProvider.window.showMessage({
						type: ShowMessageType.INFORMATION,
						message: "Task messages have been restored to the checkpoint",
					})
					break
				case "workspace":
					HostProvider.window.showMessage({
						type: ShowMessageType.INFORMATION,
						message: "Workspace files have been restored to the checkpoint",
					})
					break
				case "taskAndWorkspace":
					HostProvider.window.showMessage({
						type: ShowMessageType.INFORMATION,
						message: "Task and workspace have been restored to the checkpoint",
					})
					break
			}

			if (restoreType !== "task") {
				// Set isCheckpointCheckedOut flag on the message
				// Find all checkpoint messages before this one
				const checkpointMessages = this.messageStateHandler
					.getClineMessages()
					.filter((m) => m.say === "checkpoint_created")
				const currentMessageIndex = checkpointMessages.findIndex((m) => m.ts === messageTs)

				// Set isCheckpointCheckedOut to false for all checkpoint messages
				checkpointMessages.forEach((m, i) => {
					m.isCheckpointCheckedOut = i === currentMessageIndex
				})
			}

			await this.messageStateHandler.saveClineMessagesAndUpdateHistory()

			this.cancelTask() // the task is already cancelled by the provider beforehand, but we need to re-init to get the updated messages
		} else {
			sendRelinquishControlEvent()
		}
	}

	async presentMultifileDiff(messageTs: number, seeNewChangesSinceLastTaskCompletion: boolean) {
		try {
			if (!this.enableCheckpoints) {
				HostProvider.window.showMessage({
					type: ShowMessageType.INFORMATION,
					message: "Checkpoints are disabled in settings. Cannot show diff.",
				})
				return
			}
			// TODO: handle if this is called from outside original workspace, in which case we need to
			// show user error message we can't show diff outside of workspace?
			if (!this.checkpointTracker && !this.taskState.checkpointTrackerErrorMessage) {
				try {
					this.checkpointTracker = await CheckpointTracker.create(
						this.taskId,
						this.controller.context.globalStorageUri.fsPath,
						this.enableCheckpoints,
					)
					this.messageStateHandler.setCheckpointTracker(this.checkpointTracker)
				} catch (error) {
					console.error("Failed to initialize checkpoint tracker:", error)
					const errorMessage = error instanceof Error ? error.message : "Unknown error"
					this.taskState.checkpointTrackerErrorMessage = errorMessage
					await this.postStateToWebview()
					HostProvider.window.showMessage({
						type: ShowMessageType.ERROR,
						message: errorMessage,
					})
					return
				}
			}
			if (!this.checkpointTracker) {
				return
			}

			showChangedFilesDiff(
				this.messageStateHandler,
				this.checkpointTracker,
				messageTs,
				seeNewChangesSinceLastTaskCompletion,
			)
		} finally {
			sendRelinquishControlEvent()
		}
	}

	async doesLatestTaskCompletionHaveNewChanges() {
		if (!this.enableCheckpoints) {
			return false
		}

		const clineMessages = this.messageStateHandler.getClineMessages()
		const messageIndex = findLastIndex(clineMessages, (m) => m.say === "completion_result")
		const message = clineMessages[messageIndex]
		if (!message) {
			console.error("Completion message not found")
			return false
		}
		const hash = message.lastCheckpointHash
		if (!hash) {
			console.error("No checkpoint hash found")
			return false
		}

		if (this.enableCheckpoints && !this.checkpointTracker && !this.taskState.checkpointTrackerErrorMessage) {
			try {
				this.checkpointTracker = await CheckpointTracker.create(
					this.taskId,
					this.controller.context.globalStorageUri.fsPath,
					this.enableCheckpoints,
				)
				this.messageStateHandler.setCheckpointTracker(this.checkpointTracker)
			} catch (error) {
				const errorMessage = error instanceof Error ? error.message : "Unknown error"
				console.error("Failed to initialize checkpoint tracker:", errorMessage)
				return false
			}
		}

		// Get last task completed
		const lastTaskCompletedMessage = findLast(
			this.messageStateHandler.getClineMessages().slice(0, messageIndex),
			(m) => m.say === "completion_result",
		)

		try {
			// Get last task completed
			const lastTaskCompletedMessageCheckpointHash = lastTaskCompletedMessage?.lastCheckpointHash // ask is only used to relinquish control, its the last say we care about
			// if undefined, then we get diff from beginning of git
			// if (!lastTaskCompletedMessage) {
			// 	console.error("No previous task completion message found")
			// 	return
			// }
			// This value *should* always exist
			const firstCheckpointMessageCheckpointHash = this.messageStateHandler
				.getClineMessages()
				.find((m) => m.say === "checkpoint_created")?.lastCheckpointHash

			const previousCheckpointHash = lastTaskCompletedMessageCheckpointHash || firstCheckpointMessageCheckpointHash // either use the diff between the first checkpoint and the task completion, or the diff between the latest two task completions

			if (!previousCheckpointHash) {
				return false
			}

			// Get count of changed files between current state and commit
			const changedFilesCount = (await this.checkpointTracker?.getDiffCount(previousCheckpointHash, hash)) || 0
			if (changedFilesCount > 0) {
				return true
			}
		} catch (error) {
			console.error("Failed to get diff set:", error)
			return false
		}

		return false
	}

	// Communicate with webview

	// partial has three valid states true (partial message), false (completion of partial message), undefined (individual complete message)
	async ask(
		type: ClineAsk,
		text?: string,
		partial?: boolean,
	): Promise<{
		response: ClineAskResponse
		text?: string
		images?: string[]
		files?: string[]
		askTs?: number
	}> {
		// If this Cline instance was aborted by the provider, then the only thing keeping us alive is a promise still running in the background, in which case we don't want to send its result to the webview as it is attached to a new instance of Cline now. So we can safely ignore the result of any active promises, and this class will be deallocated. (Although we set Cline = undefined in provider, that simply removes the reference to this instance, but the instance is still alive until this promise resolves or rejects.)
		if (this.taskState.abort) {
			throw new Error("Cline instance aborted")
		}
		let askTs: number
		if (partial !== undefined) {
			const clineMessages = this.messageStateHandler.getClineMessages()
			const lastMessage = clineMessages.at(-1)
			const lastMessageIndex = clineMessages.length - 1

			const isUpdatingPreviousPartial =
				lastMessage && lastMessage.partial && lastMessage.type === "ask" && lastMessage.ask === type
			if (partial) {
				if (isUpdatingPreviousPartial) {
					// existing partial message, so update it
					await this.messageStateHandler.updateClineMessage(lastMessageIndex, {
						text,
						partial,
					})
					// todo be more efficient about saving and posting only new data or one whole message at a time so ignore partial for saves, and only post parts of partial message instead of whole array in new listener
					// await this.saveClineMessagesAndUpdateHistory()
					// await this.postStateToWebview()
					const protoMessage = convertClineMessageToProto(lastMessage)
					await sendPartialMessageEvent(protoMessage)
					throw new Error("Current ask promise was ignored 1")
				} else {
					// this is a new partial message, so add it with partial state
					// this.askResponse = undefined
					// this.askResponseText = undefined
					// this.askResponseImages = undefined
					askTs = Date.now()
					this.taskState.lastMessageTs = askTs
					await this.messageStateHandler.addToClineMessages({
						ts: askTs,
						type: "ask",
						ask: type,
						text,
						partial,
					})
					await this.postStateToWebview()
					throw new Error("Current ask promise was ignored 2")
				}
			} else {
				// partial=false means its a complete version of a previously partial message
				if (isUpdatingPreviousPartial) {
					// this is the complete version of a previously partial message, so replace the partial with the complete version
					this.taskState.askResponse = undefined
					this.taskState.askResponseText = undefined
					this.taskState.askResponseImages = undefined
					this.taskState.askResponseFiles = undefined

					/*
					Bug for the history books:
					In the webview we use the ts as the chatrow key for the virtuoso list. Since we would update this ts right at the end of streaming, it would cause the view to flicker. The key prop has to be stable otherwise react has trouble reconciling items between renders, causing unmounting and remounting of components (flickering).
					The lesson here is if you see flickering when rendering lists, it's likely because the key prop is not stable.
					So in this case we must make sure that the message ts is never altered after first setting it.
					*/
					askTs = lastMessage.ts
					this.taskState.lastMessageTs = askTs
					// lastMessage.ts = askTs
					await this.messageStateHandler.updateClineMessage(lastMessageIndex, {
						text,
						partial: false,
					})
					// await this.postStateToWebview()
					const protoMessage = convertClineMessageToProto(lastMessage)
					await sendPartialMessageEvent(protoMessage)
				} else {
					// this is a new partial=false message, so add it like normal
					this.taskState.askResponse = undefined
					this.taskState.askResponseText = undefined
					this.taskState.askResponseImages = undefined
					this.taskState.askResponseFiles = undefined
					askTs = Date.now()
					this.taskState.lastMessageTs = askTs
					await this.messageStateHandler.addToClineMessages({
						ts: askTs,
						type: "ask",
						ask: type,
						text,
					})
					await this.postStateToWebview()
				}
			}
		} else {
			// this is a new non-partial message, so add it like normal
			// const lastMessage = this.clineMessages.at(-1)
			this.taskState.askResponse = undefined
			this.taskState.askResponseText = undefined
			this.taskState.askResponseImages = undefined
			this.taskState.askResponseFiles = undefined
			askTs = Date.now()
			this.taskState.lastMessageTs = askTs
			await this.messageStateHandler.addToClineMessages({
				ts: askTs,
				type: "ask",
				ask: type,
				text,
			})
			await this.postStateToWebview()
		}

		await pWaitFor(() => this.taskState.askResponse !== undefined || this.taskState.lastMessageTs !== askTs, {
			interval: 100,
		})
		if (this.taskState.lastMessageTs !== askTs) {
			throw new Error("Current ask promise was ignored") // could happen if we send multiple asks in a row i.e. with command_output. It's important that when we know an ask could fail, it is handled gracefully
		}
		const result = {
			response: this.taskState.askResponse!,
			text: this.taskState.askResponseText,
			images: this.taskState.askResponseImages,
			files: this.taskState.askResponseFiles,
		}
		this.taskState.askResponse = undefined
		this.taskState.askResponseText = undefined
		this.taskState.askResponseImages = undefined
		this.taskState.askResponseFiles = undefined
		return result
	}

	async handleWebviewAskResponse(askResponse: ClineAskResponse, text?: string, images?: string[], files?: string[]) {
		this.taskState.askResponse = askResponse
		this.taskState.askResponseText = text
		this.taskState.askResponseImages = images
		this.taskState.askResponseFiles = files
	}

	async say(type: ClineSay, text?: string, images?: string[], files?: string[], partial?: boolean): Promise<undefined> {
		if (this.taskState.abort) {
			throw new Error("Cline instance aborted")
		}

		if (partial !== undefined) {
			const lastMessage = this.messageStateHandler.getClineMessages().at(-1)
			const isUpdatingPreviousPartial =
				lastMessage && lastMessage.partial && lastMessage.type === "say" && lastMessage.say === type
			if (partial) {
				if (isUpdatingPreviousPartial) {
					// existing partial message, so update it
					lastMessage.text = text
					lastMessage.images = images
					lastMessage.files = files
					lastMessage.partial = partial
					const protoMessage = convertClineMessageToProto(lastMessage)
					await sendPartialMessageEvent(protoMessage)
				} else {
					// this is a new partial message, so add it with partial state
					const sayTs = Date.now()
					this.taskState.lastMessageTs = sayTs
					await this.messageStateHandler.addToClineMessages({
						ts: sayTs,
						type: "say",
						say: type,
						text,
						images,
						files,
						partial,
					})
					await this.postStateToWebview()
				}
			} else {
				// partial=false means its a complete version of a previously partial message
				if (isUpdatingPreviousPartial) {
					// this is the complete version of a previously partial message, so replace the partial with the complete version
					this.taskState.lastMessageTs = lastMessage.ts
					// lastMessage.ts = sayTs
					lastMessage.text = text
					lastMessage.images = images
					lastMessage.files = files // Ensure files is updated
					lastMessage.partial = false

					// instead of streaming partialMessage events, we do a save and post like normal to persist to disk
					await this.messageStateHandler.saveClineMessagesAndUpdateHistory()
					// await this.postStateToWebview()
					const protoMessage = convertClineMessageToProto(lastMessage)
					await sendPartialMessageEvent(protoMessage) // more performant than an entire postStateToWebview
				} else {
					// this is a new partial=false message, so add it like normal
					const sayTs = Date.now()
					this.taskState.lastMessageTs = sayTs
					await this.messageStateHandler.addToClineMessages({
						ts: sayTs,
						type: "say",
						say: type,
						text,
						images,
						files,
					})
					await this.postStateToWebview()
				}
			}
		} else {
			// this is a new non-partial message, so add it like normal
			const sayTs = Date.now()
			this.taskState.lastMessageTs = sayTs
			await this.messageStateHandler.addToClineMessages({
				ts: sayTs,
				type: "say",
				say: type,
				text,
				images,
				files,
			})
			await this.postStateToWebview()
		}
	}

	async sayAndCreateMissingParamError(toolName: ToolUseName, paramName: string, relPath?: string) {
		await this.say(
			"error",
			`Cline tried to use ${toolName}${
				relPath ? ` for '${relPath.toPosix()}'` : ""
			} without value for required parameter '${paramName}'. Retrying...`,
		)
		return formatResponse.toolError(formatResponse.missingToolParameterError(paramName))
	}

	async removeLastPartialMessageIfExistsWithType(type: "ask" | "say", askOrSay: ClineAsk | ClineSay) {
		const clineMessages = this.messageStateHandler.getClineMessages()
		const lastMessage = clineMessages.at(-1)
		if (lastMessage?.partial && lastMessage.type === type && (lastMessage.ask === askOrSay || lastMessage.say === askOrSay)) {
			this.messageStateHandler.setClineMessages(clineMessages.slice(0, -1))
			await this.messageStateHandler.saveClineMessagesAndUpdateHistory()
		}
	}

	// Task lifecycle

	private async startTask(task?: string, images?: string[], files?: string[]): Promise<void> {
		try {
			await this.clineIgnoreController.initialize()
		} catch (error) {
			console.error("Failed to initialize ClineIgnoreController:", error)
			// Optionally, inform the user or handle the error appropriately
		}
		// conversationHistory (for API) and clineMessages (for webview) need to be in sync
		// if the extension process were killed, then on restart the clineMessages might not be empty, so we need to set it to [] when we create a new Cline client (otherwise webview would show stale messages from previous session)
		this.messageStateHandler.setClineMessages([])
		this.messageStateHandler.setApiConversationHistory([])

		await this.postStateToWebview()

		await this.say("text", task, images, files)

		this.taskState.isInitialized = true

		const imageBlocks: Anthropic.ImageBlockParam[] = formatResponse.imageBlocks(images)

		const userContent: UserContent = [
			{
				type: "text",
				text: `<task>\n${task}\n</task>`,
			},
			...imageBlocks,
		]

		if (files && files.length > 0) {
			const fileContentString = await processFilesIntoText(files)
			if (fileContentString) {
				userContent.push({
					type: "text",
					text: fileContentString,
				})
			}
		}

		await this.initiateTaskLoop(userContent)
	}

	private async resumeTaskFromHistory() {
		try {
			await this.clineIgnoreController.initialize()
		} catch (error) {
			console.error("Failed to initialize ClineIgnoreController:", error)
			// Optionally, inform the user or handle the error appropriately
		}
		// UPDATE: we don't need this anymore since most tasks are now created with checkpoints enabled
		// right now we let users init checkpoints for old tasks, assuming they're continuing them from the same workspace (which we never tied to tasks, so no way for us to know if it's opened in the right workspace)
		// const doesShadowGitExist = await CheckpointTracker.doesShadowGitExist(this.taskId, this.controllerRef.deref())
		// if (!doesShadowGitExist) {
		// 	this.checkpointTrackerErrorMessage = "Checkpoints are only available for new tasks"
		// }

		const savedClineMessages = await getSavedClineMessages(this.getContext(), this.taskId)

		// Remove any resume messages that may have been added before
		const lastRelevantMessageIndex = findLastIndex(
			savedClineMessages,
			(m) => !(m.ask === "resume_task" || m.ask === "resume_completed_task"),
		)
		if (lastRelevantMessageIndex !== -1) {
			savedClineMessages.splice(lastRelevantMessageIndex + 1)
		}

		// since we don't use api_req_finished anymore, we need to check if the last api_req_started has a cost value, if it doesn't and no cancellation reason to present, then we remove it since it indicates an api request without any partial content streamed
		const lastApiReqStartedIndex = findLastIndex(savedClineMessages, (m) => m.type === "say" && m.say === "api_req_started")
		if (lastApiReqStartedIndex !== -1) {
			const lastApiReqStarted = savedClineMessages[lastApiReqStartedIndex]
			const { cost, cancelReason }: ClineApiReqInfo = JSON.parse(lastApiReqStarted.text || "{}")
			if (cost === undefined && cancelReason === undefined) {
				savedClineMessages.splice(lastApiReqStartedIndex, 1)
			}
		}

		await this.messageStateHandler.overwriteClineMessages(savedClineMessages)
		this.messageStateHandler.setClineMessages(await getSavedClineMessages(this.getContext(), this.taskId))

		// Now present the cline messages to the user and ask if they want to resume (NOTE: we ran into a bug before where the apiconversationhistory wouldn't be initialized when opening a old task, and it was because we were waiting for resume)
		// This is important in case the user deletes messages without resuming the task first
		const context = this.getContext()
		const savedApiConversationHistory = await getSavedApiConversationHistory(context, this.taskId)
		this.messageStateHandler.setApiConversationHistory(savedApiConversationHistory)

		// load the context history state

		const _taskDir = await ensureTaskDirectoryExists(context, this.taskId)
		await this.contextManager.initializeContextHistory(await ensureTaskDirectoryExists(this.getContext(), this.taskId))

		const lastClineMessage = this.messageStateHandler
			.getClineMessages()
			.slice()
			.reverse()
			.find((m) => !(m.ask === "resume_task" || m.ask === "resume_completed_task")) // could be multiple resume tasks

		let askType: ClineAsk
		if (lastClineMessage?.ask === "completion_result") {
			askType = "resume_completed_task"
		} else {
			askType = "resume_task"
		}

		this.taskState.isInitialized = true

		const { response, text, images, files } = await this.ask(askType) // calls poststatetowebview
		let responseText: string | undefined
		let responseImages: string[] | undefined
		let responseFiles: string[] | undefined
		if (response === "messageResponse") {
			await this.say("user_feedback", text, images, files)
			if (!this.taskState.checkpointTrackerErrorMessage?.includes("Checkpoints initialization timed out.")) {
				await this.saveCheckpoint()
			}
			responseText = text
			responseImages = images
			responseFiles = files
		}

		// need to make sure that the api conversation history can be resumed by the api, even if it goes out of sync with cline messages

		const existingApiConversationHistory: Anthropic.Messages.MessageParam[] = await getSavedApiConversationHistory(
			this.getContext(),
			this.taskId,
		)

		// Remove the last user message so we can update it with the resume message
		let modifiedOldUserContent: UserContent // either the last message if its user message, or the user message before the last (assistant) message
		let modifiedApiConversationHistory: Anthropic.Messages.MessageParam[] // need to remove the last user message to replace with new modified user message
		if (existingApiConversationHistory.length > 0) {
			const lastMessage = existingApiConversationHistory[existingApiConversationHistory.length - 1]
			if (lastMessage.role === "assistant") {
				modifiedApiConversationHistory = [...existingApiConversationHistory]
				modifiedOldUserContent = []
			} else if (lastMessage.role === "user") {
				const existingUserContent: UserContent = Array.isArray(lastMessage.content)
					? lastMessage.content
					: [{ type: "text", text: lastMessage.content }]
				modifiedApiConversationHistory = existingApiConversationHistory.slice(0, -1)
				modifiedOldUserContent = [...existingUserContent]
			} else {
				throw new Error("Unexpected: Last message is not a user or assistant message")
			}
		} else {
			throw new Error("Unexpected: No existing API conversation history")
		}

		const newUserContent: UserContent = [...modifiedOldUserContent]

		const agoText = (() => {
			const timestamp = lastClineMessage?.ts ?? Date.now()
			const now = Date.now()
			const diff = now - timestamp
			const minutes = Math.floor(diff / 60000)
			const hours = Math.floor(minutes / 60)
			const days = Math.floor(hours / 24)

			if (days > 0) {
				return `${days} day${days > 1 ? "s" : ""} ago`
			}
			if (hours > 0) {
				return `${hours} hour${hours > 1 ? "s" : ""} ago`
			}
			if (minutes > 0) {
				return `${minutes} minute${minutes > 1 ? "s" : ""} ago`
			}
			return "just now"
		})()

		const wasRecent = lastClineMessage?.ts && Date.now() - lastClineMessage.ts < 30_000

		// Check if there are pending file context warnings before calling taskResumption
		const pendingContextWarning = await this.fileContextTracker.retrieveAndClearPendingFileContextWarning()
		const hasPendingFileContextWarnings = pendingContextWarning && pendingContextWarning.length > 0

		const [taskResumptionMessage, userResponseMessage] = formatResponse.taskResumption(
			this.mode === "plan" ? "plan" : "act",
			agoText,
			this.cwd,
			wasRecent,
			responseText,
			hasPendingFileContextWarnings,
		)

		if (taskResumptionMessage !== "") {
			newUserContent.push({
				type: "text",
				text: taskResumptionMessage,
			})
		}

		if (userResponseMessage !== "") {
			newUserContent.push({
				type: "text",
				text: userResponseMessage,
			})
		}

		if (responseImages && responseImages.length > 0) {
			newUserContent.push(...formatResponse.imageBlocks(responseImages))
		}

		if (responseFiles && responseFiles.length > 0) {
			const fileContentString = await processFilesIntoText(responseFiles)
			if (fileContentString) {
				newUserContent.push({
					type: "text",
					text: fileContentString,
				})
			}
		}

		// Inject file context warning if there were pending warnings from message editing
		if (pendingContextWarning && pendingContextWarning.length > 0) {
			const fileContextWarning = formatResponse.fileContextWarning(pendingContextWarning)
			newUserContent.push({
				type: "text",
				text: fileContextWarning,
			})
		}

		await this.messageStateHandler.overwriteApiConversationHistory(modifiedApiConversationHistory)
		await this.initiateTaskLoop(newUserContent)
	}

	private async initiateTaskLoop(userContent: UserContent): Promise<void> {
		let nextUserContent = userContent
		let includeFileDetails = true
		while (!this.taskState.abort) {
			const didEndLoop = await this.recursivelyMakeClineRequests(nextUserContent, includeFileDetails)
			includeFileDetails = false // we only need file details the first time

			//  The way this agentic loop works is that cline will be given a task that he then calls tools to complete. unless there's an attempt_completion call, we keep responding back to him with his tool's responses until he either attempt_completion or does not use anymore tools. If he does not use anymore tools, we ask him to consider if he's completed the task and then call attempt_completion, otherwise proceed with completing the task.
			// There is a MAX_REQUESTS_PER_TASK limit to prevent infinite requests, but Cline is prompted to finish the task as efficiently as he can.

			//const totalCost = this.calculateApiCost(totalInputTokens, totalOutputTokens)
			if (didEndLoop) {
				// For now a task never 'completes'. This will only happen if the user hits max requests and denies resetting the count.
				//this.say("task_completed", `Task completed. Total API usage cost: ${totalCost}`)
				break
			} else {
				// this.say(
				// 	"tool",
				// 	"Cline responded with only text blocks but has not called attempt_completion yet. Forcing him to continue with task..."
				// )
				nextUserContent = [
					{
						type: "text",
						text: formatResponse.noToolsUsed(),
					},
				]
				this.taskState.consecutiveMistakeCount++
			}
		}
	}

	async abortTask() {
		// Check for incomplete progress before aborting
		if (this.FocusChainManager) {
			this.FocusChainManager.checkIncompleteProgressOnCompletion()
		}

		this.taskState.abort = true // will stop any autonomously running promises
		this.terminalManager.disposeAll()
		this.urlContentFetcher.closeBrowser()
		await this.browserSession.dispose()
		this.clineIgnoreController.dispose()
		this.fileContextTracker.dispose()
		// need to await for when we want to make sure directories/files are reverted before
		// re-starting the task from a checkpoint
		await this.diffViewProvider.revertChanges()
		// Clear the notification callback when task is aborted
		this.mcpHub.clearNotificationCallback()
		if (this.FocusChainManager) {
			this.FocusChainManager.dispose()
		}
	}

	// Checkpoints

	async saveCheckpoint(isAttemptCompletionMessage: boolean = false) {
		if (
			!this.enableCheckpoints ||
			this.taskState.checkpointTrackerErrorMessage?.includes("Checkpoints initialization timed out.")
		) {
			// If checkpoints are disabled or previously encountered a timeout error, do nothing.
			return
		}
		// Set isCheckpointCheckedOut to false for all checkpoint_created messages
		this.messageStateHandler.getClineMessages().forEach((message) => {
			if (message.say === "checkpoint_created") {
				message.isCheckpointCheckedOut = false
			}
		})

		if (!isAttemptCompletionMessage) {
			// ensure we aren't creating a duplicate checkpoint
			const lastMessage = this.messageStateHandler.getClineMessages().at(-1)
			if (lastMessage?.say === "checkpoint_created") {
				return
			}

			// Initialize checkpoint tracker if it doesn't exist
			if (!this.checkpointTracker && !this.taskState.checkpointTrackerErrorMessage) {
				try {
					this.checkpointTracker = await CheckpointTracker.create(
						this.taskId,
						this.controller.context.globalStorageUri.fsPath,
						this.enableCheckpoints,
					)
				} catch (error) {
					const errorMessage = error instanceof Error ? error.message : "Unknown error"
					console.error("Failed to initialize checkpoint tracker:", errorMessage)
					this.taskState.checkpointTrackerErrorMessage = errorMessage
					await this.postStateToWebview()
					return
				}
			}

			// Create a checkpoint commit and update clineMessages with a commitHash
			if (this.checkpointTracker) {
				// We are letting this run in a non-blocking way so that the UI doesn't freeze when creating checkpoints.
				// We show that a checkpoint is created in the chatview, then in the background run the git operation (which can take multiple seconds for large shadow git repos), and once that's been completed update the previous checkpoint message with the newly created hash to be associated with.
				// NOTE: the attempt completion flow is different in that it requires the latest checkpoint hash to be present before determining if it can present the 'see new changes' button. In ToolExecutor, when we call saveCheckpoint(true), we must make sure that the checkpoint hash is present in the last completion_result message before returning, since it is always followed by a addNewChangesFlagToLastCompletionResultMessage(), which calls doesLatestTaskCompletionHaveNewChanges() that uses the latest message hash to determine if there any changes since the last attempt_completion checkpoint.
				await this.say("checkpoint_created")
				this.checkpointTracker.commit().then(async (commitHash) => {
					if (commitHash) {
						const lastCheckpointMessageIndex = findLastIndex(
							this.messageStateHandler.getClineMessages(),
							(m) => m.say === "checkpoint_created",
						)
						if (lastCheckpointMessageIndex !== -1) {
							await this.messageStateHandler.updateClineMessage(lastCheckpointMessageIndex, {
								lastCheckpointHash: commitHash,
							})
						}
					}
				})
			} // silently fails for now

			//
		} else {
			// attempt completion requires checkpoint to be sync so that we can present button after attempt_completion
			// Check if checkpoint tracker exists, if not, create it. Skip if there was a previous checkpoints initialization timeout error.
			if (
				!this.checkpointTracker &&
				!this.taskState.checkpointTrackerErrorMessage?.includes("Checkpoints initialization timed out.")
			) {
				try {
					this.checkpointTracker = await CheckpointTracker.create(
						this.taskId,
						this.controller.context.globalStorageUri.fsPath,
						this.enableCheckpoints,
					)
					this.messageStateHandler.setCheckpointTracker(this.checkpointTracker)
				} catch (error) {
					const errorMessage = error instanceof Error ? error.message : "Unknown error"
					console.error("Failed to initialize checkpoint tracker for attempt completion:", errorMessage)
					return
				}
			}

			if (
				this.checkpointTracker &&
				!this.taskState.checkpointTrackerErrorMessage?.includes("Checkpoints initialization timed out.")
			) {
				const commitHash = await this.checkpointTracker.commit()

				// For attempt_completion, find the last completion_result message and set its checkpoint hash. This will be used to present the 'see new changes' button
				const lastCompletionResultMessage = findLast(
					this.messageStateHandler.getClineMessages(),
					(m) => m.say === "completion_result" || m.ask === "completion_result",
				)
				if (lastCompletionResultMessage) {
					lastCompletionResultMessage.lastCheckpointHash = commitHash
					await this.messageStateHandler.saveClineMessagesAndUpdateHistory()
				}
			} else {
				console.error("Checkpoint tracker does not exist and could not be initialized for attempt completion")
			}
		}

		// if (commitHash) {

		// Previously we checkpointed every message, but this is excessive and unnecessary.
		// // Start from the end and work backwards until we find a tool use or another message with a hash
		// for (let i = this.clineMessages.length - 1; i >= 0; i--) {
		// 	const message = this.clineMessages[i]
		// 	if (message.lastCheckpointHash) {
		// 		// Found a message with a hash, so we can stop
		// 		break
		// 	}
		// 	// Update this message with a hash
		// 	message.lastCheckpointHash = commitHash

		// 	// We only care about adding the hash to the last tool use (we don't want to add this hash to every prior message ie for tasks pre-checkpoint)
		// 	const isToolUse =
		// 		message.say === "tool" ||
		// 		message.ask === "tool" ||
		// 		message.say === "command" ||
		// 		message.ask === "command" ||
		// 		message.say === "completion_result" ||
		// 		message.ask === "completion_result" ||
		// 		message.ask === "followup" ||
		// 		message.say === "use_mcp_server" ||
		// 		message.ask === "use_mcp_server" ||
		// 		message.say === "browser_action" ||
		// 		message.say === "browser_action_launch" ||
		// 		message.ask === "browser_action_launch"

		// 	if (isToolUse) {
		// 		break
		// 	}
		// }
		// // Save the updated messages
		// await this.saveClineMessagesAndUpdateHistory()
		// }
	}

	// Tools

	/**
	 * Executes a command directly in Node.js using execa
	 * This is used in test mode to capture the full output without using the VS Code terminal
	 * Commands are automatically terminated after 30 seconds using Promise.race
	 */
	private async executeCommandInNode(command: string): Promise<[boolean, ToolResponse]> {
		try {
			// Create a child process
			const childProcess = execa(command, {
				shell: true,
				cwd: this.cwd,
				reject: false,
				all: true, // Merge stdout and stderr
			})

			// Set up variables to collect output
			let output = ""

			// Collect output in real-time
			if (childProcess.all) {
				childProcess.all.on("data", (data) => {
					output += data.toString()
				})
			}

			// Create a timeout promise that rejects after 30 seconds
			const timeoutPromise = new Promise<never>((_, reject) => {
				setTimeout(() => {
					if (childProcess.pid) {
						childProcess.kill("SIGKILL") // Use SIGKILL for more forceful termination
					}
					reject(new Error("Command timeout after 30s"))
				}, 30000)
			})

			// Race between command completion and timeout
			const result = await Promise.race([childProcess, timeoutPromise]).catch((_error) => {
				// If we get here due to timeout, return a partial result with timeout flag
				Logger.info(`Command timed out after 30s: ${command}`)
				return {
					stdout: "",
					stderr: "",
					exitCode: 124, // Standard timeout exit code
					timedOut: true,
				}
			})

			// Check if timeout occurred
			const wasTerminated = result.timedOut === true

			// Use collected output or result output
			if (!output) {
				output = result.stdout || result.stderr || ""
			}

			Logger.info(`Command executed in Node: ${command}\nOutput:\n${output}`)

			// Add termination message if the command was terminated
			if (wasTerminated) {
				output += "\nCommand was taking a while to run so it was auto terminated after 30s"
			}

			// Format the result similar to terminal output
			return [
				false,
				`Command executed${wasTerminated ? " (terminated after 30s)" : ""} with exit code ${
					result.exitCode
				}.${output.length > 0 ? `\nOutput:\n${output}` : ""}`,
			]
		} catch (error) {
			// Handle any errors that might occur
			const errorMessage = error instanceof Error ? error.message : String(error)
			return [false, `Error executing command: ${errorMessage}`]
		}
	}

	async executeCommandTool(command: string): Promise<[boolean, ToolResponse]> {
		Logger.info("IS_TEST: " + isInTestMode())

		// Check if we're in test mode
		if (isInTestMode()) {
			// In test mode, execute the command directly in Node
			Logger.info("Executing command in Node: " + command)
			return this.executeCommandInNode(command)
		}
		Logger.info("Executing command in terminal: " + command)

		const terminalInfo = await this.terminalManager.getOrCreateTerminal(this.cwd)
		terminalInfo.terminal.show() // weird visual bug when creating new terminals (even manually) where there's an empty space at the top.
		const process = this.terminalManager.runCommand(terminalInfo, command)

		let userFeedback: { text?: string; images?: string[]; files?: string[] } | undefined
		let didContinue = false

		// Chunked terminal output buffering
		const CHUNK_LINE_COUNT = 20
		const CHUNK_BYTE_SIZE = 2048 // 2KB
		const CHUNK_DEBOUNCE_MS = 100

		let outputBuffer: string[] = []
		let outputBufferSize: number = 0
		let chunkTimer: NodeJS.Timeout | null = null
		let chunkEnroute = false

		const flushBuffer = async (force = false) => {
			if (chunkEnroute || outputBuffer.length === 0) {
				if (force && !chunkEnroute && outputBuffer.length > 0) {
					// If force is true and no chunkEnroute, flush anyway
				} else {
					return
				}
			}
			const chunk = outputBuffer.join("\n")
			outputBuffer = []
			outputBufferSize = 0
			chunkEnroute = true
			try {
				const { response, text, images, files } = await this.ask("command_output", chunk)
				if (response === "yesButtonClicked") {
					// proceed while running - but still capture user feedback if provided
					if (text || (images && images.length > 0) || (files && files.length > 0)) {
						userFeedback = { text, images, files }
					}
				} else {
					userFeedback = { text, images, files }
				}
				didContinue = true
				process.continue()
			} catch {
				Logger.error("Error while asking for command output")
			} finally {
				chunkEnroute = false
				// If more output accumulated while chunkEnroute, flush again
				if (outputBuffer.length > 0) {
					await flushBuffer()
				}
			}
		}

		const scheduleFlush = () => {
			if (chunkTimer) {
				clearTimeout(chunkTimer)
			}
			chunkTimer = setTimeout(async () => await flushBuffer(), CHUNK_DEBOUNCE_MS)
		}

		const outputLines: string[] = []
		process.on("line", async (line) => {
			outputLines.push(line)

			if (!didContinue) {
				outputBuffer.push(line)
				outputBufferSize += Buffer.byteLength(line, "utf8")
				// Flush if buffer is large enough
				if (outputBuffer.length >= CHUNK_LINE_COUNT || outputBufferSize >= CHUNK_BYTE_SIZE) {
					await flushBuffer()
				} else {
					scheduleFlush()
				}
			} else {
				this.say("command_output", line)
			}
		})

		let completed = false
		process.once("completed", async () => {
			completed = true
			// Flush any remaining buffered output
			if (!didContinue && outputBuffer.length > 0) {
				if (chunkTimer) {
					clearTimeout(chunkTimer)
					chunkTimer = null
				}
				await flushBuffer(true)
			}
		})

		process.once("no_shell_integration", async () => {
			await this.say("shell_integration_warning")
		})

		await process

		// Wait for a short delay to ensure all messages are sent to the webview
		// This delay allows time for non-awaited promises to be created and
		// for their associated messages to be sent to the webview, maintaining
		// the correct order of messages (although the webview is smart about
		// grouping command_output messages despite any gaps anyways)
		await setTimeoutPromise(50)

		const result = this.terminalManager.processOutput(outputLines)

		if (userFeedback) {
			await this.say("user_feedback", userFeedback.text, userFeedback.images, userFeedback.files)
			await this.saveCheckpoint()

			let fileContentString = ""
			if (userFeedback.files && userFeedback.files.length > 0) {
				fileContentString = await processFilesIntoText(userFeedback.files)
			}

			return [
				true,
				formatResponse.toolResult(
					`Command is still running in the user's terminal.${
						result.length > 0 ? `\nHere's the output so far:\n${result}` : ""
					}\n\nThe user provided the following feedback:\n<feedback>\n${userFeedback.text}\n</feedback>`,
					userFeedback.images,
					fileContentString,
				),
			]
		}

		if (completed) {
			return [false, `Command executed.${result.length > 0 ? `\nOutput:\n${result}` : ""}`]
		} else {
			return [
				false,
				`Command is still running in the user's terminal.${
					result.length > 0 ? `\nHere's the output so far:\n${result}` : ""
				}\n\nYou will be updated on the terminal status and new output in the future.`,
			]
		}
	}

	/**
	 * Migrates the disableBrowserTool setting from VSCode configuration to browserSettings
	 */
	private async migrateDisableBrowserToolSetting(): Promise<void> {
		const config = vscode.workspace.getConfiguration("cline")
		const disableBrowserTool = config.get<boolean>("disableBrowserTool")

		if (disableBrowserTool !== undefined) {
			this.browserSettings.disableToolUse = disableBrowserTool
			// Remove from VSCode configuration
			await config.update("disableBrowserTool", undefined, true)
		}
	}

	private getCurrentProviderInfo(): ApiProviderInfo {
<<<<<<< HEAD
		const model = this.api.getModel()
		const apiConfig = this.cacheService.getApiConfiguration()
		const providerId = (this.mode === "plan" ? apiConfig.planModeApiProvider : apiConfig.actModeApiProvider) as string
		const customPrompt = this.cacheService.getGlobalStateKey("customPrompt")
		return { model, providerId, customPrompt }
=======
		const modelId = this.api.getModel()?.id
		const apiConfig = this.stateManager.getApiConfiguration()
		const providerId = (this.mode === "plan" ? apiConfig.planModeApiProvider : apiConfig.actModeApiProvider) as string
		const customPrompt = this.stateManager.getGlobalStateKey("customPrompt")
		return { modelId, providerId, customPrompt }
>>>>>>> 9bbcb4ed
	}

	private async handleContextWindowExceededError(): Promise<void> {
		const apiConversationHistory = this.messageStateHandler.getApiConversationHistory()

		this.taskState.conversationHistoryDeletedRange = this.contextManager.getNextTruncationRange(
			apiConversationHistory,
			this.taskState.conversationHistoryDeletedRange,
			"quarter", // Force aggressive truncation
		)
		await this.messageStateHandler.saveClineMessagesAndUpdateHistory()
		await this.contextManager.triggerApplyStandardContextTruncationNoticeChange(
			Date.now(),
			await ensureTaskDirectoryExists(this.getContext(), this.taskId),
			apiConversationHistory,
		)

		this.taskState.didAutomaticallyRetryFailedApiRequest = true
	}

	async *attemptApiRequest(previousApiReqIndex: number): ApiStream {
		// Wait for MCP servers to be connected before generating system prompt
		await pWaitFor(() => this.mcpHub.isConnecting !== true, {
			timeout: 10_000,
		}).catch(() => {
			console.error("MCP servers failed to connect in time")
		})

		const providerInfo = this.getCurrentProviderInfo()
		await this.migrateDisableBrowserToolSetting()
		const disableBrowserTool = this.browserSettings.disableToolUse ?? false
		// cline browser tool uses image recognition for navigation (requires model image support).
		const modelSupportsBrowserUse = providerInfo.model.info.supportsImages ?? false

		const supportsBrowserUse = modelSupportsBrowserUse && !disableBrowserTool // only enable browser use if the model supports it and the user hasn't disabled it

		const preferredLanguage = getLanguageKey(this.preferredLanguage as LanguageDisplay)
		const preferredLanguageInstructions =
			preferredLanguage && preferredLanguage !== DEFAULT_LANGUAGE_SETTINGS
				? `# Preferred Language\n\nSpeak in ${preferredLanguage}.`
				: ""

		const { globalToggles, localToggles } = await refreshClineRulesToggles(this.controller, this.cwd)
		const { windsurfLocalToggles, cursorLocalToggles } = await refreshExternalRulesToggles(this.controller, this.cwd)

		const globalClineRulesFilePath = await ensureRulesDirectoryExists()
		const globalClineRulesFileInstructions = await getGlobalClineRules(globalClineRulesFilePath, globalToggles)

		const localClineRulesFileInstructions = await getLocalClineRules(this.cwd, localToggles)
		const [localCursorRulesFileInstructions, localCursorRulesDirInstructions] = await getLocalCursorRules(
			this.cwd,
			cursorLocalToggles,
		)
		const localWindsurfRulesFileInstructions = await getLocalWindsurfRules(this.cwd, windsurfLocalToggles)

		const clineIgnoreContent = this.clineIgnoreController.clineIgnoreContent
		let clineIgnoreInstructions: string | undefined
		if (clineIgnoreContent) {
			clineIgnoreInstructions = formatResponse.clineIgnoreInstructions(clineIgnoreContent)
		}

		const promptContext: SystemPromptContext = {
			cwd: this.cwd,
			providerInfo,
			supportsBrowserUse,
			mcpHub: this.mcpHub,
			focusChainSettings: this.focusChainSettings,
			globalClineRulesFileInstructions,
			localClineRulesFileInstructions,
			localCursorRulesFileInstructions,
			localCursorRulesDirInstructions,
			localWindsurfRulesFileInstructions,
			clineIgnoreInstructions,
			preferredLanguageInstructions,
			browserSettings: this.browserSettings,
		}

		const systemPrompt = await getSystemPrompt(promptContext)

		const contextManagementMetadata = await this.contextManager.getNewContextMessagesAndMetadata(
			this.messageStateHandler.getApiConversationHistory(),
			this.messageStateHandler.getClineMessages(),
			this.api,
			this.taskState.conversationHistoryDeletedRange,
			previousApiReqIndex,
			await ensureTaskDirectoryExists(this.getContext(), this.taskId),
			this.useAutoCondense,
		)

		if (contextManagementMetadata.updatedConversationHistoryDeletedRange) {
			this.taskState.conversationHistoryDeletedRange = contextManagementMetadata.conversationHistoryDeletedRange
			await this.messageStateHandler.saveClineMessagesAndUpdateHistory()
			// saves task history item which we use to keep track of conversation history deleted range
		}

		const stream = this.api.createMessage(systemPrompt, contextManagementMetadata.truncatedConversationHistory)

		const iterator = stream[Symbol.asyncIterator]()

		try {
			// awaiting first chunk to see if it will throw an error
			this.taskState.isWaitingForFirstChunk = true
			const firstChunk = await iterator.next()
			yield firstChunk.value
			this.taskState.isWaitingForFirstChunk = false
		} catch (error) {
			const isContextWindowExceededError = checkContextWindowExceededError(error)
			const { model, providerId } = this.getCurrentProviderInfo()
			const clineError = errorService.toClineError(error, model.id, providerId)

			// Capture provider failure telemetry using clineError
			// TODO: Move into errorService
			errorService.logMessage(clineError.message)
			errorService.logException(clineError)

			if (isContextWindowExceededError && !this.taskState.didAutomaticallyRetryFailedApiRequest) {
				await this.handleContextWindowExceededError()
			} else {
				// request failed after retrying automatically once, ask user if they want to retry again
				// note that this api_req_failed ask is unique in that we only present this option if the api hasn't streamed any content yet (ie it fails on the first chunk due), as it would allow them to hit a retry button. However if the api failed mid-stream, it could be in any arbitrary state where some tools may have executed, so that error is handled differently and requires cancelling the task entirely.

				if (isContextWindowExceededError) {
					const truncatedConversationHistory = this.contextManager.getTruncatedMessages(
						this.messageStateHandler.getApiConversationHistory(),
						this.taskState.conversationHistoryDeletedRange,
					)

					// If the conversation has more than 3 messages, we can truncate again. If not, then the conversation is bricked.
					// ToDo: Allow the user to change their input if this is the case.
					if (truncatedConversationHistory.length > 3) {
						clineError.message = "Context window exceeded. Click retry to truncate the conversation and try again."
						this.taskState.didAutomaticallyRetryFailedApiRequest = false
					}
				}

				const streamingFailedMessage = clineError.serialize()

				// Update the 'api_req_started' message to reflect final failure before asking user to manually retry
				const lastApiReqStartedIndex = findLastIndex(
					this.messageStateHandler.getClineMessages(),
					(m) => m.say === "api_req_started",
				)
				if (lastApiReqStartedIndex !== -1) {
					const clineMessages = this.messageStateHandler.getClineMessages()
					const currentApiReqInfo: ClineApiReqInfo = JSON.parse(clineMessages[lastApiReqStartedIndex].text || "{}")
					delete currentApiReqInfo.retryStatus

					await this.messageStateHandler.updateClineMessage(lastApiReqStartedIndex, {
						text: JSON.stringify({
							...currentApiReqInfo, // Spread the modified info (with retryStatus removed)
							// cancelReason: "retries_exhausted", // Indicate that automatic retries failed
							streamingFailedMessage,
						} satisfies ClineApiReqInfo),
					})
					// this.ask will trigger postStateToWebview, so this change should be picked up.
				}

				const { response } = await this.ask("api_req_failed", streamingFailedMessage)

				if (response !== "yesButtonClicked") {
					// this will never happen since if noButtonClicked, we will clear current task, aborting this instance
					throw new Error("API request failed")
				}

				// Clear streamingFailedMessage when user manually retries
				const manualRetryApiReqIndex = findLastIndex(
					this.messageStateHandler.getClineMessages(),
					(m) => m.say === "api_req_started",
				)
				if (manualRetryApiReqIndex !== -1) {
					const clineMessages = this.messageStateHandler.getClineMessages()
					const currentApiReqInfo: ClineApiReqInfo = JSON.parse(clineMessages[manualRetryApiReqIndex].text || "{}")
					delete currentApiReqInfo.streamingFailedMessage
					await this.messageStateHandler.updateClineMessage(manualRetryApiReqIndex, {
						text: JSON.stringify(currentApiReqInfo),
					})
				}

				await this.say("api_req_retried")

				// Reset the automatic retry flag so the request can proceed
				this.taskState.didAutomaticallyRetryFailedApiRequest = false
			}
			// delegate generator output from the recursive call
			yield* this.attemptApiRequest(previousApiReqIndex)
			return
		}

		// no error, so we can continue to yield all remaining chunks
		// (needs to be placed outside of try/catch since it we want caller to handle errors not with api_req_failed as that is reserved for first chunk failures only)
		// this delegates to another generator or iterable object. In this case, it's saying "yield all remaining values from this iterator". This effectively passes along all subsequent chunks from the original stream.
		yield* iterator
	}

	async presentAssistantMessage() {
		if (this.taskState.abort) {
			throw new Error("Cline instance aborted")
		}

		if (this.taskState.presentAssistantMessageLocked) {
			this.taskState.presentAssistantMessageHasPendingUpdates = true
			return
		}
		this.taskState.presentAssistantMessageLocked = true
		this.taskState.presentAssistantMessageHasPendingUpdates = false

		if (this.taskState.currentStreamingContentIndex >= this.taskState.assistantMessageContent.length) {
			// this may happen if the last content block was completed before streaming could finish. if streaming is finished, and we're out of bounds then this means we already presented/executed the last content block and are ready to continue to next request
			if (this.taskState.didCompleteReadingStream) {
				this.taskState.userMessageContentReady = true
			}
			this.taskState.presentAssistantMessageLocked = false
			return
			//throw new Error("No more content blocks to stream! This shouldn't happen...") // remove and just return after testing
		}

		const block = cloneDeep(this.taskState.assistantMessageContent[this.taskState.currentStreamingContentIndex]) // need to create copy bc while stream is updating the array, it could be updating the reference block properties too
		switch (block.type) {
			case "text": {
				if (this.taskState.didRejectTool || this.taskState.didAlreadyUseTool) {
					break
				}
				let content = block.content
				if (content) {
					// (have to do this for partial and complete since sending content in thinking tags to markdown renderer will automatically be removed)
					// Remove end substrings of <thinking or </thinking (below xml parsing is only for opening tags)
					// (this is done with the xml parsing below now, but keeping here for reference)
					// content = content.replace(/<\/?t(?:h(?:i(?:n(?:k(?:i(?:n(?:g)?)?)?)?)?)?)?$/, "")
					// Remove all instances of <thinking> (with optional line break after) and </thinking> (with optional line break before)
					// - Needs to be separate since we dont want to remove the line break before the first tag
					// - Needs to happen before the xml parsing below
					content = content.replace(/<thinking>\s?/g, "")
					content = content.replace(/\s?<\/thinking>/g, "")

					// Remove partial XML tag at the very end of the content (for tool use and thinking tags)
					// (prevents scrollview from jumping when tags are automatically removed)
					const lastOpenBracketIndex = content.lastIndexOf("<")
					if (lastOpenBracketIndex !== -1) {
						const possibleTag = content.slice(lastOpenBracketIndex)
						// Check if there's a '>' after the last '<' (i.e., if the tag is complete) (complete thinking and tool tags will have been removed by now)
						const hasCloseBracket = possibleTag.includes(">")
						if (!hasCloseBracket) {
							// Extract the potential tag name
							let tagContent: string
							if (possibleTag.startsWith("</")) {
								tagContent = possibleTag.slice(2).trim()
							} else {
								tagContent = possibleTag.slice(1).trim()
							}
							// Check if tagContent is likely an incomplete tag name (letters and underscores only)
							const isLikelyTagName = /^[a-zA-Z_]+$/.test(tagContent)
							// Preemptively remove < or </ to keep from these artifacts showing up in chat (also handles closing thinking tags)
							const isOpeningOrClosing = possibleTag === "<" || possibleTag === "</"
							// If the tag is incomplete and at the end, remove it from the content
							if (isOpeningOrClosing || isLikelyTagName) {
								content = content.slice(0, lastOpenBracketIndex).trim()
							}
						}
					}
				}

				if (!block.partial) {
					// Some models add code block artifacts (around the tool calls) which show up at the end of text content
					// matches ``` with at least one char after the last backtick, at the end of the string
					const match = content?.trimEnd().match(/```[a-zA-Z0-9_-]+$/)
					if (match) {
						const matchLength = match[0].length
						content = content.trimEnd().slice(0, -matchLength)
					}
				}

				await this.say("text", content, undefined, undefined, block.partial)
				break
			}
			case "tool_use":
				await this.toolExecutor.executeTool(block)
				break
		}

		/*
		Seeing out of bounds is fine, it means that the next too call is being built up and ready to add to assistantMessageContent to present. 
		When you see the UI inactive during this, it means that a tool is breaking without presenting any UI. For example the write_to_file tool was breaking when relpath was undefined, and for invalid relpath it never presented UI.
		*/
		this.taskState.presentAssistantMessageLocked = false // this needs to be placed here, if not then calling this.presentAssistantMessage below would fail (sometimes) since it's locked
		// NOTE: when tool is rejected, iterator stream is interrupted and it waits for userMessageContentReady to be true. Future calls to present will skip execution since didRejectTool and iterate until contentIndex is set to message length and it sets userMessageContentReady to true itself (instead of preemptively doing it in iterator)
		if (!block.partial || this.taskState.didRejectTool || this.taskState.didAlreadyUseTool) {
			// block is finished streaming and executing
			if (this.taskState.currentStreamingContentIndex === this.taskState.assistantMessageContent.length - 1) {
				// its okay that we increment if !didCompleteReadingStream, it'll just return bc out of bounds and as streaming continues it will call presentAssistantMessage if a new block is ready. if streaming is finished then we set userMessageContentReady to true when out of bounds. This gracefully allows the stream to continue on and all potential content blocks be presented.
				// last block is complete and it is finished executing
				this.taskState.userMessageContentReady = true // will allow pwaitfor to continue
			}

			// call next block if it exists (if not then read stream will call it when its ready)
			this.taskState.currentStreamingContentIndex++ // need to increment regardless, so when read stream calls this function again it will be streaming the next block

			if (this.taskState.currentStreamingContentIndex < this.taskState.assistantMessageContent.length) {
				// there are already more content blocks to stream, so we'll call this function ourselves
				// await this.presentAssistantContent()

				this.presentAssistantMessage()
				return
			}
		}
		// block is partial, but the read stream may have finished
		if (this.taskState.presentAssistantMessageHasPendingUpdates) {
			this.presentAssistantMessage()
		}
	}

	async recursivelyMakeClineRequests(userContent: UserContent, includeFileDetails: boolean = false): Promise<boolean> {
		if (this.taskState.abort) {
			throw new Error("Cline instance aborted")
		}

		// Increment API request counter for focus chain list management
		this.taskState.apiRequestCount++
		this.taskState.apiRequestsSinceLastTodoUpdate++

		// Used to know what models were used in the task if user wants to export metadata for error reporting purposes
		const { model, providerId, customPrompt } = this.getCurrentProviderInfo()
		if (providerId && model.id) {
			try {
				await this.modelContextTracker.recordModelUsage(providerId, model.id, this.mode)
			} catch {}
		}

		if (this.taskState.consecutiveMistakeCount >= 3) {
			if (this.autoApprovalSettings.enabled && this.autoApprovalSettings.enableNotifications) {
				showSystemNotification({
					subtitle: "Error",
					message: "Cline is having trouble. Would you like to continue the task?",
				})
			}
			const { response, text, images, files } = await this.ask(
				"mistake_limit_reached",
				this.api.getModel().id.includes("claude")
					? `This may indicate a failure in his thought process or inability to use a tool properly, which can be mitigated with some user guidance (e.g. "Try breaking down the task into smaller steps").`
					: "Cline uses complex prompts and iterative task execution that may be challenging for less capable models. For best results, it's recommended to use Claude 4 Sonnet for its advanced agentic coding capabilities.",
			)
			if (response === "messageResponse") {
				// This userContent is for the *next* API call.
				const feedbackUserContent: UserContent = []
				feedbackUserContent.push({
					type: "text",
					text: formatResponse.tooManyMistakes(text),
				})
				if (images && images.length > 0) {
					feedbackUserContent.push(...formatResponse.imageBlocks(images))
				}

				let fileContentString = ""
				if (files && files.length > 0) {
					fileContentString = await processFilesIntoText(files)
				}

				if (fileContentString) {
					feedbackUserContent.push({
						type: "text",
						text: fileContentString,
					})
				}

				userContent = feedbackUserContent
			}
			this.taskState.consecutiveMistakeCount = 0
		}

		if (
			this.autoApprovalSettings.enabled &&
			this.taskState.consecutiveAutoApprovedRequestsCount >= this.autoApprovalSettings.maxRequests
		) {
			if (this.autoApprovalSettings.enableNotifications) {
				showSystemNotification({
					subtitle: "Max Requests Reached",
					message: `Cline has auto-approved ${this.autoApprovalSettings.maxRequests.toString()} API requests.`,
				})
			}
			const { response, text, images, files } = await this.ask(
				"auto_approval_max_req_reached",
				`Cline has auto-approved ${this.autoApprovalSettings.maxRequests.toString()} API requests. Would you like to reset the count and proceed with the task?`,
			)
			// if we get past the promise it means the user approved and did not start a new task
			this.taskState.consecutiveAutoApprovedRequestsCount = 0

			// Process user feedback if provided
			if (response === "messageResponse") {
				// Display the user's message in the chat UI
				await this.say("user_feedback", text, images, files)

				// This userContent is for the *next* API call.
				const feedbackUserContent: UserContent = []
				feedbackUserContent.push({
					type: "text",
					text: formatResponse.autoApprovalMaxReached(text),
				})
				if (images && images.length > 0) {
					feedbackUserContent.push(...formatResponse.imageBlocks(images))
				}

				let fileContentString = ""
				if (files && files.length > 0) {
					fileContentString = await processFilesIntoText(files)
				}

				if (fileContentString) {
					feedbackUserContent.push({
						type: "text",
						text: fileContentString,
					})
				}

				userContent = feedbackUserContent
			}
		}

		// get previous api req's index to check token usage and determine if we need to truncate conversation history
		const previousApiReqIndex = findLastIndex(this.messageStateHandler.getClineMessages(), (m) => m.say === "api_req_started")

		// Save checkpoint if this is the first API request
		const isFirstRequest = this.messageStateHandler.getClineMessages().filter((m) => m.say === "api_req_started").length === 0

		// getting verbose details is an expensive operation, it uses globby to top-down build file structure of project which for large projects can take a few seconds
		// for the best UX we show a placeholder api_req_started message with a loading spinner as this happens
		await this.say(
			"api_req_started",
			JSON.stringify({
				request: userContent.map((block) => formatContentBlockToMarkdown(block)).join("\n\n") + "\n\nLoading...",
			}),
		)

		// Initialize checkpoint tracker first if enabled and it's the first request
		if (
			isFirstRequest &&
			this.enableCheckpoints &&
			!this.checkpointTracker &&
			!this.taskState.checkpointTrackerErrorMessage
		) {
			try {
				// Warning Timer - If checkpoints take a while to to initialize, show a warning message
				let checkpointsWarningTimer: NodeJS.Timeout | null = null
				let checkpointsWarningShown = false

				checkpointsWarningTimer = setTimeout(async () => {
					if (!checkpointsWarningShown) {
						checkpointsWarningShown = true
						this.taskState.checkpointTrackerErrorMessage =
							"Checkpoints are taking longer than expected to initialize. Working in a large repository? Consider re-opening Cline in a project that uses git, or disabling checkpoints."
						await this.postStateToWebview()
					}
				}, 7_000)

				// Timeout - If checkpoints take too long to initialize, warn user and disable checkpoints for the task
				this.checkpointTracker = await pTimeout(
					CheckpointTracker.create(
						this.taskId,
						this.controller.context.globalStorageUri.fsPath,
						this.enableCheckpoints,
					),
					{
						milliseconds: 15_000,
						message:
							"Checkpoints taking too long to initialize. Consider re-opening Cline in a project that uses git, or disabling checkpoints.",
					},
				)
				if (checkpointsWarningTimer) {
					clearTimeout(checkpointsWarningTimer)
					checkpointsWarningTimer = null
				}
			} catch (error) {
				const errorMessage = error instanceof Error ? error.message : "Unknown error"
				console.error("Failed to initialize checkpoint tracker:", errorMessage)

				// If the error was a timeout, we disabled all checkpoint operations for the rest of the task
				if (errorMessage.includes("Checkpoints taking too long to initialize")) {
					this.taskState.checkpointTrackerErrorMessage =
						"Checkpoints initialization timed out. Consider re-opening Cline in a project that uses git, or disabling checkpoints."
					await this.postStateToWebview()
				} else {
					this.taskState.checkpointTrackerErrorMessage = errorMessage // will be displayed right away since we saveClineMessages next which posts state to webview
				}
			}
		}

		// Now, if it's the first request AND checkpoints are enabled AND tracker was successfully initialized,
		// then say "checkpoint_created" and perform the commit.
		if (isFirstRequest && this.enableCheckpoints && this.checkpointTracker) {
			const commitHash = await this.checkpointTracker.commit() // Actual commit
			await this.say("checkpoint_created") // Now this is conditional
			const lastCheckpointMessageIndex = findLastIndex(
				this.messageStateHandler.getClineMessages(),
				(m) => m.say === "checkpoint_created",
			)
			if (lastCheckpointMessageIndex !== -1) {
				await this.messageStateHandler.updateClineMessage(lastCheckpointMessageIndex, {
					lastCheckpointHash: commitHash,
				})
				// saveClineMessagesAndUpdateHistory will be called later after API response,
				// so no need to call it here unless this is the only modification to this message.
				// For now, assuming it's handled later.
			}
		} else if (
			isFirstRequest &&
			this.enableCheckpoints &&
			!this.checkpointTracker &&
			this.taskState.checkpointTrackerErrorMessage
		) {
			// Checkpoints are enabled, but tracker failed to initialize.
			// checkpointTrackerErrorMessage is already set and will be part of the state.
			// No explicit UI message here, error message will be in ExtensionState.
		}

		// Separate logic when using the auto-condense context management vs the original context management methods
		if (this.useAutoCondense && isNextGenModelFamily(this.api.getModel().id)) {
			// when we initially trigger the context cleanup, we will be increasing the context window size, so we need some state `currentlySummarizing`
			// to store whether we have already started the context summarization flow, so we don't attempt to summarize again. additionally, immediately
			// post summarizing we need to increment the conversationHistoryDeletedRange to mask out the summarization-trigger user & assistant response messaages
			let shouldCompact = false
			if (this.taskState.currentlySummarizing) {
				this.taskState.currentlySummarizing = false

				if (this.taskState.conversationHistoryDeletedRange) {
					const [start, end] = this.taskState.conversationHistoryDeletedRange
					const apiHistory = this.messageStateHandler.getApiConversationHistory()

					// we want to increment the deleted range to remove the pre-summarization tool call output, with additional safety check
					const safeEnd = Math.min(end + 2, apiHistory.length - 1)
					if (end + 2 <= safeEnd) {
						this.taskState.conversationHistoryDeletedRange = [start, end + 2]
						await this.messageStateHandler.saveClineMessagesAndUpdateHistory()
					}
				}
			} else {
				shouldCompact = this.contextManager.shouldCompactContextWindow(
					this.messageStateHandler.getClineMessages(),
					this.api,
					previousApiReqIndex,
				)

				// There is an edge case where the summarize_task tool call completes but the user cancels the next request before it finishes
				// this will result in this.taskState.currentlySummarizing being false, and we also failed to update the context window token
				// estimate, which require a full new message to be completed along with gathering the latest usage block. A proxy for whether
				// we just summarized would be to check the number of in-range messages, which itself has some extreme edge case (e.g. what if
				// first+second user messages take up entire context-window, but in this case there's already an issue). TODO: Examine other
				// approaches such as storing this.taskState.currentlySummarizing on disk in the clineMessages. This was intentionally not done
				// for now to prevent additional disk from needing to be used.
				// The worse case scenario is effectively cline summarizing a summary, which is bad UX, but doesn't break other logic.
				if (shouldCompact && this.taskState.conversationHistoryDeletedRange) {
					const apiHistory = this.messageStateHandler.getApiConversationHistory()
					const activeMessageCount = apiHistory.length - this.taskState.conversationHistoryDeletedRange[1] - 1

					// IMPORTANT - we didn't append this next user message yet so the last message in this array is an assistant message
					// that's why we are comparing to an even number of messages (0, 2) rather than odd (1, 3)
					if (activeMessageCount <= 2) {
						shouldCompact = false
					}
				}
			}

			let parsedUserContent: UserContent
			let environmentDetails: string
			let clinerulesError: boolean

			// when summarizing the context window, we do not want to inject updated to the context
			if (shouldCompact) {
				parsedUserContent = userContent
				environmentDetails = ""
				clinerulesError = false
				this.taskState.lastAutoCompactTriggerIndex = previousApiReqIndex
			} else {
				;[parsedUserContent, environmentDetails, clinerulesError] = await this.loadContext(
					userContent,
					includeFileDetails,
				)
			}

			// error handling if the user uses the /newrule command & their .clinerules is a file, for file read operations didnt work properly
			if (clinerulesError === true) {
				await this.say(
					"error",
					"Issue with processing the /newrule command. Double check that, if '.clinerules' already exists, it's a directory and not a file. Otherwise there was an issue referencing this file/directory.",
				)
			}
			// Compact prompt is tailored for models with small context window where environment details would often
			// overflow the context window
			const useCompactPrompt = customPrompt === "compact"

			userContent = parsedUserContent
			// add environment details as its own text block, separate from tool results
			// do not add environment details to the message which we are compacting the context window
			if (!shouldCompact && !useCompactPrompt) {
				userContent.push({ type: "text", text: environmentDetails })
			}

			if (shouldCompact) {
				userContent.push({ type: "text", text: summarizeTask(this.focusChainSettings) })
			}
		} else {
			const [parsedUserContent, environmentDetails, clinerulesError] = await this.loadContext(
				userContent,
				includeFileDetails,
				customPrompt === "compact",
			)

			if (clinerulesError === true) {
				await this.say(
					"error",
					"Issue with processing the /newrule command. Double check that, if '.clinerules' already exists, it's a directory and not a file. Otherwise there was an issue referencing this file/directory.",
				)
			}

			userContent = parsedUserContent

			userContent.push({ type: "text", text: environmentDetails })
		}

		await this.messageStateHandler.addToApiConversationHistory({
			role: "user",
			content: userContent,
		})

		telemetryService.captureConversationTurnEvent(this.ulid, providerId, model.id, "user")

		// Capture task initialization timing telemetry for the first API request
		if (isFirstRequest) {
			const durationMs = Math.round(performance.now() - this.taskInitializationStartTime)
			telemetryService.captureTaskInitialization(this.ulid, this.taskId, durationMs, this.enableCheckpoints)
		}

		// since we sent off a placeholder api_req_started message to update the webview while waiting to actually start the API request (to load potential details for example), we need to update the text of that message
		const lastApiReqIndex = findLastIndex(this.messageStateHandler.getClineMessages(), (m) => m.say === "api_req_started")
		await this.messageStateHandler.updateClineMessage(lastApiReqIndex, {
			text: JSON.stringify({
				request: userContent.map((block) => formatContentBlockToMarkdown(block)).join("\n\n"),
			} satisfies ClineApiReqInfo),
		})
		await this.postStateToWebview()

		try {
			let cacheWriteTokens = 0
			let cacheReadTokens = 0
			let inputTokens = 0
			let outputTokens = 0
			let totalCost: number | undefined

			const abortStream = async (cancelReason: ClineApiReqCancelReason, streamingFailedMessage?: string) => {
				if (this.diffViewProvider.isEditing) {
					await this.diffViewProvider.revertChanges() // closes diff view
				}

				// if last message is a partial we need to update and save it
				const lastMessage = this.messageStateHandler.getClineMessages().at(-1)
				if (lastMessage && lastMessage.partial) {
					// lastMessage.ts = Date.now() DO NOT update ts since it is used as a key for virtuoso list
					lastMessage.partial = false
					// instead of streaming partialMessage events, we do a save and post like normal to persist to disk
					console.log("updating partial message", lastMessage)
					// await this.saveClineMessagesAndUpdateHistory()
				}

				// Let assistant know their response was interrupted for when task is resumed
				await this.messageStateHandler.addToApiConversationHistory({
					role: "assistant",
					content: [
						{
							type: "text",
							text:
								assistantMessage +
								`\n\n[${
									cancelReason === "streaming_failed"
										? "Response interrupted by API Error"
										: "Response interrupted by user"
								}]`,
						},
					],
				})

				// update api_req_started to have cancelled and cost, so that we can display the cost of the partial stream
				await updateApiReqMsg({
					messageStateHandler: this.messageStateHandler,
					lastApiReqIndex,
					inputTokens,
					outputTokens,
					cacheWriteTokens,
					cacheReadTokens,
					totalCost,
					api: this.api,
					cancelReason,
					streamingFailedMessage,
				})
				await this.messageStateHandler.saveClineMessagesAndUpdateHistory()

				telemetryService.captureConversationTurnEvent(this.ulid, providerId, this.api.getModel().id, "assistant", {
					tokensIn: inputTokens,
					tokensOut: outputTokens,
					cacheWriteTokens,
					cacheReadTokens,
					totalCost,
				})

				// signals to provider that it can retrieve the saved messages from disk, as abortTask can not be awaited on in nature
				this.taskState.didFinishAbortingStream = true
			}

			// reset streaming state
			this.taskState.currentStreamingContentIndex = 0
			this.taskState.assistantMessageContent = []
			this.taskState.didCompleteReadingStream = false
			this.taskState.userMessageContent = []
			this.taskState.userMessageContentReady = false
			this.taskState.didRejectTool = false
			this.taskState.didAlreadyUseTool = false
			this.taskState.presentAssistantMessageLocked = false
			this.taskState.presentAssistantMessageHasPendingUpdates = false
			this.taskState.didAutomaticallyRetryFailedApiRequest = false
			await this.diffViewProvider.reset()

			const stream = this.attemptApiRequest(previousApiReqIndex) // yields only if the first chunk is successful, otherwise will allow the user to retry the request (most likely due to rate limit error, which gets thrown on the first chunk)
			let assistantMessage = ""
			let reasoningMessage = ""
			this.taskState.isStreaming = true
			let didReceiveUsageChunk = false
			try {
				for await (const chunk of stream) {
					if (!chunk) {
						continue
					}
					switch (chunk.type) {
						case "usage":
							didReceiveUsageChunk = true
							inputTokens += chunk.inputTokens
							outputTokens += chunk.outputTokens
							cacheWriteTokens += chunk.cacheWriteTokens ?? 0
							cacheReadTokens += chunk.cacheReadTokens ?? 0
							totalCost = chunk.totalCost
							break
						case "reasoning":
							// reasoning will always come before assistant message
							reasoningMessage += chunk.reasoning
							// fixes bug where cancelling task > aborts task > for loop may be in middle of streaming reasoning > say function throws error before we get a chance to properly clean up and cancel the task.
							if (!this.taskState.abort) {
								await this.say("reasoning", reasoningMessage, undefined, undefined, true)
							}
							break
						case "text": {
							if (reasoningMessage && assistantMessage.length === 0) {
								// complete reasoning message
								await this.say("reasoning", reasoningMessage, undefined, undefined, false)
							}
							assistantMessage += chunk.text
							// parse raw assistant message into content blocks
							const prevLength = this.taskState.assistantMessageContent.length

							this.taskState.assistantMessageContent = parseAssistantMessageV2(assistantMessage)

							if (this.taskState.assistantMessageContent.length > prevLength) {
								this.taskState.userMessageContentReady = false // new content we need to present, reset to false in case previous content set this to true
							}
							// present content to user
							this.presentAssistantMessage()
							break
						}
					}

					if (this.taskState.abort) {
						console.log("aborting stream...")
						if (!this.taskState.abandoned) {
							// only need to gracefully abort if this instance isn't abandoned (sometimes openrouter stream hangs, in which case this would affect future instances of cline)
							await abortStream("user_cancelled")
						}
						break // aborts the stream
					}

					if (this.taskState.didRejectTool) {
						// userContent has a tool rejection, so interrupt the assistant's response to present the user's feedback
						assistantMessage += "\n\n[Response interrupted by user feedback]"
						// this.userMessageContentReady = true // instead of setting this preemptively, we allow the present iterator to finish and set userMessageContentReady when its ready
						break
					}

					// PREV: we need to let the request finish for openrouter to get generation details
					// UPDATE: it's better UX to interrupt the request at the cost of the api cost not being retrieved
					if (this.taskState.didAlreadyUseTool) {
						assistantMessage +=
							"\n\n[Response interrupted by a tool use result. Only one tool may be used at a time and should be placed at the end of the message.]"
						break
					}
				}
			} catch (error) {
				// abandoned happens when extension is no longer waiting for the cline instance to finish aborting (error is thrown here when any function in the for loop throws due to this.abort)
				if (!this.taskState.abandoned) {
					this.abortTask() // if the stream failed, there's various states the task could be in (i.e. could have streamed some tools the user may have executed), so we just resort to replicating a cancel task
					const clineError = errorService.toClineError(error, this.api.getModel().id)
					const errorMessage = clineError.serialize()

					await abortStream("streaming_failed", errorMessage)
					await this.reinitExistingTaskFromId(this.taskId)
				}
			} finally {
				this.taskState.isStreaming = false
			}

			// OpenRouter/Cline may not return token usage as part of the stream (since it may abort early), so we fetch after the stream is finished
			// (updateApiReq below will update the api_req_started message with the usage details. we do this async so it updates the api_req_started message in the background)
			if (!didReceiveUsageChunk) {
				this.api.getApiStreamUsage?.().then(async (apiStreamUsage) => {
					if (apiStreamUsage) {
						inputTokens += apiStreamUsage.inputTokens
						outputTokens += apiStreamUsage.outputTokens
						cacheWriteTokens += apiStreamUsage.cacheWriteTokens ?? 0
						cacheReadTokens += apiStreamUsage.cacheReadTokens ?? 0
						totalCost = apiStreamUsage.totalCost
					}
					await updateApiReqMsg({
						messageStateHandler: this.messageStateHandler,
						lastApiReqIndex,
						inputTokens,
						outputTokens,
						cacheWriteTokens,
						cacheReadTokens,
						api: this.api,
						totalCost,
					})
					await this.messageStateHandler.saveClineMessagesAndUpdateHistory()
					await this.postStateToWebview()
				})
			}

			// need to call here in case the stream was aborted
			if (this.taskState.abort) {
				throw new Error("Cline instance aborted")
			}

			this.taskState.didCompleteReadingStream = true

			// set any blocks to be complete to allow presentAssistantMessage to finish and set userMessageContentReady to true
			// (could be a text block that had no subsequent tool uses, or a text block at the very end, or an invalid tool use, etc. whatever the case, presentAssistantMessage relies on these blocks either to be completed or the user to reject a block in order to proceed and eventually set userMessageContentReady to true)
			const partialBlocks = this.taskState.assistantMessageContent.filter((block) => block.partial)
			partialBlocks.forEach((block) => {
				block.partial = false
			})
			// this.assistantMessageContent.forEach((e) => (e.partial = false)) // can't just do this bc a tool could be in the middle of executing ()
			if (partialBlocks.length > 0) {
				this.presentAssistantMessage() // if there is content to update then it will complete and update this.userMessageContentReady to true, which we pwaitfor before making the next request. all this is really doing is presenting the last partial message that we just set to complete
			}

			await updateApiReqMsg({
				messageStateHandler: this.messageStateHandler,
				lastApiReqIndex,
				inputTokens,
				outputTokens,
				cacheWriteTokens,
				cacheReadTokens,
				api: this.api,
				totalCost,
			})
			await this.messageStateHandler.saveClineMessagesAndUpdateHistory()
			await this.postStateToWebview()

			// now add to apiconversationhistory
			// need to save assistant responses to file before proceeding to tool use since user can exit at any moment and we wouldn't be able to save the assistant's response
			let didEndLoop = false
			if (assistantMessage.length > 0) {
				telemetryService.captureConversationTurnEvent(this.ulid, providerId, model.id, "assistant", {
					tokensIn: inputTokens,
					tokensOut: outputTokens,
					cacheWriteTokens,
					cacheReadTokens,
					totalCost,
				})

				await this.messageStateHandler.addToApiConversationHistory({
					role: "assistant",
					content: [{ type: "text", text: assistantMessage }],
				})

				// NOTE: this comment is here for future reference - this was a workaround for userMessageContent not getting set to true. It was due to it not recursively calling for partial blocks when didRejectTool, so it would get stuck waiting for a partial block to complete before it could continue.
				// in case the content blocks finished
				// it may be the api stream finished after the last parsed content block was executed, so  we are able to detect out of bounds and set userMessageContentReady to true (note you should not call presentAssistantMessage since if the last block is completed it will be presented again)
				// const completeBlocks = this.assistantMessageContent.filter((block) => !block.partial) // if there are any partial blocks after the stream ended we can consider them invalid
				// if (this.currentStreamingContentIndex >= completeBlocks.length) {
				// 	this.userMessageContentReady = true
				// }

				await pWaitFor(() => this.taskState.userMessageContentReady)

				// if the model did not tool use, then we need to tell it to either use a tool or attempt_completion
				const didToolUse = this.taskState.assistantMessageContent.some((block) => block.type === "tool_use")

				if (!didToolUse) {
					// normal request where tool use is required
					this.taskState.userMessageContent.push({
						type: "text",
						text: formatResponse.noToolsUsed(),
					})
					this.taskState.consecutiveMistakeCount++
				}

				const recDidEndLoop = await this.recursivelyMakeClineRequests(this.taskState.userMessageContent)
				didEndLoop = recDidEndLoop
			} else {
				// if there's no assistant_responses, that means we got no text or tool_use content blocks from API which we should assume is an error
				await this.say(
					"error",
					"Unexpected API Response: The language model did not provide any assistant messages. This may indicate an issue with the API or the model's output.",
				)
				await this.messageStateHandler.addToApiConversationHistory({
					role: "assistant",
					content: [
						{
							type: "text",
							text: "Failure: I did not provide a response.",
						},
					],
				})

				// Offer the user a chance to retry this API request
				const { response } = await this.ask(
					"api_req_failed",
					"No assistant message was received. Would you like to retry the request?",
				)

				if (response === "yesButtonClicked") {
					// Signal the loop to continue (i.e., do not end), so it will attempt again
					return false
				}

				// Returns early to avoid retry since user dismissed
				return true
			}

			return didEndLoop // will always be false for now
		} catch (_error) {
			// this should never happen since the only thing that can throw an error is the attemptApiRequest, which is wrapped in a try catch that sends an ask where if noButtonClicked, will clear current task and destroy this instance. However to avoid unhandled promise rejection, we will end this loop which will end execution of this instance (see startTask)
			return true // needs to be true so parent loop knows to end task
		}
	}

	async loadContext(
		userContent: UserContent,
		includeFileDetails: boolean = false,
		useCompactPrompt = false,
	): Promise<[UserContent, string, boolean]> {
		// Track if we need to check clinerulesFile
		let needsClinerulesFileCheck = false

		const { localWorkflowToggles, globalWorkflowToggles } = await refreshWorkflowToggles(this.controller, this.cwd)

		const processUserContent = async () => {
			// This is a temporary solution to dynamically load context mentions from tool results. It checks for the presence of tags that indicate that the tool was rejected and feedback was provided (see formatToolDeniedFeedback, attemptCompletion, executeCommand, and consecutiveMistakeCount >= 3) or "<answer>" (see askFollowupQuestion), we place all user generated content in these tags so they can effectively be used as markers for when we should parse mentions). However if we allow multiple tools responses in the future, we will need to parse mentions specifically within the user content tags.
			// (Note: this caused the @/ import alias bug where file contents were being parsed as well, since v2 converted tool results to text blocks)
			return await Promise.all(
				userContent.map(async (block) => {
					if (block.type === "text") {
						// We need to ensure any user generated content is wrapped in one of these tags so that we know to parse mentions
						// FIXME: Only parse text in between these tags instead of the entire text block which may contain other tool results. This is part of a larger issue where we shouldn't be using regex to parse mentions in the first place (ie for cases where file paths have spaces)
						if (
							block.text.includes("<feedback>") ||
							block.text.includes("<answer>") ||
							block.text.includes("<task>") ||
							block.text.includes("<user_message>")
						) {
							const parsedText = await parseMentions(
								block.text,
								this.cwd,
								this.urlContentFetcher,
								this.fileContextTracker,
							)

							// when parsing slash commands, we still want to allow the user to provide their desired context
							const { processedText, needsClinerulesFileCheck: needsCheck } = await parseSlashCommands(
								parsedText,
								localWorkflowToggles,
								globalWorkflowToggles,
								this.ulid,
								this.focusChainSettings,
							)

							if (needsCheck) {
								needsClinerulesFileCheck = true
							}

							return {
								...block,
								text: processedText,
							}
						}
					}
					return block
				}),
			)
		}

		// Run initial promises in parallel
		const [processedUserContent, environmentDetails] = await Promise.all([
			processUserContent(),
			this.getEnvironmentDetails(includeFileDetails),
		])

		// After processing content, check clinerulesData if needed
		let clinerulesError = false
		if (needsClinerulesFileCheck) {
			clinerulesError = await ensureLocalClineDirExists(this.cwd, GlobalFileNames.clineRules)
		}

		// Add focu chain list instructions if needed
		if (!useCompactPrompt && this.FocusChainManager?.shouldIncludeFocusChainInstructions()) {
			const focusChainInstructions = this.FocusChainManager.generateFocusChainInstructions()
			processedUserContent.push({
				type: "text",
				text: focusChainInstructions,
			})

			this.taskState.apiRequestsSinceLastTodoUpdate = 0
			this.taskState.todoListWasUpdatedByUser = false
		}

		// Return all results
		return [processedUserContent, environmentDetails, clinerulesError]
	}

	async getEnvironmentDetails(includeFileDetails: boolean = false) {
		let details = ""

		// It could be useful for cline to know if the user went from one or no file to another between messages, so we always include this context
		details += "\n\n# VSCode Visible Files"
		const visibleFilePaths = (await HostProvider.window.getVisibleTabs({})).paths.map((absolutePath) =>
			path.relative(this.cwd, absolutePath),
		)

		// Filter paths through clineIgnoreController
		const allowedVisibleFiles = this.clineIgnoreController
			.filterPaths(visibleFilePaths)
			.map((p) => p.toPosix())
			.join("\n")

		if (allowedVisibleFiles) {
			details += `\n${allowedVisibleFiles}`
		} else {
			details += "\n(No visible files)"
		}

		details += "\n\n# VSCode Open Tabs"
		const openTabPaths = (await HostProvider.window.getOpenTabs({})).paths.map((absolutePath) =>
			path.relative(this.cwd, absolutePath),
		)

		// Filter paths through clineIgnoreController
		const allowedOpenTabs = this.clineIgnoreController
			.filterPaths(openTabPaths)
			.map((p) => p.toPosix())
			.join("\n")

		if (allowedOpenTabs) {
			details += `\n${allowedOpenTabs}`
		} else {
			details += "\n(No open tabs)"
		}

		const busyTerminals = this.terminalManager.getTerminals(true)
		const inactiveTerminals = this.terminalManager.getTerminals(false)
		// const allTerminals = [...busyTerminals, ...inactiveTerminals]

		if (busyTerminals.length > 0 && this.taskState.didEditFile) {
			//  || this.didEditFile
			await setTimeoutPromise(300) // delay after saving file to let terminals catch up
		}

		// let terminalWasBusy = false
		if (busyTerminals.length > 0) {
			// wait for terminals to cool down
			// terminalWasBusy = allTerminals.some((t) => this.terminalManager.isProcessHot(t.id))
			await pWaitFor(() => busyTerminals.every((t) => !this.terminalManager.isProcessHot(t.id)), {
				interval: 100,
				timeout: 15_000,
			}).catch(() => {})
		}

		this.taskState.didEditFile = false // reset, this lets us know when to wait for saved files to update terminals

		// waiting for updated diagnostics lets terminal output be the most up-to-date possible
		let terminalDetails = ""
		if (busyTerminals.length > 0) {
			// terminals are cool, let's retrieve their output
			terminalDetails += "\n\n# Actively Running Terminals"
			for (const busyTerminal of busyTerminals) {
				terminalDetails += `\n## Original command: \`${busyTerminal.lastCommand}\``
				const newOutput = this.terminalManager.getUnretrievedOutput(busyTerminal.id)
				if (newOutput) {
					terminalDetails += `\n### New Output\n${newOutput}`
				} else {
					// details += `\n(Still running, no new output)` // don't want to show this right after running the command
				}
			}
		}
		// only show inactive terminals if there's output to show
		if (inactiveTerminals.length > 0) {
			const inactiveTerminalOutputs = new Map<number, string>()
			for (const inactiveTerminal of inactiveTerminals) {
				const newOutput = this.terminalManager.getUnretrievedOutput(inactiveTerminal.id)
				if (newOutput) {
					inactiveTerminalOutputs.set(inactiveTerminal.id, newOutput)
				}
			}
			if (inactiveTerminalOutputs.size > 0) {
				terminalDetails += "\n\n# Inactive Terminals"
				for (const [terminalId, newOutput] of inactiveTerminalOutputs) {
					const inactiveTerminal = inactiveTerminals.find((t) => t.id === terminalId)
					if (inactiveTerminal) {
						terminalDetails += `\n## ${inactiveTerminal.lastCommand}`
						terminalDetails += `\n### New Output\n${newOutput}`
					}
				}
			}
		}

		// details += "\n\n# VSCode Workspace Errors"
		// if (diagnosticsDetails) {
		// 	details += diagnosticsDetails
		// } else {
		// 	details += "\n(No errors detected)"
		// }

		if (terminalDetails) {
			details += terminalDetails
		}

		// Add recently modified files section
		const recentlyModifiedFiles = this.fileContextTracker.getAndClearRecentlyModifiedFiles()
		if (recentlyModifiedFiles.length > 0) {
			details +=
				"\n\n# Recently Modified Files\nThese files have been modified since you last accessed them (file was just edited so you may need to re-read it before editing):"
			for (const filePath of recentlyModifiedFiles) {
				details += `\n${filePath}`
			}
		}

		// Add current time information with timezone
		const now = new Date()
		const formatter = new Intl.DateTimeFormat(undefined, {
			year: "numeric",
			month: "numeric",
			day: "numeric",
			hour: "numeric",
			minute: "numeric",
			second: "numeric",
			hour12: true,
		})
		const timeZone = formatter.resolvedOptions().timeZone
		const timeZoneOffset = -now.getTimezoneOffset() / 60 // Convert to hours and invert sign to match conventional notation
		const timeZoneOffsetStr = `${timeZoneOffset >= 0 ? "+" : ""}${timeZoneOffset}:00`
		details += `\n\n# Current Time\n${formatter.format(now)} (${timeZone}, UTC${timeZoneOffsetStr})`

		if (includeFileDetails) {
			details += `\n\n# Current Working Directory (${this.cwd.toPosix()}) Files\n`
			const isDesktop = arePathsEqual(this.cwd, getDesktopDir())
			if (isDesktop) {
				// don't want to immediately access desktop since it would show permission popup
				details += "(Desktop files not shown automatically. Use list_files to explore if needed.)"
			} else {
				const [files, didHitLimit] = await listFiles(this.cwd, true, 200)
				const result = formatResponse.formatFilesList(this.cwd, files, didHitLimit, this.clineIgnoreController)
				details += result
			}

			// Add git remote URLs section
			const gitRemotes = await getGitRemoteUrls(this.cwd)
			if (gitRemotes.length > 0) {
				details += `\n\n# Git Remote URLs\n${gitRemotes.join("\n")}`
			}

			const latestGitHash = await getLatestGitCommitHash(this.cwd)
			if (latestGitHash) {
				details += `\n\n# Latest Git Commit Hash\n${latestGitHash}`
			}
		}

		// Add context window usage information
		const { contextWindow } = getContextWindowInfo(this.api)

		// Get the token count from the most recent API request to accurately reflect context management
		const getTotalTokensFromApiReqMessage = (msg: ClineMessage) => {
			if (!msg.text) {
				return 0
			}
			try {
				const { tokensIn, tokensOut, cacheWrites, cacheReads } = JSON.parse(msg.text)
				return (tokensIn || 0) + (tokensOut || 0) + (cacheWrites || 0) + (cacheReads || 0)
			} catch (_e) {
				return 0
			}
		}

		const clineMessages = this.messageStateHandler.getClineMessages()
		const modifiedMessages = combineApiRequests(combineCommandSequences(clineMessages.slice(1)))
		const lastApiReqMessage = findLast(modifiedMessages, (msg) => {
			if (msg.say !== "api_req_started") {
				return false
			}
			return getTotalTokensFromApiReqMessage(msg) > 0
		})

		const lastApiReqTotalTokens = lastApiReqMessage ? getTotalTokensFromApiReqMessage(lastApiReqMessage) : 0
		const usagePercentage = Math.round((lastApiReqTotalTokens / contextWindow) * 100)

		details += "\n\n# Context Window Usage"
		details += `\n${lastApiReqTotalTokens.toLocaleString()} / ${(contextWindow / 1000).toLocaleString()}K tokens used (${usagePercentage}%)`

		details += "\n\n# Current Mode"
		if (this.mode === "plan") {
			details += "\nPLAN MODE\n" + formatResponse.planModeInstructions()
		} else {
			details += "\nACT MODE"
		}

		return `<environment_details>\n${details.trim()}\n</environment_details>`
	}
}<|MERGE_RESOLUTION|>--- conflicted
+++ resolved
@@ -1627,19 +1627,11 @@
 	}
 
 	private getCurrentProviderInfo(): ApiProviderInfo {
-<<<<<<< HEAD
 		const model = this.api.getModel()
-		const apiConfig = this.cacheService.getApiConfiguration()
-		const providerId = (this.mode === "plan" ? apiConfig.planModeApiProvider : apiConfig.actModeApiProvider) as string
-		const customPrompt = this.cacheService.getGlobalStateKey("customPrompt")
-		return { model, providerId, customPrompt }
-=======
-		const modelId = this.api.getModel()?.id
 		const apiConfig = this.stateManager.getApiConfiguration()
 		const providerId = (this.mode === "plan" ? apiConfig.planModeApiProvider : apiConfig.actModeApiProvider) as string
 		const customPrompt = this.stateManager.getGlobalStateKey("customPrompt")
-		return { modelId, providerId, customPrompt }
->>>>>>> 9bbcb4ed
+		return { model, providerId, customPrompt }
 	}
 
 	private async handleContextWindowExceededError(): Promise<void> {
