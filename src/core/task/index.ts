--- conflicted
+++ resolved
@@ -79,13 +79,10 @@
 import { TaskState } from "./TaskState"
 import { ToolExecutor } from "./ToolExecutor"
 import { updateApiReqMsg } from "./utils"
-<<<<<<< HEAD
 import { CacheService } from "../storage/CacheService"
 import { Mode, OpenaiReasoningEffort } from "@shared/storage/types"
 import { ShowMessageType } from "@/shared/proto/index.host"
 import { summarizeTask } from "@core/prompts/contextManagement"
-=======
->>>>>>> f4bbb45b
 
 export const USE_EXPERIMENTAL_CLAUDE4_FEATURES = false
 
