--- conflicted
+++ resolved
@@ -2870,14 +2870,8 @@
 			// now add to apiconversationhistory
 			// need to save assistant responses to file before proceeding to tool use since user can exit at any moment and we wouldn't be able to save the assistant's response
 			let didEndLoop = false
-<<<<<<< HEAD
 			if (streamingState.assistantMessage.length > 0 || this.useNativeToolCalls) {
-				telemetryService.captureConversationTurnEvent(this.ulid, providerId, model.id, "assistant", {
-=======
-			if (assistantMessage.length > 0 || this.useNativeToolCalls) {
-				const currentMode = this.stateManager.getGlobalSettingsKey("mode")
 				telemetryService.captureConversationTurnEvent(this.ulid, providerId, model.id, "assistant", currentMode, {
->>>>>>> a3e000d5
 					tokensIn: inputTokens,
 					tokensOut: outputTokens,
 					cacheWriteTokens,
