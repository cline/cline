--- conflicted
+++ resolved
@@ -24,10 +24,6 @@
 import { parseMentions } from "@core/mentions"
 import { summarizeTask } from "@core/prompts/contextManagement"
 import { formatResponse } from "@core/prompts/responses"
-<<<<<<< HEAD
-import { getPrompt } from "@/core/prompts/system-prompt"
-=======
->>>>>>> 8f0352ee
 import { parseSlashCommands } from "@core/slash-commands"
 import {
 	ensureRulesDirectoryExists,
@@ -71,7 +67,8 @@
 import * as path from "path"
 import { ulid } from "ulid"
 import * as vscode from "vscode"
-import { buildSystemPrompt } from "@/core/prompts/system-prompt/build-system-prompt"
+import type { SystemPromptContext } from "@/core/prompts/system-prompt"
+import { getPrompt } from "@/core/prompts/system-prompt"
 import { HostProvider } from "@/hosts/host-provider"
 import { errorService } from "@/services/posthog/PostHogClientProvider"
 import { ShowMessageType } from "@/shared/proto/index.host"
@@ -79,8 +76,7 @@
 import { ensureLocalClineDirExists } from "../context/instructions/user-instructions/rule-helpers"
 import { refreshWorkflowToggles } from "../context/instructions/user-instructions/workflows"
 import { Controller } from "../controller"
-import { addUserInstructions } from "../prompts/system-prompt/user-instructions/addUserInstructions"
-import { isNextGenModelFamily } from "../prompts/system-prompt/utils"
+import { isNextGenModelFamily } from "../prompts/system-prompt-legacy/utils"
 import { CacheService } from "../storage/CacheService"
 import { FocusChainManager } from "./focus-chain"
 import { MessageStateHandler } from "./message-state"
@@ -88,12 +84,6 @@
 import { TaskState } from "./TaskState"
 import { ToolExecutor } from "./ToolExecutor"
 import { updateApiReqMsg } from "./utils"
-<<<<<<< HEAD
-import { FocusChainManager } from "./focus-chain"
-import { summarizeTask } from "@core/prompts/contextManagement"
-import type { SystemPromptContext } from "@/core/prompts/system-prompt"
-=======
->>>>>>> 8f0352ee
 
 export type ToolResponse = string | Array<Anthropic.TextBlockParam | Anthropic.ImageBlockParam>
 type UserContent = Array<Anthropic.ContentBlockParam>
