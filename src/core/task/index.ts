import { Anthropic } from "@anthropic-ai/sdk"
import cloneDeep from "clone-deep"
import { execa } from "execa"
import { setTimeout as setTimeoutPromise } from "node:timers/promises"
import os from "os"
import pTimeout from "p-timeout"
import pWaitFor from "p-wait-for"
import * as path from "path"
import * as vscode from "vscode"
import { Logger } from "@services/logging/Logger"
import { ApiHandler, buildApiHandler } from "@api/index"
import { AnthropicHandler } from "@api/providers/anthropic"
import { ClineHandler } from "@api/providers/cline"
import { OpenRouterHandler } from "@api/providers/openrouter"
import { ApiStream } from "@api/transform/stream"
import CheckpointTracker from "@integrations/checkpoints/CheckpointTracker"
import { DIFF_VIEW_URI_SCHEME, DiffViewProvider } from "@integrations/editor/DiffViewProvider"
import { formatContentBlockToMarkdown } from "@integrations/misc/export-markdown"
import { extractTextFromFile } from "@integrations/misc/extract-text"
import { showSystemNotification } from "@integrations/notifications"
import { TerminalManager } from "@integrations/terminal/TerminalManager"
import { BrowserSession } from "@services/browser/BrowserSession"
import { UrlContentFetcher } from "@services/browser/UrlContentFetcher"
import { listFiles } from "@services/glob/list-files"
import { regexSearchFiles } from "@services/ripgrep"
import { telemetryService } from "@services/posthog/telemetry/TelemetryService"
import { parseSourceCodeForDefinitionsTopLevel } from "@services/tree-sitter"
import { ApiConfiguration } from "@shared/api"
import { findLast, findLastIndex, parsePartialArrayString } from "@shared/array"
import { AutoApprovalSettings } from "@shared/AutoApprovalSettings"
import { BrowserSettings } from "@shared/BrowserSettings"
import { ChatSettings } from "@shared/ChatSettings"
import { combineApiRequests } from "@shared/combineApiRequests"
import { combineCommandSequences, COMMAND_REQ_APP_STRING } from "@shared/combineCommandSequences"
import {
	BrowserAction,
	BrowserActionResult,
	browserActions,
	ClineApiReqCancelReason,
	ClineApiReqInfo,
	ClineAsk,
	ClineAskQuestion,
	ClineAskUseMcpServer,
	ClineMessage,
	ClinePlanModeResponse,
	ClineSay,
	ClineSayBrowserAction,
	ClineSayTool,
	COMPLETION_RESULT_CHANGES_FLAG,
	ExtensionMessage,
} from "@shared/ExtensionMessage"
import { getApiMetrics } from "@shared/getApiMetrics"
import { HistoryItem } from "@shared/HistoryItem"
import { DEFAULT_LANGUAGE_SETTINGS, getLanguageKey, LanguageDisplay } from "@shared/Languages"
import { ClineAskResponse, ClineCheckpointRestore } from "@shared/WebviewMessage"
import { calculateApiCostAnthropic } from "@utils/cost"
import { fileExistsAtPath } from "@utils/fs"
import { createAndOpenGitHubIssue } from "@utils/github-url-utils"
import { arePathsEqual, getReadablePath, isLocatedInWorkspace } from "@utils/path"
import { fixModelHtmlEscaping, removeInvalidChars } from "@utils/string"
import {
	AssistantMessageContent,
	parseAssistantMessageV2,
	parseAssistantMessageV3,
	ToolParamName,
	ToolUseName,
} from "@core/assistant-message"
import { constructNewFileContent } from "@core/assistant-message/diff"
import { ClineIgnoreController } from "@core/ignore/ClineIgnoreController"
import { parseMentions } from "@core/mentions"
import { formatResponse } from "@core/prompts/responses"
import { addUserInstructions, SYSTEM_PROMPT } from "@core/prompts/system"
import { sendPartialMessageEvent } from "@core/controller/ui/subscribeToPartialMessage"
import { sendRelinquishControlEvent } from "@core/controller/ui/subscribeToRelinquishControl"
import { convertClineMessageToProto } from "@shared/proto-conversions/cline-message"
import { getContextWindowInfo } from "@core/context/context-management/context-window-utils"
import { FileContextTracker } from "@core/context/context-tracking/FileContextTracker"
import { ModelContextTracker } from "@core/context/context-tracking/ModelContextTracker"
import {
	checkIsAnthropicContextWindowError,
	checkIsOpenRouterContextWindowError,
} from "@core/context/context-management/context-error-handling"
import { ContextManager } from "@core/context/context-management/ContextManager"
import { loadMcpDocumentation } from "@core/prompts/loadMcpDocumentation"
import {
	ensureRulesDirectoryExists,
	ensureTaskDirectoryExists,
	getSavedApiConversationHistory,
	getSavedClineMessages,
	GlobalFileNames,
} from "@core/storage/disk"
import {
	getGlobalClineRules,
	getLocalClineRules,
	refreshClineRulesToggles,
} from "@core/context/instructions/user-instructions/cline-rules"
import { ensureLocalClineDirExists } from "../context/instructions/user-instructions/rule-helpers"
import {
	refreshExternalRulesToggles,
	getLocalWindsurfRules,
	getLocalCursorRules,
} from "@core/context/instructions/user-instructions/external-rules"
import { refreshWorkflowToggles } from "../context/instructions/user-instructions/workflows"
import { getWorkspaceState } from "@core/storage/state"
import { parseSlashCommands } from "@core/slash-commands"
import WorkspaceTracker from "@integrations/workspace/WorkspaceTracker"
import { McpHub } from "@services/mcp/McpHub"
import { isInTestMode } from "../../services/test/TestMode"
import { processFilesIntoText } from "@integrations/misc/extract-text"
import { StreamingJsonReplacer, ChangeLocation } from "@core/assistant-message/diff-json"
<<<<<<< HEAD
import { isClaude4ModelFamily } from "@/utils/model-utils"
import { cleanupMessageHistory, MessageStateHandler, saveClineMessagesAndUpdateHistory } from "./message-state"
=======
import { isClaude4ModelFamily } from "@utils/model-utils"
import { MessageStateHandler } from "./message-state"
import { formatErrorWithStatusCode, showNotificationForApprovalIfAutoApprovalEnabled, updateApiReqMsg } from "./utils"
import { serializeError } from "serialize-error"
import { TaskState } from "./TaskState"
>>>>>>> 30344bef

export const USE_EXPERIMENTAL_CLAUDE4_FEATURES = false

export const cwd =
	vscode.workspace.workspaceFolders?.map((folder) => folder.uri.fsPath).at(0) ?? path.join(os.homedir(), "Desktop") // may or may not exist but fs checking existence would immediately ask for permission which would be bad UX, need to come up with a better solution

type ToolResponse = string | Array<Anthropic.TextBlockParam | Anthropic.ImageBlockParam>
type UserContent = Array<Anthropic.ContentBlockParam>

export class Task {
	// Core task variables
	readonly taskId: string
	private taskIsFavorited?: boolean

	taskState: TaskState

	// Task configuration
	private enableCheckpoints: boolean

	// Core dependencies
	private context: vscode.ExtensionContext
	private mcpHub: McpHub
	private workspaceTracker: WorkspaceTracker

	// Service handlers
	api: ApiHandler
	terminalManager: TerminalManager
	private urlContentFetcher: UrlContentFetcher
	browserSession: BrowserSession
	contextManager: ContextManager
<<<<<<< HEAD
	private didEditFile: boolean = false
	autoApprovalSettings: AutoApprovalSettings
	browserSettings: BrowserSettings
	chatSettings: ChatSettings
	clineMessages: ClineMessage[] = []
	private clineIgnoreController: ClineIgnoreController
	private askResponse?: ClineAskResponse
	private askResponseText?: string
	private askResponseImages?: string[]
	private askResponseFiles?: string[]
	private lastMessageTs?: number
	private consecutiveAutoApprovedRequestsCount: number = 0
	private consecutiveMistakeCount: number = 0
	private abort: boolean = false
	didFinishAbortingStream = false
	abandoned = false
=======
>>>>>>> 30344bef
	private diffViewProvider: DiffViewProvider
	private checkpointTracker?: CheckpointTracker
	private clineIgnoreController: ClineIgnoreController

	// Metadata tracking
	private fileContextTracker: FileContextTracker
	private modelContextTracker: ModelContextTracker

<<<<<<< HEAD
	// streaming
	isWaitingForFirstChunk = false
	isStreaming = false
	private currentStreamingContentIndex = 0
	private assistantMessageContent: AssistantMessageContent[] = []
	private presentAssistantMessageLocked = false
	private presentAssistantMessageHasPendingUpdates = false
	private userMessageContent: (Anthropic.TextBlockParam | Anthropic.ImageBlockParam)[] = []
	private userMessageContentReady = false
	private didRejectTool = false
	private didAlreadyUseTool = false
	private didCompleteReadingStream = false
	private didAutomaticallyRetryFailedApiRequest = false
	private enableCheckpoints: boolean
	private messageStateHandler: MessageStateHandler
=======
	// Callbacks
	private updateTaskHistory: (historyItem: HistoryItem) => Promise<HistoryItem[]>
	private postStateToWebview: () => Promise<void>
	private postMessageToWebview: (message: ExtensionMessage) => Promise<void>
	private reinitExistingTaskFromId: (taskId: string) => Promise<void>
	private cancelTask: () => Promise<void>

	// User chat state
	autoApprovalSettings: AutoApprovalSettings
	browserSettings: BrowserSettings
	chatSettings: ChatSettings

	// Message and conversation state
	messageStateHandler: MessageStateHandler
	conversationHistoryDeletedRange?: [number, number]
>>>>>>> 30344bef

	constructor(
		context: vscode.ExtensionContext,
		mcpHub: McpHub,
		workspaceTracker: WorkspaceTracker,
		updateTaskHistory: (historyItem: HistoryItem) => Promise<HistoryItem[]>,
		postStateToWebview: () => Promise<void>,
		postMessageToWebview: (message: ExtensionMessage) => Promise<void>,
		reinitExistingTaskFromId: (taskId: string) => Promise<void>,
		cancelTask: () => Promise<void>,
		apiConfiguration: ApiConfiguration,
		autoApprovalSettings: AutoApprovalSettings,
		browserSettings: BrowserSettings,
		chatSettings: ChatSettings,
		shellIntegrationTimeout: number,
		terminalReuseEnabled: boolean,
		terminalOutputLineLimit: number,
		defaultTerminalProfile: string,
		enableCheckpointsSetting: boolean,
		task?: string,
		images?: string[],
		files?: string[],
		historyItem?: HistoryItem,
	) {
		this.taskState = new TaskState()
		this.context = context
		this.mcpHub = mcpHub
		this.workspaceTracker = workspaceTracker
		this.updateTaskHistory = updateTaskHistory
		this.postStateToWebview = postStateToWebview
		this.postMessageToWebview = postMessageToWebview
		this.reinitExistingTaskFromId = reinitExistingTaskFromId
		this.cancelTask = cancelTask
		this.clineIgnoreController = new ClineIgnoreController(cwd)
		// Initialization moved to startTask/resumeTaskFromHistory
		this.terminalManager = new TerminalManager()
		this.terminalManager.setShellIntegrationTimeout(shellIntegrationTimeout)
		this.terminalManager.setTerminalReuseEnabled(terminalReuseEnabled ?? true)
		this.terminalManager.setTerminalOutputLineLimit(terminalOutputLineLimit)
		this.terminalManager.setDefaultTerminalProfile(defaultTerminalProfile)
		this.urlContentFetcher = new UrlContentFetcher(context)
		this.browserSession = new BrowserSession(context, browserSettings)
		this.contextManager = new ContextManager()
		this.diffViewProvider = new DiffViewProvider(cwd)
		this.autoApprovalSettings = autoApprovalSettings
		this.browserSettings = browserSettings
		this.chatSettings = chatSettings
		this.enableCheckpoints = enableCheckpointsSetting

		// Set up MCP notification callback for real-time notifications
		this.mcpHub.setNotificationCallback(async (serverName: string, level: string, message: string) => {
			// Display notification in chat immediately
			await this.say("mcp_notification", `[${serverName}] ${message}`)
		})

		// Initialize taskId first
		if (historyItem) {
			this.taskId = historyItem.id
			this.taskIsFavorited = historyItem.isFavorited
			this.conversationHistoryDeletedRange = historyItem.conversationHistoryDeletedRange
		} else if (task || images || files) {
			this.taskId = Date.now().toString()
		} else {
			throw new Error("Either historyItem or task/images must be provided")
		}

<<<<<<< HEAD
		this.messageStateHandler = new MessageStateHandler(context, this.taskId)
=======
		this.messageStateHandler = new MessageStateHandler({
			context,
			taskId: this.taskId,
			conversationHistoryDeletedRange: this.conversationHistoryDeletedRange,
			taskIsFavorited: this.taskIsFavorited,
			updateTaskHistory: this.updateTaskHistory,
		})
>>>>>>> 30344bef

		// Initialize file context tracker
		this.fileContextTracker = new FileContextTracker(context, this.taskId)
		this.modelContextTracker = new ModelContextTracker(context, this.taskId)

		// Prepare effective API configuration
		let effectiveApiConfiguration: ApiConfiguration = {
			...apiConfiguration,
			taskId: this.taskId,
			onRetryAttempt: async (attempt: number, maxRetries: number, delay: number, error: any) => {
				const clineMessages = this.messageStateHandler.getClineMessages()
				const lastApiReqStartedIndex = findLastIndex(clineMessages, (m) => m.say === "api_req_started")
				if (lastApiReqStartedIndex !== -1) {
					try {
						const currentApiReqInfo: ClineApiReqInfo = JSON.parse(clineMessages[lastApiReqStartedIndex].text || "{}")
						currentApiReqInfo.retryStatus = {
							attempt: attempt, // attempt is already 1-indexed from retry.ts
							maxAttempts: maxRetries, // total attempts
							delaySec: Math.round(delay / 1000),
							errorSnippet: error?.message ? `${String(error.message).substring(0, 50)}...` : undefined,
						}
						// Clear previous cancelReason and streamingFailedMessage if we are retrying
						delete currentApiReqInfo.cancelReason
						delete currentApiReqInfo.streamingFailedMessage
						await this.messageStateHandler.updateClineMessage(lastApiReqStartedIndex, {
							text: JSON.stringify(currentApiReqInfo),
						})

						// Post the updated state to the webview so the UI reflects the retry attempt
						await this.postStateToWebview().catch((e) =>
							console.error("Error posting state to webview in onRetryAttempt:", e),
						)

						console.log(
							`[Task ${this.taskId}] API Auto-Retry Status Update: Attempt ${attempt}/${maxRetries}, Delay: ${delay}ms`,
						)
					} catch (e) {
						console.error(`[Task ${this.taskId}] Error updating api_req_started with retryStatus:`, e)
					}
				}
			},
		}

		if (apiConfiguration.apiProvider === "openai" || apiConfiguration.apiProvider === "openai-native") {
			effectiveApiConfiguration.reasoningEffort = chatSettings.openAIReasoningEffort
		}

		// Now that taskId is initialized, we can build the API handler
		this.api = buildApiHandler(effectiveApiConfiguration)

		// Set taskId on browserSession for telemetry tracking
		this.browserSession.setTaskId(this.taskId)

		// Continue with task initialization
		if (historyItem) {
			this.resumeTaskFromHistory()
		} else if (task || images || files) {
			this.startTask(task, images, files)
		}

		// initialize telemetry
		if (historyItem) {
			// Open task from history
			telemetryService.captureTaskRestarted(this.taskId, apiConfiguration.apiProvider)
		} else {
			// New task started
			telemetryService.captureTaskCreated(this.taskId, apiConfiguration.apiProvider)
		}
	}

	// While a task is ref'd by a controller, it will always have access to the extension context
	// This error is thrown if the controller derefs the task after e.g., aborting the task
	private getContext(): vscode.ExtensionContext {
		const context = this.context
		if (!context) {
			throw new Error("Unable to access extension context")
		}
		return context
	}

<<<<<<< HEAD
	private async addToClineMessages(message: ClineMessage) {
		// these values allow us to reconstruct the conversation history at the time this cline message was created
		// it's important that apiConversationHistory is initialized before we add cline messages
		const apiConversationHistory = this.messageStateHandler.getApiConversationHistory()
		message.conversationHistoryIndex = apiConversationHistory.length - 1 // NOTE: this is the index of the last added message which is the user message, and once the clinemessages have been presented we update the apiconversationhistory with the completed assistant message. This means when resetting to a message, we need to +1 this index to get the correct assistant message that this tool use corresponds to
		message.conversationHistoryDeletedRange = this.conversationHistoryDeletedRange
		this.clineMessages.push(message)
		await saveClineMessagesAndUpdateHistory(
			this.getContext(),
			this.taskId,
			this.clineMessages,
			this.taskIsFavorited ?? false,
			this.conversationHistoryDeletedRange,
			this.checkpointTracker,
			this.updateTaskHistory,
		)
	}

	private async overwriteClineMessages(newMessages: ClineMessage[]) {
		this.clineMessages = newMessages
		await saveClineMessagesAndUpdateHistory(
			this.getContext(),
			this.taskId,
			this.clineMessages,
			this.taskIsFavorited ?? false,
			this.conversationHistoryDeletedRange,
			this.checkpointTracker,
			this.updateTaskHistory,
		)
	}

=======
>>>>>>> 30344bef
	async restoreCheckpoint(messageTs: number, restoreType: ClineCheckpointRestore, offset?: number) {
		const clineMessages = this.messageStateHandler.getClineMessages()
		const messageIndex = clineMessages.findIndex((m) => m.ts === messageTs) - (offset || 0)
		// Find the last message before messageIndex that has a lastCheckpointHash
		const lastHashIndex = findLastIndex(clineMessages.slice(0, messageIndex), (m) => m.lastCheckpointHash !== undefined)
		const message = clineMessages[messageIndex]
		const lastMessageWithHash = clineMessages[lastHashIndex]

		if (!message) {
			console.error("Message not found", clineMessages)
			return
		}

		let didWorkspaceRestoreFail = false

		switch (restoreType) {
			case "task":
				break
			case "taskAndWorkspace":
			case "workspace":
				if (!this.enableCheckpoints) {
					vscode.window.showErrorMessage("Checkpoints are disabled in settings.")
					didWorkspaceRestoreFail = true
					break
				}

				if (!this.checkpointTracker && !this.taskState.checkpointTrackerErrorMessage) {
					try {
						this.checkpointTracker = await CheckpointTracker.create(
							this.taskId,
							this.context.globalStorageUri.fsPath,
							this.enableCheckpoints,
						)
						this.messageStateHandler.setCheckpointTracker(this.checkpointTracker)
					} catch (error) {
						const errorMessage = error instanceof Error ? error.message : "Unknown error"
						console.error("Failed to initialize checkpoint tracker:", errorMessage)
						this.taskState.checkpointTrackerErrorMessage = errorMessage
						await this.postStateToWebview()
						vscode.window.showErrorMessage(errorMessage)
						didWorkspaceRestoreFail = true
					}
				}
				if (message.lastCheckpointHash && this.checkpointTracker) {
					try {
						await this.checkpointTracker.resetHead(message.lastCheckpointHash)
					} catch (error) {
						const errorMessage = error instanceof Error ? error.message : "Unknown error"
						vscode.window.showErrorMessage("Failed to restore checkpoint: " + errorMessage)
						didWorkspaceRestoreFail = true
					}
				} else if (offset && lastMessageWithHash.lastCheckpointHash && this.checkpointTracker) {
					try {
						await this.checkpointTracker.resetHead(lastMessageWithHash.lastCheckpointHash)
					} catch (error) {
						const errorMessage = error instanceof Error ? error.message : "Unknown error"
						vscode.window.showErrorMessage("Failed to restore offsetcheckpoint: " + errorMessage)
						didWorkspaceRestoreFail = true
					}
				} else if (!offset && lastMessageWithHash.lastCheckpointHash && this.checkpointTracker) {
					// Fallback: restore to most recent checkpoint when target message has no checkpoint hash
					console.warn(`Message ${messageTs} has no checkpoint hash, falling back to previous checkpoint`)
					try {
						await this.checkpointTracker.resetHead(lastMessageWithHash.lastCheckpointHash)
					} catch (error) {
						const errorMessage = error instanceof Error ? error.message : "Unknown error"
						vscode.window.showErrorMessage("Failed to restore checkpoint: " + errorMessage)
						didWorkspaceRestoreFail = true
					}
				} else {
					vscode.window.showErrorMessage("Failed to restore checkpoint")
				}
				break
		}

		if (!didWorkspaceRestoreFail) {
			switch (restoreType) {
				case "task":
				case "taskAndWorkspace":
					this.conversationHistoryDeletedRange = message.conversationHistoryDeletedRange
					const apiConversationHistory = this.messageStateHandler.getApiConversationHistory()
					const newConversationHistory = apiConversationHistory.slice(0, (message.conversationHistoryIndex || 0) + 2) // +1 since this index corresponds to the last user message, and another +1 since slice end index is exclusive
					await this.messageStateHandler.overwriteApiConversationHistory(newConversationHistory)

					// update the context history state
					await this.contextManager.truncateContextHistory(
						message.ts,
						await ensureTaskDirectoryExists(this.getContext(), this.taskId),
					)

					// aggregate deleted api reqs info so we don't lose costs/tokens
					const clineMessages = this.messageStateHandler.getClineMessages()
					const deletedMessages = clineMessages.slice(messageIndex + 1)
					const deletedApiReqsMetrics = getApiMetrics(combineApiRequests(combineCommandSequences(deletedMessages)))

					// Detect files edited after this message timestamp for file context warning
					// Only needed for task-only restores when a user edits a message or restores the task context, but not the files.
					if (restoreType === "task") {
						const filesEditedAfterMessage = await this.fileContextTracker.detectFilesEditedAfterMessage(
							messageTs,
							deletedMessages,
						)
						if (filesEditedAfterMessage.length > 0) {
							await this.fileContextTracker.storePendingFileContextWarning(filesEditedAfterMessage)
						}
					}

					const newClineMessages = clineMessages.slice(0, messageIndex + 1)
					await this.messageStateHandler.overwriteClineMessages(newClineMessages) // calls saveClineMessages which saves historyItem

					await this.say(
						"deleted_api_reqs",
						JSON.stringify({
							tokensIn: deletedApiReqsMetrics.totalTokensIn,
							tokensOut: deletedApiReqsMetrics.totalTokensOut,
							cacheWrites: deletedApiReqsMetrics.totalCacheWrites,
							cacheReads: deletedApiReqsMetrics.totalCacheReads,
							cost: deletedApiReqsMetrics.totalCost,
						} satisfies ClineApiReqInfo),
					)
					break
				case "workspace":
					break
			}

			switch (restoreType) {
				case "task":
					vscode.window.showInformationMessage("Task messages have been restored to the checkpoint")
					break
				case "workspace":
					vscode.window.showInformationMessage("Workspace files have been restored to the checkpoint")
					break
				case "taskAndWorkspace":
					vscode.window.showInformationMessage("Task and workspace have been restored to the checkpoint")
					break
			}

			if (restoreType !== "task") {
				// Set isCheckpointCheckedOut flag on the message
				// Find all checkpoint messages before this one
				const checkpointMessages = this.messageStateHandler
					.getClineMessages()
					.filter((m) => m.say === "checkpoint_created")
				const currentMessageIndex = checkpointMessages.findIndex((m) => m.ts === messageTs)

				// Set isCheckpointCheckedOut to false for all checkpoint messages
				checkpointMessages.forEach((m, i) => {
					m.isCheckpointCheckedOut = i === currentMessageIndex
				})
			}

			await this.messageStateHandler.saveClineMessagesAndUpdateHistory()

			this.cancelTask() // the task is already cancelled by the provider beforehand, but we need to re-init to get the updated messages
		} else {
			sendRelinquishControlEvent()
		}
	}

	async presentMultifileDiff(messageTs: number, seeNewChangesSinceLastTaskCompletion: boolean) {
		const relinquishButton = () => {
			sendRelinquishControlEvent()
		}
		if (!this.enableCheckpoints) {
			vscode.window.showInformationMessage("Checkpoints are disabled in settings. Cannot show diff.")
			relinquishButton()
			return
		}

		console.log("presentMultifileDiff", messageTs)
		const clineMessages = this.messageStateHandler.getClineMessages()
		const messageIndex = clineMessages.findIndex((m) => m.ts === messageTs)
		const message = clineMessages[messageIndex]
		if (!message) {
			console.error("Message not found")
			relinquishButton()
			return
		}
		const hash = message.lastCheckpointHash
		if (!hash) {
			console.error("No checkpoint hash found")
			relinquishButton()
			return
		}

		// TODO: handle if this is called from outside original workspace, in which case we need to show user error message we can't show diff outside of workspace?
		if (!this.checkpointTracker && this.enableCheckpoints && !this.taskState.checkpointTrackerErrorMessage) {
			try {
				this.checkpointTracker = await CheckpointTracker.create(
					this.taskId,
					this.context.globalStorageUri.fsPath,
					this.enableCheckpoints,
				)
				this.messageStateHandler.setCheckpointTracker(this.checkpointTracker)
			} catch (error) {
				const errorMessage = error instanceof Error ? error.message : "Unknown error"
				console.error("Failed to initialize checkpoint tracker:", errorMessage)
				this.taskState.checkpointTrackerErrorMessage = errorMessage
				await this.postStateToWebview()
				vscode.window.showErrorMessage(errorMessage)
				relinquishButton()
				return
			}
		}

		let changedFiles:
			| {
					relativePath: string
					absolutePath: string
					before: string
					after: string
			  }[]
			| undefined

		try {
			if (seeNewChangesSinceLastTaskCompletion) {
				// Get last task completed
				const lastTaskCompletedMessageCheckpointHash = findLast(
					this.messageStateHandler.getClineMessages().slice(0, messageIndex),
					(m) => m.say === "completion_result",
				)?.lastCheckpointHash // ask is only used to relinquish control, its the last say we care about
				// if undefined, then we get diff from beginning of git
				// if (!lastTaskCompletedMessage) {
				// 	console.error("No previous task completion message found")
				// 	return
				// }
				// This value *should* always exist
				const firstCheckpointMessageCheckpointHash = this.messageStateHandler
					.getClineMessages()
					.find((m) => m.say === "checkpoint_created")?.lastCheckpointHash

				const previousCheckpointHash = lastTaskCompletedMessageCheckpointHash || firstCheckpointMessageCheckpointHash // either use the diff between the first checkpoint and the task completion, or the diff between the latest two task completions

				if (!previousCheckpointHash) {
					vscode.window.showErrorMessage("Unexpected error: No checkpoint hash found")
					relinquishButton()
					return
				}

				// Get changed files between current state and commit
				changedFiles = await this.checkpointTracker?.getDiffSet(previousCheckpointHash, hash)
				if (!changedFiles?.length) {
					vscode.window.showInformationMessage("No changes found")
					relinquishButton()
					return
				}
			} else {
				// Get changed files between current state and commit
				changedFiles = await this.checkpointTracker?.getDiffSet(hash)
				if (!changedFiles?.length) {
					vscode.window.showInformationMessage("No changes found")
					relinquishButton()
					return
				}
			}
		} catch (error) {
			const errorMessage = error instanceof Error ? error.message : "Unknown error"
			vscode.window.showErrorMessage("Failed to retrieve diff set: " + errorMessage)
			relinquishButton()
			return
		}

		// Check if multi-diff editor is enabled in VS Code settings
		// const config = vscode.workspace.getConfiguration()
		// const isMultiDiffEnabled = config.get("multiDiffEditor.experimental.enabled")

		// if (!isMultiDiffEnabled) {
		// 	vscode.window.showErrorMessage(
		// 		"Please enable 'multiDiffEditor.experimental.enabled' in your VS Code settings to use this feature.",
		// 	)
		// 	relinquishButton()
		// 	return
		// }
		// Open multi-diff editor
		await vscode.commands.executeCommand(
			"vscode.changes",
			seeNewChangesSinceLastTaskCompletion ? "New changes" : "Changes since snapshot",
			changedFiles.map((file) => [
				vscode.Uri.file(file.absolutePath),
				vscode.Uri.parse(`${DIFF_VIEW_URI_SCHEME}:${file.relativePath}`).with({
					query: Buffer.from(file.before ?? "").toString("base64"),
				}),
				vscode.Uri.parse(`${DIFF_VIEW_URI_SCHEME}:${file.relativePath}`).with({
					query: Buffer.from(file.after ?? "").toString("base64"),
				}),
			]),
		)
		relinquishButton()
	}

	async doesLatestTaskCompletionHaveNewChanges() {
		if (!this.enableCheckpoints) {
			return false
		}

		const clineMessages = this.messageStateHandler.getClineMessages()
		const messageIndex = findLastIndex(clineMessages, (m) => m.say === "completion_result")
		const message = clineMessages[messageIndex]
		if (!message) {
			console.error("Completion message not found")
			return false
		}
		const hash = message.lastCheckpointHash
		if (!hash) {
			console.error("No checkpoint hash found")
			return false
		}

		if (this.enableCheckpoints && !this.checkpointTracker && !this.taskState.checkpointTrackerErrorMessage) {
			try {
				this.checkpointTracker = await CheckpointTracker.create(
					this.taskId,
					this.context.globalStorageUri.fsPath,
					this.enableCheckpoints,
				)
				this.messageStateHandler.setCheckpointTracker(this.checkpointTracker)
			} catch (error) {
				const errorMessage = error instanceof Error ? error.message : "Unknown error"
				console.error("Failed to initialize checkpoint tracker:", errorMessage)
				return false
			}
		}

		// Get last task completed
		const lastTaskCompletedMessage = findLast(
			this.messageStateHandler.getClineMessages().slice(0, messageIndex),
			(m) => m.say === "completion_result",
		)

		try {
			// Get last task completed
			const lastTaskCompletedMessageCheckpointHash = lastTaskCompletedMessage?.lastCheckpointHash // ask is only used to relinquish control, its the last say we care about
			// if undefined, then we get diff from beginning of git
			// if (!lastTaskCompletedMessage) {
			// 	console.error("No previous task completion message found")
			// 	return
			// }
			// This value *should* always exist
			const firstCheckpointMessageCheckpointHash = this.messageStateHandler
				.getClineMessages()
				.find((m) => m.say === "checkpoint_created")?.lastCheckpointHash

			const previousCheckpointHash = lastTaskCompletedMessageCheckpointHash || firstCheckpointMessageCheckpointHash // either use the diff between the first checkpoint and the task completion, or the diff between the latest two task completions

			if (!previousCheckpointHash) {
				return false
			}

			// Get count of changed files between current state and commit
			const changedFilesCount = (await this.checkpointTracker?.getDiffCount(previousCheckpointHash, hash)) || 0
			if (changedFilesCount > 0) {
				return true
			}
		} catch (error) {
			console.error("Failed to get diff set:", error)
			return false
		}

		return false
	}

	// Communicate with webview

	// partial has three valid states true (partial message), false (completion of partial message), undefined (individual complete message)
	async ask(
		type: ClineAsk,
		text?: string,
		partial?: boolean,
	): Promise<{
		response: ClineAskResponse
		text?: string
		images?: string[]
		files?: string[]
	}> {
		// If this Cline instance was aborted by the provider, then the only thing keeping us alive is a promise still running in the background, in which case we don't want to send its result to the webview as it is attached to a new instance of Cline now. So we can safely ignore the result of any active promises, and this class will be deallocated. (Although we set Cline = undefined in provider, that simply removes the reference to this instance, but the instance is still alive until this promise resolves or rejects.)
		if (this.taskState.abort) {
			throw new Error("Cline instance aborted")
		}
		let askTs: number
		if (partial !== undefined) {
			const clineMessages = this.messageStateHandler.getClineMessages()
			const lastMessage = clineMessages.at(-1)
			const lastMessageIndex = clineMessages.length - 1
			const isUpdatingPreviousPartial =
				lastMessage && lastMessage.partial && lastMessage.type === "ask" && lastMessage.ask === type
			if (partial) {
				if (isUpdatingPreviousPartial) {
					// existing partial message, so update it
					await this.messageStateHandler.updateClineMessage(lastMessageIndex, {
						text,
						partial,
					})
					// todo be more efficient about saving and posting only new data or one whole message at a time so ignore partial for saves, and only post parts of partial message instead of whole array in new listener
					// await this.saveClineMessagesAndUpdateHistory()
					// await this.postStateToWebview()
					const protoMessage = convertClineMessageToProto(lastMessage)
					await sendPartialMessageEvent(protoMessage)
					throw new Error("Current ask promise was ignored 1")
				} else {
					// this is a new partial message, so add it with partial state
					// this.askResponse = undefined
					// this.askResponseText = undefined
					// this.askResponseImages = undefined
					askTs = Date.now()
					this.taskState.lastMessageTs = askTs
					await this.messageStateHandler.addToClineMessages({
						ts: askTs,
						type: "ask",
						ask: type,
						text,
						partial,
					})
					await this.postStateToWebview()
					throw new Error("Current ask promise was ignored 2")
				}
			} else {
				// partial=false means its a complete version of a previously partial message
				if (isUpdatingPreviousPartial) {
					// this is the complete version of a previously partial message, so replace the partial with the complete version
					this.taskState.askResponse = undefined
					this.taskState.askResponseText = undefined
					this.taskState.askResponseImages = undefined
					this.taskState.askResponseFiles = undefined

					/*
					Bug for the history books:
					In the webview we use the ts as the chatrow key for the virtuoso list. Since we would update this ts right at the end of streaming, it would cause the view to flicker. The key prop has to be stable otherwise react has trouble reconciling items between renders, causing unmounting and remounting of components (flickering).
					The lesson here is if you see flickering when rendering lists, it's likely because the key prop is not stable.
					So in this case we must make sure that the message ts is never altered after first setting it.
					*/
					askTs = lastMessage.ts
					this.taskState.lastMessageTs = askTs
					// lastMessage.ts = askTs
					await this.messageStateHandler.updateClineMessage(lastMessageIndex, {
						text,
						partial: false,
					})
					// await this.postStateToWebview()
					const protoMessage = convertClineMessageToProto(lastMessage)
					await sendPartialMessageEvent(protoMessage)
				} else {
					// this is a new partial=false message, so add it like normal
					this.taskState.askResponse = undefined
					this.taskState.askResponseText = undefined
					this.taskState.askResponseImages = undefined
					this.taskState.askResponseFiles = undefined
					askTs = Date.now()
					this.taskState.lastMessageTs = askTs
					await this.messageStateHandler.addToClineMessages({
						ts: askTs,
						type: "ask",
						ask: type,
						text,
					})
					await this.postStateToWebview()
				}
			}
		} else {
			// this is a new non-partial message, so add it like normal
			// const lastMessage = this.clineMessages.at(-1)
			this.taskState.askResponse = undefined
			this.taskState.askResponseText = undefined
			this.taskState.askResponseImages = undefined
			this.taskState.askResponseFiles = undefined
			askTs = Date.now()
			this.taskState.lastMessageTs = askTs
			await this.messageStateHandler.addToClineMessages({
				ts: askTs,
				type: "ask",
				ask: type,
				text,
			})
			await this.postStateToWebview()
		}

		await pWaitFor(() => this.taskState.askResponse !== undefined || this.taskState.lastMessageTs !== askTs, {
			interval: 100,
		})
		if (this.taskState.lastMessageTs !== askTs) {
			throw new Error("Current ask promise was ignored") // could happen if we send multiple asks in a row i.e. with command_output. It's important that when we know an ask could fail, it is handled gracefully
		}
		const result = {
			response: this.taskState.askResponse!,
			text: this.taskState.askResponseText,
			images: this.taskState.askResponseImages,
			files: this.taskState.askResponseFiles,
		}
		this.taskState.askResponse = undefined
		this.taskState.askResponseText = undefined
		this.taskState.askResponseImages = undefined
		this.taskState.askResponseFiles = undefined
		return result
	}

	async handleWebviewAskResponse(askResponse: ClineAskResponse, text?: string, images?: string[], files?: string[]) {
		this.taskState.askResponse = askResponse
		this.taskState.askResponseText = text
		this.taskState.askResponseImages = images
		this.taskState.askResponseFiles = files
	}

	async say(type: ClineSay, text?: string, images?: string[], files?: string[], partial?: boolean): Promise<undefined> {
		if (this.taskState.abort) {
			throw new Error("Cline instance aborted")
		}

		if (partial !== undefined) {
			const lastMessage = this.messageStateHandler.getClineMessages().at(-1)
			const isUpdatingPreviousPartial =
				lastMessage && lastMessage.partial && lastMessage.type === "say" && lastMessage.say === type
			if (partial) {
				if (isUpdatingPreviousPartial) {
					// existing partial message, so update it
					lastMessage.text = text
					lastMessage.images = images
					lastMessage.files = files
					lastMessage.partial = partial
					const protoMessage = convertClineMessageToProto(lastMessage)
					await sendPartialMessageEvent(protoMessage)
				} else {
					// this is a new partial message, so add it with partial state
					const sayTs = Date.now()
					this.taskState.lastMessageTs = sayTs
					await this.messageStateHandler.addToClineMessages({
						ts: sayTs,
						type: "say",
						say: type,
						text,
						images,
						files,
						partial,
					})
					await this.postStateToWebview()
				}
			} else {
				// partial=false means its a complete version of a previously partial message
				if (isUpdatingPreviousPartial) {
					// this is the complete version of a previously partial message, so replace the partial with the complete version
					this.taskState.lastMessageTs = lastMessage.ts
					// lastMessage.ts = sayTs
					lastMessage.text = text
					lastMessage.images = images
					lastMessage.files = files // Ensure files is updated
					lastMessage.partial = false

					// instead of streaming partialMessage events, we do a save and post like normal to persist to disk
					await this.messageStateHandler.saveClineMessagesAndUpdateHistory()
					// await this.postStateToWebview()
					const protoMessage = convertClineMessageToProto(lastMessage)
					await sendPartialMessageEvent(protoMessage) // more performant than an entire postStateToWebview
				} else {
					// this is a new partial=false message, so add it like normal
					const sayTs = Date.now()
					this.taskState.lastMessageTs = sayTs
					await this.messageStateHandler.addToClineMessages({
						ts: sayTs,
						type: "say",
						say: type,
						text,
						images,
						files,
					})
					await this.postStateToWebview()
				}
			}
		} else {
			// this is a new non-partial message, so add it like normal
			const sayTs = Date.now()
			this.taskState.lastMessageTs = sayTs
			await this.messageStateHandler.addToClineMessages({
				ts: sayTs,
				type: "say",
				say: type,
				text,
				images,
				files,
			})
			await this.postStateToWebview()
		}
	}

	async sayAndCreateMissingParamError(toolName: ToolUseName, paramName: string, relPath?: string) {
		await this.say(
			"error",
			`Cline tried to use ${toolName}${
				relPath ? ` for '${relPath.toPosix()}'` : ""
			} without value for required parameter '${paramName}'. Retrying...`,
		)
		return formatResponse.toolError(formatResponse.missingToolParameterError(paramName))
	}

	async removeLastPartialMessageIfExistsWithType(type: "ask" | "say", askOrSay: ClineAsk | ClineSay) {
		const clineMessages = this.messageStateHandler.getClineMessages()
		const lastMessage = clineMessages.at(-1)
		if (lastMessage?.partial && lastMessage.type === type && (lastMessage.ask === askOrSay || lastMessage.say === askOrSay)) {
			this.messageStateHandler.setClineMessages(clineMessages.slice(0, -1))
			await this.messageStateHandler.saveClineMessagesAndUpdateHistory()
		}
	}

	// Task lifecycle

	private async startTask(task?: string, images?: string[], files?: string[]): Promise<void> {
		try {
			await this.clineIgnoreController.initialize()
		} catch (error) {
			console.error("Failed to initialize ClineIgnoreController:", error)
			// Optionally, inform the user or handle the error appropriately
		}
		// conversationHistory (for API) and clineMessages (for webview) need to be in sync
		// if the extension process were killed, then on restart the clineMessages might not be empty, so we need to set it to [] when we create a new Cline client (otherwise webview would show stale messages from previous session)
<<<<<<< HEAD
		this.clineMessages = []
=======
		this.messageStateHandler.setClineMessages([])
>>>>>>> 30344bef
		this.messageStateHandler.setApiConversationHistory([])

		await this.postStateToWebview()

		await this.say("text", task, images, files)

		this.taskState.isInitialized = true

		let imageBlocks: Anthropic.ImageBlockParam[] = formatResponse.imageBlocks(images)

		let userContent: UserContent = [
			{
				type: "text",
				text: `<task>\n${task}\n</task>`,
			},
			...imageBlocks,
		]

		if (files && files.length > 0) {
			const fileContentString = await processFilesIntoText(files)
			if (fileContentString) {
				userContent.push({
					type: "text",
					text: fileContentString,
				})
			}
		}

		await this.initiateTaskLoop(userContent)
	}

	private async resumeTaskFromHistory() {
		try {
			await this.clineIgnoreController.initialize()
		} catch (error) {
			console.error("Failed to initialize ClineIgnoreController:", error)
			// Optionally, inform the user or handle the error appropriately
		}
		// UPDATE: we don't need this anymore since most tasks are now created with checkpoints enabled
		// right now we let users init checkpoints for old tasks, assuming they're continuing them from the same workspace (which we never tied to tasks, so no way for us to know if it's opened in the right workspace)
		// const doesShadowGitExist = await CheckpointTracker.doesShadowGitExist(this.taskId, this.controllerRef.deref())
		// if (!doesShadowGitExist) {
		// 	this.checkpointTrackerErrorMessage = "Checkpoints are only available for new tasks"
		// }

		const savedClineMessages = await getSavedClineMessages(this.getContext(), this.taskId)

		// Remove any resume messages that may have been added before
		const lastRelevantMessageIndex = findLastIndex(
			savedClineMessages,
			(m) => !(m.ask === "resume_task" || m.ask === "resume_completed_task"),
		)
		if (lastRelevantMessageIndex !== -1) {
			savedClineMessages.splice(lastRelevantMessageIndex + 1)
		}

		// since we don't use api_req_finished anymore, we need to check if the last api_req_started has a cost value, if it doesn't and no cancellation reason to present, then we remove it since it indicates an api request without any partial content streamed
		const lastApiReqStartedIndex = findLastIndex(savedClineMessages, (m) => m.type === "say" && m.say === "api_req_started")
		if (lastApiReqStartedIndex !== -1) {
			const lastApiReqStarted = savedClineMessages[lastApiReqStartedIndex]
			const { cost, cancelReason }: ClineApiReqInfo = JSON.parse(lastApiReqStarted.text || "{}")
			if (cost === undefined && cancelReason === undefined) {
				savedClineMessages.splice(lastApiReqStartedIndex, 1)
			}
		}

<<<<<<< HEAD
		await this.overwriteClineMessages(savedClineMessages)
		this.clineMessages = await getSavedClineMessages(this.getContext(), this.taskId)
=======
		await this.messageStateHandler.overwriteClineMessages(savedClineMessages)
		this.messageStateHandler.setClineMessages(await getSavedClineMessages(this.getContext(), this.taskId))
>>>>>>> 30344bef

		// Now present the cline messages to the user and ask if they want to resume (NOTE: we ran into a bug before where the apiconversationhistory wouldn't be initialized when opening a old task, and it was because we were waiting for resume)
		// This is important in case the user deletes messages without resuming the task first
		const context = this.getContext()
		const savedApiConversationHistory = await getSavedApiConversationHistory(context, this.taskId)
		this.messageStateHandler.setApiConversationHistory(savedApiConversationHistory)

		// load the context history state

		const taskDir = await ensureTaskDirectoryExists(context, this.taskId)
		await this.contextManager.initializeContextHistory(await ensureTaskDirectoryExists(this.getContext(), this.taskId))

		const lastClineMessage = this.messageStateHandler
			.getClineMessages()
			.slice()
			.reverse()
			.find((m) => !(m.ask === "resume_task" || m.ask === "resume_completed_task")) // could be multiple resume tasks

		let askType: ClineAsk
		if (lastClineMessage?.ask === "completion_result") {
			askType = "resume_completed_task"
		} else {
			askType = "resume_task"
		}

		this.taskState.isInitialized = true

		const { response, text, images, files } = await this.ask(askType) // calls poststatetowebview
		let responseText: string | undefined
		let responseImages: string[] | undefined
		let responseFiles: string[] | undefined
		if (response === "messageResponse") {
			await this.say("user_feedback", text, images, files)
			await this.saveCheckpoint()
			responseText = text
			responseImages = images
			responseFiles = files
		}

		// need to make sure that the api conversation history can be resumed by the api, even if it goes out of sync with cline messages

		const existingApiConversationHistory: Anthropic.Messages.MessageParam[] = await getSavedApiConversationHistory(
			this.getContext(),
			this.taskId,
		)

		// Remove the last user message so we can update it with the resume message
		let modifiedOldUserContent: UserContent // either the last message if its user message, or the user message before the last (assistant) message
		let modifiedApiConversationHistory: Anthropic.Messages.MessageParam[] // need to remove the last user message to replace with new modified user message
		if (existingApiConversationHistory.length > 0) {
			const lastMessage = existingApiConversationHistory[existingApiConversationHistory.length - 1]
			if (lastMessage.role === "assistant") {
				modifiedApiConversationHistory = [...existingApiConversationHistory]
				modifiedOldUserContent = []
			} else if (lastMessage.role === "user") {
				const existingUserContent: UserContent = Array.isArray(lastMessage.content)
					? lastMessage.content
					: [{ type: "text", text: lastMessage.content }]
				modifiedApiConversationHistory = existingApiConversationHistory.slice(0, -1)
				modifiedOldUserContent = [...existingUserContent]
			} else {
				throw new Error("Unexpected: Last message is not a user or assistant message")
			}
		} else {
			throw new Error("Unexpected: No existing API conversation history")
		}

		let newUserContent: UserContent = [...modifiedOldUserContent]

		const agoText = (() => {
			const timestamp = lastClineMessage?.ts ?? Date.now()
			const now = Date.now()
			const diff = now - timestamp
			const minutes = Math.floor(diff / 60000)
			const hours = Math.floor(minutes / 60)
			const days = Math.floor(hours / 24)

			if (days > 0) {
				return `${days} day${days > 1 ? "s" : ""} ago`
			}
			if (hours > 0) {
				return `${hours} hour${hours > 1 ? "s" : ""} ago`
			}
			if (minutes > 0) {
				return `${minutes} minute${minutes > 1 ? "s" : ""} ago`
			}
			return "just now"
		})()

		const wasRecent = lastClineMessage?.ts && Date.now() - lastClineMessage.ts < 30_000

		// Check if there are pending file context warnings before calling taskResumption
		const pendingContextWarning = await this.fileContextTracker.retrieveAndClearPendingFileContextWarning()
		const hasPendingFileContextWarnings = pendingContextWarning && pendingContextWarning.length > 0

		const [taskResumptionMessage, userResponseMessage] = formatResponse.taskResumption(
			this.chatSettings?.mode === "plan" ? "plan" : "act",
			agoText,
			cwd,
			wasRecent,
			responseText,
			hasPendingFileContextWarnings,
		)

		if (taskResumptionMessage !== "") {
			newUserContent.push({
				type: "text",
				text: taskResumptionMessage,
			})
		}

		if (userResponseMessage !== "") {
			newUserContent.push({
				type: "text",
				text: userResponseMessage,
			})
		}

		if (responseImages && responseImages.length > 0) {
			newUserContent.push(...formatResponse.imageBlocks(responseImages))
		}

		if (responseFiles && responseFiles.length > 0) {
			const fileContentString = await processFilesIntoText(responseFiles)
			if (fileContentString) {
				newUserContent.push({
					type: "text",
					text: fileContentString,
				})
			}
		}

<<<<<<< HEAD
=======
		// Inject file context warning if there were pending warnings from message editing
		if (pendingContextWarning && pendingContextWarning.length > 0) {
			const fileContextWarning = formatResponse.fileContextWarning(pendingContextWarning)
			newUserContent.push({
				type: "text",
				text: fileContextWarning,
			})
		}

>>>>>>> 30344bef
		await this.messageStateHandler.overwriteApiConversationHistory(modifiedApiConversationHistory)
		await this.initiateTaskLoop(newUserContent)
	}

	private async initiateTaskLoop(userContent: UserContent): Promise<void> {
		let nextUserContent = userContent
		let includeFileDetails = true
		while (!this.taskState.abort) {
			const didEndLoop = await this.recursivelyMakeClineRequests(nextUserContent, includeFileDetails)
			includeFileDetails = false // we only need file details the first time

			//  The way this agentic loop works is that cline will be given a task that he then calls tools to complete. unless there's an attempt_completion call, we keep responding back to him with his tool's responses until he either attempt_completion or does not use anymore tools. If he does not use anymore tools, we ask him to consider if he's completed the task and then call attempt_completion, otherwise proceed with completing the task.
			// There is a MAX_REQUESTS_PER_TASK limit to prevent infinite requests, but Cline is prompted to finish the task as efficiently as he can.

			//const totalCost = this.calculateApiCost(totalInputTokens, totalOutputTokens)
			if (didEndLoop) {
				// For now a task never 'completes'. This will only happen if the user hits max requests and denies resetting the count.
				//this.say("task_completed", `Task completed. Total API usage cost: ${totalCost}`)
				break
			} else {
				// this.say(
				// 	"tool",
				// 	"Cline responded with only text blocks but has not called attempt_completion yet. Forcing him to continue with task..."
				// )
				nextUserContent = [
					{
						type: "text",
						text: formatResponse.noToolsUsed(),
					},
				]
				this.taskState.consecutiveMistakeCount++
			}
		}
	}

	async abortTask() {
		this.taskState.abort = true // will stop any autonomously running promises
		this.terminalManager.disposeAll()
		this.urlContentFetcher.closeBrowser()
		await this.browserSession.dispose()
		this.clineIgnoreController.dispose()
		this.fileContextTracker.dispose()
		await this.diffViewProvider.revertChanges() // need to await for when we want to make sure directories/files are reverted before re-starting the task from a checkpoint

		// Clear the notification callback when task is aborted
		this.mcpHub.clearNotificationCallback()
	}

	// Checkpoints

	async saveCheckpoint(isAttemptCompletionMessage: boolean = false) {
		if (!this.enableCheckpoints) {
			// If checkpoints are disabled, do nothing.
			return
		}
		// Set isCheckpointCheckedOut to false for all checkpoint_created messages
		this.messageStateHandler.getClineMessages().forEach((message) => {
			if (message.say === "checkpoint_created") {
				message.isCheckpointCheckedOut = false
			}
		})

		if (!isAttemptCompletionMessage) {
			// ensure we aren't creating a duplicate checkpoint
			const lastMessage = this.messageStateHandler.getClineMessages().at(-1)
			if (lastMessage?.say === "checkpoint_created") {
				return
			}

			// Initialize checkpoint tracker if it doesn't exist
			if (!this.checkpointTracker && !this.taskState.checkpointTrackerErrorMessage) {
				try {
					this.checkpointTracker = await CheckpointTracker.create(
						this.taskId,
						this.context.globalStorageUri.fsPath,
						this.enableCheckpoints,
					)
				} catch (error) {
					const errorMessage = error instanceof Error ? error.message : "Unknown error"
					console.error("Failed to initialize checkpoint tracker:", errorMessage)
					this.taskState.checkpointTrackerErrorMessage = errorMessage
					await this.postStateToWebview()
					return
				}
			}

			// Create a checkpoint commit and update clineMessages with a commitHash
			if (this.checkpointTracker) {
				const commitHash = await this.checkpointTracker.commit()
				if (commitHash) {
					await this.say("checkpoint_created")
					const lastCheckpointMessageIndex = findLastIndex(
						this.messageStateHandler.getClineMessages(),
						(m) => m.say === "checkpoint_created",
					)
					if (lastCheckpointMessageIndex !== -1) {
						await this.messageStateHandler.updateClineMessage(lastCheckpointMessageIndex, {
							lastCheckpointHash: commitHash,
						})
					}
				}
			} // silently fails for now

			//
		} else {
			// attempt completion requires checkpoint to be sync so that we can present button after attempt_completion
			// Check if checkpoint tracker exists, if not, create it
			if (!this.checkpointTracker) {
				try {
					this.checkpointTracker = await CheckpointTracker.create(
						this.taskId,
						this.context.globalStorageUri.fsPath,
						this.enableCheckpoints,
					)
					this.messageStateHandler.setCheckpointTracker(this.checkpointTracker)
				} catch (error) {
					const errorMessage = error instanceof Error ? error.message : "Unknown error"
					console.error("Failed to initialize checkpoint tracker for attempt completion:", errorMessage)
					return
				}
			}

			if (this.checkpointTracker) {
				const commitHash = await this.checkpointTracker.commit()

				// For attempt_completion, find the last completion_result message and set its checkpoint hash. This will be used to present the 'see new changes' button
				const lastCompletionResultMessage = findLast(
					this.messageStateHandler.getClineMessages(),
					(m) => m.say === "completion_result" || m.ask === "completion_result",
				)
				if (lastCompletionResultMessage) {
					lastCompletionResultMessage.lastCheckpointHash = commitHash
					await this.messageStateHandler.saveClineMessagesAndUpdateHistory()
				}
			} else {
				console.error("Checkpoint tracker does not exist and could not be initialized for attempt completion")
			}
		}

		// if (commitHash) {

		// Previously we checkpointed every message, but this is excessive and unnecessary.
		// // Start from the end and work backwards until we find a tool use or another message with a hash
		// for (let i = this.clineMessages.length - 1; i >= 0; i--) {
		// 	const message = this.clineMessages[i]
		// 	if (message.lastCheckpointHash) {
		// 		// Found a message with a hash, so we can stop
		// 		break
		// 	}
		// 	// Update this message with a hash
		// 	message.lastCheckpointHash = commitHash

		// 	// We only care about adding the hash to the last tool use (we don't want to add this hash to every prior message ie for tasks pre-checkpoint)
		// 	const isToolUse =
		// 		message.say === "tool" ||
		// 		message.ask === "tool" ||
		// 		message.say === "command" ||
		// 		message.ask === "command" ||
		// 		message.say === "completion_result" ||
		// 		message.ask === "completion_result" ||
		// 		message.ask === "followup" ||
		// 		message.say === "use_mcp_server" ||
		// 		message.ask === "use_mcp_server" ||
		// 		message.say === "browser_action" ||
		// 		message.say === "browser_action_launch" ||
		// 		message.ask === "browser_action_launch"

		// 	if (isToolUse) {
		// 		break
		// 	}
		// }
		// // Save the updated messages
		// await this.saveClineMessagesAndUpdateHistory()
		// }
	}

	// Tools

	/**
	 * Executes a command directly in Node.js using execa
	 * This is used in test mode to capture the full output without using the VS Code terminal
	 * Commands are automatically terminated after 30 seconds using Promise.race
	 */
	private async executeCommandInNode(command: string): Promise<[boolean, ToolResponse]> {
		try {
			// Create a child process
			const childProcess = execa(command, {
				shell: true,
				cwd,
				reject: false,
				all: true, // Merge stdout and stderr
			})

			// Set up variables to collect output
			let output = ""

			// Collect output in real-time
			if (childProcess.all) {
				childProcess.all.on("data", (data) => {
					output += data.toString()
				})
			}

			// Create a timeout promise that rejects after 30 seconds
			const timeoutPromise = new Promise<never>((_, reject) => {
				setTimeout(() => {
					if (childProcess.pid) {
						childProcess.kill("SIGKILL") // Use SIGKILL for more forceful termination
					}
					reject(new Error("Command timeout after 30s"))
				}, 30000)
			})

			// Race between command completion and timeout
			const result = await Promise.race([childProcess, timeoutPromise]).catch((error) => {
				// If we get here due to timeout, return a partial result with timeout flag
				Logger.info(`Command timed out after 30s: ${command}`)
				return {
					stdout: "",
					stderr: "",
					exitCode: 124, // Standard timeout exit code
					timedOut: true,
				}
			})

			// Check if timeout occurred
			const wasTerminated = result.timedOut === true

			// Use collected output or result output
			if (!output) {
				output = result.stdout || result.stderr || ""
			}

			Logger.info(`Command executed in Node: ${command}\nOutput:\n${output}`)

			// Add termination message if the command was terminated
			if (wasTerminated) {
				output += "\nCommand was taking a while to run so it was auto terminated after 30s"
			}

			// Format the result similar to terminal output
			return [
				false,
				`Command executed${wasTerminated ? " (terminated after 30s)" : ""} with exit code ${
					result.exitCode
				}.${output.length > 0 ? `\nOutput:\n${output}` : ""}`,
			]
		} catch (error) {
			// Handle any errors that might occur
			const errorMessage = error instanceof Error ? error.message : String(error)
			return [false, `Error executing command: ${errorMessage}`]
		}
	}

	async executeCommandTool(command: string): Promise<[boolean, ToolResponse]> {
		Logger.info("IS_TEST: " + isInTestMode())

		// Check if we're in test mode
		if (isInTestMode()) {
			// In test mode, execute the command directly in Node
			Logger.info("Executing command in Node: " + command)
			return this.executeCommandInNode(command)
		}
		Logger.info("Executing command in VS code terminal: " + command)

		const terminalInfo = await this.terminalManager.getOrCreateTerminal(cwd)
		terminalInfo.terminal.show() // weird visual bug when creating new terminals (even manually) where there's an empty space at the top.
		const process = this.terminalManager.runCommand(terminalInfo, command)

		let userFeedback: { text?: string; images?: string[]; files?: string[] } | undefined
		let didContinue = false

		// Chunked terminal output buffering
		const CHUNK_LINE_COUNT = 20
		const CHUNK_BYTE_SIZE = 2048 // 2KB
		const CHUNK_DEBOUNCE_MS = 100

		let outputBuffer: string[] = []
		let outputBufferSize: number = 0
		let chunkTimer: NodeJS.Timeout | null = null
		let chunkEnroute = false

		const flushBuffer = async (force = false) => {
			if (chunkEnroute || outputBuffer.length === 0) {
				if (force && !chunkEnroute && outputBuffer.length > 0) {
					// If force is true and no chunkEnroute, flush anyway
				} else {
					return
				}
			}
			const chunk = outputBuffer.join("\n")
			outputBuffer = []
			outputBufferSize = 0
			chunkEnroute = true
			try {
				const { response, text, images, files } = await this.ask("command_output", chunk)
				if (response === "yesButtonClicked") {
					// proceed while running
				} else {
					userFeedback = { text, images, files }
				}
				didContinue = true
				process.continue()
			} catch {
				Logger.error("Error while asking for command output")
			} finally {
				chunkEnroute = false
				// If more output accumulated while chunkEnroute, flush again
				if (outputBuffer.length > 0) {
					await flushBuffer()
				}
			}
		}

		const scheduleFlush = () => {
			if (chunkTimer) {
				clearTimeout(chunkTimer)
			}
			chunkTimer = setTimeout(async () => await flushBuffer(), CHUNK_DEBOUNCE_MS)
		}

		const outputLines: string[] = []
		process.on("line", async (line) => {
			outputLines.push(line)

			if (!didContinue) {
				outputBuffer.push(line)
				outputBufferSize += Buffer.byteLength(line, "utf8")
				// Flush if buffer is large enough
				if (outputBuffer.length >= CHUNK_LINE_COUNT || outputBufferSize >= CHUNK_BYTE_SIZE) {
					await flushBuffer()
				} else {
					scheduleFlush()
				}
			} else {
				this.say("command_output", line)
			}
		})

		let completed = false
		process.once("completed", async () => {
			completed = true
			// Flush any remaining buffered output
			if (!didContinue && outputBuffer.length > 0) {
				if (chunkTimer) {
					clearTimeout(chunkTimer)
					chunkTimer = null
				}
				await flushBuffer(true)
			}
		})

		process.once("no_shell_integration", async () => {
			await this.say("shell_integration_warning")
		})

		await process

		// Wait for a short delay to ensure all messages are sent to the webview
		// This delay allows time for non-awaited promises to be created and
		// for their associated messages to be sent to the webview, maintaining
		// the correct order of messages (although the webview is smart about
		// grouping command_output messages despite any gaps anyways)
		await setTimeoutPromise(50)

		let result = this.terminalManager.processOutput(outputLines)

		if (userFeedback) {
			await this.say("user_feedback", userFeedback.text, userFeedback.images, userFeedback.files)
			await this.saveCheckpoint()

			let fileContentString = ""
			if (userFeedback.files && userFeedback.files.length > 0) {
				fileContentString = await processFilesIntoText(userFeedback.files)
			}

			return [
				true,
				formatResponse.toolResult(
					`Command is still running in the user's terminal.${
						result.length > 0 ? `\nHere's the output so far:\n${result}` : ""
					}\n\nThe user provided the following feedback:\n<feedback>\n${userFeedback.text}\n</feedback>`,
					userFeedback.images,
					fileContentString,
				),
			]
		}

		if (completed) {
			return [false, `Command executed.${result.length > 0 ? `\nOutput:\n${result}` : ""}`]
		} else {
			return [
				false,
				`Command is still running in the user's terminal.${
					result.length > 0 ? `\nHere's the output so far:\n${result}` : ""
				}\n\nYou will be updated on the terminal status and new output in the future.`,
			]
		}
	}

	// Check if the tool should be auto-approved based on the settings
	// Returns bool for most tools, and tuple for tools with nested settings
	shouldAutoApproveTool(toolName: ToolUseName): boolean | [boolean, boolean] {
		if (this.autoApprovalSettings.enabled) {
			switch (toolName) {
				case "read_file":
				case "list_files":
				case "list_code_definition_names":
				case "search_files":
					return [
						this.autoApprovalSettings.actions.readFiles,
						this.autoApprovalSettings.actions.readFilesExternally ?? false,
					]
				case "new_rule":
				case "write_to_file":
				case "replace_in_file":
					return [
						this.autoApprovalSettings.actions.editFiles,
						this.autoApprovalSettings.actions.editFilesExternally ?? false,
					]
				case "execute_command":
					return [
						this.autoApprovalSettings.actions.executeSafeCommands ?? false,
						this.autoApprovalSettings.actions.executeAllCommands ?? false,
					]
				case "browser_action":
					return this.autoApprovalSettings.actions.useBrowser
				case "web_fetch":
					return this.autoApprovalSettings.actions.useBrowser
				case "access_mcp_resource":
				case "use_mcp_tool":
					return this.autoApprovalSettings.actions.useMcp
			}
		}
		return false
	}

	// Check if the tool should be auto-approved based on the settings
	// and the path of the action. Returns true if the tool should be auto-approved
	// based on the user's settings and the path of the action.
	shouldAutoApproveToolWithPath(blockname: ToolUseName, autoApproveActionpath: string | undefined): boolean {
		let isLocalRead: boolean = false
		if (autoApproveActionpath) {
			const absolutePath = path.resolve(cwd, autoApproveActionpath)
			isLocalRead = absolutePath.startsWith(cwd)
		} else {
			// If we do not get a path for some reason, default to a (safer) false return
			isLocalRead = false
		}

		// Get auto-approve settings for local and external edits
		const autoApproveResult = this.shouldAutoApproveTool(blockname)
		const [autoApproveLocal, autoApproveExternal] = Array.isArray(autoApproveResult)
			? autoApproveResult
			: [autoApproveResult, false]

		if ((isLocalRead && autoApproveLocal) || (!isLocalRead && autoApproveLocal && autoApproveExternal)) {
			return true
		} else {
			return false
		}
	}

	/**
	 * Migrates the disableBrowserTool setting from VSCode configuration to browserSettings
	 */
	private async migrateDisableBrowserToolSetting(): Promise<void> {
		const config = vscode.workspace.getConfiguration("cline")
		const disableBrowserTool = config.get<boolean>("disableBrowserTool")

		if (disableBrowserTool !== undefined) {
			this.browserSettings.disableToolUse = disableBrowserTool
			// Remove from VSCode configuration
			await config.update("disableBrowserTool", undefined, true)
		}
	}

	private async migratePreferredLanguageToolSetting(): Promise<void> {
		const config = vscode.workspace.getConfiguration("cline")
		const preferredLanguage = config.get<LanguageDisplay>("preferredLanguage")
		if (preferredLanguage !== undefined) {
			this.chatSettings.preferredLanguage = preferredLanguage
			// Remove from VSCode configuration
			await config.update("preferredLanguage", undefined, true)
		}
	}

	async *attemptApiRequest(previousApiReqIndex: number): ApiStream {
		// Wait for MCP servers to be connected before generating system prompt
		await pWaitFor(() => this.mcpHub.isConnecting !== true, { timeout: 10_000 }).catch(() => {
			console.error("MCP servers failed to connect in time")
		})

		await this.migrateDisableBrowserToolSetting()
		const disableBrowserTool = this.browserSettings.disableToolUse ?? false
		// cline browser tool uses image recognition for navigation (requires model image support).
		const modelSupportsBrowserUse = this.api.getModel().info.supportsImages ?? false

		const supportsBrowserUse = modelSupportsBrowserUse && !disableBrowserTool // only enable browser use if the model supports it and the user hasn't disabled it

		const isClaude4Model = isClaude4ModelFamily(this.api)
		let systemPrompt = await SYSTEM_PROMPT(cwd, supportsBrowserUse, this.mcpHub, this.browserSettings, isClaude4Model)

		await this.migratePreferredLanguageToolSetting()
		const preferredLanguage = getLanguageKey(this.chatSettings.preferredLanguage as LanguageDisplay)
		const preferredLanguageInstructions =
			preferredLanguage && preferredLanguage !== DEFAULT_LANGUAGE_SETTINGS
				? `# Preferred Language\n\nSpeak in ${preferredLanguage}.`
				: ""

		const { globalToggles, localToggles } = await refreshClineRulesToggles(this.getContext(), cwd)
		const { windsurfLocalToggles, cursorLocalToggles } = await refreshExternalRulesToggles(this.getContext(), cwd)

		const globalClineRulesFilePath = await ensureRulesDirectoryExists()
		const globalClineRulesFileInstructions = await getGlobalClineRules(globalClineRulesFilePath, globalToggles)

		const localClineRulesFileInstructions = await getLocalClineRules(cwd, localToggles)
		const [localCursorRulesFileInstructions, localCursorRulesDirInstructions] = await getLocalCursorRules(
			cwd,
			cursorLocalToggles,
		)
		const localWindsurfRulesFileInstructions = await getLocalWindsurfRules(cwd, windsurfLocalToggles)

		const clineIgnoreContent = this.clineIgnoreController.clineIgnoreContent
		let clineIgnoreInstructions: string | undefined
		if (clineIgnoreContent) {
			clineIgnoreInstructions = formatResponse.clineIgnoreInstructions(clineIgnoreContent)
		}

		if (
			globalClineRulesFileInstructions ||
			localClineRulesFileInstructions ||
			localCursorRulesFileInstructions ||
			localCursorRulesDirInstructions ||
			localWindsurfRulesFileInstructions ||
			clineIgnoreInstructions ||
			preferredLanguageInstructions
		) {
			// altering the system prompt mid-task will break the prompt cache, but in the grand scheme this will not change often so it's better to not pollute user messages with it the way we have to with <potentially relevant details>
			const userInstructions = addUserInstructions(
				globalClineRulesFileInstructions,
				localClineRulesFileInstructions,
				localCursorRulesFileInstructions,
				localCursorRulesDirInstructions,
				localWindsurfRulesFileInstructions,
				clineIgnoreInstructions,
				preferredLanguageInstructions,
			)
			systemPrompt += userInstructions
		}
		const contextManagementMetadata = await this.contextManager.getNewContextMessagesAndMetadata(
			this.messageStateHandler.getApiConversationHistory(),
<<<<<<< HEAD
			this.clineMessages,
=======
			this.messageStateHandler.getClineMessages(),
>>>>>>> 30344bef
			this.api,
			this.conversationHistoryDeletedRange,
			previousApiReqIndex,
			await ensureTaskDirectoryExists(this.getContext(), this.taskId),
		)

		if (contextManagementMetadata.updatedConversationHistoryDeletedRange) {
			this.conversationHistoryDeletedRange = contextManagementMetadata.conversationHistoryDeletedRange
			await this.messageStateHandler.saveClineMessagesAndUpdateHistory()
			// saves task history item which we use to keep track of conversation history deleted range
		}

		let stream = this.api.createMessage(systemPrompt, contextManagementMetadata.truncatedConversationHistory)

		const iterator = stream[Symbol.asyncIterator]()

		try {
			// awaiting first chunk to see if it will throw an error
			this.taskState.isWaitingForFirstChunk = true
			const firstChunk = await iterator.next()
			yield firstChunk.value
			this.taskState.isWaitingForFirstChunk = false
		} catch (error) {
			const isOpenRouter = this.api instanceof OpenRouterHandler || this.api instanceof ClineHandler
			const isAnthropic = this.api instanceof AnthropicHandler
			const isOpenRouterContextWindowError = checkIsOpenRouterContextWindowError(error) && isOpenRouter
			const isAnthropicContextWindowError = checkIsAnthropicContextWindowError(error) && isAnthropic

			if (isAnthropic && isAnthropicContextWindowError && !this.taskState.didAutomaticallyRetryFailedApiRequest) {
				this.conversationHistoryDeletedRange = this.contextManager.getNextTruncationRange(
					this.messageStateHandler.getApiConversationHistory(),
					this.conversationHistoryDeletedRange,
					"quarter", // Force aggressive truncation
				)
				await this.messageStateHandler.saveClineMessagesAndUpdateHistory()
				await this.contextManager.triggerApplyStandardContextTruncationNoticeChange(
					Date.now(),
					await ensureTaskDirectoryExists(this.getContext(), this.taskId),
				)

				this.taskState.didAutomaticallyRetryFailedApiRequest = true
			} else if (isOpenRouter && !this.taskState.didAutomaticallyRetryFailedApiRequest) {
				if (isOpenRouterContextWindowError) {
					this.conversationHistoryDeletedRange = this.contextManager.getNextTruncationRange(
						this.messageStateHandler.getApiConversationHistory(),
						this.conversationHistoryDeletedRange,
						"quarter", // Force aggressive truncation
					)
					await this.messageStateHandler.saveClineMessagesAndUpdateHistory()
					await this.contextManager.triggerApplyStandardContextTruncationNoticeChange(
						Date.now(),
						await ensureTaskDirectoryExists(this.getContext(), this.taskId),
					)
				}

				console.log("first chunk failed, waiting 1 second before retrying")
				await setTimeoutPromise(1000)
				this.taskState.didAutomaticallyRetryFailedApiRequest = true
			} else {
				// request failed after retrying automatically once, ask user if they want to retry again
				// note that this api_req_failed ask is unique in that we only present this option if the api hasn't streamed any content yet (ie it fails on the first chunk due), as it would allow them to hit a retry button. However if the api failed mid-stream, it could be in any arbitrary state where some tools may have executed, so that error is handled differently and requires cancelling the task entirely.

				if (isOpenRouterContextWindowError || isAnthropicContextWindowError) {
					const truncatedConversationHistory = this.contextManager.getTruncatedMessages(
						this.messageStateHandler.getApiConversationHistory(),
						this.conversationHistoryDeletedRange,
					)

					// If the conversation has more than 3 messages, we can truncate again. If not, then the conversation is bricked.
					// ToDo: Allow the user to change their input if this is the case.
					if (truncatedConversationHistory.length > 3) {
						error = new Error("Context window exceeded. Click retry to truncate the conversation and try again.")
						this.taskState.didAutomaticallyRetryFailedApiRequest = false
					}
				}

				const errorMessage = formatErrorWithStatusCode(error)

				// Update the 'api_req_started' message to reflect final failure before asking user to manually retry
				const lastApiReqStartedIndex = findLastIndex(
					this.messageStateHandler.getClineMessages(),
					(m) => m.say === "api_req_started",
				)
				if (lastApiReqStartedIndex !== -1) {
					const clineMessages = this.messageStateHandler.getClineMessages()
					const currentApiReqInfo: ClineApiReqInfo = JSON.parse(clineMessages[lastApiReqStartedIndex].text || "{}")
					delete currentApiReqInfo.retryStatus

					await this.messageStateHandler.updateClineMessage(lastApiReqStartedIndex, {
						text: JSON.stringify({
							...currentApiReqInfo, // Spread the modified info (with retryStatus removed)
							cancelReason: "retries_exhausted", // Indicate that automatic retries failed
							streamingFailedMessage: errorMessage,
						} satisfies ClineApiReqInfo),
					})
					// this.ask will trigger postStateToWebview, so this change should be picked up.
				}

				const { response } = await this.ask("api_req_failed", errorMessage)

				if (response !== "yesButtonClicked") {
					// this will never happen since if noButtonClicked, we will clear current task, aborting this instance
					throw new Error("API request failed")
				}

				await this.say("api_req_retried")
			}
			// delegate generator output from the recursive call
			yield* this.attemptApiRequest(previousApiReqIndex)
			return
		}

		// no error, so we can continue to yield all remaining chunks
		// (needs to be placed outside of try/catch since it we want caller to handle errors not with api_req_failed as that is reserved for first chunk failures only)
		// this delegates to another generator or iterable object. In this case, it's saying "yield all remaining values from this iterator". This effectively passes along all subsequent chunks from the original stream.
		yield* iterator
	}

	// Handle streaming JSON replacement for Claude 4 model family
	private async handleStreamingJsonReplacement(
		block: any,
		relPath: string,
		currentFullJson: string,
	): Promise<{ shouldBreak: boolean; newContent?: string; error?: string }> {
		// Calculate the delta - what's new since last time
		const newJsonChunk = currentFullJson.substring(this.taskState.lastProcessedJsonLength)
		if (block.partial) {
			// Initialize on first chunk
			if (!this.taskState.streamingJsonReplacer) {
				if (!this.diffViewProvider.isEditing) {
					await this.diffViewProvider.open(relPath)
				}

				// Set up callbacks
				const onContentUpdated = (newContent: string, _isFinalItem: boolean, changeLocation?: ChangeLocation) => {
					// Update diff view incrementally
					this.diffViewProvider.update(newContent, false, changeLocation)
				}

				const onError = (error: Error) => {
					console.error("StreamingJsonReplacer error:", error)
					console.log("Failed StreamingJsonReplacer update:")
					// Handle error: push tool result, cleanup
					this.taskState.userMessageContent.push({
						type: "text",
						text: formatResponse.toolError(`JSON replacement error: ${error.message}`),
					})
					this.taskState.didAlreadyUseTool = true
					this.taskState.userMessageContentReady = true
					this.taskState.streamingJsonReplacer = undefined
					this.taskState.lastProcessedJsonLength = 0
					throw error
				}

				this.taskState.streamingJsonReplacer = new StreamingJsonReplacer(
					this.diffViewProvider.originalContent || "",
					onContentUpdated,
					onError,
				)
				this.taskState.lastProcessedJsonLength = 0
			}

			// Feed only the new chunk
			if (newJsonChunk.length > 0) {
				try {
					this.taskState.streamingJsonReplacer.write(newJsonChunk)
					this.taskState.lastProcessedJsonLength = currentFullJson.length
				} catch (e) {
					// Handle write error
					return { shouldBreak: true, error: `Write error: ${e}` }
				}

				const newContentParsed = this.taskState.streamingJsonReplacer.getSuccessfullyParsedItems()
			}

			return { shouldBreak: true } // Wait for more chunks
		} else {
			// Final chunk (!block.partial)
			if (!this.taskState.streamingJsonReplacer) {
				// JSON came all at once, initialize
				if (!this.diffViewProvider.isEditing) {
					await this.diffViewProvider.open(relPath)
				}

				// Initialize StreamingJsonReplacer for non-streaming case
				const onContentUpdated = (newContent: string, _isFinalItem: boolean, changeLocation?: ChangeLocation) => {
					// Update diff view incrementally
					this.diffViewProvider.update(newContent, false, changeLocation)
				}

				const onError = (error: Error) => {
					console.error("StreamingJsonReplacer error:", error)
					// Handle error
					this.taskState.userMessageContent.push({
						type: "text",
						text: formatResponse.toolError(`JSON replacement error: ${error.message}`),
					})
					this.taskState.didAlreadyUseTool = true
					this.taskState.userMessageContentReady = true
					throw error
				}

				this.taskState.streamingJsonReplacer = new StreamingJsonReplacer(
					this.diffViewProvider.originalContent || "",
					onContentUpdated,
					onError,
				)

				// Write the entire JSON at once
				this.taskState.streamingJsonReplacer.write(currentFullJson)

				// Get the final content
				const newContent = this.taskState.streamingJsonReplacer.getCurrentContent()

				// Cleanup
				this.taskState.streamingJsonReplacer = undefined
				this.taskState.lastProcessedJsonLength = 0

				// Update diff view with final content
				await this.diffViewProvider.update(newContent, true)

				return { shouldBreak: false, newContent }
			}

			// Feed final delta
			if (newJsonChunk.length > 0) {
				this.taskState.streamingJsonReplacer.write(newJsonChunk)
			}

			const newContent = this.taskState.streamingJsonReplacer.getCurrentContent()

			// Get final list of replacements
			const allReplacements = this.taskState.streamingJsonReplacer.getSuccessfullyParsedItems()

			// Cleanup
			this.taskState.streamingJsonReplacer = undefined
			this.taskState.lastProcessedJsonLength = 0

			// Update diff view with final content
			await this.diffViewProvider.update(newContent, true)

			return { shouldBreak: false, newContent }
		}
	}

	async presentAssistantMessage() {
		if (this.taskState.abort) {
			throw new Error("Cline instance aborted")
		}

		if (this.taskState.presentAssistantMessageLocked) {
			this.taskState.presentAssistantMessageHasPendingUpdates = true
			return
		}
		this.taskState.presentAssistantMessageLocked = true
		this.taskState.presentAssistantMessageHasPendingUpdates = false

		if (this.taskState.currentStreamingContentIndex >= this.taskState.assistantMessageContent.length) {
			// this may happen if the last content block was completed before streaming could finish. if streaming is finished, and we're out of bounds then this means we already presented/executed the last content block and are ready to continue to next request
			if (this.taskState.didCompleteReadingStream) {
				this.taskState.userMessageContentReady = true
			}
			this.taskState.presentAssistantMessageLocked = false
			return
			//throw new Error("No more content blocks to stream! This shouldn't happen...") // remove and just return after testing
		}

		const block = cloneDeep(this.taskState.assistantMessageContent[this.taskState.currentStreamingContentIndex]) // need to create copy bc while stream is updating the array, it could be updating the reference block properties too
		switch (block.type) {
			case "text": {
				if (this.taskState.didRejectTool || this.taskState.didAlreadyUseTool) {
					break
				}
				let content = block.content
				if (content) {
					// (have to do this for partial and complete since sending content in thinking tags to markdown renderer will automatically be removed)
					// Remove end substrings of <thinking or </thinking (below xml parsing is only for opening tags)
					// (this is done with the xml parsing below now, but keeping here for reference)
					// content = content.replace(/<\/?t(?:h(?:i(?:n(?:k(?:i(?:n(?:g)?)?)?)?)?)?)?$/, "")
					// Remove all instances of <thinking> (with optional line break after) and </thinking> (with optional line break before)
					// - Needs to be separate since we dont want to remove the line break before the first tag
					// - Needs to happen before the xml parsing below
					content = content.replace(/<thinking>\s?/g, "")
					content = content.replace(/\s?<\/thinking>/g, "")

					// Remove partial XML tag at the very end of the content (for tool use and thinking tags)
					// (prevents scrollview from jumping when tags are automatically removed)
					const lastOpenBracketIndex = content.lastIndexOf("<")
					if (lastOpenBracketIndex !== -1) {
						const possibleTag = content.slice(lastOpenBracketIndex)
						// Check if there's a '>' after the last '<' (i.e., if the tag is complete) (complete thinking and tool tags will have been removed by now)
						const hasCloseBracket = possibleTag.includes(">")
						if (!hasCloseBracket) {
							// Extract the potential tag name
							let tagContent: string
							if (possibleTag.startsWith("</")) {
								tagContent = possibleTag.slice(2).trim()
							} else {
								tagContent = possibleTag.slice(1).trim()
							}
							// Check if tagContent is likely an incomplete tag name (letters and underscores only)
							const isLikelyTagName = /^[a-zA-Z_]+$/.test(tagContent)
							// Preemptively remove < or </ to keep from these artifacts showing up in chat (also handles closing thinking tags)
							const isOpeningOrClosing = possibleTag === "<" || possibleTag === "</"
							// If the tag is incomplete and at the end, remove it from the content
							if (isOpeningOrClosing || isLikelyTagName) {
								content = content.slice(0, lastOpenBracketIndex).trim()
							}
						}
					}
				}

				if (!block.partial) {
					// Some models add code block artifacts (around the tool calls) which show up at the end of text content
					// matches ``` with at least one char after the last backtick, at the end of the string
					const match = content?.trimEnd().match(/```[a-zA-Z0-9_-]+$/)
					if (match) {
						const matchLength = match[0].length
						content = content.trimEnd().slice(0, -matchLength)
					}
				}

				await this.say("text", content, undefined, undefined, block.partial)
				break
			}
			case "tool_use":
				const toolDescription = () => {
					switch (block.name) {
						case "execute_command":
							return `[${block.name} for '${block.params.command}']`
						case "read_file":
							return `[${block.name} for '${block.params.path}']`
						case "write_to_file":
							return `[${block.name} for '${block.params.path}']`
						case "replace_in_file":
							return `[${block.name} for '${block.params.path}']`
						case "search_files":
							return `[${block.name} for '${block.params.regex}'${
								block.params.file_pattern ? ` in '${block.params.file_pattern}'` : ""
							}]`
						case "list_files":
							return `[${block.name} for '${block.params.path}']`
						case "list_code_definition_names":
							return `[${block.name} for '${block.params.path}']`
						case "browser_action":
							return `[${block.name} for '${block.params.action}']`
						case "use_mcp_tool":
							return `[${block.name} for '${block.params.server_name}']`
						case "access_mcp_resource":
							return `[${block.name} for '${block.params.server_name}']`
						case "ask_followup_question":
							return `[${block.name} for '${block.params.question}']`
						case "plan_mode_respond":
							return `[${block.name}]`
						case "load_mcp_documentation":
							return `[${block.name}]`
						case "attempt_completion":
							return `[${block.name}]`
						case "new_task":
							return `[${block.name} for creating a new task]`
						case "condense":
							return `[${block.name}]`
						case "report_bug":
							return `[${block.name}]`
						case "new_rule":
							return `[${block.name} for '${block.params.path}']`
						case "web_fetch":
							return `[${block.name} for '${block.params.url}']`
					}
				}

				if (this.taskState.didRejectTool) {
					// ignore any tool content after user has rejected tool once
					if (!block.partial) {
						this.taskState.userMessageContent.push({
							type: "text",
							text: `Skipping tool ${toolDescription()} due to user rejecting a previous tool.`,
						})
					} else {
						// partial tool after user rejected a previous tool
						this.taskState.userMessageContent.push({
							type: "text",
							text: `Tool ${toolDescription()} was interrupted and not executed due to user rejecting a previous tool.`,
						})
					}
					break
				}

				if (this.taskState.didAlreadyUseTool) {
					// ignore any content after a tool has already been used
					this.taskState.userMessageContent.push({
						type: "text",
						text: formatResponse.toolAlreadyUsed(block.name),
					})
					break
				}

				const pushToolResult = (content: ToolResponse, isClaude4Model: boolean = false) => {
					if (typeof content === "string") {
						const resultText = content || "(tool did not return anything)"

						if (isClaude4Model && USE_EXPERIMENTAL_CLAUDE4_FEATURES) {
							// Claude 4 family: Use function_results format
							this.taskState.userMessageContent.push({
								type: "text",
								text: `<function_results>\n${resultText}\n</function_results>`,
							})
						} else {
							// Non-Claude 4: Use traditional format with header
							this.taskState.userMessageContent.push({
								type: "text",
								text: `${toolDescription()} Result:`,
							})
							this.taskState.userMessageContent.push({
								type: "text",
								text: resultText,
							})
						}
					} else {
						this.taskState.userMessageContent.push(...content)
					}
					// once a tool result has been collected, ignore all other tool uses since we should only ever present one tool result per message
					this.taskState.didAlreadyUseTool = true
				}

				// The user can approve, reject, or provide feedback (rejection). However the user may also send a message along with an approval, in which case we add a separate user message with this feedback.
				const pushAdditionalToolFeedback = (feedback?: string, images?: string[], fileContentString?: string) => {
					if (!feedback && (!images || images.length === 0) && !fileContentString) {
						return
					}
					const content = formatResponse.toolResult(
						`The user provided the following feedback:\n<feedback>\n${feedback}\n</feedback>`,
						images,
						fileContentString,
					)
					if (typeof content === "string") {
						this.taskState.userMessageContent.push({
							type: "text",
							text: content,
						})
					} else {
						this.taskState.userMessageContent.push(...content)
					}
				}

				const askApproval = async (type: ClineAsk, partialMessage?: string) => {
					const { response, text, images, files } = await this.ask(type, partialMessage, false)
					if (response !== "yesButtonClicked") {
						// User pressed reject button or responded with a message, which we treat as a rejection
						pushToolResult(formatResponse.toolDenied())
						if (text || (images && images.length > 0) || (files && files.length > 0)) {
							let fileContentString = ""
							if (files && files.length > 0) {
								fileContentString = await processFilesIntoText(files)
							}

							pushAdditionalToolFeedback(text, images, fileContentString)
							await this.say("user_feedback", text, images, files)
							await this.saveCheckpoint()
						}
						this.taskState.didRejectTool = true // Prevent further tool uses in this message
						return false
					} else {
						// User hit the approve button, and may have provided feedback
						if (text || (images && images.length > 0) || (files && files.length > 0)) {
							let fileContentString = ""
							if (files && files.length > 0) {
								fileContentString = await processFilesIntoText(files)
							}

							pushAdditionalToolFeedback(text, images, fileContentString)
							await this.say("user_feedback", text, images, files)
							await this.saveCheckpoint()
						}
						return true
					}
				}

				const handleError = async (action: string, error: Error, isClaude4Model: boolean = false) => {
					if (this.taskState.abandoned) {
						console.log("Ignoring error since task was abandoned (i.e. from task cancellation after resetting)")
						return
					}
					const errorString = `Error ${action}: ${JSON.stringify(serializeError(error))}`
					await this.say(
						"error",
						`Error ${action}:\n${error.message ?? JSON.stringify(serializeError(error), null, 2)}`,
					)

					pushToolResult(formatResponse.toolError(errorString), isClaude4Model)
				}

				// If block is partial, remove partial closing tag so its not presented to user
				const removeClosingTag = (tag: ToolParamName, text?: string) => {
					if (!block.partial) {
						return text || ""
					}
					if (!text) {
						return ""
					}
					// This regex dynamically constructs a pattern to match the closing tag:
					// - Optionally matches whitespace before the tag
					// - Matches '<' or '</' optionally followed by any subset of characters from the tag name
					const tagRegex = new RegExp(
						`\\s?<\/?${tag
							.split("")
							.map((char) => `(?:${char})?`)
							.join("")}$`,
						"g",
					)
					return text.replace(tagRegex, "")
				}

				if (block.name !== "browser_action") {
					await this.browserSession.closeBrowser()
				}

				switch (block.name) {
					case "new_rule":
					case "write_to_file":
					case "replace_in_file": {
						const relPath: string | undefined = block.params.path
						let content: string | undefined = block.params.content // for write_to_file
						let diff: string | undefined = block.params.diff // for replace_in_file
						if (!relPath || (!content && !diff)) {
							// checking for content/diff ensures relPath is complete
							// wait so we can determine if it's a new file or editing an existing file
							break
						}

						const accessAllowed = this.clineIgnoreController.validateAccess(relPath)
						if (!accessAllowed) {
							await this.say("clineignore_error", relPath)
							pushToolResult(formatResponse.toolError(formatResponse.clineIgnoreError(relPath)))
							await this.saveCheckpoint()
							break
						}

						// Check if file exists using cached map or fs.access
						let fileExists: boolean
						if (this.diffViewProvider.editType !== undefined) {
							fileExists = this.diffViewProvider.editType === "modify"
						} else {
							const absolutePath = path.resolve(cwd, relPath)
							fileExists = await fileExistsAtPath(absolutePath)
							this.diffViewProvider.editType = fileExists ? "modify" : "create"
						}

						try {
							// Construct newContent from diff
							let newContent: string
							newContent = "" // default to original content if not editing
							if (diff) {
								if (!this.api.getModel().id.includes("claude")) {
									// deepseek models tend to use unescaped html entities in diffs
									diff = fixModelHtmlEscaping(diff)
									diff = removeInvalidChars(diff)
								}

								// open the editor if not done already.  This is to fix diff error when model provides correct search-replace text but Cline throws error
								// because file is not open.
								if (!this.diffViewProvider.isEditing) {
									await this.diffViewProvider.open(relPath)
								}

								const currentFullJson = block.params.diff
								// Check if we should use streaming (e.g., for specific models)
								const isClaude4Model = isClaude4ModelFamily(this.api)
								// Going through claude family of models
								if (isClaude4Model && USE_EXPERIMENTAL_CLAUDE4_FEATURES && currentFullJson) {
									const streamingResult = await this.handleStreamingJsonReplacement(
										block,
										relPath,
										currentFullJson,
									)

									if (streamingResult.error) {
										await this.say("diff_error", relPath)
										pushToolResult(formatResponse.toolError(streamingResult.error))
										await this.diffViewProvider.revertChanges()
										await this.diffViewProvider.reset()
										await this.saveCheckpoint()
										break
									}

									if (streamingResult.shouldBreak) {
										break // Wait for more chunks or handle initialization
									}

									// If we get here, we have the final content
									if (streamingResult.newContent) {
										newContent = streamingResult.newContent
										// Continue with approval flow...
									}
								} else {
									try {
										newContent = await constructNewFileContent(
											diff,
											this.diffViewProvider.originalContent || "",
											!block.partial,
										)
									} catch (error) {
										await this.say("diff_error", relPath)

										// Extract error type from error message if possible, or use a generic type
										const errorType =
											error instanceof Error && error.message.includes("does not match anything")
												? "search_not_found"
												: "other_diff_error"

										// Add telemetry for diff edit failure
										telemetryService.captureDiffEditFailure(this.taskId, this.api.getModel().id, errorType)

										pushToolResult(
											formatResponse.toolError(
												`${(error as Error)?.message}\n\n` +
													formatResponse.diffError(relPath, this.diffViewProvider.originalContent),
											),
										)
										await this.diffViewProvider.revertChanges()
										await this.diffViewProvider.reset()
										await this.saveCheckpoint()
										break
									}
								}
							} else if (content) {
								newContent = content

								// pre-processing newContent for cases where weaker models might add artifacts like markdown codeblock markers (deepseek/llama) or extra escape characters (gemini)
								if (newContent.startsWith("```")) {
									// this handles cases where it includes language specifiers like ```python ```js
									newContent = newContent.split("\n").slice(1).join("\n").trim()
								}
								if (newContent.endsWith("```")) {
									newContent = newContent.split("\n").slice(0, -1).join("\n").trim()
								}

								if (!this.api.getModel().id.includes("claude")) {
									// it seems not just llama models are doing this, but also gemini and potentially others
									newContent = fixModelHtmlEscaping(newContent)
									newContent = removeInvalidChars(newContent)
								}
							} else {
								// can't happen, since we already checked for content/diff above. but need to do this for type error
								break
							}

							newContent = newContent.trimEnd() // remove any trailing newlines, since it's automatically inserted by the editor

							const sharedMessageProps: ClineSayTool = {
								tool: fileExists ? "editedExistingFile" : "newFileCreated",
								path: getReadablePath(cwd, removeClosingTag("path", relPath)),
								content: diff || content,
								operationIsLocatedInWorkspace: isLocatedInWorkspace(relPath),
							}

							if (block.partial) {
								// update gui message
								const partialMessage = JSON.stringify(sharedMessageProps)

								if (this.shouldAutoApproveToolWithPath(block.name, relPath)) {
									this.removeLastPartialMessageIfExistsWithType("ask", "tool") // in case the user changes auto-approval settings mid stream
									await this.say("tool", partialMessage, undefined, undefined, block.partial)
								} else {
									this.removeLastPartialMessageIfExistsWithType("say", "tool")
									await this.ask("tool", partialMessage, block.partial).catch(() => {})
								}
								// update editor
								if (!this.diffViewProvider.isEditing) {
									// open the editor and prepare to stream content in
									await this.diffViewProvider.open(relPath)
								}
								// editor is open, stream content in
								await this.diffViewProvider.update(newContent, false)
								break
							} else {
								if (!relPath) {
									this.taskState.consecutiveMistakeCount++
									pushToolResult(await this.sayAndCreateMissingParamError(block.name, "path"))
									await this.diffViewProvider.reset()
									await this.saveCheckpoint()
									break
								}
								if (block.name === "replace_in_file" && !diff) {
									this.taskState.consecutiveMistakeCount++
									pushToolResult(await this.sayAndCreateMissingParamError("replace_in_file", "diff"))
									await this.diffViewProvider.reset()
									await this.saveCheckpoint()
									break
								}
								if (block.name === "write_to_file" && !content) {
									this.taskState.consecutiveMistakeCount++
									pushToolResult(await this.sayAndCreateMissingParamError("write_to_file", "content"))
									await this.diffViewProvider.reset()
									await this.saveCheckpoint()
									break
								}
								if (block.name === "new_rule" && !content) {
									this.taskState.consecutiveMistakeCount++
									pushToolResult(await this.sayAndCreateMissingParamError("new_rule", "content"))
									await this.diffViewProvider.reset()
									await this.saveCheckpoint()
									break
								}

								this.taskState.consecutiveMistakeCount = 0

								// if isEditingFile false, that means we have the full contents of the file already.
								// it's important to note how this function works, you can't make the assumption that the block.partial conditional will always be called since it may immediately get complete, non-partial data. So this part of the logic will always be called.
								// in other words, you must always repeat the block.partial logic here
								if (!this.diffViewProvider.isEditing) {
									// show gui message before showing edit animation
									const partialMessage = JSON.stringify(sharedMessageProps)
									await this.ask("tool", partialMessage, true).catch(() => {}) // sending true for partial even though it's not a partial, this shows the edit row before the content is streamed into the editor
									await this.diffViewProvider.open(relPath)
								}
								await this.diffViewProvider.update(newContent, true)
								await setTimeoutPromise(300) // wait for diff view to update
								this.diffViewProvider.scrollToFirstDiff()
								// showOmissionWarning(this.diffViewProvider.originalContent || "", newContent)

								const completeMessage = JSON.stringify({
									...sharedMessageProps,
									content: diff || content,
									operationIsLocatedInWorkspace: isLocatedInWorkspace(relPath),
									// ? formatResponse.createPrettyPatch(
									// 		relPath,
									// 		this.diffViewProvider.originalContent,
									// 		newContent,
									// 	)
									// : undefined,
								} satisfies ClineSayTool)
								if (this.shouldAutoApproveToolWithPath(block.name, relPath)) {
									this.removeLastPartialMessageIfExistsWithType("ask", "tool")
									await this.say("tool", completeMessage, undefined, undefined, false)
									this.taskState.consecutiveAutoApprovedRequestsCount++
									telemetryService.captureToolUsage(this.taskId, block.name, this.api.getModel().id, true, true)

									// we need an artificial delay to let the diagnostics catch up to the changes
									await setTimeoutPromise(3_500)
								} else {
									// If auto-approval is enabled but this tool wasn't auto-approved, send notification
									showNotificationForApprovalIfAutoApprovalEnabled(
										`Cline wants to ${fileExists ? "edit" : "create"} ${path.basename(relPath)}`,
										this.autoApprovalSettings.enabled,
										this.autoApprovalSettings.enableNotifications,
									)
									this.removeLastPartialMessageIfExistsWithType("say", "tool")

									// Need a more customized tool response for file edits to highlight the fact that the file was not updated (particularly important for deepseek)
									let didApprove = true
									const {
										response,
										text,
										images,
										files: askFiles,
									} = await this.ask("tool", completeMessage, false)
									if (response !== "yesButtonClicked") {
										// User either sent a message or pressed reject button
										// TODO: add similar context for other tool denial responses, to emphasize ie that a command was not run
										const fileDeniedNote = fileExists
											? "The file was not updated, and maintains its original contents."
											: "The file was not created."
										pushToolResult(`The user denied this operation. ${fileDeniedNote}`)
										if (text || (images && images.length > 0) || (askFiles && askFiles.length > 0)) {
											let fileContentString = ""
											if (askFiles && askFiles.length > 0) {
												fileContentString = await processFilesIntoText(askFiles)
											}

											pushAdditionalToolFeedback(text, images, fileContentString)
											await this.say("user_feedback", text, images, askFiles)
											await this.saveCheckpoint()
										}
										this.taskState.didRejectTool = true
										didApprove = false
										telemetryService.captureToolUsage(
											this.taskId,
											block.name,
											this.api.getModel().id,
											false,
											false,
										)
									} else {
										// User hit the approve button, and may have provided feedback
										if (text || (images && images.length > 0) || (askFiles && askFiles.length > 0)) {
											let fileContentString = ""
											if (askFiles && askFiles.length > 0) {
												fileContentString = await processFilesIntoText(askFiles)
											}

											pushAdditionalToolFeedback(text, images, fileContentString)
											await this.say("user_feedback", text, images, askFiles)
											await this.saveCheckpoint()
										}
										telemetryService.captureToolUsage(
											this.taskId,
											block.name,
											this.api.getModel().id,
											false,
											true,
										)
									}

									if (!didApprove) {
										await this.diffViewProvider.revertChanges()
										await this.saveCheckpoint()
										break
									}
								}

								// Mark the file as edited by Cline to prevent false "recently modified" warnings
								this.fileContextTracker.markFileAsEditedByCline(relPath)

								const { newProblemsMessage, userEdits, autoFormattingEdits, finalContent } =
									await this.diffViewProvider.saveChanges()
								this.taskState.didEditFile = true // used to determine if we should wait for busy terminal to update before sending api request

								// Track file edit operation
								await this.fileContextTracker.trackFileContext(relPath, "cline_edited")

								if (userEdits) {
									// Track file edit operation
									await this.fileContextTracker.trackFileContext(relPath, "user_edited")

									await this.say(
										"user_feedback_diff",
										JSON.stringify({
											tool: fileExists ? "editedExistingFile" : "newFileCreated",
											path: getReadablePath(cwd, relPath),
											diff: userEdits,
										} satisfies ClineSayTool),
									)
									pushToolResult(
										formatResponse.fileEditWithUserChanges(
											relPath,
											userEdits,
											autoFormattingEdits,
											finalContent,
											newProblemsMessage,
										),
									)
								} else {
									pushToolResult(
										formatResponse.fileEditWithoutUserChanges(
											relPath,
											autoFormattingEdits,
											finalContent,
											newProblemsMessage,
										),
									)
								}

								if (!fileExists) {
									this.workspaceTracker.populateFilePaths()
								}

								await this.diffViewProvider.reset()

								await this.saveCheckpoint()

								break
							}
						} catch (error) {
							await handleError("writing file", error)
							await this.diffViewProvider.revertChanges()
							await this.diffViewProvider.reset()
							await this.saveCheckpoint()
							break
						}
					}
					case "read_file": {
						const relPath: string | undefined = block.params.path
						const sharedMessageProps: ClineSayTool = {
							tool: "readFile",
							path: getReadablePath(cwd, removeClosingTag("path", relPath)),
						}
						try {
							if (block.partial) {
								const partialMessage = JSON.stringify({
									...sharedMessageProps,
									content: undefined,
									operationIsLocatedInWorkspace: isLocatedInWorkspace(relPath),
								} satisfies ClineSayTool)
								if (this.shouldAutoApproveToolWithPath(block.name, block.params.path)) {
									this.removeLastPartialMessageIfExistsWithType("ask", "tool")
									await this.say("tool", partialMessage, undefined, undefined, block.partial)
								} else {
									this.removeLastPartialMessageIfExistsWithType("say", "tool")
									await this.ask("tool", partialMessage, block.partial).catch(() => {})
								}
								break
							} else {
								if (!relPath) {
									this.taskState.consecutiveMistakeCount++
									pushToolResult(await this.sayAndCreateMissingParamError("read_file", "path"))
									await this.saveCheckpoint()
									break
								}

								const accessAllowed = this.clineIgnoreController.validateAccess(relPath)
								if (!accessAllowed) {
									await this.say("clineignore_error", relPath)
									pushToolResult(formatResponse.toolError(formatResponse.clineIgnoreError(relPath)))
									await this.saveCheckpoint()
									break
								}

								this.taskState.consecutiveMistakeCount = 0
								const absolutePath = path.resolve(cwd, relPath)
								const completeMessage = JSON.stringify({
									...sharedMessageProps,
									content: absolutePath,
									operationIsLocatedInWorkspace: isLocatedInWorkspace(relPath),
								} satisfies ClineSayTool)
								if (this.shouldAutoApproveToolWithPath(block.name, block.params.path)) {
									this.removeLastPartialMessageIfExistsWithType("ask", "tool")
									await this.say("tool", completeMessage, undefined, undefined, false) // need to be sending partialValue bool, since undefined has its own purpose in that the message is treated neither as a partial or completion of a partial, but as a single complete message
									this.taskState.consecutiveAutoApprovedRequestsCount++
									telemetryService.captureToolUsage(this.taskId, block.name, this.api.getModel().id, true, true)
								} else {
									showNotificationForApprovalIfAutoApprovalEnabled(
										`Cline wants to read ${path.basename(absolutePath)}`,
										this.autoApprovalSettings.enabled,
										this.autoApprovalSettings.enableNotifications,
									)
									this.removeLastPartialMessageIfExistsWithType("say", "tool")
									const didApprove = await askApproval("tool", completeMessage)
									if (!didApprove) {
										await this.saveCheckpoint()
										telemetryService.captureToolUsage(
											this.taskId,
											block.name,
											this.api.getModel().id,
											false,
											false,
										)
										break
									}
									telemetryService.captureToolUsage(
										this.taskId,
										block.name,
										this.api.getModel().id,
										false,
										true,
									)
								}
								// now execute the tool like normal
								const content = await extractTextFromFile(absolutePath)

								// Track file read operation
								await this.fileContextTracker.trackFileContext(relPath, "read_tool")

								pushToolResult(content)
								await this.saveCheckpoint()
								break
							}
						} catch (error) {
							await handleError("reading file", error)
							await this.saveCheckpoint()
							break
						}
					}
					case "list_files": {
						const isClaude4Model = isClaude4ModelFamily(this.api)
						const relDirPath: string | undefined = block.params.path
						const recursiveRaw: string | undefined = block.params.recursive
						const recursive = recursiveRaw?.toLowerCase() === "true"
						const sharedMessageProps: ClineSayTool = {
							tool: !recursive ? "listFilesTopLevel" : "listFilesRecursive",
							path: getReadablePath(cwd, removeClosingTag("path", relDirPath)),
						}
						try {
							if (block.partial) {
								const partialMessage = JSON.stringify({
									...sharedMessageProps,
									content: "",
									operationIsLocatedInWorkspace: isLocatedInWorkspace(block.params.path),
								} satisfies ClineSayTool)
								if (this.shouldAutoApproveToolWithPath(block.name, block.params.path)) {
									this.removeLastPartialMessageIfExistsWithType("ask", "tool")
									await this.say("tool", partialMessage, undefined, undefined, block.partial)
								} else {
									this.removeLastPartialMessageIfExistsWithType("say", "tool")
									await this.ask("tool", partialMessage, block.partial).catch(() => {})
								}
								break
							} else {
								if (!relDirPath) {
									this.taskState.consecutiveMistakeCount++
									pushToolResult(await this.sayAndCreateMissingParamError("list_files", "path"), isClaude4Model)
									await this.saveCheckpoint()
									break
								}
								this.taskState.consecutiveMistakeCount = 0

								const absolutePath = path.resolve(cwd, relDirPath)

								const [files, didHitLimit] = await listFiles(absolutePath, recursive, 200)

								const result = formatResponse.formatFilesList(
									absolutePath,
									files,
									didHitLimit,
									this.clineIgnoreController,
								)
								const completeMessage = JSON.stringify({
									...sharedMessageProps,
									content: result,
									operationIsLocatedInWorkspace: isLocatedInWorkspace(block.params.path),
								} satisfies ClineSayTool)
								if (this.shouldAutoApproveToolWithPath(block.name, block.params.path)) {
									this.removeLastPartialMessageIfExistsWithType("ask", "tool")
									await this.say("tool", completeMessage, undefined, undefined, false)
									this.taskState.consecutiveAutoApprovedRequestsCount++
									telemetryService.captureToolUsage(this.taskId, block.name, this.api.getModel().id, true, true)
								} else {
									showNotificationForApprovalIfAutoApprovalEnabled(
										`Cline wants to view directory ${path.basename(absolutePath)}/`,
										this.autoApprovalSettings.enabled,
										this.autoApprovalSettings.enableNotifications,
									)
									this.removeLastPartialMessageIfExistsWithType("say", "tool")
									const didApprove = await askApproval("tool", completeMessage)
									if (!didApprove) {
										telemetryService.captureToolUsage(
											this.taskId,
											block.name,
											this.api.getModel().id,
											false,
											false,
										)
										await this.saveCheckpoint()
										break
									}
									telemetryService.captureToolUsage(
										this.taskId,
										block.name,
										this.api.getModel().id,
										false,
										true,
									)
								}
								pushToolResult(result, isClaude4Model)
								await this.saveCheckpoint()
								break
							}
						} catch (error) {
							await handleError("listing files", error, isClaude4Model)
							await this.saveCheckpoint()
							break
						}
					}
					case "list_code_definition_names": {
						const relDirPath: string | undefined = block.params.path
						const sharedMessageProps: ClineSayTool = {
							tool: "listCodeDefinitionNames",
							path: getReadablePath(cwd, removeClosingTag("path", relDirPath)),
						}
						try {
							if (block.partial) {
								const partialMessage = JSON.stringify({
									...sharedMessageProps,
									content: "",
									operationIsLocatedInWorkspace: isLocatedInWorkspace(block.params.path),
								} satisfies ClineSayTool)
								if (this.shouldAutoApproveToolWithPath(block.name, block.params.path)) {
									this.removeLastPartialMessageIfExistsWithType("ask", "tool")
									await this.say("tool", partialMessage, undefined, undefined, block.partial)
								} else {
									this.removeLastPartialMessageIfExistsWithType("say", "tool")
									await this.ask("tool", partialMessage, block.partial).catch(() => {})
								}
								break
							} else {
								if (!relDirPath) {
									this.taskState.consecutiveMistakeCount++
									pushToolResult(await this.sayAndCreateMissingParamError("list_code_definition_names", "path"))
									await this.saveCheckpoint()
									break
								}

								this.taskState.consecutiveMistakeCount = 0

								const absolutePath = path.resolve(cwd, relDirPath)
								const result = await parseSourceCodeForDefinitionsTopLevel(
									absolutePath,
									this.clineIgnoreController,
								)

								const completeMessage = JSON.stringify({
									...sharedMessageProps,
									content: result,
									operationIsLocatedInWorkspace: isLocatedInWorkspace(block.params.path),
								} satisfies ClineSayTool)
								if (this.shouldAutoApproveToolWithPath(block.name, block.params.path)) {
									this.removeLastPartialMessageIfExistsWithType("ask", "tool")
									await this.say("tool", completeMessage, undefined, undefined, false)
									this.taskState.consecutiveAutoApprovedRequestsCount++
									telemetryService.captureToolUsage(this.taskId, block.name, this.api.getModel().id, true, true)
								} else {
									showNotificationForApprovalIfAutoApprovalEnabled(
										`Cline wants to view source code definitions in ${path.basename(absolutePath)}/`,
										this.autoApprovalSettings.enabled,
										this.autoApprovalSettings.enableNotifications,
									)
									this.removeLastPartialMessageIfExistsWithType("say", "tool")
									const didApprove = await askApproval("tool", completeMessage)
									if (!didApprove) {
										telemetryService.captureToolUsage(
											this.taskId,
											block.name,
											this.api.getModel().id,
											false,
											false,
										)
										await this.saveCheckpoint()
										break
									}
									telemetryService.captureToolUsage(
										this.taskId,
										block.name,
										this.api.getModel().id,
										false,
										true,
									)
								}
								pushToolResult(result)
								await this.saveCheckpoint()
								break
							}
						} catch (error) {
							await handleError("parsing source code definitions", error)
							await this.saveCheckpoint()
							break
						}
					}
					case "search_files": {
						const isClaude4Model = isClaude4ModelFamily(this.api)
						const relDirPath: string | undefined = block.params.path
						const regex: string | undefined = block.params.regex
						const filePattern: string | undefined = block.params.file_pattern
						const sharedMessageProps: ClineSayTool = {
							tool: "searchFiles",
							path: getReadablePath(cwd, removeClosingTag("path", relDirPath)),
							regex: removeClosingTag("regex", regex),
							filePattern: removeClosingTag("file_pattern", filePattern),
						}
						try {
							if (block.partial) {
								const partialMessage = JSON.stringify({
									...sharedMessageProps,
									content: "",
									operationIsLocatedInWorkspace: isLocatedInWorkspace(block.params.path),
								} satisfies ClineSayTool)
								if (this.shouldAutoApproveToolWithPath(block.name, block.params.path)) {
									this.removeLastPartialMessageIfExistsWithType("ask", "tool")
									await this.say("tool", partialMessage, undefined, undefined, block.partial)
								} else {
									this.removeLastPartialMessageIfExistsWithType("say", "tool")
									await this.ask("tool", partialMessage, block.partial).catch(() => {})
								}
								break
							} else {
								if (!relDirPath) {
									this.taskState.consecutiveMistakeCount++
									pushToolResult(
										await this.sayAndCreateMissingParamError("search_files", "path"),
										isClaude4Model,
									)
									await this.saveCheckpoint()
									break
								}
								if (!regex) {
									this.taskState.consecutiveMistakeCount++
									pushToolResult(
										await this.sayAndCreateMissingParamError("search_files", "regex"),
										isClaude4Model,
									)
									await this.saveCheckpoint()
									break
								}
								this.taskState.consecutiveMistakeCount = 0

								const absolutePath = path.resolve(cwd, relDirPath)
								const results = await regexSearchFiles(
									cwd,
									absolutePath,
									regex,
									filePattern,
									this.clineIgnoreController,
								)

								const completeMessage = JSON.stringify({
									...sharedMessageProps,
									content: results,
									operationIsLocatedInWorkspace: isLocatedInWorkspace(block.params.path),
								} satisfies ClineSayTool)
								if (this.shouldAutoApproveToolWithPath(block.name, block.params.path)) {
									this.removeLastPartialMessageIfExistsWithType("ask", "tool")
									await this.say("tool", completeMessage, undefined, undefined, false)
									this.taskState.consecutiveAutoApprovedRequestsCount++
									telemetryService.captureToolUsage(this.taskId, block.name, this.api.getModel().id, true, true)
								} else {
									showNotificationForApprovalIfAutoApprovalEnabled(
										`Cline wants to search files in ${path.basename(absolutePath)}/`,
										this.autoApprovalSettings.enabled,
										this.autoApprovalSettings.enableNotifications,
									)
									this.removeLastPartialMessageIfExistsWithType("say", "tool")
									const didApprove = await askApproval("tool", completeMessage)
									if (!didApprove) {
										telemetryService.captureToolUsage(
											this.taskId,
											block.name,
											this.api.getModel().id,
											false,
											false,
										)
										await this.saveCheckpoint()
										break
									}
									telemetryService.captureToolUsage(
										this.taskId,
										block.name,
										this.api.getModel().id,
										false,
										true,
									)
								}
								pushToolResult(results, isClaude4Model)
								await this.saveCheckpoint()
								break
							}
						} catch (error) {
							await handleError("searching files", error, isClaude4Model)
							await this.saveCheckpoint()
							break
						}
					}
					case "browser_action": {
						const action: BrowserAction | undefined = block.params.action as BrowserAction
						const url: string | undefined = block.params.url
						const coordinate: string | undefined = block.params.coordinate
						const text: string | undefined = block.params.text
						if (!action || !browserActions.includes(action)) {
							// checking for action to ensure it is complete and valid
							if (!block.partial) {
								// if the block is complete and we don't have a valid action this is a mistake
								this.taskState.consecutiveMistakeCount++
								pushToolResult(await this.sayAndCreateMissingParamError("browser_action", "action"))
								await this.browserSession.closeBrowser()
								await this.saveCheckpoint()
							}
							break
						}

						try {
							if (block.partial) {
								if (action === "launch") {
									if (this.shouldAutoApproveTool(block.name)) {
										this.removeLastPartialMessageIfExistsWithType("ask", "browser_action_launch")
										await this.say(
											"browser_action_launch",
											removeClosingTag("url", url),
											undefined,
											undefined,
											block.partial,
										)
									} else {
										this.removeLastPartialMessageIfExistsWithType("say", "browser_action_launch")
										await this.ask(
											"browser_action_launch",
											removeClosingTag("url", url),
											block.partial,
										).catch(() => {})
									}
								} else {
									await this.say(
										"browser_action",
										JSON.stringify({
											action: action as BrowserAction,
											coordinate: removeClosingTag("coordinate", coordinate),
											text: removeClosingTag("text", text),
										} satisfies ClineSayBrowserAction),
										undefined,
										undefined,
										block.partial,
									)
								}
								break
							} else {
								let browserActionResult: BrowserActionResult
								if (action === "launch") {
									if (!url) {
										this.taskState.consecutiveMistakeCount++
										pushToolResult(await this.sayAndCreateMissingParamError("browser_action", "url"))
										await this.browserSession.closeBrowser()
										await this.saveCheckpoint()
										break
									}
									this.taskState.consecutiveMistakeCount = 0

									if (this.shouldAutoApproveTool(block.name)) {
										this.removeLastPartialMessageIfExistsWithType("ask", "browser_action_launch")
										await this.say("browser_action_launch", url, undefined, undefined, false)
										this.taskState.consecutiveAutoApprovedRequestsCount++
									} else {
										showNotificationForApprovalIfAutoApprovalEnabled(
											`Cline wants to use a browser and launch ${url}`,
											this.autoApprovalSettings.enabled,
											this.autoApprovalSettings.enableNotifications,
										)
										this.removeLastPartialMessageIfExistsWithType("say", "browser_action_launch")
										const didApprove = await askApproval("browser_action_launch", url)
										if (!didApprove) {
											await this.saveCheckpoint()
											break
										}
									}

									// NOTE: it's okay that we call this message since the partial inspect_site is finished streaming. The only scenario we have to avoid is sending messages WHILE a partial message exists at the end of the messages array. For example the api_req_finished message would interfere with the partial message, so we needed to remove that.
									// await this.say("inspect_site_result", "") // no result, starts the loading spinner waiting for result
									await this.say("browser_action_result", "") // starts loading spinner

									// Re-make browserSession to make sure latest settings apply
									if (this.context) {
										await this.browserSession.dispose()
										this.browserSession = new BrowserSession(this.context, this.browserSettings)
									} else {
										console.warn("no controller context available for browserSession")
									}
									await this.browserSession.launchBrowser()
									browserActionResult = await this.browserSession.navigateToUrl(url)
								} else {
									if (action === "click") {
										if (!coordinate) {
											this.taskState.consecutiveMistakeCount++
											pushToolResult(
												await this.sayAndCreateMissingParamError("browser_action", "coordinate"),
											)
											await this.browserSession.closeBrowser()
											await this.saveCheckpoint()
											break // can't be within an inner switch
										}
									}
									if (action === "type") {
										if (!text) {
											this.taskState.consecutiveMistakeCount++
											pushToolResult(await this.sayAndCreateMissingParamError("browser_action", "text"))
											await this.browserSession.closeBrowser()
											await this.saveCheckpoint()
											break
										}
									}
									this.taskState.consecutiveMistakeCount = 0
									await this.say(
										"browser_action",
										JSON.stringify({
											action: action as BrowserAction,
											coordinate,
											text,
										} satisfies ClineSayBrowserAction),
										undefined,
										undefined,
										false,
									)
									switch (action) {
										case "click":
											browserActionResult = await this.browserSession.click(coordinate!)
											break
										case "type":
											browserActionResult = await this.browserSession.type(text!)
											break
										case "scroll_down":
											browserActionResult = await this.browserSession.scrollDown()
											break
										case "scroll_up":
											browserActionResult = await this.browserSession.scrollUp()
											break
										case "close":
											browserActionResult = await this.browserSession.closeBrowser()
											break
									}
								}

								switch (action) {
									case "launch":
									case "click":
									case "type":
									case "scroll_down":
									case "scroll_up":
										await this.say("browser_action_result", JSON.stringify(browserActionResult))
										pushToolResult(
											formatResponse.toolResult(
												`The browser action has been executed. The console logs and screenshot have been captured for your analysis.\n\nConsole logs:\n${
													browserActionResult.logs || "(No new logs)"
												}\n\n(REMEMBER: if you need to proceed to using non-\`browser_action\` tools or launch a new browser, you MUST first close this browser. For example, if after analyzing the logs and screenshot you need to edit a file, you must first close the browser before you can use the write_to_file tool.)`,
												browserActionResult.screenshot ? [browserActionResult.screenshot] : [],
											),
										)
										await this.saveCheckpoint()
										break
									case "close":
										pushToolResult(
											formatResponse.toolResult(
												`The browser has been closed. You may now proceed to using other tools.`,
											),
										)
										await this.saveCheckpoint()
										break
								}

								break
							}
						} catch (error) {
							await this.browserSession.closeBrowser() // if any error occurs, the browser session is terminated
							await handleError("executing browser action", error)
							await this.saveCheckpoint()
							break
						}
					}
					case "execute_command": {
						let command: string | undefined = block.params.command
						const requiresApprovalRaw: string | undefined = block.params.requires_approval
						const requiresApprovalPerLLM = requiresApprovalRaw?.toLowerCase() === "true"

						try {
							if (block.partial) {
								if (this.shouldAutoApproveTool(block.name)) {
									// since depending on an upcoming parameter, requiresApproval this may become an ask - we can't partially stream a say prematurely. So in this particular case we have to wait for the requiresApproval parameter to be completed before presenting it.
									// await this.say(
									// 	"command",
									// 	removeClosingTag("command", command),
									// 	undefined,
									// 	block.partial,
									// ).catch(() => {})
								} else {
									// don't need to remove last partial since we couldn't have streamed a say
									await this.ask("command", removeClosingTag("command", command), block.partial).catch(() => {})
								}
								break
							} else {
								if (!command) {
									this.taskState.consecutiveMistakeCount++
									pushToolResult(await this.sayAndCreateMissingParamError("execute_command", "command"))
									await this.saveCheckpoint()
									break
								}
								if (!requiresApprovalRaw) {
									this.taskState.consecutiveMistakeCount++
									pushToolResult(
										await this.sayAndCreateMissingParamError("execute_command", "requires_approval"),
									)
									await this.saveCheckpoint()
									break
								}
								this.taskState.consecutiveMistakeCount = 0

								// gemini models tend to use unescaped html entities in commands
								if (this.api.getModel().id.includes("gemini")) {
									command = fixModelHtmlEscaping(command)
								}

								const ignoredFileAttemptedToAccess = this.clineIgnoreController.validateCommand(command)
								if (ignoredFileAttemptedToAccess) {
									await this.say("clineignore_error", ignoredFileAttemptedToAccess)
									pushToolResult(
										formatResponse.toolError(formatResponse.clineIgnoreError(ignoredFileAttemptedToAccess)),
									)
									await this.saveCheckpoint()
									break
								}

								let didAutoApprove = false

								// If the model says this command is safe and auto approval for safe commands is true, execute the command
								// If the model says the command is risky, but *BOTH* auto approve settings are true, execute the command
								const autoApproveResult = this.shouldAutoApproveTool(block.name)
								const [autoApproveSafe, autoApproveAll] = Array.isArray(autoApproveResult)
									? autoApproveResult
									: [autoApproveResult, false]

								if (
									(!requiresApprovalPerLLM && autoApproveSafe) ||
									(requiresApprovalPerLLM && autoApproveSafe && autoApproveAll)
								) {
									this.removeLastPartialMessageIfExistsWithType("ask", "command")
									await this.say("command", command, undefined, undefined, false)
									this.taskState.consecutiveAutoApprovedRequestsCount++
									didAutoApprove = true
								} else {
									showNotificationForApprovalIfAutoApprovalEnabled(
										`Cline wants to execute a command: ${command}`,
										this.autoApprovalSettings.enabled,
										this.autoApprovalSettings.enableNotifications,
									)
									// this.removeLastPartialMessageIfExistsWithType("say", "command")
									const didApprove = await askApproval(
										"command",
										command +
											`${this.shouldAutoApproveTool(block.name) && requiresApprovalPerLLM ? COMMAND_REQ_APP_STRING : ""}`, // ugly hack until we refactor combineCommandSequences
									)
									if (!didApprove) {
										await this.saveCheckpoint()
										break
									}
								}

								let timeoutId: NodeJS.Timeout | undefined
								if (didAutoApprove && this.autoApprovalSettings.enableNotifications) {
									// if the command was auto-approved, and it's long running we need to notify the user after some time has passed without proceeding
									timeoutId = setTimeout(() => {
										showSystemNotification({
											subtitle: "Command is still running",
											message:
												"An auto-approved command has been running for 30s, and may need your attention.",
										})
									}, 30_000)
								}

								const [userRejected, result] = await this.executeCommandTool(command)
								if (timeoutId) {
									clearTimeout(timeoutId)
								}
								if (userRejected) {
									this.taskState.didRejectTool = true
								}

								// Re-populate file paths in case the command modified the workspace (vscode listeners do not trigger unless the user manually creates/deletes files)
								this.workspaceTracker.populateFilePaths()

								pushToolResult(result)

								await this.saveCheckpoint()

								break
							}
						} catch (error) {
							await handleError("executing command", error)
							await this.saveCheckpoint()
							break
						}
					}
					case "use_mcp_tool": {
						const server_name: string | undefined = block.params.server_name
						const tool_name: string | undefined = block.params.tool_name
						const mcp_arguments: string | undefined = block.params.arguments
						try {
							if (block.partial) {
								const partialMessage = JSON.stringify({
									type: "use_mcp_tool",
									serverName: removeClosingTag("server_name", server_name),
									toolName: removeClosingTag("tool_name", tool_name),
									arguments: removeClosingTag("arguments", mcp_arguments),
								} satisfies ClineAskUseMcpServer)

								if (this.shouldAutoApproveTool(block.name)) {
									this.removeLastPartialMessageIfExistsWithType("ask", "use_mcp_server")
									await this.say("use_mcp_server", partialMessage, undefined, undefined, block.partial)
								} else {
									this.removeLastPartialMessageIfExistsWithType("say", "use_mcp_server")
									await this.ask("use_mcp_server", partialMessage, block.partial).catch(() => {})
								}

								break
							} else {
								if (!server_name) {
									this.taskState.consecutiveMistakeCount++
									pushToolResult(await this.sayAndCreateMissingParamError("use_mcp_tool", "server_name"))
									await this.saveCheckpoint()
									break
								}
								if (!tool_name) {
									this.taskState.consecutiveMistakeCount++
									pushToolResult(await this.sayAndCreateMissingParamError("use_mcp_tool", "tool_name"))
									await this.saveCheckpoint()
									break
								}
								// arguments are optional, but if they are provided they must be valid JSON
								// if (!mcp_arguments) {
								// 	this.consecutiveMistakeCount++
								// 	pushToolResult(await this.sayAndCreateMissingParamError("use_mcp_tool", "arguments"))
								// 	break
								// }
								let parsedArguments: Record<string, unknown> | undefined
								if (mcp_arguments) {
									try {
										parsedArguments = JSON.parse(mcp_arguments)
									} catch (error) {
										this.taskState.consecutiveMistakeCount++
										await this.say(
											"error",
											`Cline tried to use ${tool_name} with an invalid JSON argument. Retrying...`,
										)
										pushToolResult(
											formatResponse.toolError(
												formatResponse.invalidMcpToolArgumentError(server_name, tool_name),
											),
										)
										await this.saveCheckpoint()
										break
									}
								}
								this.taskState.consecutiveMistakeCount = 0
								const completeMessage = JSON.stringify({
									type: "use_mcp_tool",
									serverName: server_name,
									toolName: tool_name,
									arguments: mcp_arguments,
								} satisfies ClineAskUseMcpServer)

								const isToolAutoApproved = this.mcpHub.connections
									?.find((conn) => conn.server.name === server_name)
									?.server.tools?.find((tool) => tool.name === tool_name)?.autoApprove

								if (this.shouldAutoApproveTool(block.name) && isToolAutoApproved) {
									this.removeLastPartialMessageIfExistsWithType("ask", "use_mcp_server")
									await this.say("use_mcp_server", completeMessage, undefined, undefined, false)
									this.taskState.consecutiveAutoApprovedRequestsCount++
								} else {
									showNotificationForApprovalIfAutoApprovalEnabled(
										`Cline wants to use ${tool_name} on ${server_name}`,
										this.autoApprovalSettings.enabled,
										this.autoApprovalSettings.enableNotifications,
									)
									this.removeLastPartialMessageIfExistsWithType("say", "use_mcp_server")
									const didApprove = await askApproval("use_mcp_server", completeMessage)
									if (!didApprove) {
										await this.saveCheckpoint()
										break
									}
								}

								// now execute the tool
								await this.say("mcp_server_request_started") // same as browser_action_result

								// Check for any pending notifications before the tool call
								const notificationsBefore = this.mcpHub.getPendingNotifications()
								for (const notification of notificationsBefore) {
									await this.say("mcp_notification", `[${notification.serverName}] ${notification.message}`)
								}

								const toolResult = await this.mcpHub.callTool(server_name, tool_name, parsedArguments)

								// Check for any pending notifications after the tool call
								const notificationsAfter = this.mcpHub.getPendingNotifications()
								for (const notification of notificationsAfter) {
									await this.say("mcp_notification", `[${notification.serverName}] ${notification.message}`)
								}

								// TODO: add progress indicator

								const toolResultImages =
									toolResult?.content
										.filter((item) => item.type === "image")
										.map((item) => `data:${item.mimeType};base64,${item.data}`) || []
								let toolResultText =
									(toolResult?.isError ? "Error:\n" : "") +
										toolResult?.content
											.map((item) => {
												if (item.type === "text") {
													return item.text
												}
												if (item.type === "resource") {
													const { blob, ...rest } = item.resource
													return JSON.stringify(rest, null, 2)
												}
												return ""
											})
											.filter(Boolean)
											.join("\n\n") || "(No response)"
								// webview extracts images from the text response to display in the UI
								const toolResultToDisplay =
									toolResultText + toolResultImages?.map((image) => `\n\n${image}`).join("")
								await this.say("mcp_server_response", toolResultToDisplay)

								// MCP's might return images to display to the user, but the model may not support them
								const supportsImages = this.api.getModel().info.supportsImages ?? false
								if (toolResultImages.length > 0 && !supportsImages) {
									toolResultText += `\n\n[${toolResultImages.length} images were provided in the response, and while they are displayed to the user, you do not have the ability to view them.]`
								}

								// only passes in images if model supports them
								pushToolResult(
									formatResponse.toolResult(toolResultText, supportsImages ? toolResultImages : undefined),
								)

								await this.saveCheckpoint()

								break
							}
						} catch (error) {
							await handleError("executing MCP tool", error)
							await this.saveCheckpoint()
							break
						}
					}
					case "access_mcp_resource": {
						const server_name: string | undefined = block.params.server_name
						const uri: string | undefined = block.params.uri
						try {
							if (block.partial) {
								const partialMessage = JSON.stringify({
									type: "access_mcp_resource",
									serverName: removeClosingTag("server_name", server_name),
									uri: removeClosingTag("uri", uri),
								} satisfies ClineAskUseMcpServer)

								if (this.shouldAutoApproveTool(block.name)) {
									this.removeLastPartialMessageIfExistsWithType("ask", "use_mcp_server")
									await this.say("use_mcp_server", partialMessage, undefined, undefined, block.partial)
								} else {
									this.removeLastPartialMessageIfExistsWithType("say", "use_mcp_server")
									await this.ask("use_mcp_server", partialMessage, block.partial).catch(() => {})
								}

								break
							} else {
								if (!server_name) {
									this.taskState.consecutiveMistakeCount++
									pushToolResult(await this.sayAndCreateMissingParamError("access_mcp_resource", "server_name"))
									await this.saveCheckpoint()
									break
								}
								if (!uri) {
									this.taskState.consecutiveMistakeCount++
									pushToolResult(await this.sayAndCreateMissingParamError("access_mcp_resource", "uri"))
									await this.saveCheckpoint()
									break
								}
								this.taskState.consecutiveMistakeCount = 0
								const completeMessage = JSON.stringify({
									type: "access_mcp_resource",
									serverName: server_name,
									uri,
								} satisfies ClineAskUseMcpServer)

								if (this.shouldAutoApproveTool(block.name)) {
									this.removeLastPartialMessageIfExistsWithType("ask", "use_mcp_server")
									await this.say("use_mcp_server", completeMessage, undefined, undefined, false)
									this.taskState.consecutiveAutoApprovedRequestsCount++
								} else {
									showNotificationForApprovalIfAutoApprovalEnabled(
										`Cline wants to access ${uri} on ${server_name}`,
										this.autoApprovalSettings.enabled,
										this.autoApprovalSettings.enableNotifications,
									)
									this.removeLastPartialMessageIfExistsWithType("say", "use_mcp_server")
									const didApprove = await askApproval("use_mcp_server", completeMessage)
									if (!didApprove) {
										await this.saveCheckpoint()
										break
									}
								}

								// now execute the tool
								await this.say("mcp_server_request_started")
								const resourceResult = await this.mcpHub.readResource(server_name, uri)
								const resourceResultPretty =
									resourceResult?.contents
										.map((item) => {
											if (item.text) {
												return item.text
											}
											return ""
										})
										.filter(Boolean)
										.join("\n\n") || "(Empty response)"
								await this.say("mcp_server_response", resourceResultPretty)
								pushToolResult(formatResponse.toolResult(resourceResultPretty))
								await this.saveCheckpoint()
								break
							}
						} catch (error) {
							await handleError("accessing MCP resource", error)
							await this.saveCheckpoint()
							break
						}
					}
					case "ask_followup_question": {
						const question: string | undefined = block.params.question
						const optionsRaw: string | undefined = block.params.options
						const sharedMessage = {
							question: removeClosingTag("question", question),
							options: parsePartialArrayString(removeClosingTag("options", optionsRaw)),
						} satisfies ClineAskQuestion
						try {
							if (block.partial) {
								await this.ask("followup", JSON.stringify(sharedMessage), block.partial).catch(() => {})
								break
							} else {
								if (!question) {
									this.taskState.consecutiveMistakeCount++
									pushToolResult(await this.sayAndCreateMissingParamError("ask_followup_question", "question"))
									await this.saveCheckpoint()
									break
								}
								this.taskState.consecutiveMistakeCount = 0

								if (this.autoApprovalSettings.enabled && this.autoApprovalSettings.enableNotifications) {
									showSystemNotification({
										subtitle: "Cline has a question...",
										message: question.replace(/\n/g, " "),
									})
								}

								// Store the number of options for telemetry
								const options = parsePartialArrayString(optionsRaw || "[]")

								const {
									text,
									images,
									files: followupFiles,
								} = await this.ask("followup", JSON.stringify(sharedMessage), false)

								// Check if options contains the text response
								if (optionsRaw && text && parsePartialArrayString(optionsRaw).includes(text)) {
									// Valid option selected, don't show user message in UI
									// Update last followup message with selected option
									const lastFollowupMessage = findLast(
										this.messageStateHandler.getClineMessages(),
										(m) => m.ask === "followup",
									)
									if (lastFollowupMessage) {
										lastFollowupMessage.text = JSON.stringify({
											...sharedMessage,
											selected: text,
										} satisfies ClineAskQuestion)
										await this.messageStateHandler.saveClineMessagesAndUpdateHistory()
									}
								} else {
									// Option not selected, send user feedback
									telemetryService.captureOptionsIgnored(this.taskId, options.length, "act")
									await this.say("user_feedback", text ?? "", images, followupFiles)
								}

								let fileContentString = ""
								if (followupFiles && followupFiles.length > 0) {
									fileContentString = await processFilesIntoText(followupFiles)
								}

								pushToolResult(
									formatResponse.toolResult(`<answer>\n${text}\n</answer>`, images, fileContentString),
								)
								await this.saveCheckpoint()
								break
							}
						} catch (error) {
							await handleError("asking question", error)
							await this.saveCheckpoint()
							break
						}
					}
					case "new_task": {
						const context: string | undefined = block.params.context
						try {
							if (block.partial) {
								await this.ask("new_task", removeClosingTag("context", context), block.partial).catch(() => {})
								break
							} else {
								if (!context) {
									this.taskState.consecutiveMistakeCount++
									pushToolResult(await this.sayAndCreateMissingParamError("new_task", "context"))
									await this.saveCheckpoint()
									break
								}
								this.taskState.consecutiveMistakeCount = 0

								if (this.autoApprovalSettings.enabled && this.autoApprovalSettings.enableNotifications) {
									showSystemNotification({
										subtitle: "Cline wants to start a new task...",
										message: `Cline is suggesting to start a new task with: ${context}`,
									})
								}

								const { text, images, files: newTaskFiles } = await this.ask("new_task", context, false)

								// If the user provided a response, treat it as feedback
								if (text || (images && images.length > 0) || (newTaskFiles && newTaskFiles.length > 0)) {
									let fileContentString = ""
									if (newTaskFiles && newTaskFiles.length > 0) {
										fileContentString = await processFilesIntoText(newTaskFiles)
									}

									await this.say("user_feedback", text ?? "", images, newTaskFiles)
									pushToolResult(
										formatResponse.toolResult(
											`The user provided feedback instead of creating a new task:\n<feedback>\n${text}\n</feedback>`,
											images,
											fileContentString,
										),
									)
								} else {
									// If no response, the user clicked the "Create New Task" button
									pushToolResult(
										formatResponse.toolResult(`The user has created a new task with the provided context.`),
									)
								}
								await this.saveCheckpoint()
								break
							}
						} catch (error) {
							await handleError("creating new task", error)
							await this.saveCheckpoint()
							break
						}
					}
					case "condense": {
						const context: string | undefined = block.params.context
						try {
							if (block.partial) {
								await this.ask("condense", removeClosingTag("context", context), block.partial).catch(() => {})
								break
							} else {
								if (!context) {
									this.taskState.consecutiveMistakeCount++
									pushToolResult(await this.sayAndCreateMissingParamError("condense", "context"))
									await this.saveCheckpoint()
									break
								}
								this.taskState.consecutiveMistakeCount = 0

								if (this.autoApprovalSettings.enabled && this.autoApprovalSettings.enableNotifications) {
									showSystemNotification({
										subtitle: "Cline wants to condense the conversation...",
										message: `Cline is suggesting to condense your conversation with: ${context}`,
									})
								}

								const { text, images, files: condenseFiles } = await this.ask("condense", context, false)

								// If the user provided a response, treat it as feedback
								if (text || (images && images.length > 0) || (condenseFiles && condenseFiles.length > 0)) {
									let fileContentString = ""
									if (condenseFiles && condenseFiles.length > 0) {
										fileContentString = await processFilesIntoText(condenseFiles)
									}

									await this.say("user_feedback", text ?? "", images, condenseFiles)
									pushToolResult(
										formatResponse.toolResult(
											`The user provided feedback on the condensed conversation summary:\n<feedback>\n${text}\n</feedback>`,
											images,
											fileContentString,
										),
									)
								} else {
									// If no response, the user accepted the condensed version
									pushToolResult(formatResponse.toolResult(formatResponse.condense()))
									const apiConversationHistory = this.messageStateHandler.getApiConversationHistory()
									const lastMessage = apiConversationHistory[apiConversationHistory.length - 1]
									const summaryAlreadyAppended = lastMessage && lastMessage.role === "assistant"
									const keepStrategy = summaryAlreadyAppended ? "lastTwo" : "none"

									// clear the context history at this point in time
									this.conversationHistoryDeletedRange = this.contextManager.getNextTruncationRange(
										apiConversationHistory,
										this.conversationHistoryDeletedRange,
										keepStrategy,
									)
									await this.messageStateHandler.saveClineMessagesAndUpdateHistory()
									await this.contextManager.triggerApplyStandardContextTruncationNoticeChange(
										Date.now(),
										await ensureTaskDirectoryExists(this.getContext(), this.taskId),
									)
								}
								await this.saveCheckpoint()
								break
							}
						} catch (error) {
							await handleError("condensing context window", error)
							await this.saveCheckpoint()
							break
						}
					}
					case "report_bug": {
						const title = block.params.title
						const what_happened = block.params.what_happened
						const steps_to_reproduce = block.params.steps_to_reproduce
						const api_request_output = block.params.api_request_output
						const additional_context = block.params.additional_context

						try {
							if (block.partial) {
								await this.ask(
									"report_bug",
									JSON.stringify({
										title: removeClosingTag("title", title),
										what_happened: removeClosingTag("what_happened", what_happened),
										steps_to_reproduce: removeClosingTag("steps_to_reproduce", steps_to_reproduce),
										api_request_output: removeClosingTag("api_request_output", api_request_output),
										additional_context: removeClosingTag("additional_context", additional_context),
									}),
									block.partial,
								).catch(() => {})
								break
							} else {
								if (!title) {
									this.taskState.consecutiveMistakeCount++
									pushToolResult(await this.sayAndCreateMissingParamError("report_bug", "title"))
									await this.saveCheckpoint()
									break
								}
								if (!what_happened) {
									this.taskState.consecutiveMistakeCount++
									pushToolResult(await this.sayAndCreateMissingParamError("report_bug", "what_happened"))
									await this.saveCheckpoint()
									break
								}
								if (!steps_to_reproduce) {
									this.taskState.consecutiveMistakeCount++
									pushToolResult(await this.sayAndCreateMissingParamError("report_bug", "steps_to_reproduce"))
									await this.saveCheckpoint()
									break
								}
								if (!api_request_output) {
									this.taskState.consecutiveMistakeCount++
									pushToolResult(await this.sayAndCreateMissingParamError("report_bug", "api_request_output"))
									await this.saveCheckpoint()
									break
								}
								if (!additional_context) {
									this.taskState.consecutiveMistakeCount++
									pushToolResult(await this.sayAndCreateMissingParamError("report_bug", "additional_context"))
									await this.saveCheckpoint()
									break
								}

								this.taskState.consecutiveMistakeCount = 0

								if (this.autoApprovalSettings.enabled && this.autoApprovalSettings.enableNotifications) {
									showSystemNotification({
										subtitle: "Cline wants to create a github issue...",
										message: `Cline is suggesting to create a github issue with the title: ${title}`,
									})
								}

								// Derive system information values algorithmically
								const operatingSystem = os.platform() + " " + os.release()
								const clineVersion =
									vscode.extensions.getExtension("saoudrizwan.claude-dev")?.packageJSON.version || "Unknown"
								const systemInfo = `VSCode: ${vscode.version}, Node.js: ${process.version}, Architecture: ${os.arch()}`
								const providerAndModel = `${(await getWorkspaceState(this.getContext(), "apiProvider")) as string} / ${this.api.getModel().id}`

								// Ask user for confirmation
								const bugReportData = JSON.stringify({
									title,
									what_happened,
									steps_to_reproduce,
									api_request_output,
									additional_context,
									// Include derived values in the JSON for display purposes
									provider_and_model: providerAndModel,
									operating_system: operatingSystem,
									system_info: systemInfo,
									cline_version: clineVersion,
								})

								const { text, images, files: reportBugFiles } = await this.ask("report_bug", bugReportData, false)

								// If the user provided a response, treat it as feedback
								if (text || (images && images.length > 0) || (reportBugFiles && reportBugFiles.length > 0)) {
									let fileContentString = ""
									if (reportBugFiles && reportBugFiles.length > 0) {
										fileContentString = await processFilesIntoText(reportBugFiles)
									}

									await this.say("user_feedback", text ?? "", images, reportBugFiles)
									pushToolResult(
										formatResponse.toolResult(
											`The user did not submit the bug, and provided feedback on the Github issue generated instead:\n<feedback>\n${text}\n</feedback>`,
											images,
											fileContentString,
										),
									)
								} else {
									// If no response, the user accepted the condensed version
									pushToolResult(
										formatResponse.toolResult(`The user accepted the creation of the Github issue.`),
									)

									try {
										// Create a Map of parameters for the GitHub issue
										const params = new Map<string, string>()
										params.set("title", title)
										params.set("operating-system", operatingSystem)
										params.set("cline-version", clineVersion)
										params.set("system-info", systemInfo)
										params.set("additional-context", additional_context)
										params.set("what-happened", what_happened)
										params.set("steps", steps_to_reproduce)
										params.set("provider-model", providerAndModel)
										params.set("logs", api_request_output)

										// Use our utility function to create and open the GitHub issue URL
										// This bypasses VS Code's URI handling issues with special characters
										await createAndOpenGitHubIssue("cline", "cline", "bug_report.yml", params)
									} catch (error) {
										console.error(`An error occurred while attempting to report the bug: ${error}`)
									}
								}
								await this.saveCheckpoint()
								break
							}
						} catch (error) {
							await handleError("reporting bug", error)
							await this.saveCheckpoint()
							break
						}
					}
					case "web_fetch": {
						const url: string | undefined = block.params.url
						// TODO: Implement caching for web_fetch
						const sharedMessageProps: ClineSayTool = {
							tool: "webFetch",
							path: removeClosingTag("url", url),
							content: `Fetching URL: ${removeClosingTag("url", url)}`,
						}

						try {
							if (block.partial) {
								const partialMessage = JSON.stringify({
									...sharedMessageProps,
									operationIsLocatedInWorkspace: false, // web_fetch is always external
								} satisfies ClineSayTool)

								// WebFetch is a read-only operation, generally safe.
								// Let's assume it follows similar auto-approval logic to read_file for now.
								// We might need a dedicated auto-approval setting for it later.
								if (this.shouldAutoApproveTool("web_fetch" as ToolUseName)) {
									this.removeLastPartialMessageIfExistsWithType("ask", "tool")
									await this.say("tool", partialMessage, undefined, undefined, block.partial)
								} else {
									this.removeLastPartialMessageIfExistsWithType("say", "tool")
									await this.ask("tool", partialMessage, block.partial).catch(() => {})
								}
								break
							} else {
								if (!url) {
									this.taskState.consecutiveMistakeCount++
									pushToolResult(await this.sayAndCreateMissingParamError("web_fetch", "url"))
									await this.saveCheckpoint()
									break
								}

								this.taskState.consecutiveMistakeCount = 0
								const completeMessage = JSON.stringify({
									...sharedMessageProps,
									operationIsLocatedInWorkspace: false,
								} satisfies ClineSayTool)

								if (this.shouldAutoApproveTool("web_fetch" as ToolUseName)) {
									this.removeLastPartialMessageIfExistsWithType("ask", "tool")
									await this.say("tool", completeMessage, undefined, undefined, false)
									this.taskState.consecutiveAutoApprovedRequestsCount++
									telemetryService.captureToolUsage(
										this.taskId,
										"web_fetch" as ToolUseName,
										this.api.getModel().id,
										true,
										true,
									)
								} else {
									showNotificationForApprovalIfAutoApprovalEnabled(
										`Cline wants to fetch content from ${url}`,
										this.autoApprovalSettings.enabled,
										this.autoApprovalSettings.enableNotifications,
									)
									this.removeLastPartialMessageIfExistsWithType("say", "tool")
									const didApprove = await askApproval("tool", completeMessage)
									if (!didApprove) {
										telemetryService.captureToolUsage(
											this.taskId,
											"web_fetch" as ToolUseName,
											this.api.getModel().id,
											false,
											false,
										)
										await this.saveCheckpoint()
										break
									}
									telemetryService.captureToolUsage(
										this.taskId,
										"web_fetch" as ToolUseName,
										this.api.getModel().id,
										false,
										true,
									)
								}

								// Fetch Markdown contentcc
								await this.urlContentFetcher.launchBrowser()
								const markdownContent = await this.urlContentFetcher.urlToMarkdown(url)
								await this.urlContentFetcher.closeBrowser()

								// TODO: Implement secondary AI call to process markdownContent with prompt
								// For now, returning markdown directly.
								// This will be a significant sub-task.
								// Placeholder for processed summary:
								const processedSummary = `Fetched Markdown for ${url}:\n\n${markdownContent}`

								pushToolResult(formatResponse.toolResult(processedSummary))
								await this.saveCheckpoint()
								break
							}
						} catch (error) {
							await this.urlContentFetcher.closeBrowser() // Ensure browser is closed on error
							await handleError("fetching web content", error)
							await this.saveCheckpoint()
							break
						}
					}
					case "plan_mode_respond": {
						const response: string | undefined = block.params.response
						const optionsRaw: string | undefined = block.params.options
						const sharedMessage = {
							response: removeClosingTag("response", response),
							options: parsePartialArrayString(removeClosingTag("options", optionsRaw)),
						} satisfies ClinePlanModeResponse
						try {
							if (block.partial) {
								await this.ask("plan_mode_respond", JSON.stringify(sharedMessage), block.partial).catch(() => {})
								break
							} else {
								if (!response) {
									this.taskState.consecutiveMistakeCount++
									pushToolResult(await this.sayAndCreateMissingParamError("plan_mode_respond", "response"))
									//
									break
								}
								this.taskState.consecutiveMistakeCount = 0

								// if (this.autoApprovalSettings.enabled && this.autoApprovalSettings.enableNotifications) {
								// 	showSystemNotification({
								// 		subtitle: "Cline has a response...",
								// 		message: response.replace(/\n/g, " "),
								// 	})
								// }

								// Store the number of options for telemetry
								const options = parsePartialArrayString(optionsRaw || "[]")

								this.taskState.isAwaitingPlanResponse = true
								let {
									text,
									images,
									files: planResponseFiles,
								} = await this.ask("plan_mode_respond", JSON.stringify(sharedMessage), false)
								this.taskState.isAwaitingPlanResponse = false

								// webview invoke sendMessage will send this marker in order to put webview into the proper state (responding to an ask) and as a flag to extension that the user switched to ACT mode.
								if (text === "PLAN_MODE_TOGGLE_RESPONSE") {
									text = ""
								}

								// Check if options contains the text response
								if (optionsRaw && text && parsePartialArrayString(optionsRaw).includes(text)) {
									// Valid option selected, don't show user message in UI
									// Update last followup message with selected option
									const lastPlanMessage = findLast(
										this.messageStateHandler.getClineMessages(),
										(m) => m.ask === "plan_mode_respond",
									)
									if (lastPlanMessage) {
										lastPlanMessage.text = JSON.stringify({
											...sharedMessage,
											selected: text,
										} satisfies ClinePlanModeResponse)
										await this.messageStateHandler.saveClineMessagesAndUpdateHistory()
									}
								} else {
									// Option not selected, send user feedback
									if (
										text ||
										(images && images.length > 0) ||
										(planResponseFiles && planResponseFiles.length > 0)
									) {
										telemetryService.captureOptionsIgnored(this.taskId, options.length, "plan")
										await this.say("user_feedback", text ?? "", images, planResponseFiles)
										await this.saveCheckpoint()
									}
								}

								let fileContentString = ""
								if (planResponseFiles && planResponseFiles.length > 0) {
									fileContentString = await processFilesIntoText(planResponseFiles)
								}

								if (this.taskState.didRespondToPlanAskBySwitchingMode) {
									pushToolResult(
										formatResponse.toolResult(
											`[The user has switched to ACT MODE, so you may now proceed with the task.]` +
												(text
													? `\n\nThe user also provided the following message when switching to ACT MODE:\n<user_message>\n${text}\n</user_message>`
													: ""),
											images,
											fileContentString,
										),
									)
								} else {
									// if we didn't switch to ACT MODE, then we can just send the user_feedback message
									pushToolResult(
										formatResponse.toolResult(
											`<user_message>\n${text}\n</user_message>`,
											images,
											fileContentString,
										),
									)
								}

								//
								break
							}
						} catch (error) {
							await handleError("responding to inquiry", error)
							//
							break
						}
					}
					case "load_mcp_documentation": {
						try {
							if (block.partial) {
								// shouldn't happen
								break
							} else {
								await this.say("load_mcp_documentation", "", undefined, undefined, false)
								pushToolResult(await loadMcpDocumentation(this.mcpHub))
								break
							}
						} catch (error) {
							await handleError("loading MCP documentation", error)
							break
						}
					}
					case "attempt_completion": {
						/*
						this.taskState.consecutiveMistakeCount = 0
						let resultToSend = result
						if (command) {
							await this.say("completion_result", resultToSend)
							// TODO: currently we don't handle if this command fails, it could be useful to let cline know and retry
							const [didUserReject, commandResult] = await this.executeCommand(command, true)
							// if we received non-empty string, the command was rejected or failed
							if (commandResult) {
								return [didUserReject, commandResult]
							}
							resultToSend = ""
						}
						const { response, text, images } = await this.ask("completion_result", resultToSend) // this prompts webview to show 'new task' button, and enable text input (which would be the 'text' here)
						if (response === "yesButtonClicked") {
							return [false, ""] // signals to recursive loop to stop (for now this never happens since yesButtonClicked will trigger a new task)
						}
						await this.say("user_feedback", text ?? "", images)
						return [
						*/
						const result: string | undefined = block.params.result
						const command: string | undefined = block.params.command

						const addNewChangesFlagToLastCompletionResultMessage = async () => {
							// Add newchanges flag if there are new changes to the workspace

							const hasNewChanges = await this.doesLatestTaskCompletionHaveNewChanges()

							const clineMessages = this.messageStateHandler.getClineMessages()

							const lastCompletionResultMessageIndex = findLastIndex(
								clineMessages,
								(m) => m.say === "completion_result",
							)
							const lastCompletionResultMessage =
								lastCompletionResultMessageIndex !== -1
									? clineMessages[lastCompletionResultMessageIndex]
									: undefined
							if (
								lastCompletionResultMessage &&
								lastCompletionResultMessageIndex !== -1 &&
								hasNewChanges &&
								!lastCompletionResultMessage.text?.endsWith(COMPLETION_RESULT_CHANGES_FLAG)
							) {
								await this.messageStateHandler.updateClineMessage(lastCompletionResultMessageIndex, {
									text: lastCompletionResultMessage.text + COMPLETION_RESULT_CHANGES_FLAG,
								})
							}
						}

						try {
							const lastMessage = this.messageStateHandler.getClineMessages().at(-1)
							if (block.partial) {
								if (command) {
									// the attempt_completion text is done, now we're getting command
									// remove the previous partial attempt_completion ask, replace with say, post state to webview, then stream command

									// const secondLastMessage = this.clineMessages.at(-2)
									// NOTE: we do not want to auto approve a command run as part of the attempt_completion tool
									if (lastMessage && lastMessage.ask === "command") {
										// update command
										await this.ask("command", removeClosingTag("command", command), block.partial).catch(
											() => {},
										)
									} else {
										// last message is completion_result
										// we have command string, which means we have the result as well, so finish it (doesn't have to exist yet)
										await this.say(
											"completion_result",
											removeClosingTag("result", result),
											undefined,
											undefined,
											false,
										)
										await this.saveCheckpoint(true)
										await addNewChangesFlagToLastCompletionResultMessage()
										await this.ask("command", removeClosingTag("command", command), block.partial).catch(
											() => {},
										)
									}
								} else {
									// no command, still outputting partial result
									await this.say(
										"completion_result",
										removeClosingTag("result", result),
										undefined,
										undefined,
										block.partial,
									)
								}
								break
							} else {
								if (!result) {
									this.taskState.consecutiveMistakeCount++
									pushToolResult(await this.sayAndCreateMissingParamError("attempt_completion", "result"))
									break
								}
								this.taskState.consecutiveMistakeCount = 0

								if (this.autoApprovalSettings.enabled && this.autoApprovalSettings.enableNotifications) {
									showSystemNotification({
										subtitle: "Task Completed",
										message: result.replace(/\n/g, " "),
									})
								}

								let commandResult: ToolResponse | undefined
								if (command) {
									if (lastMessage && lastMessage.ask !== "command") {
										// haven't sent a command message yet so first send completion_result then command
										await this.say("completion_result", result, undefined, undefined, false)
										await this.saveCheckpoint(true)
										await addNewChangesFlagToLastCompletionResultMessage()
										telemetryService.captureTaskCompleted(this.taskId)
									} else {
										// we already sent a command message, meaning the complete completion message has also been sent
										await this.saveCheckpoint(true)
									}

									// complete command message
									const didApprove = await askApproval("command", command)
									if (!didApprove) {
										await this.saveCheckpoint()
										break
									}
									const [userRejected, execCommandResult] = await this.executeCommandTool(command!)
									if (userRejected) {
										this.taskState.didRejectTool = true
										pushToolResult(execCommandResult)
										await this.saveCheckpoint()
										break
									}
									// user didn't reject, but the command may have output
									commandResult = execCommandResult
								} else {
									await this.say("completion_result", result, undefined, undefined, false)
									await this.saveCheckpoint(true)
									await addNewChangesFlagToLastCompletionResultMessage()
									telemetryService.captureTaskCompleted(this.taskId)
								}

								// we already sent completion_result says, an empty string asks relinquishes control over button and field
								const {
									response,
									text,
									images,
									files: completionFiles,
								} = await this.ask("completion_result", "", false)
								if (response === "yesButtonClicked") {
									pushToolResult("") // signals to recursive loop to stop (for now this never happens since yesButtonClicked will trigger a new task)
									break
								}
								await this.say("user_feedback", text ?? "", images, completionFiles)
								await this.saveCheckpoint()

								const toolResults: (Anthropic.TextBlockParam | Anthropic.ImageBlockParam)[] = []
								if (commandResult) {
									if (typeof commandResult === "string") {
										toolResults.push({
											type: "text",
											text: commandResult,
										})
									} else if (Array.isArray(commandResult)) {
										toolResults.push(...commandResult)
									}
								}
								toolResults.push({
									type: "text",
									text: `The user has provided feedback on the results. Consider their input to continue the task, and then attempt completion again.\n<feedback>\n${text}\n</feedback>`,
								})
								toolResults.push(...formatResponse.imageBlocks(images))
								this.taskState.userMessageContent.push({
									type: "text",
									text: `${toolDescription()} Result:`,
								})
								this.taskState.userMessageContent.push(...toolResults)

								let fileContentString = ""
								if (completionFiles && completionFiles.length > 0) {
									fileContentString = await processFilesIntoText(completionFiles)
								}

								if (fileContentString) {
									this.taskState.userMessageContent.push({
										type: "text",
										text: fileContentString,
									})
								}

								//
								break
							}
						} catch (error) {
							await handleError("attempting completion", error)
							await this.saveCheckpoint()
							break
						}
					}
				}
				break
		}

		/*
		Seeing out of bounds is fine, it means that the next too call is being built up and ready to add to assistantMessageContent to present. 
		When you see the UI inactive during this, it means that a tool is breaking without presenting any UI. For example the write_to_file tool was breaking when relpath was undefined, and for invalid relpath it never presented UI.
		*/
		this.taskState.presentAssistantMessageLocked = false // this needs to be placed here, if not then calling this.presentAssistantMessage below would fail (sometimes) since it's locked
		// NOTE: when tool is rejected, iterator stream is interrupted and it waits for userMessageContentReady to be true. Future calls to present will skip execution since didRejectTool and iterate until contentIndex is set to message length and it sets userMessageContentReady to true itself (instead of preemptively doing it in iterator)
		if (!block.partial || this.taskState.didRejectTool || this.taskState.didAlreadyUseTool) {
			// block is finished streaming and executing
			if (this.taskState.currentStreamingContentIndex === this.taskState.assistantMessageContent.length - 1) {
				// its okay that we increment if !didCompleteReadingStream, it'll just return bc out of bounds and as streaming continues it will call presentAssistantMessage if a new block is ready. if streaming is finished then we set userMessageContentReady to true when out of bounds. This gracefully allows the stream to continue on and all potential content blocks be presented.
				// last block is complete and it is finished executing
				this.taskState.userMessageContentReady = true // will allow pwaitfor to continue
			}

			// call next block if it exists (if not then read stream will call it when its ready)
			this.taskState.currentStreamingContentIndex++ // need to increment regardless, so when read stream calls this function again it will be streaming the next block

			if (this.taskState.currentStreamingContentIndex < this.taskState.assistantMessageContent.length) {
				// there are already more content blocks to stream, so we'll call this function ourselves
				// await this.presentAssistantContent()

				this.presentAssistantMessage()
				return
			}
		}
		// block is partial, but the read stream may have finished
		if (this.taskState.presentAssistantMessageHasPendingUpdates) {
			this.presentAssistantMessage()
		}
	}

	async recursivelyMakeClineRequests(userContent: UserContent, includeFileDetails: boolean = false): Promise<boolean> {
		if (this.taskState.abort) {
			throw new Error("Cline instance aborted")
		}

		// Used to know what models were used in the task if user wants to export metadata for error reporting purposes
		const currentProviderId = (await getWorkspaceState(this.getContext(), "apiProvider")) as string
		if (currentProviderId && this.api.getModel().id) {
			try {
				await this.modelContextTracker.recordModelUsage(currentProviderId, this.api.getModel().id, this.chatSettings.mode)
			} catch {}
		}

		if (this.taskState.consecutiveMistakeCount >= 3) {
			if (this.autoApprovalSettings.enabled && this.autoApprovalSettings.enableNotifications) {
				showSystemNotification({
					subtitle: "Error",
					message: "Cline is having trouble. Would you like to continue the task?",
				})
			}
			const { response, text, images, files } = await this.ask(
				"mistake_limit_reached",
				this.api.getModel().id.includes("claude")
					? `This may indicate a failure in his thought process or inability to use a tool properly, which can be mitigated with some user guidance (e.g. "Try breaking down the task into smaller steps").`
					: "Cline uses complex prompts and iterative task execution that may be challenging for less capable models. For best results, it's recommended to use Claude 3.7 Sonnet for its advanced agentic coding capabilities.",
			)
			if (response === "messageResponse") {
				// This userContent is for the *next* API call.
				const feedbackUserContent: UserContent = []
				feedbackUserContent.push({
					type: "text",
					text: formatResponse.tooManyMistakes(text),
				})
				if (images && images.length > 0) {
					feedbackUserContent.push(...formatResponse.imageBlocks(images))
				}

				let fileContentString = ""
				if (files && files.length > 0) {
					fileContentString = await processFilesIntoText(files)
				}

				if (fileContentString) {
					feedbackUserContent.push({
						type: "text",
						text: fileContentString,
					})
				}

				userContent = feedbackUserContent
			}
			this.taskState.consecutiveMistakeCount = 0
		}

		if (
			this.autoApprovalSettings.enabled &&
			this.taskState.consecutiveAutoApprovedRequestsCount >= this.autoApprovalSettings.maxRequests
		) {
			if (this.autoApprovalSettings.enableNotifications) {
				showSystemNotification({
					subtitle: "Max Requests Reached",
					message: `Cline has auto-approved ${this.autoApprovalSettings.maxRequests.toString()} API requests.`,
				})
			}
			await this.ask(
				"auto_approval_max_req_reached",
				`Cline has auto-approved ${this.autoApprovalSettings.maxRequests.toString()} API requests. Would you like to reset the count and proceed with the task?`,
			)
			// if we get past the promise it means the user approved and did not start a new task
			this.taskState.consecutiveAutoApprovedRequestsCount = 0
		}

		// get previous api req's index to check token usage and determine if we need to truncate conversation history
		const previousApiReqIndex = findLastIndex(this.messageStateHandler.getClineMessages(), (m) => m.say === "api_req_started")

		// Save checkpoint if this is the first API request
		const isFirstRequest = this.messageStateHandler.getClineMessages().filter((m) => m.say === "api_req_started").length === 0

		// getting verbose details is an expensive operation, it uses globby to top-down build file structure of project which for large projects can take a few seconds
		// for the best UX we show a placeholder api_req_started message with a loading spinner as this happens
		await this.say(
			"api_req_started",
			JSON.stringify({
				request: userContent.map((block) => formatContentBlockToMarkdown(block)).join("\n\n") + "\n\nLoading...",
			}),
		)

		// Initialize checkpoint tracker first if enabled and it's the first request
		if (
			isFirstRequest &&
			this.enableCheckpoints &&
			!this.checkpointTracker &&
			!this.taskState.checkpointTrackerErrorMessage
		) {
			try {
				this.checkpointTracker = await pTimeout(
					CheckpointTracker.create(this.taskId, this.context.globalStorageUri.fsPath, this.enableCheckpoints),
					{
						milliseconds: 15_000,
						message:
							"Checkpoints taking too long to initialize. Consider re-opening Cline in a project that uses git, or disabling checkpoints.",
					},
				)
			} catch (error) {
				const errorMessage = error instanceof Error ? error.message : "Unknown error"
				console.error("Failed to initialize checkpoint tracker:", errorMessage)
				this.taskState.checkpointTrackerErrorMessage = errorMessage // will be displayed right away since we saveClineMessages next which posts state to webview
			}
		}

		// Now, if it's the first request AND checkpoints are enabled AND tracker was successfully initialized,
		// then say "checkpoint_created" and perform the commit.
		if (isFirstRequest && this.enableCheckpoints && this.checkpointTracker) {
			const commitHash = await this.checkpointTracker.commit() // Actual commit
			await this.say("checkpoint_created") // Now this is conditional
			const lastCheckpointMessageIndex = findLastIndex(
				this.messageStateHandler.getClineMessages(),
				(m) => m.say === "checkpoint_created",
			)
			if (lastCheckpointMessageIndex !== -1) {
				await this.messageStateHandler.updateClineMessage(lastCheckpointMessageIndex, {
					lastCheckpointHash: commitHash,
				})
				// saveClineMessagesAndUpdateHistory will be called later after API response,
				// so no need to call it here unless this is the only modification to this message.
				// For now, assuming it's handled later.
			}
		} else if (
			isFirstRequest &&
			this.enableCheckpoints &&
			!this.checkpointTracker &&
			this.taskState.checkpointTrackerErrorMessage
		) {
			// Checkpoints are enabled, but tracker failed to initialize.
			// checkpointTrackerErrorMessage is already set and will be part of the state.
			// No explicit UI message here, error message will be in ExtensionState.
		}

		const [parsedUserContent, environmentDetails, clinerulesError] = await this.loadContext(userContent, includeFileDetails)

		// error handling if the user uses the /newrule command & their .clinerules is a file, for file read operations didnt work properly
		if (clinerulesError === true) {
			await this.say(
				"error",
				"Issue with processing the /newrule command. Double check that, if '.clinerules' already exists, it's a directory and not a file. Otherwise there was an issue referencing this file/directory.",
			)
		}

		userContent = parsedUserContent
		// add environment details as its own text block, separate from tool results
		userContent.push({ type: "text", text: environmentDetails })

		await this.messageStateHandler.addToApiConversationHistory({
			role: "user",
			content: userContent,
		})

		telemetryService.captureConversationTurnEvent(this.taskId, currentProviderId, this.api.getModel().id, "user", true)

		// since we sent off a placeholder api_req_started message to update the webview while waiting to actually start the API request (to load potential details for example), we need to update the text of that message
		const lastApiReqIndex = findLastIndex(this.messageStateHandler.getClineMessages(), (m) => m.say === "api_req_started")
		await this.messageStateHandler.updateClineMessage(lastApiReqIndex, {
			text: JSON.stringify({
				request: userContent.map((block) => formatContentBlockToMarkdown(block)).join("\n\n"),
			} satisfies ClineApiReqInfo),
		})
		await this.postStateToWebview()

		try {
			let cacheWriteTokens = 0
			let cacheReadTokens = 0
			let inputTokens = 0
			let outputTokens = 0
			let totalCost: number | undefined

			const abortStream = async (cancelReason: ClineApiReqCancelReason, streamingFailedMessage?: string) => {
				if (this.diffViewProvider.isEditing) {
					await this.diffViewProvider.revertChanges() // closes diff view
				}

				// if last message is a partial we need to update and save it
				const lastMessage = this.messageStateHandler.getClineMessages().at(-1)
				if (lastMessage && lastMessage.partial) {
					// lastMessage.ts = Date.now() DO NOT update ts since it is used as a key for virtuoso list
					lastMessage.partial = false
					// instead of streaming partialMessage events, we do a save and post like normal to persist to disk
					console.log("updating partial message", lastMessage)
					// await this.saveClineMessagesAndUpdateHistory()
				}

				// Let assistant know their response was interrupted for when task is resumed
				await this.messageStateHandler.addToApiConversationHistory({
					role: "assistant",
					content: [
						{
							type: "text",
							text:
								assistantMessage +
								`\n\n[${
									cancelReason === "streaming_failed"
										? "Response interrupted by API Error"
										: "Response interrupted by user"
								}]`,
						},
					],
				})

				// update api_req_started to have cancelled and cost, so that we can display the cost of the partial stream
				await updateApiReqMsg({
					messageStateHandler: this.messageStateHandler,
					lastApiReqIndex,
					inputTokens,
					outputTokens,
					cacheWriteTokens,
					cacheReadTokens,
					totalCost,
					api: this.api,
					cancelReason,
					streamingFailedMessage,
				})
				await this.messageStateHandler.saveClineMessagesAndUpdateHistory()

				telemetryService.captureConversationTurnEvent(
					this.taskId,
					currentProviderId,
					this.api.getModel().id,
					"assistant",
					true,
				)

				// signals to provider that it can retrieve the saved messages from disk, as abortTask can not be awaited on in nature
				this.taskState.didFinishAbortingStream = true
			}

			// reset streaming state
			this.taskState.currentStreamingContentIndex = 0
			this.taskState.assistantMessageContent = []
			this.taskState.didCompleteReadingStream = false
			this.taskState.userMessageContent = []
			this.taskState.userMessageContentReady = false
			this.taskState.didRejectTool = false
			this.taskState.didAlreadyUseTool = false
			this.taskState.presentAssistantMessageLocked = false
			this.taskState.presentAssistantMessageHasPendingUpdates = false
			this.taskState.didAutomaticallyRetryFailedApiRequest = false
			await this.diffViewProvider.reset()

			const stream = this.attemptApiRequest(previousApiReqIndex) // yields only if the first chunk is successful, otherwise will allow the user to retry the request (most likely due to rate limit error, which gets thrown on the first chunk)
			let assistantMessage = ""
			let reasoningMessage = ""
			this.taskState.isStreaming = true
			let didReceiveUsageChunk = false
			try {
				for await (const chunk of stream) {
					if (!chunk) {
						continue
					}
					switch (chunk.type) {
						case "usage":
							didReceiveUsageChunk = true
							inputTokens += chunk.inputTokens
							outputTokens += chunk.outputTokens
							cacheWriteTokens += chunk.cacheWriteTokens ?? 0
							cacheReadTokens += chunk.cacheReadTokens ?? 0
							totalCost = chunk.totalCost
							break
						case "reasoning":
							// reasoning will always come before assistant message
							reasoningMessage += chunk.reasoning
							// fixes bug where cancelling task > aborts task > for loop may be in middle of streaming reasoning > say function throws error before we get a chance to properly clean up and cancel the task.
							if (!this.taskState.abort) {
								await this.say("reasoning", reasoningMessage, undefined, undefined, true)
							}
							break
						case "text":
							if (reasoningMessage && assistantMessage.length === 0) {
								// complete reasoning message
								await this.say("reasoning", reasoningMessage, undefined, undefined, false)
							}
							assistantMessage += chunk.text
							// parse raw assistant message into content blocks
							const prevLength = this.taskState.assistantMessageContent.length
							const isClaude4Model = isClaude4ModelFamily(this.api)
							if (isClaude4Model && USE_EXPERIMENTAL_CLAUDE4_FEATURES) {
								this.taskState.assistantMessageContent = parseAssistantMessageV3(assistantMessage)
							} else {
								this.taskState.assistantMessageContent = parseAssistantMessageV2(assistantMessage)
							}

							if (this.taskState.assistantMessageContent.length > prevLength) {
								this.taskState.userMessageContentReady = false // new content we need to present, reset to false in case previous content set this to true
							}
							// present content to user
							this.presentAssistantMessage()
							break
					}

					if (this.taskState.abort) {
						console.log("aborting stream...")
						if (!this.taskState.abandoned) {
							// only need to gracefully abort if this instance isn't abandoned (sometimes openrouter stream hangs, in which case this would affect future instances of cline)
							await abortStream("user_cancelled")
						}
						break // aborts the stream
					}

					if (this.taskState.didRejectTool) {
						// userContent has a tool rejection, so interrupt the assistant's response to present the user's feedback
						assistantMessage += "\n\n[Response interrupted by user feedback]"
						// this.userMessageContentReady = true // instead of setting this preemptively, we allow the present iterator to finish and set userMessageContentReady when its ready
						break
					}

					// PREV: we need to let the request finish for openrouter to get generation details
					// UPDATE: it's better UX to interrupt the request at the cost of the api cost not being retrieved
					if (this.taskState.didAlreadyUseTool) {
						assistantMessage +=
							"\n\n[Response interrupted by a tool use result. Only one tool may be used at a time and should be placed at the end of the message.]"
						break
					}
				}
			} catch (error) {
				// abandoned happens when extension is no longer waiting for the cline instance to finish aborting (error is thrown here when any function in the for loop throws due to this.abort)
				if (!this.taskState.abandoned) {
					this.abortTask() // if the stream failed, there's various states the task could be in (i.e. could have streamed some tools the user may have executed), so we just resort to replicating a cancel task
					const errorMessage = formatErrorWithStatusCode(error)

					await abortStream("streaming_failed", errorMessage)
					await this.reinitExistingTaskFromId(this.taskId)
				}
			} finally {
				this.taskState.isStreaming = false
			}

			// OpenRouter/Cline may not return token usage as part of the stream (since it may abort early), so we fetch after the stream is finished
			// (updateApiReq below will update the api_req_started message with the usage details. we do this async so it updates the api_req_started message in the background)
			if (!didReceiveUsageChunk) {
				this.api.getApiStreamUsage?.().then(async (apiStreamUsage) => {
					if (apiStreamUsage) {
						inputTokens += apiStreamUsage.inputTokens
						outputTokens += apiStreamUsage.outputTokens
						cacheWriteTokens += apiStreamUsage.cacheWriteTokens ?? 0
						cacheReadTokens += apiStreamUsage.cacheReadTokens ?? 0
						totalCost = apiStreamUsage.totalCost
					}
					await updateApiReqMsg({
						messageStateHandler: this.messageStateHandler,
						lastApiReqIndex,
						inputTokens,
						outputTokens,
						cacheWriteTokens,
						cacheReadTokens,
						api: this.api,
						totalCost,
					})
					await this.messageStateHandler.saveClineMessagesAndUpdateHistory()
					await this.postStateToWebview()
				})
			}

			// need to call here in case the stream was aborted
			if (this.taskState.abort) {
				throw new Error("Cline instance aborted")
			}

			this.taskState.didCompleteReadingStream = true

			// set any blocks to be complete to allow presentAssistantMessage to finish and set userMessageContentReady to true
			// (could be a text block that had no subsequent tool uses, or a text block at the very end, or an invalid tool use, etc. whatever the case, presentAssistantMessage relies on these blocks either to be completed or the user to reject a block in order to proceed and eventually set userMessageContentReady to true)
			const partialBlocks = this.taskState.assistantMessageContent.filter((block) => block.partial)
			partialBlocks.forEach((block) => {
				block.partial = false
			})
			// this.assistantMessageContent.forEach((e) => (e.partial = false)) // can't just do this bc a tool could be in the middle of executing ()
			if (partialBlocks.length > 0) {
				this.presentAssistantMessage() // if there is content to update then it will complete and update this.userMessageContentReady to true, which we pwaitfor before making the next request. all this is really doing is presenting the last partial message that we just set to complete
			}

			await updateApiReqMsg({
				messageStateHandler: this.messageStateHandler,
				lastApiReqIndex,
				inputTokens,
				outputTokens,
				cacheWriteTokens,
				cacheReadTokens,
				api: this.api,
				totalCost,
			})
			await this.messageStateHandler.saveClineMessagesAndUpdateHistory()
			await this.postStateToWebview()

			// now add to apiconversationhistory
			// need to save assistant responses to file before proceeding to tool use since user can exit at any moment and we wouldn't be able to save the assistant's response
			let didEndLoop = false
			if (assistantMessage.length > 0) {
				telemetryService.captureConversationTurnEvent(
					this.taskId,
					currentProviderId,
					this.api.getModel().id,
					"assistant",
					true,
				)

				await this.messageStateHandler.addToApiConversationHistory({
					role: "assistant",
					content: [{ type: "text", text: assistantMessage }],
				})

				// NOTE: this comment is here for future reference - this was a workaround for userMessageContent not getting set to true. It was due to it not recursively calling for partial blocks when didRejectTool, so it would get stuck waiting for a partial block to complete before it could continue.
				// in case the content blocks finished
				// it may be the api stream finished after the last parsed content block was executed, so  we are able to detect out of bounds and set userMessageContentReady to true (note you should not call presentAssistantMessage since if the last block is completed it will be presented again)
				// const completeBlocks = this.assistantMessageContent.filter((block) => !block.partial) // if there are any partial blocks after the stream ended we can consider them invalid
				// if (this.currentStreamingContentIndex >= completeBlocks.length) {
				// 	this.userMessageContentReady = true
				// }

				await pWaitFor(() => this.taskState.userMessageContentReady)

				// if the model did not tool use, then we need to tell it to either use a tool or attempt_completion
				const didToolUse = this.taskState.assistantMessageContent.some((block) => block.type === "tool_use")

				if (!didToolUse) {
					// normal request where tool use is required
					this.taskState.userMessageContent.push({
						type: "text",
						text: formatResponse.noToolsUsed(),
					})
					this.taskState.consecutiveMistakeCount++
				}

				const recDidEndLoop = await this.recursivelyMakeClineRequests(this.taskState.userMessageContent)
				didEndLoop = recDidEndLoop
			} else {
				// if there's no assistant_responses, that means we got no text or tool_use content blocks from API which we should assume is an error
				await this.say(
					"error",
					"Unexpected API Response: The language model did not provide any assistant messages. This may indicate an issue with the API or the model's output.",
				)
				await this.messageStateHandler.addToApiConversationHistory({
					role: "assistant",
					content: [
						{
							type: "text",
							text: "Failure: I did not provide a response.",
						},
					],
				})
			}

			return didEndLoop // will always be false for now
		} catch (error) {
			// this should never happen since the only thing that can throw an error is the attemptApiRequest, which is wrapped in a try catch that sends an ask where if noButtonClicked, will clear current task and destroy this instance. However to avoid unhandled promise rejection, we will end this loop which will end execution of this instance (see startTask)
			return true // needs to be true so parent loop knows to end task
		}
	}

	async loadContext(userContent: UserContent, includeFileDetails: boolean = false): Promise<[UserContent, string, boolean]> {
		// Track if we need to check clinerulesFile
		let needsClinerulesFileCheck = false

		const { localWorkflowToggles, globalWorkflowToggles } = await refreshWorkflowToggles(this.getContext(), cwd)

		const processUserContent = async () => {
			// This is a temporary solution to dynamically load context mentions from tool results. It checks for the presence of tags that indicate that the tool was rejected and feedback was provided (see formatToolDeniedFeedback, attemptCompletion, executeCommand, and consecutiveMistakeCount >= 3) or "<answer>" (see askFollowupQuestion), we place all user generated content in these tags so they can effectively be used as markers for when we should parse mentions). However if we allow multiple tools responses in the future, we will need to parse mentions specifically within the user content tags.
			// (Note: this caused the @/ import alias bug where file contents were being parsed as well, since v2 converted tool results to text blocks)
			return await Promise.all(
				userContent.map(async (block) => {
					if (block.type === "text") {
						// We need to ensure any user generated content is wrapped in one of these tags so that we know to parse mentions
						// FIXME: Only parse text in between these tags instead of the entire text block which may contain other tool results. This is part of a larger issue where we shouldn't be using regex to parse mentions in the first place (ie for cases where file paths have spaces)
						if (
							block.text.includes("<feedback>") ||
							block.text.includes("<answer>") ||
							block.text.includes("<task>") ||
							block.text.includes("<user_message>")
						) {
							const parsedText = await parseMentions(
								block.text,
								cwd,
								this.urlContentFetcher,
								this.fileContextTracker,
							)

							// when parsing slash commands, we still want to allow the user to provide their desired context
							const { processedText, needsClinerulesFileCheck: needsCheck } = await parseSlashCommands(
								parsedText,
								localWorkflowToggles,
								globalWorkflowToggles,
							)

							if (needsCheck) {
								needsClinerulesFileCheck = true
							}

							return {
								...block,
								text: processedText,
							}
						}
					}
					return block
				}),
			)
		}

		// Run initial promises in parallel
		const [processedUserContent, environmentDetails] = await Promise.all([
			processUserContent(),
			this.getEnvironmentDetails(includeFileDetails),
		])

		// After processing content, check clinerulesData if needed
		let clinerulesError = false
		if (needsClinerulesFileCheck) {
			clinerulesError = await ensureLocalClineDirExists(cwd, GlobalFileNames.clineRules)
		}

		// Return all results
		return [processedUserContent, environmentDetails, clinerulesError]
	}

	async getEnvironmentDetails(includeFileDetails: boolean = false) {
		let details = ""

		// It could be useful for cline to know if the user went from one or no file to another between messages, so we always include this context
		details += "\n\n# VSCode Visible Files"
		const visibleFilePaths = vscode.window.visibleTextEditors
			?.map((editor) => editor.document?.uri?.fsPath)
			.filter(Boolean)
			.map((absolutePath) => path.relative(cwd, absolutePath))

		// Filter paths through clineIgnoreController
		const allowedVisibleFiles = this.clineIgnoreController
			.filterPaths(visibleFilePaths)
			.map((p) => p.toPosix())
			.join("\n")

		if (allowedVisibleFiles) {
			details += `\n${allowedVisibleFiles}`
		} else {
			details += "\n(No visible files)"
		}

		details += "\n\n# VSCode Open Tabs"
		const openTabPaths = vscode.window.tabGroups.all
			.flatMap((group) => group.tabs)
			.map((tab) => (tab.input as vscode.TabInputText)?.uri?.fsPath)
			.filter(Boolean)
			.map((absolutePath) => path.relative(cwd, absolutePath))

		// Filter paths through clineIgnoreController
		const allowedOpenTabs = this.clineIgnoreController
			.filterPaths(openTabPaths)
			.map((p) => p.toPosix())
			.join("\n")

		if (allowedOpenTabs) {
			details += `\n${allowedOpenTabs}`
		} else {
			details += "\n(No open tabs)"
		}

		const busyTerminals = this.terminalManager.getTerminals(true)
		const inactiveTerminals = this.terminalManager.getTerminals(false)
		// const allTerminals = [...busyTerminals, ...inactiveTerminals]

		if (busyTerminals.length > 0 && this.taskState.didEditFile) {
			//  || this.didEditFile
			await setTimeoutPromise(300) // delay after saving file to let terminals catch up
		}

		// let terminalWasBusy = false
		if (busyTerminals.length > 0) {
			// wait for terminals to cool down
			// terminalWasBusy = allTerminals.some((t) => this.terminalManager.isProcessHot(t.id))
			await pWaitFor(() => busyTerminals.every((t) => !this.terminalManager.isProcessHot(t.id)), {
				interval: 100,
				timeout: 15_000,
			}).catch(() => {})
		}

		// we want to get diagnostics AFTER terminal cools down for a few reasons: terminal could be scaffolding a project, dev servers (compilers like webpack) will first re-compile and then send diagnostics, etc
		/*
		let diagnosticsDetails = ""
		const diagnostics = await this.diagnosticsMonitor.getCurrentDiagnostics(this.didEditFile || terminalWasBusy) // if cline ran a command (ie npm install) or edited the workspace then wait a bit for updated diagnostics
		for (const [uri, fileDiagnostics] of diagnostics) {
			const problems = fileDiagnostics.filter((d) => d.severity === vscode.DiagnosticSeverity.Error)
			if (problems.length > 0) {
				diagnosticsDetails += `\n## ${path.relative(cwd, uri.fsPath)}`
				for (const diagnostic of problems) {
					// let severity = diagnostic.severity === vscode.DiagnosticSeverity.Error ? "Error" : "Warning"
					const line = diagnostic.range.start.line + 1 // VSCode lines are 0-indexed
					const source = diagnostic.source ? `[${diagnostic.source}] ` : ""
					diagnosticsDetails += `\n- ${source}Line ${line}: ${diagnostic.message}`
				}
			}
		}
		*/
		this.taskState.didEditFile = false // reset, this lets us know when to wait for saved files to update terminals

		// waiting for updated diagnostics lets terminal output be the most up-to-date possible
		let terminalDetails = ""
		if (busyTerminals.length > 0) {
			// terminals are cool, let's retrieve their output
			terminalDetails += "\n\n# Actively Running Terminals"
			for (const busyTerminal of busyTerminals) {
				terminalDetails += `\n## Original command: \`${busyTerminal.lastCommand}\``
				const newOutput = this.terminalManager.getUnretrievedOutput(busyTerminal.id)
				if (newOutput) {
					terminalDetails += `\n### New Output\n${newOutput}`
				} else {
					// details += `\n(Still running, no new output)` // don't want to show this right after running the command
				}
			}
		}
		// only show inactive terminals if there's output to show
		if (inactiveTerminals.length > 0) {
			const inactiveTerminalOutputs = new Map<number, string>()
			for (const inactiveTerminal of inactiveTerminals) {
				const newOutput = this.terminalManager.getUnretrievedOutput(inactiveTerminal.id)
				if (newOutput) {
					inactiveTerminalOutputs.set(inactiveTerminal.id, newOutput)
				}
			}
			if (inactiveTerminalOutputs.size > 0) {
				terminalDetails += "\n\n# Inactive Terminals"
				for (const [terminalId, newOutput] of inactiveTerminalOutputs) {
					const inactiveTerminal = inactiveTerminals.find((t) => t.id === terminalId)
					if (inactiveTerminal) {
						terminalDetails += `\n## ${inactiveTerminal.lastCommand}`
						terminalDetails += `\n### New Output\n${newOutput}`
					}
				}
			}
		}

		// details += "\n\n# VSCode Workspace Errors"
		// if (diagnosticsDetails) {
		// 	details += diagnosticsDetails
		// } else {
		// 	details += "\n(No errors detected)"
		// }

		if (terminalDetails) {
			details += terminalDetails
		}

		// Add recently modified files section
		const recentlyModifiedFiles = this.fileContextTracker.getAndClearRecentlyModifiedFiles()
		if (recentlyModifiedFiles.length > 0) {
			details +=
				"\n\n# Recently Modified Files\nThese files have been modified since you last accessed them (file was just edited so you may need to re-read it before editing):"
			for (const filePath of recentlyModifiedFiles) {
				details += `\n${filePath}`
			}
		}

		// Add current time information with timezone
		const now = new Date()
		const formatter = new Intl.DateTimeFormat(undefined, {
			year: "numeric",
			month: "numeric",
			day: "numeric",
			hour: "numeric",
			minute: "numeric",
			second: "numeric",
			hour12: true,
		})
		const timeZone = formatter.resolvedOptions().timeZone
		const timeZoneOffset = -now.getTimezoneOffset() / 60 // Convert to hours and invert sign to match conventional notation
		const timeZoneOffsetStr = `${timeZoneOffset >= 0 ? "+" : ""}${timeZoneOffset}:00`
		details += `\n\n# Current Time\n${formatter.format(now)} (${timeZone}, UTC${timeZoneOffsetStr})`

		if (includeFileDetails) {
			details += `\n\n# Current Working Directory (${cwd.toPosix()}) Files\n`
			const isDesktop = arePathsEqual(cwd, path.join(os.homedir(), "Desktop"))
			if (isDesktop) {
				// don't want to immediately access desktop since it would show permission popup
				details += "(Desktop files not shown automatically. Use list_files to explore if needed.)"
			} else {
				const [files, didHitLimit] = await listFiles(cwd, true, 200)
				const result = formatResponse.formatFilesList(cwd, files, didHitLimit, this.clineIgnoreController)
				details += result
			}
		}

		// Add context window usage information
		const { contextWindow, maxAllowedSize } = getContextWindowInfo(this.api)

		// Get the token count from the most recent API request to accurately reflect context management
		const getTotalTokensFromApiReqMessage = (msg: ClineMessage) => {
			if (!msg.text) {
				return 0
			}
			try {
				const { tokensIn, tokensOut, cacheWrites, cacheReads } = JSON.parse(msg.text)
				return (tokensIn || 0) + (tokensOut || 0) + (cacheWrites || 0) + (cacheReads || 0)
			} catch (e) {
				return 0
			}
		}

		const clineMessages = this.messageStateHandler.getClineMessages()
		const modifiedMessages = combineApiRequests(combineCommandSequences(clineMessages.slice(1)))
		const lastApiReqMessage = findLast(modifiedMessages, (msg) => {
			if (msg.say !== "api_req_started") {
				return false
			}
			return getTotalTokensFromApiReqMessage(msg) > 0
		})

		const lastApiReqTotalTokens = lastApiReqMessage ? getTotalTokensFromApiReqMessage(lastApiReqMessage) : 0
		const usagePercentage = Math.round((lastApiReqTotalTokens / contextWindow) * 100)

		details += "\n\n# Context Window Usage"
		details += `\n${lastApiReqTotalTokens.toLocaleString()} / ${(contextWindow / 1000).toLocaleString()}K tokens used (${usagePercentage}%)`

		details += "\n\n# Current Mode"
		if (this.chatSettings.mode === "plan") {
			details += "\nPLAN MODE\n" + formatResponse.planModeInstructions()
		} else {
			details += "\nACT MODE"
		}

		return `<environment_details>\n${details.trim()}\n</environment_details>`
	}
}<|MERGE_RESOLUTION|>--- conflicted
+++ resolved
@@ -108,16 +108,11 @@
 import { isInTestMode } from "../../services/test/TestMode"
 import { processFilesIntoText } from "@integrations/misc/extract-text"
 import { StreamingJsonReplacer, ChangeLocation } from "@core/assistant-message/diff-json"
-<<<<<<< HEAD
-import { isClaude4ModelFamily } from "@/utils/model-utils"
-import { cleanupMessageHistory, MessageStateHandler, saveClineMessagesAndUpdateHistory } from "./message-state"
-=======
 import { isClaude4ModelFamily } from "@utils/model-utils"
 import { MessageStateHandler } from "./message-state"
 import { formatErrorWithStatusCode, showNotificationForApprovalIfAutoApprovalEnabled, updateApiReqMsg } from "./utils"
 import { serializeError } from "serialize-error"
 import { TaskState } from "./TaskState"
->>>>>>> 30344bef
 
 export const USE_EXPERIMENTAL_CLAUDE4_FEATURES = false
 
@@ -148,25 +143,6 @@
 	private urlContentFetcher: UrlContentFetcher
 	browserSession: BrowserSession
 	contextManager: ContextManager
-<<<<<<< HEAD
-	private didEditFile: boolean = false
-	autoApprovalSettings: AutoApprovalSettings
-	browserSettings: BrowserSettings
-	chatSettings: ChatSettings
-	clineMessages: ClineMessage[] = []
-	private clineIgnoreController: ClineIgnoreController
-	private askResponse?: ClineAskResponse
-	private askResponseText?: string
-	private askResponseImages?: string[]
-	private askResponseFiles?: string[]
-	private lastMessageTs?: number
-	private consecutiveAutoApprovedRequestsCount: number = 0
-	private consecutiveMistakeCount: number = 0
-	private abort: boolean = false
-	didFinishAbortingStream = false
-	abandoned = false
-=======
->>>>>>> 30344bef
 	private diffViewProvider: DiffViewProvider
 	private checkpointTracker?: CheckpointTracker
 	private clineIgnoreController: ClineIgnoreController
@@ -175,23 +151,6 @@
 	private fileContextTracker: FileContextTracker
 	private modelContextTracker: ModelContextTracker
 
-<<<<<<< HEAD
-	// streaming
-	isWaitingForFirstChunk = false
-	isStreaming = false
-	private currentStreamingContentIndex = 0
-	private assistantMessageContent: AssistantMessageContent[] = []
-	private presentAssistantMessageLocked = false
-	private presentAssistantMessageHasPendingUpdates = false
-	private userMessageContent: (Anthropic.TextBlockParam | Anthropic.ImageBlockParam)[] = []
-	private userMessageContentReady = false
-	private didRejectTool = false
-	private didAlreadyUseTool = false
-	private didCompleteReadingStream = false
-	private didAutomaticallyRetryFailedApiRequest = false
-	private enableCheckpoints: boolean
-	private messageStateHandler: MessageStateHandler
-=======
 	// Callbacks
 	private updateTaskHistory: (historyItem: HistoryItem) => Promise<HistoryItem[]>
 	private postStateToWebview: () => Promise<void>
@@ -207,7 +166,6 @@
 	// Message and conversation state
 	messageStateHandler: MessageStateHandler
 	conversationHistoryDeletedRange?: [number, number]
->>>>>>> 30344bef
 
 	constructor(
 		context: vscode.ExtensionContext,
@@ -274,9 +232,6 @@
 			throw new Error("Either historyItem or task/images must be provided")
 		}
 
-<<<<<<< HEAD
-		this.messageStateHandler = new MessageStateHandler(context, this.taskId)
-=======
 		this.messageStateHandler = new MessageStateHandler({
 			context,
 			taskId: this.taskId,
@@ -284,7 +239,6 @@
 			taskIsFavorited: this.taskIsFavorited,
 			updateTaskHistory: this.updateTaskHistory,
 		})
->>>>>>> 30344bef
 
 		// Initialize file context tracker
 		this.fileContextTracker = new FileContextTracker(context, this.taskId)
@@ -365,40 +319,6 @@
 		return context
 	}
 
-<<<<<<< HEAD
-	private async addToClineMessages(message: ClineMessage) {
-		// these values allow us to reconstruct the conversation history at the time this cline message was created
-		// it's important that apiConversationHistory is initialized before we add cline messages
-		const apiConversationHistory = this.messageStateHandler.getApiConversationHistory()
-		message.conversationHistoryIndex = apiConversationHistory.length - 1 // NOTE: this is the index of the last added message which is the user message, and once the clinemessages have been presented we update the apiconversationhistory with the completed assistant message. This means when resetting to a message, we need to +1 this index to get the correct assistant message that this tool use corresponds to
-		message.conversationHistoryDeletedRange = this.conversationHistoryDeletedRange
-		this.clineMessages.push(message)
-		await saveClineMessagesAndUpdateHistory(
-			this.getContext(),
-			this.taskId,
-			this.clineMessages,
-			this.taskIsFavorited ?? false,
-			this.conversationHistoryDeletedRange,
-			this.checkpointTracker,
-			this.updateTaskHistory,
-		)
-	}
-
-	private async overwriteClineMessages(newMessages: ClineMessage[]) {
-		this.clineMessages = newMessages
-		await saveClineMessagesAndUpdateHistory(
-			this.getContext(),
-			this.taskId,
-			this.clineMessages,
-			this.taskIsFavorited ?? false,
-			this.conversationHistoryDeletedRange,
-			this.checkpointTracker,
-			this.updateTaskHistory,
-		)
-	}
-
-=======
->>>>>>> 30344bef
 	async restoreCheckpoint(messageTs: number, restoreType: ClineCheckpointRestore, offset?: number) {
 		const clineMessages = this.messageStateHandler.getClineMessages()
 		const messageIndex = clineMessages.findIndex((m) => m.ts === messageTs) - (offset || 0)
@@ -1010,11 +930,7 @@
 		}
 		// conversationHistory (for API) and clineMessages (for webview) need to be in sync
 		// if the extension process were killed, then on restart the clineMessages might not be empty, so we need to set it to [] when we create a new Cline client (otherwise webview would show stale messages from previous session)
-<<<<<<< HEAD
-		this.clineMessages = []
-=======
 		this.messageStateHandler.setClineMessages([])
->>>>>>> 30344bef
 		this.messageStateHandler.setApiConversationHistory([])
 
 		await this.postStateToWebview()
@@ -1081,13 +997,8 @@
 			}
 		}
 
-<<<<<<< HEAD
-		await this.overwriteClineMessages(savedClineMessages)
-		this.clineMessages = await getSavedClineMessages(this.getContext(), this.taskId)
-=======
 		await this.messageStateHandler.overwriteClineMessages(savedClineMessages)
 		this.messageStateHandler.setClineMessages(await getSavedClineMessages(this.getContext(), this.taskId))
->>>>>>> 30344bef
 
 		// Now present the cline messages to the user and ask if they want to resume (NOTE: we ran into a bug before where the apiconversationhistory wouldn't be initialized when opening a old task, and it was because we were waiting for resume)
 		// This is important in case the user deletes messages without resuming the task first
@@ -1220,8 +1131,6 @@
 			}
 		}
 
-<<<<<<< HEAD
-=======
 		// Inject file context warning if there were pending warnings from message editing
 		if (pendingContextWarning && pendingContextWarning.length > 0) {
 			const fileContextWarning = formatResponse.fileContextWarning(pendingContextWarning)
@@ -1231,7 +1140,6 @@
 			})
 		}
 
->>>>>>> 30344bef
 		await this.messageStateHandler.overwriteApiConversationHistory(modifiedApiConversationHistory)
 		await this.initiateTaskLoop(newUserContent)
 	}
@@ -1784,11 +1692,7 @@
 		}
 		const contextManagementMetadata = await this.contextManager.getNewContextMessagesAndMetadata(
 			this.messageStateHandler.getApiConversationHistory(),
-<<<<<<< HEAD
-			this.clineMessages,
-=======
 			this.messageStateHandler.getClineMessages(),
->>>>>>> 30344bef
 			this.api,
 			this.conversationHistoryDeletedRange,
 			previousApiReqIndex,
