import { setTimeout as setTimeoutPromise } from "node:timers/promises"
import { Anthropic } from "@anthropic-ai/sdk"
import { ApiHandler, ApiProviderInfo, buildApiHandler } from "@core/api"
import { ApiStream } from "@core/api/transform/stream"
import { parseAssistantMessageV2, ToolUseName } from "@core/assistant-message"
import { ContextManager } from "@core/context/context-management/ContextManager"
import { checkContextWindowExceededError } from "@core/context/context-management/context-error-handling"
import { getContextWindowInfo } from "@core/context/context-management/context-window-utils"
import { FileContextTracker } from "@core/context/context-tracking/FileContextTracker"
import { ModelContextTracker } from "@core/context/context-tracking/ModelContextTracker"
import {
	getGlobalClineRules,
	getLocalClineRules,
	refreshClineRulesToggles,
} from "@core/context/instructions/user-instructions/cline-rules"
import {
	getLocalCursorRules,
	getLocalWindsurfRules,
	refreshExternalRulesToggles,
} from "@core/context/instructions/user-instructions/external-rules"
import { sendPartialMessageEvent } from "@core/controller/ui/subscribeToPartialMessage"
import { sendRelinquishControlEvent } from "@core/controller/ui/subscribeToRelinquishControl"
import { ClineIgnoreController } from "@core/ignore/ClineIgnoreController"
import { parseMentions } from "@core/mentions"
import { summarizeTask } from "@core/prompts/contextManagement"
import { formatResponse } from "@core/prompts/responses"
import { parseSlashCommands } from "@core/slash-commands"
import {
	ensureRulesDirectoryExists,
	ensureTaskDirectoryExists,
	GlobalFileNames,
	getSavedApiConversationHistory,
	getSavedClineMessages,
} from "@core/storage/disk"
import CheckpointTracker from "@integrations/checkpoints/CheckpointTracker"
import { DiffViewProvider } from "@integrations/editor/DiffViewProvider"
import { formatContentBlockToMarkdown } from "@integrations/misc/export-markdown"
import { processFilesIntoText } from "@integrations/misc/extract-text"
import { showSystemNotification } from "@integrations/notifications"
import { TerminalManager } from "@integrations/terminal/TerminalManager"
import { BrowserSession } from "@services/browser/BrowserSession"
import { UrlContentFetcher } from "@services/browser/UrlContentFetcher"
import { listFiles } from "@services/glob/list-files"
import { Logger } from "@services/logging/Logger"
import { McpHub } from "@services/mcp/McpHub"
import { telemetryService } from "@services/posthog/PostHogClientProvider"
import { AutoApprovalSettings } from "@shared/AutoApprovalSettings"
import { ApiConfiguration } from "@shared/api"
import { findLast, findLastIndex } from "@shared/array"
import { BrowserSettings } from "@shared/BrowserSettings"
import { combineApiRequests } from "@shared/combineApiRequests"
import { combineCommandSequences } from "@shared/combineCommandSequences"
import { ClineApiReqCancelReason, ClineApiReqInfo, ClineAsk, ClineMessage, ClineSay } from "@shared/ExtensionMessage"
import { FocusChainSettings } from "@shared/FocusChainSettings"
import { getApiMetrics } from "@shared/getApiMetrics"
import { HistoryItem } from "@shared/HistoryItem"
import { DEFAULT_LANGUAGE_SETTINGS, getLanguageKey, LanguageDisplay } from "@shared/Languages"
import { convertClineMessageToProto } from "@shared/proto-conversions/cline-message"
import { Mode, OpenaiReasoningEffort } from "@shared/storage/types"
import { ClineAskResponse, ClineCheckpointRestore } from "@shared/WebviewMessage"
import { getGitRemoteUrls, getLatestGitCommitHash } from "@utils/git"
import { arePathsEqual, getDesktopDir } from "@utils/path"
import cloneDeep from "clone-deep"
import { execa } from "execa"
import pTimeout from "p-timeout"
import pWaitFor from "p-wait-for"
import * as path from "path"
import { ulid } from "ulid"
import * as vscode from "vscode"
import { buildSystemPrompt } from "@/core/prompts/system-prompt/build-system-prompt"
import { HostProvider } from "@/hosts/host-provider"
import { errorService } from "@/services/posthog/PostHogClientProvider"
import { ShowMessageType } from "@/shared/proto/index.host"
import { isInTestMode } from "../../services/test/TestMode"
import { ensureLocalClineDirExists } from "../context/instructions/user-instructions/rule-helpers"
import { refreshWorkflowToggles } from "../context/instructions/user-instructions/workflows"
import { Controller } from "../controller"
import { addUserInstructions } from "../prompts/system-prompt/user-instructions/addUserInstructions"
<<<<<<< HEAD
import { StateManager } from "../storage/StateManager"
=======
import { isNextGenModelFamily } from "../prompts/system-prompt/utils"
import { CacheService } from "../storage/CacheService"
>>>>>>> 56b8c4a8
import { FocusChainManager } from "./focus-chain"
import { MessageStateHandler } from "./message-state"
import { showChangedFilesDiff } from "./multifile-diff"
import { TaskState } from "./TaskState"
import { ToolExecutor } from "./ToolExecutor"
import { updateApiReqMsg } from "./utils"

export type ToolResponse = string | Array<Anthropic.TextBlockParam | Anthropic.ImageBlockParam>
type UserContent = Array<Anthropic.ContentBlockParam>

export class Task {
	// Core task variables
	readonly taskId: string
	readonly ulid: string
	private taskIsFavorited?: boolean
	private cwd: string

	taskState: TaskState

	// Task configuration
	private enableCheckpoints: boolean

	// Core dependencies
	private controller: Controller
	private mcpHub: McpHub

	// Service handlers
	api: ApiHandler
	terminalManager: TerminalManager
	private urlContentFetcher: UrlContentFetcher
	browserSession: BrowserSession
	contextManager: ContextManager
	private diffViewProvider: DiffViewProvider
	private checkpointTracker?: CheckpointTracker
	private clineIgnoreController: ClineIgnoreController
	private toolExecutor: ToolExecutor

	// Metadata tracking
	private fileContextTracker: FileContextTracker
	private modelContextTracker: ModelContextTracker

	// Focus Chain
	private FocusChainManager?: FocusChainManager

	// Context Management
	private useAutoCondense: boolean

	// Callbacks
	private updateTaskHistory: (historyItem: HistoryItem) => Promise<HistoryItem[]>
	private postStateToWebview: () => Promise<void>
	private reinitExistingTaskFromId: (taskId: string) => Promise<void>
	private cancelTask: () => Promise<void>

	// Cache service
	private stateManager: StateManager

	// User chat state
	autoApprovalSettings: AutoApprovalSettings
	browserSettings: BrowserSettings
	focusChainSettings: FocusChainSettings
	preferredLanguage: string
	openaiReasoningEffort: OpenaiReasoningEffort
	mode: Mode

	// Message and conversation state
	messageStateHandler: MessageStateHandler
	constructor(
		controller: Controller,
		mcpHub: McpHub,
		updateTaskHistory: (historyItem: HistoryItem) => Promise<HistoryItem[]>,
		postStateToWebview: () => Promise<void>,
		reinitExistingTaskFromId: (taskId: string) => Promise<void>,
		cancelTask: () => Promise<void>,
		apiConfiguration: ApiConfiguration,
		autoApprovalSettings: AutoApprovalSettings,
		browserSettings: BrowserSettings,
		focusChainSettings: FocusChainSettings,
		preferredLanguage: string,
		openaiReasoningEffort: OpenaiReasoningEffort,
		mode: Mode,
		strictPlanModeEnabled: boolean,
		useAutoCondense: boolean,
		shellIntegrationTimeout: number,
		terminalReuseEnabled: boolean,
		terminalOutputLineLimit: number,
		defaultTerminalProfile: string,
		enableCheckpointsSetting: boolean,
		cwd: string,
		stateManager: StateManager,
		task?: string,
		images?: string[],
		files?: string[],
		historyItem?: HistoryItem,
	) {
		this.taskState = new TaskState()
		this.controller = controller
		this.mcpHub = mcpHub
		this.updateTaskHistory = updateTaskHistory
		this.postStateToWebview = postStateToWebview
		this.reinitExistingTaskFromId = reinitExistingTaskFromId
		this.cancelTask = cancelTask
		this.clineIgnoreController = new ClineIgnoreController(cwd)

		// TODO(ae) this is a hack to replace the terminal manager for standalone,
		// until we have proper host bridge support for terminal execution. The
		// standaloneTerminalManager is defined in the vscode-impls and injected
		// during compilation of the standalone manager only, so this variable only
		// exists in that case
		if ((global as any).standaloneTerminalManager) {
			console.log("[DEBUG] Using vscode-impls.js terminal manager")
			this.terminalManager = (global as any).standaloneTerminalManager
		} else {
			console.log("[DEBUG] Using built in terminal manager")
			this.terminalManager = new TerminalManager()
		}
		this.terminalManager.setShellIntegrationTimeout(shellIntegrationTimeout)
		this.terminalManager.setTerminalReuseEnabled(terminalReuseEnabled ?? true)
		this.terminalManager.setTerminalOutputLineLimit(terminalOutputLineLimit)
		this.terminalManager.setDefaultTerminalProfile(defaultTerminalProfile)

		this.urlContentFetcher = new UrlContentFetcher(controller.context)
		this.browserSession = new BrowserSession(controller.context, browserSettings)
		this.contextManager = new ContextManager()
		this.diffViewProvider = HostProvider.get().createDiffViewProvider()
		this.autoApprovalSettings = autoApprovalSettings
		this.browserSettings = browserSettings
		this.focusChainSettings = focusChainSettings
		this.preferredLanguage = preferredLanguage
		this.openaiReasoningEffort = openaiReasoningEffort
		this.mode = mode
		this.enableCheckpoints = enableCheckpointsSetting
		this.cwd = cwd
<<<<<<< HEAD
		this.stateManager = stateManager
=======
		this.cacheService = cacheService
		this.useAutoCondense = useAutoCondense
>>>>>>> 56b8c4a8

		// Set up MCP notification callback for real-time notifications
		this.mcpHub.setNotificationCallback(async (serverName: string, _level: string, message: string) => {
			// Display notification in chat immediately
			await this.say("mcp_notification", `[${serverName}] ${message}`)
		})

		// Initialize taskId first
		if (historyItem) {
			this.taskId = historyItem.id
			this.ulid = historyItem.ulid ?? ulid()
			this.taskIsFavorited = historyItem.isFavorited
			this.taskState.conversationHistoryDeletedRange = historyItem.conversationHistoryDeletedRange
			if (historyItem.checkpointTrackerErrorMessage) {
				this.taskState.checkpointTrackerErrorMessage = historyItem.checkpointTrackerErrorMessage
			}
		} else if (task || images || files) {
			this.taskId = Date.now().toString()
			this.ulid = ulid()
		} else {
			throw new Error("Either historyItem or task/images must be provided")
		}

		this.messageStateHandler = new MessageStateHandler({
			context: controller.context,
			taskId: this.taskId,
			ulid: this.ulid,
			taskState: this.taskState,
			taskIsFavorited: this.taskIsFavorited,
			updateTaskHistory: this.updateTaskHistory,
		})

		// Initialize file context tracker
		this.fileContextTracker = new FileContextTracker(controller, this.taskId)
		this.modelContextTracker = new ModelContextTracker(controller.context, this.taskId)

		// Initialize focus chain manager only if enabled
		if (this.focusChainSettings.enabled) {
			this.FocusChainManager = new FocusChainManager({
				taskId: this.taskId,
				taskState: this.taskState,
				mode: this.mode,
				context: this.getContext(),
				stateManager: this.stateManager,
				postStateToWebview: this.postStateToWebview,
				say: this.say.bind(this),
				focusChainSettings: this.focusChainSettings,
			})
		}

		// Prepare effective API configuration
		const effectiveApiConfiguration: ApiConfiguration = {
			...apiConfiguration,
			ulid: this.ulid,
			onRetryAttempt: async (attempt: number, maxRetries: number, delay: number, error: any) => {
				const clineMessages = this.messageStateHandler.getClineMessages()
				const lastApiReqStartedIndex = findLastIndex(clineMessages, (m) => m.say === "api_req_started")
				if (lastApiReqStartedIndex !== -1) {
					try {
						const currentApiReqInfo: ClineApiReqInfo = JSON.parse(clineMessages[lastApiReqStartedIndex].text || "{}")
						currentApiReqInfo.retryStatus = {
							attempt: attempt, // attempt is already 1-indexed from retry.ts
							maxAttempts: maxRetries, // total attempts
							delaySec: Math.round(delay / 1000),
							errorSnippet: error?.message ? `${String(error.message).substring(0, 50)}...` : undefined,
						}
						// Clear previous cancelReason and streamingFailedMessage if we are retrying
						delete currentApiReqInfo.cancelReason
						delete currentApiReqInfo.streamingFailedMessage
						await this.messageStateHandler.updateClineMessage(lastApiReqStartedIndex, {
							text: JSON.stringify(currentApiReqInfo),
						})

						// Post the updated state to the webview so the UI reflects the retry attempt
						await this.postStateToWebview().catch((e) =>
							console.error("Error posting state to webview in onRetryAttempt:", e),
						)

						console.log(
							`[Task ${this.taskId}] API Auto-Retry Status Update: Attempt ${attempt}/${maxRetries}, Delay: ${delay}ms`,
						)
					} catch (e) {
						console.error(`[Task ${this.taskId}] Error updating api_req_started with retryStatus:`, e)
					}
				}
			},
		}

		const currentProvider = this.mode === "plan" ? apiConfiguration.planModeApiProvider : apiConfiguration.actModeApiProvider

		if (currentProvider === "openai" || currentProvider === "openai-native" || currentProvider === "sapaicore") {
			if (this.mode === "plan") {
				effectiveApiConfiguration.planModeReasoningEffort = this.openaiReasoningEffort
			} else {
				effectiveApiConfiguration.actModeReasoningEffort = this.openaiReasoningEffort
			}
		}

		// Now that ulid is initialized, we can build the API handler
		this.api = buildApiHandler(effectiveApiConfiguration, this.mode)

		// Set ulid on browserSession for telemetry tracking
		this.browserSession.setUlid(this.ulid)

		// Continue with task initialization
		if (historyItem) {
			this.resumeTaskFromHistory()
		} else if (task || images || files) {
			this.startTask(task, images, files)
		}

		// Set up focus chain file watcher (async, runs in background) only if focus chain is enabled
		if (this.FocusChainManager) {
			this.FocusChainManager.setupFocusChainFileWatcher().catch((error) => {
				console.error(`[Task ${this.taskId}] Failed to setup focus chain file watcher:`, error)
			})
		}

		// initialize telemetry
		if (historyItem) {
			// Open task from history
			telemetryService.captureTaskRestarted(this.ulid, currentProvider)
		} else {
			// New task started
			telemetryService.captureTaskCreated(this.ulid, currentProvider)
		}

		this.toolExecutor = new ToolExecutor(
			this.controller.context,
			this.taskState,
			this.messageStateHandler,
			this.api,
			this.urlContentFetcher,
			this.browserSession,
			this.diffViewProvider,
			this.mcpHub,
			this.fileContextTracker,
			this.clineIgnoreController,
			this.contextManager,
			this.stateManager,
			this.autoApprovalSettings,
			this.browserSettings,
			this.focusChainSettings,
			cwd,
			this.taskId,
			this.ulid,
			this.mode,
			strictPlanModeEnabled,
			this.say.bind(this),
			this.ask.bind(this),
			this.saveCheckpoint.bind(this),
			this.sayAndCreateMissingParamError.bind(this),
			this.removeLastPartialMessageIfExistsWithType.bind(this),
			this.executeCommandTool.bind(this),
			this.doesLatestTaskCompletionHaveNewChanges.bind(this),
			this.FocusChainManager?.updateFCListFromToolResponse.bind(this.FocusChainManager) || (async () => {}),
		)
	}

	public updateMode(mode: Mode): void {
		this.mode = mode
		this.toolExecutor.updateMode(mode)
		if (this.FocusChainManager) {
			this.FocusChainManager.updateMode(mode)
		}
	}

	public updateStrictPlanMode(strictPlanModeEnabled: boolean): void {
		this.toolExecutor.updateStrictPlanModeEnabled(strictPlanModeEnabled)
	}

	public updateUseAutoCondense(useAutoCondense: boolean): void {
		// Track the setting change with current task and model context
		telemetryService.captureAutoCondenseToggle(this.ulid, useAutoCondense, this.api.getModel().id)

		this.useAutoCondense = useAutoCondense
	}

	// While a task is ref'd by a controller, it will always have access to the extension context
	// This error is thrown if the controller derefs the task after e.g., aborting the task
	private getContext(): vscode.ExtensionContext {
		const context = this.controller.context
		if (!context) {
			throw new Error("Unable to access extension context")
		}
		return context
	}

	/**
	 * Updates the auto approval settings for this task
	 */
	public updateAutoApprovalSettings(settings: AutoApprovalSettings): void {
		// Check if maxRequests changed
		const maxRequestsChanged = this.autoApprovalSettings.maxRequests !== settings.maxRequests

		// Update the settings
		this.autoApprovalSettings = settings
		this.toolExecutor.updateAutoApprovalSettings(settings)

		// Reset counter if max requests limit changed
		if (maxRequestsChanged) {
			this.taskState.consecutiveAutoApprovedRequestsCount = 0
		}
	}

	async restoreCheckpoint(messageTs: number, restoreType: ClineCheckpointRestore, offset?: number) {
		const clineMessages = this.messageStateHandler.getClineMessages()
		const messageIndex = clineMessages.findIndex((m) => m.ts === messageTs) - (offset || 0)
		// Find the last message before messageIndex that has a lastCheckpointHash
		const lastHashIndex = findLastIndex(clineMessages.slice(0, messageIndex), (m) => m.lastCheckpointHash !== undefined)
		const message = clineMessages[messageIndex]
		const lastMessageWithHash = clineMessages[lastHashIndex]

		if (!message) {
			console.error("Message not found", clineMessages)
			return
		}

		let didWorkspaceRestoreFail = false

		switch (restoreType) {
			case "task":
				break
			case "taskAndWorkspace":
			case "workspace":
				if (!this.enableCheckpoints) {
					HostProvider.window.showMessage({
						type: ShowMessageType.ERROR,
						message: "Checkpoints are disabled in settings.",
					})
					didWorkspaceRestoreFail = true
					break
				}

				if (!this.checkpointTracker && !this.taskState.checkpointTrackerErrorMessage) {
					try {
						this.checkpointTracker = await CheckpointTracker.create(
							this.taskId,
							this.controller.context.globalStorageUri.fsPath,
							this.enableCheckpoints,
						)
						this.messageStateHandler.setCheckpointTracker(this.checkpointTracker)
					} catch (error) {
						const errorMessage = error instanceof Error ? error.message : "Unknown error"
						console.error("Failed to initialize checkpoint tracker:", errorMessage)
						this.taskState.checkpointTrackerErrorMessage = errorMessage
						await this.postStateToWebview()
						HostProvider.window.showMessage({
							type: ShowMessageType.ERROR,
							message: errorMessage,
						})
						didWorkspaceRestoreFail = true
					}
				}
				if (message.lastCheckpointHash && this.checkpointTracker) {
					try {
						await this.checkpointTracker.resetHead(message.lastCheckpointHash)
					} catch (error) {
						const errorMessage = error instanceof Error ? error.message : "Unknown error"
						HostProvider.window.showMessage({
							type: ShowMessageType.ERROR,
							message: "Failed to restore checkpoint: " + errorMessage,
						})
						didWorkspaceRestoreFail = true
					}
				} else if (offset && lastMessageWithHash.lastCheckpointHash && this.checkpointTracker) {
					try {
						await this.checkpointTracker.resetHead(lastMessageWithHash.lastCheckpointHash)
					} catch (error) {
						const errorMessage = error instanceof Error ? error.message : "Unknown error"
						HostProvider.window.showMessage({
							type: ShowMessageType.ERROR,
							message: "Failed to restore offsetcheckpoint: " + errorMessage,
						})
						didWorkspaceRestoreFail = true
					}
				} else if (!offset && lastMessageWithHash.lastCheckpointHash && this.checkpointTracker) {
					// Fallback: restore to most recent checkpoint when target message has no checkpoint hash
					console.warn(`Message ${messageTs} has no checkpoint hash, falling back to previous checkpoint`)
					try {
						await this.checkpointTracker.resetHead(lastMessageWithHash.lastCheckpointHash)
					} catch (error) {
						const errorMessage = error instanceof Error ? error.message : "Unknown error"
						HostProvider.window.showMessage({
							type: ShowMessageType.ERROR,
							message: "Failed to restore checkpoint: " + errorMessage,
						})
						didWorkspaceRestoreFail = true
					}
				} else {
					HostProvider.window.showMessage({
						type: ShowMessageType.ERROR,
						message: "Failed to restore checkpoint",
					})
				}
				break
		}

		if (!didWorkspaceRestoreFail) {
			switch (restoreType) {
				case "task":
				case "taskAndWorkspace": {
					this.taskState.conversationHistoryDeletedRange = message.conversationHistoryDeletedRange
					const apiConversationHistory = this.messageStateHandler.getApiConversationHistory()
					const newConversationHistory = apiConversationHistory.slice(0, (message.conversationHistoryIndex || 0) + 2) // +1 since this index corresponds to the last user message, and another +1 since slice end index is exclusive
					await this.messageStateHandler.overwriteApiConversationHistory(newConversationHistory)

					// update the context history state
					await this.contextManager.truncateContextHistory(
						message.ts,
						await ensureTaskDirectoryExists(this.getContext(), this.taskId),
					)

					// aggregate deleted api reqs info so we don't lose costs/tokens
					const clineMessages = this.messageStateHandler.getClineMessages()
					const deletedMessages = clineMessages.slice(messageIndex + 1)
					const deletedApiReqsMetrics = getApiMetrics(combineApiRequests(combineCommandSequences(deletedMessages)))

					// Detect files edited after this message timestamp for file context warning
					// Only needed for task-only restores when a user edits a message or restores the task context, but not the files.
					if (restoreType === "task") {
						const filesEditedAfterMessage = await this.fileContextTracker.detectFilesEditedAfterMessage(
							messageTs,
							deletedMessages,
						)
						if (filesEditedAfterMessage.length > 0) {
							await this.fileContextTracker.storePendingFileContextWarning(filesEditedAfterMessage)
						}
					}

					const newClineMessages = clineMessages.slice(0, messageIndex + 1)
					await this.messageStateHandler.overwriteClineMessages(newClineMessages) // calls saveClineMessages which saves historyItem

					await this.say(
						"deleted_api_reqs",
						JSON.stringify({
							tokensIn: deletedApiReqsMetrics.totalTokensIn,
							tokensOut: deletedApiReqsMetrics.totalTokensOut,
							cacheWrites: deletedApiReqsMetrics.totalCacheWrites,
							cacheReads: deletedApiReqsMetrics.totalCacheReads,
							cost: deletedApiReqsMetrics.totalCost,
						} satisfies ClineApiReqInfo),
					)
					break
				}
				case "workspace":
					break
			}

			switch (restoreType) {
				case "task":
					HostProvider.window.showMessage({
						type: ShowMessageType.INFORMATION,
						message: "Task messages have been restored to the checkpoint",
					})
					break
				case "workspace":
					HostProvider.window.showMessage({
						type: ShowMessageType.INFORMATION,
						message: "Workspace files have been restored to the checkpoint",
					})
					break
				case "taskAndWorkspace":
					HostProvider.window.showMessage({
						type: ShowMessageType.INFORMATION,
						message: "Task and workspace have been restored to the checkpoint",
					})
					break
			}

			if (restoreType !== "task") {
				// Set isCheckpointCheckedOut flag on the message
				// Find all checkpoint messages before this one
				const checkpointMessages = this.messageStateHandler
					.getClineMessages()
					.filter((m) => m.say === "checkpoint_created")
				const currentMessageIndex = checkpointMessages.findIndex((m) => m.ts === messageTs)

				// Set isCheckpointCheckedOut to false for all checkpoint messages
				checkpointMessages.forEach((m, i) => {
					m.isCheckpointCheckedOut = i === currentMessageIndex
				})
			}

			await this.messageStateHandler.saveClineMessagesAndUpdateHistory()

			this.cancelTask() // the task is already cancelled by the provider beforehand, but we need to re-init to get the updated messages
		} else {
			sendRelinquishControlEvent()
		}
	}

	async presentMultifileDiff(messageTs: number, seeNewChangesSinceLastTaskCompletion: boolean) {
		try {
			if (!this.enableCheckpoints) {
				HostProvider.window.showMessage({
					type: ShowMessageType.INFORMATION,
					message: "Checkpoints are disabled in settings. Cannot show diff.",
				})
				return
			}
			// TODO: handle if this is called from outside original workspace, in which case we need to
			// show user error message we can't show diff outside of workspace?
			if (!this.checkpointTracker && !this.taskState.checkpointTrackerErrorMessage) {
				try {
					this.checkpointTracker = await CheckpointTracker.create(
						this.taskId,
						this.controller.context.globalStorageUri.fsPath,
						this.enableCheckpoints,
					)
					this.messageStateHandler.setCheckpointTracker(this.checkpointTracker)
				} catch (error) {
					console.error("Failed to initialize checkpoint tracker:", error)
					const errorMessage = error instanceof Error ? error.message : "Unknown error"
					this.taskState.checkpointTrackerErrorMessage = errorMessage
					await this.postStateToWebview()
					HostProvider.window.showMessage({
						type: ShowMessageType.ERROR,
						message: errorMessage,
					})
					return
				}
			}
			if (!this.checkpointTracker) {
				return
			}

			showChangedFilesDiff(
				this.messageStateHandler,
				this.checkpointTracker,
				messageTs,
				seeNewChangesSinceLastTaskCompletion,
			)
		} finally {
			sendRelinquishControlEvent()
		}
	}

	async doesLatestTaskCompletionHaveNewChanges() {
		if (!this.enableCheckpoints) {
			return false
		}

		const clineMessages = this.messageStateHandler.getClineMessages()
		const messageIndex = findLastIndex(clineMessages, (m) => m.say === "completion_result")
		const message = clineMessages[messageIndex]
		if (!message) {
			console.error("Completion message not found")
			return false
		}
		const hash = message.lastCheckpointHash
		if (!hash) {
			console.error("No checkpoint hash found")
			return false
		}

		if (this.enableCheckpoints && !this.checkpointTracker && !this.taskState.checkpointTrackerErrorMessage) {
			try {
				this.checkpointTracker = await CheckpointTracker.create(
					this.taskId,
					this.controller.context.globalStorageUri.fsPath,
					this.enableCheckpoints,
				)
				this.messageStateHandler.setCheckpointTracker(this.checkpointTracker)
			} catch (error) {
				const errorMessage = error instanceof Error ? error.message : "Unknown error"
				console.error("Failed to initialize checkpoint tracker:", errorMessage)
				return false
			}
		}

		// Get last task completed
		const lastTaskCompletedMessage = findLast(
			this.messageStateHandler.getClineMessages().slice(0, messageIndex),
			(m) => m.say === "completion_result",
		)

		try {
			// Get last task completed
			const lastTaskCompletedMessageCheckpointHash = lastTaskCompletedMessage?.lastCheckpointHash // ask is only used to relinquish control, its the last say we care about
			// if undefined, then we get diff from beginning of git
			// if (!lastTaskCompletedMessage) {
			// 	console.error("No previous task completion message found")
			// 	return
			// }
			// This value *should* always exist
			const firstCheckpointMessageCheckpointHash = this.messageStateHandler
				.getClineMessages()
				.find((m) => m.say === "checkpoint_created")?.lastCheckpointHash

			const previousCheckpointHash = lastTaskCompletedMessageCheckpointHash || firstCheckpointMessageCheckpointHash // either use the diff between the first checkpoint and the task completion, or the diff between the latest two task completions

			if (!previousCheckpointHash) {
				return false
			}

			// Get count of changed files between current state and commit
			const changedFilesCount = (await this.checkpointTracker?.getDiffCount(previousCheckpointHash, hash)) || 0
			if (changedFilesCount > 0) {
				return true
			}
		} catch (error) {
			console.error("Failed to get diff set:", error)
			return false
		}

		return false
	}

	// Communicate with webview

	// partial has three valid states true (partial message), false (completion of partial message), undefined (individual complete message)
	async ask(
		type: ClineAsk,
		text?: string,
		partial?: boolean,
	): Promise<{
		response: ClineAskResponse
		text?: string
		images?: string[]
		files?: string[]
		askTs?: number
	}> {
		// If this Cline instance was aborted by the provider, then the only thing keeping us alive is a promise still running in the background, in which case we don't want to send its result to the webview as it is attached to a new instance of Cline now. So we can safely ignore the result of any active promises, and this class will be deallocated. (Although we set Cline = undefined in provider, that simply removes the reference to this instance, but the instance is still alive until this promise resolves or rejects.)
		if (this.taskState.abort) {
			throw new Error("Cline instance aborted")
		}
		let askTs: number
		if (partial !== undefined) {
			const clineMessages = this.messageStateHandler.getClineMessages()
			const lastMessage = clineMessages.at(-1)
			const lastMessageIndex = clineMessages.length - 1

			const isUpdatingPreviousPartial =
				lastMessage && lastMessage.partial && lastMessage.type === "ask" && lastMessage.ask === type
			if (partial) {
				if (isUpdatingPreviousPartial) {
					// existing partial message, so update it
					await this.messageStateHandler.updateClineMessage(lastMessageIndex, {
						text,
						partial,
					})
					// todo be more efficient about saving and posting only new data or one whole message at a time so ignore partial for saves, and only post parts of partial message instead of whole array in new listener
					// await this.saveClineMessagesAndUpdateHistory()
					// await this.postStateToWebview()
					const protoMessage = convertClineMessageToProto(lastMessage)
					await sendPartialMessageEvent(protoMessage)
					throw new Error("Current ask promise was ignored 1")
				} else {
					// this is a new partial message, so add it with partial state
					// this.askResponse = undefined
					// this.askResponseText = undefined
					// this.askResponseImages = undefined
					askTs = Date.now()
					this.taskState.lastMessageTs = askTs
					await this.messageStateHandler.addToClineMessages({
						ts: askTs,
						type: "ask",
						ask: type,
						text,
						partial,
					})
					await this.postStateToWebview()
					throw new Error("Current ask promise was ignored 2")
				}
			} else {
				// partial=false means its a complete version of a previously partial message
				if (isUpdatingPreviousPartial) {
					// this is the complete version of a previously partial message, so replace the partial with the complete version
					this.taskState.askResponse = undefined
					this.taskState.askResponseText = undefined
					this.taskState.askResponseImages = undefined
					this.taskState.askResponseFiles = undefined

					/*
					Bug for the history books:
					In the webview we use the ts as the chatrow key for the virtuoso list. Since we would update this ts right at the end of streaming, it would cause the view to flicker. The key prop has to be stable otherwise react has trouble reconciling items between renders, causing unmounting and remounting of components (flickering).
					The lesson here is if you see flickering when rendering lists, it's likely because the key prop is not stable.
					So in this case we must make sure that the message ts is never altered after first setting it.
					*/
					askTs = lastMessage.ts
					this.taskState.lastMessageTs = askTs
					// lastMessage.ts = askTs
					await this.messageStateHandler.updateClineMessage(lastMessageIndex, {
						text,
						partial: false,
					})
					// await this.postStateToWebview()
					const protoMessage = convertClineMessageToProto(lastMessage)
					await sendPartialMessageEvent(protoMessage)
				} else {
					// this is a new partial=false message, so add it like normal
					this.taskState.askResponse = undefined
					this.taskState.askResponseText = undefined
					this.taskState.askResponseImages = undefined
					this.taskState.askResponseFiles = undefined
					askTs = Date.now()
					this.taskState.lastMessageTs = askTs
					await this.messageStateHandler.addToClineMessages({
						ts: askTs,
						type: "ask",
						ask: type,
						text,
					})
					await this.postStateToWebview()
				}
			}
		} else {
			// this is a new non-partial message, so add it like normal
			// const lastMessage = this.clineMessages.at(-1)
			this.taskState.askResponse = undefined
			this.taskState.askResponseText = undefined
			this.taskState.askResponseImages = undefined
			this.taskState.askResponseFiles = undefined
			askTs = Date.now()
			this.taskState.lastMessageTs = askTs
			await this.messageStateHandler.addToClineMessages({
				ts: askTs,
				type: "ask",
				ask: type,
				text,
			})
			await this.postStateToWebview()
		}

		await pWaitFor(() => this.taskState.askResponse !== undefined || this.taskState.lastMessageTs !== askTs, {
			interval: 100,
		})
		if (this.taskState.lastMessageTs !== askTs) {
			throw new Error("Current ask promise was ignored") // could happen if we send multiple asks in a row i.e. with command_output. It's important that when we know an ask could fail, it is handled gracefully
		}
		const result = {
			response: this.taskState.askResponse!,
			text: this.taskState.askResponseText,
			images: this.taskState.askResponseImages,
			files: this.taskState.askResponseFiles,
		}
		this.taskState.askResponse = undefined
		this.taskState.askResponseText = undefined
		this.taskState.askResponseImages = undefined
		this.taskState.askResponseFiles = undefined
		return result
	}

	async handleWebviewAskResponse(askResponse: ClineAskResponse, text?: string, images?: string[], files?: string[]) {
		this.taskState.askResponse = askResponse
		this.taskState.askResponseText = text
		this.taskState.askResponseImages = images
		this.taskState.askResponseFiles = files
	}

	async say(type: ClineSay, text?: string, images?: string[], files?: string[], partial?: boolean): Promise<undefined> {
		if (this.taskState.abort) {
			throw new Error("Cline instance aborted")
		}

		if (partial !== undefined) {
			const lastMessage = this.messageStateHandler.getClineMessages().at(-1)
			const isUpdatingPreviousPartial =
				lastMessage && lastMessage.partial && lastMessage.type === "say" && lastMessage.say === type
			if (partial) {
				if (isUpdatingPreviousPartial) {
					// existing partial message, so update it
					lastMessage.text = text
					lastMessage.images = images
					lastMessage.files = files
					lastMessage.partial = partial
					const protoMessage = convertClineMessageToProto(lastMessage)
					await sendPartialMessageEvent(protoMessage)
				} else {
					// this is a new partial message, so add it with partial state
					const sayTs = Date.now()
					this.taskState.lastMessageTs = sayTs
					await this.messageStateHandler.addToClineMessages({
						ts: sayTs,
						type: "say",
						say: type,
						text,
						images,
						files,
						partial,
					})
					await this.postStateToWebview()
				}
			} else {
				// partial=false means its a complete version of a previously partial message
				if (isUpdatingPreviousPartial) {
					// this is the complete version of a previously partial message, so replace the partial with the complete version
					this.taskState.lastMessageTs = lastMessage.ts
					// lastMessage.ts = sayTs
					lastMessage.text = text
					lastMessage.images = images
					lastMessage.files = files // Ensure files is updated
					lastMessage.partial = false

					// instead of streaming partialMessage events, we do a save and post like normal to persist to disk
					await this.messageStateHandler.saveClineMessagesAndUpdateHistory()
					// await this.postStateToWebview()
					const protoMessage = convertClineMessageToProto(lastMessage)
					await sendPartialMessageEvent(protoMessage) // more performant than an entire postStateToWebview
				} else {
					// this is a new partial=false message, so add it like normal
					const sayTs = Date.now()
					this.taskState.lastMessageTs = sayTs
					await this.messageStateHandler.addToClineMessages({
						ts: sayTs,
						type: "say",
						say: type,
						text,
						images,
						files,
					})
					await this.postStateToWebview()
				}
			}
		} else {
			// this is a new non-partial message, so add it like normal
			const sayTs = Date.now()
			this.taskState.lastMessageTs = sayTs
			await this.messageStateHandler.addToClineMessages({
				ts: sayTs,
				type: "say",
				say: type,
				text,
				images,
				files,
			})
			await this.postStateToWebview()
		}
	}

	async sayAndCreateMissingParamError(toolName: ToolUseName, paramName: string, relPath?: string) {
		await this.say(
			"error",
			`Cline tried to use ${toolName}${
				relPath ? ` for '${relPath.toPosix()}'` : ""
			} without value for required parameter '${paramName}'. Retrying...`,
		)
		return formatResponse.toolError(formatResponse.missingToolParameterError(paramName))
	}

	async removeLastPartialMessageIfExistsWithType(type: "ask" | "say", askOrSay: ClineAsk | ClineSay) {
		const clineMessages = this.messageStateHandler.getClineMessages()
		const lastMessage = clineMessages.at(-1)
		if (lastMessage?.partial && lastMessage.type === type && (lastMessage.ask === askOrSay || lastMessage.say === askOrSay)) {
			this.messageStateHandler.setClineMessages(clineMessages.slice(0, -1))
			await this.messageStateHandler.saveClineMessagesAndUpdateHistory()
		}
	}

	// Task lifecycle

	private async startTask(task?: string, images?: string[], files?: string[]): Promise<void> {
		try {
			await this.clineIgnoreController.initialize()
		} catch (error) {
			console.error("Failed to initialize ClineIgnoreController:", error)
			// Optionally, inform the user or handle the error appropriately
		}
		// conversationHistory (for API) and clineMessages (for webview) need to be in sync
		// if the extension process were killed, then on restart the clineMessages might not be empty, so we need to set it to [] when we create a new Cline client (otherwise webview would show stale messages from previous session)
		this.messageStateHandler.setClineMessages([])
		this.messageStateHandler.setApiConversationHistory([])

		await this.postStateToWebview()

		await this.say("text", task, images, files)

		this.taskState.isInitialized = true

		const imageBlocks: Anthropic.ImageBlockParam[] = formatResponse.imageBlocks(images)

		const userContent: UserContent = [
			{
				type: "text",
				text: `<task>\n${task}\n</task>`,
			},
			...imageBlocks,
		]

		if (files && files.length > 0) {
			const fileContentString = await processFilesIntoText(files)
			if (fileContentString) {
				userContent.push({
					type: "text",
					text: fileContentString,
				})
			}
		}

		await this.initiateTaskLoop(userContent)
	}

	private async resumeTaskFromHistory() {
		try {
			await this.clineIgnoreController.initialize()
		} catch (error) {
			console.error("Failed to initialize ClineIgnoreController:", error)
			// Optionally, inform the user or handle the error appropriately
		}
		// UPDATE: we don't need this anymore since most tasks are now created with checkpoints enabled
		// right now we let users init checkpoints for old tasks, assuming they're continuing them from the same workspace (which we never tied to tasks, so no way for us to know if it's opened in the right workspace)
		// const doesShadowGitExist = await CheckpointTracker.doesShadowGitExist(this.taskId, this.controllerRef.deref())
		// if (!doesShadowGitExist) {
		// 	this.checkpointTrackerErrorMessage = "Checkpoints are only available for new tasks"
		// }

		const savedClineMessages = await getSavedClineMessages(this.getContext(), this.taskId)

		// Remove any resume messages that may have been added before
		const lastRelevantMessageIndex = findLastIndex(
			savedClineMessages,
			(m) => !(m.ask === "resume_task" || m.ask === "resume_completed_task"),
		)
		if (lastRelevantMessageIndex !== -1) {
			savedClineMessages.splice(lastRelevantMessageIndex + 1)
		}

		// since we don't use api_req_finished anymore, we need to check if the last api_req_started has a cost value, if it doesn't and no cancellation reason to present, then we remove it since it indicates an api request without any partial content streamed
		const lastApiReqStartedIndex = findLastIndex(savedClineMessages, (m) => m.type === "say" && m.say === "api_req_started")
		if (lastApiReqStartedIndex !== -1) {
			const lastApiReqStarted = savedClineMessages[lastApiReqStartedIndex]
			const { cost, cancelReason }: ClineApiReqInfo = JSON.parse(lastApiReqStarted.text || "{}")
			if (cost === undefined && cancelReason === undefined) {
				savedClineMessages.splice(lastApiReqStartedIndex, 1)
			}
		}

		await this.messageStateHandler.overwriteClineMessages(savedClineMessages)
		this.messageStateHandler.setClineMessages(await getSavedClineMessages(this.getContext(), this.taskId))

		// Now present the cline messages to the user and ask if they want to resume (NOTE: we ran into a bug before where the apiconversationhistory wouldn't be initialized when opening a old task, and it was because we were waiting for resume)
		// This is important in case the user deletes messages without resuming the task first
		const context = this.getContext()
		const savedApiConversationHistory = await getSavedApiConversationHistory(context, this.taskId)
		this.messageStateHandler.setApiConversationHistory(savedApiConversationHistory)

		// load the context history state

		const _taskDir = await ensureTaskDirectoryExists(context, this.taskId)
		await this.contextManager.initializeContextHistory(await ensureTaskDirectoryExists(this.getContext(), this.taskId))

		const lastClineMessage = this.messageStateHandler
			.getClineMessages()
			.slice()
			.reverse()
			.find((m) => !(m.ask === "resume_task" || m.ask === "resume_completed_task")) // could be multiple resume tasks

		let askType: ClineAsk
		if (lastClineMessage?.ask === "completion_result") {
			askType = "resume_completed_task"
		} else {
			askType = "resume_task"
		}

		this.taskState.isInitialized = true

		const { response, text, images, files } = await this.ask(askType) // calls poststatetowebview
		let responseText: string | undefined
		let responseImages: string[] | undefined
		let responseFiles: string[] | undefined
		if (response === "messageResponse") {
			await this.say("user_feedback", text, images, files)
			if (!this.taskState.checkpointTrackerErrorMessage?.includes("Checkpoints initialization timed out.")) {
				await this.saveCheckpoint()
			}
			responseText = text
			responseImages = images
			responseFiles = files
		}

		// need to make sure that the api conversation history can be resumed by the api, even if it goes out of sync with cline messages

		const existingApiConversationHistory: Anthropic.Messages.MessageParam[] = await getSavedApiConversationHistory(
			this.getContext(),
			this.taskId,
		)

		// Remove the last user message so we can update it with the resume message
		let modifiedOldUserContent: UserContent // either the last message if its user message, or the user message before the last (assistant) message
		let modifiedApiConversationHistory: Anthropic.Messages.MessageParam[] // need to remove the last user message to replace with new modified user message
		if (existingApiConversationHistory.length > 0) {
			const lastMessage = existingApiConversationHistory[existingApiConversationHistory.length - 1]
			if (lastMessage.role === "assistant") {
				modifiedApiConversationHistory = [...existingApiConversationHistory]
				modifiedOldUserContent = []
			} else if (lastMessage.role === "user") {
				const existingUserContent: UserContent = Array.isArray(lastMessage.content)
					? lastMessage.content
					: [{ type: "text", text: lastMessage.content }]
				modifiedApiConversationHistory = existingApiConversationHistory.slice(0, -1)
				modifiedOldUserContent = [...existingUserContent]
			} else {
				throw new Error("Unexpected: Last message is not a user or assistant message")
			}
		} else {
			throw new Error("Unexpected: No existing API conversation history")
		}

		const newUserContent: UserContent = [...modifiedOldUserContent]

		const agoText = (() => {
			const timestamp = lastClineMessage?.ts ?? Date.now()
			const now = Date.now()
			const diff = now - timestamp
			const minutes = Math.floor(diff / 60000)
			const hours = Math.floor(minutes / 60)
			const days = Math.floor(hours / 24)

			if (days > 0) {
				return `${days} day${days > 1 ? "s" : ""} ago`
			}
			if (hours > 0) {
				return `${hours} hour${hours > 1 ? "s" : ""} ago`
			}
			if (minutes > 0) {
				return `${minutes} minute${minutes > 1 ? "s" : ""} ago`
			}
			return "just now"
		})()

		const wasRecent = lastClineMessage?.ts && Date.now() - lastClineMessage.ts < 30_000

		// Check if there are pending file context warnings before calling taskResumption
		const pendingContextWarning = await this.fileContextTracker.retrieveAndClearPendingFileContextWarning()
		const hasPendingFileContextWarnings = pendingContextWarning && pendingContextWarning.length > 0

		const [taskResumptionMessage, userResponseMessage] = formatResponse.taskResumption(
			this.mode === "plan" ? "plan" : "act",
			agoText,
			this.cwd,
			wasRecent,
			responseText,
			hasPendingFileContextWarnings,
		)

		if (taskResumptionMessage !== "") {
			newUserContent.push({
				type: "text",
				text: taskResumptionMessage,
			})
		}

		if (userResponseMessage !== "") {
			newUserContent.push({
				type: "text",
				text: userResponseMessage,
			})
		}

		if (responseImages && responseImages.length > 0) {
			newUserContent.push(...formatResponse.imageBlocks(responseImages))
		}

		if (responseFiles && responseFiles.length > 0) {
			const fileContentString = await processFilesIntoText(responseFiles)
			if (fileContentString) {
				newUserContent.push({
					type: "text",
					text: fileContentString,
				})
			}
		}

		// Inject file context warning if there were pending warnings from message editing
		if (pendingContextWarning && pendingContextWarning.length > 0) {
			const fileContextWarning = formatResponse.fileContextWarning(pendingContextWarning)
			newUserContent.push({
				type: "text",
				text: fileContextWarning,
			})
		}

		await this.messageStateHandler.overwriteApiConversationHistory(modifiedApiConversationHistory)
		await this.initiateTaskLoop(newUserContent)
	}

	private async initiateTaskLoop(userContent: UserContent): Promise<void> {
		let nextUserContent = userContent
		let includeFileDetails = true
		while (!this.taskState.abort) {
			const didEndLoop = await this.recursivelyMakeClineRequests(nextUserContent, includeFileDetails)
			includeFileDetails = false // we only need file details the first time

			//  The way this agentic loop works is that cline will be given a task that he then calls tools to complete. unless there's an attempt_completion call, we keep responding back to him with his tool's responses until he either attempt_completion or does not use anymore tools. If he does not use anymore tools, we ask him to consider if he's completed the task and then call attempt_completion, otherwise proceed with completing the task.
			// There is a MAX_REQUESTS_PER_TASK limit to prevent infinite requests, but Cline is prompted to finish the task as efficiently as he can.

			//const totalCost = this.calculateApiCost(totalInputTokens, totalOutputTokens)
			if (didEndLoop) {
				// For now a task never 'completes'. This will only happen if the user hits max requests and denies resetting the count.
				//this.say("task_completed", `Task completed. Total API usage cost: ${totalCost}`)
				break
			} else {
				// this.say(
				// 	"tool",
				// 	"Cline responded with only text blocks but has not called attempt_completion yet. Forcing him to continue with task..."
				// )
				nextUserContent = [
					{
						type: "text",
						text: formatResponse.noToolsUsed(),
					},
				]
				this.taskState.consecutiveMistakeCount++
			}
		}
	}

	async abortTask() {
		// Check for incomplete progress before aborting
		if (this.FocusChainManager) {
			this.FocusChainManager.checkIncompleteProgressOnCompletion()
		}

		this.taskState.abort = true // will stop any autonomously running promises
		this.terminalManager.disposeAll()
		this.urlContentFetcher.closeBrowser()
		await this.browserSession.dispose()
		this.clineIgnoreController.dispose()
		this.fileContextTracker.dispose()
		// need to await for when we want to make sure directories/files are reverted before
		// re-starting the task from a checkpoint
		await this.diffViewProvider.revertChanges()
		// Clear the notification callback when task is aborted
		this.mcpHub.clearNotificationCallback()
		if (this.FocusChainManager) {
			this.FocusChainManager.dispose()
		}
	}

	// Checkpoints

	async saveCheckpoint(isAttemptCompletionMessage: boolean = false) {
		if (
			!this.enableCheckpoints ||
			this.taskState.checkpointTrackerErrorMessage?.includes("Checkpoints initialization timed out.")
		) {
			// If checkpoints are disabled or previously encountered a timeout error, do nothing.
			return
		}
		// Set isCheckpointCheckedOut to false for all checkpoint_created messages
		this.messageStateHandler.getClineMessages().forEach((message) => {
			if (message.say === "checkpoint_created") {
				message.isCheckpointCheckedOut = false
			}
		})

		if (!isAttemptCompletionMessage) {
			// ensure we aren't creating a duplicate checkpoint
			const lastMessage = this.messageStateHandler.getClineMessages().at(-1)
			if (lastMessage?.say === "checkpoint_created") {
				return
			}

			// Initialize checkpoint tracker if it doesn't exist
			if (!this.checkpointTracker && !this.taskState.checkpointTrackerErrorMessage) {
				try {
					this.checkpointTracker = await CheckpointTracker.create(
						this.taskId,
						this.controller.context.globalStorageUri.fsPath,
						this.enableCheckpoints,
					)
				} catch (error) {
					const errorMessage = error instanceof Error ? error.message : "Unknown error"
					console.error("Failed to initialize checkpoint tracker:", errorMessage)
					this.taskState.checkpointTrackerErrorMessage = errorMessage
					await this.postStateToWebview()
					return
				}
			}

			// Create a checkpoint commit and update clineMessages with a commitHash
			if (this.checkpointTracker) {
				// We are letting this run in a non-blocking way so that the UI doesn't freeze when creating checkpoints.
				// We show that a checkpoint is created in the chatview, then in the background run the git operation (which can take multiple seconds for large shadow git repos), and once that's been completed update the previous checkpoint message with the newly created hash to be associated with.
				// NOTE: the attempt completion flow is different in that it requires the latest checkpoint hash to be present before determining if it can present the 'see new changes' button. In ToolExecutor, when we call saveCheckpoint(true), we must make sure that the checkpoint hash is present in the last completion_result message before returning, since it is always followed by a addNewChangesFlagToLastCompletionResultMessage(), which calls doesLatestTaskCompletionHaveNewChanges() that uses the latest message hash to determine if there any changes since the last attempt_completion checkpoint.
				await this.say("checkpoint_created")
				this.checkpointTracker.commit().then(async (commitHash) => {
					if (commitHash) {
						const lastCheckpointMessageIndex = findLastIndex(
							this.messageStateHandler.getClineMessages(),
							(m) => m.say === "checkpoint_created",
						)
						if (lastCheckpointMessageIndex !== -1) {
							await this.messageStateHandler.updateClineMessage(lastCheckpointMessageIndex, {
								lastCheckpointHash: commitHash,
							})
						}
					}
				})
			} // silently fails for now

			//
		} else {
			// attempt completion requires checkpoint to be sync so that we can present button after attempt_completion
			// Check if checkpoint tracker exists, if not, create it. Skip if there was a previous checkpoints initialization timeout error.
			if (
				!this.checkpointTracker &&
				!this.taskState.checkpointTrackerErrorMessage?.includes("Checkpoints initialization timed out.")
			) {
				try {
					this.checkpointTracker = await CheckpointTracker.create(
						this.taskId,
						this.controller.context.globalStorageUri.fsPath,
						this.enableCheckpoints,
					)
					this.messageStateHandler.setCheckpointTracker(this.checkpointTracker)
				} catch (error) {
					const errorMessage = error instanceof Error ? error.message : "Unknown error"
					console.error("Failed to initialize checkpoint tracker for attempt completion:", errorMessage)
					return
				}
			}

			if (
				this.checkpointTracker &&
				!this.taskState.checkpointTrackerErrorMessage?.includes("Checkpoints initialization timed out.")
			) {
				const commitHash = await this.checkpointTracker.commit()

				// For attempt_completion, find the last completion_result message and set its checkpoint hash. This will be used to present the 'see new changes' button
				const lastCompletionResultMessage = findLast(
					this.messageStateHandler.getClineMessages(),
					(m) => m.say === "completion_result" || m.ask === "completion_result",
				)
				if (lastCompletionResultMessage) {
					lastCompletionResultMessage.lastCheckpointHash = commitHash
					await this.messageStateHandler.saveClineMessagesAndUpdateHistory()
				}
			} else {
				console.error("Checkpoint tracker does not exist and could not be initialized for attempt completion")
			}
		}

		// if (commitHash) {

		// Previously we checkpointed every message, but this is excessive and unnecessary.
		// // Start from the end and work backwards until we find a tool use or another message with a hash
		// for (let i = this.clineMessages.length - 1; i >= 0; i--) {
		// 	const message = this.clineMessages[i]
		// 	if (message.lastCheckpointHash) {
		// 		// Found a message with a hash, so we can stop
		// 		break
		// 	}
		// 	// Update this message with a hash
		// 	message.lastCheckpointHash = commitHash

		// 	// We only care about adding the hash to the last tool use (we don't want to add this hash to every prior message ie for tasks pre-checkpoint)
		// 	const isToolUse =
		// 		message.say === "tool" ||
		// 		message.ask === "tool" ||
		// 		message.say === "command" ||
		// 		message.ask === "command" ||
		// 		message.say === "completion_result" ||
		// 		message.ask === "completion_result" ||
		// 		message.ask === "followup" ||
		// 		message.say === "use_mcp_server" ||
		// 		message.ask === "use_mcp_server" ||
		// 		message.say === "browser_action" ||
		// 		message.say === "browser_action_launch" ||
		// 		message.ask === "browser_action_launch"

		// 	if (isToolUse) {
		// 		break
		// 	}
		// }
		// // Save the updated messages
		// await this.saveClineMessagesAndUpdateHistory()
		// }
	}

	// Tools

	/**
	 * Executes a command directly in Node.js using execa
	 * This is used in test mode to capture the full output without using the VS Code terminal
	 * Commands are automatically terminated after 30 seconds using Promise.race
	 */
	private async executeCommandInNode(command: string): Promise<[boolean, ToolResponse]> {
		try {
			// Create a child process
			const childProcess = execa(command, {
				shell: true,
				cwd: this.cwd,
				reject: false,
				all: true, // Merge stdout and stderr
			})

			// Set up variables to collect output
			let output = ""

			// Collect output in real-time
			if (childProcess.all) {
				childProcess.all.on("data", (data) => {
					output += data.toString()
				})
			}

			// Create a timeout promise that rejects after 30 seconds
			const timeoutPromise = new Promise<never>((_, reject) => {
				setTimeout(() => {
					if (childProcess.pid) {
						childProcess.kill("SIGKILL") // Use SIGKILL for more forceful termination
					}
					reject(new Error("Command timeout after 30s"))
				}, 30000)
			})

			// Race between command completion and timeout
			const result = await Promise.race([childProcess, timeoutPromise]).catch((_error) => {
				// If we get here due to timeout, return a partial result with timeout flag
				Logger.info(`Command timed out after 30s: ${command}`)
				return {
					stdout: "",
					stderr: "",
					exitCode: 124, // Standard timeout exit code
					timedOut: true,
				}
			})

			// Check if timeout occurred
			const wasTerminated = result.timedOut === true

			// Use collected output or result output
			if (!output) {
				output = result.stdout || result.stderr || ""
			}

			Logger.info(`Command executed in Node: ${command}\nOutput:\n${output}`)

			// Add termination message if the command was terminated
			if (wasTerminated) {
				output += "\nCommand was taking a while to run so it was auto terminated after 30s"
			}

			// Format the result similar to terminal output
			return [
				false,
				`Command executed${wasTerminated ? " (terminated after 30s)" : ""} with exit code ${
					result.exitCode
				}.${output.length > 0 ? `\nOutput:\n${output}` : ""}`,
			]
		} catch (error) {
			// Handle any errors that might occur
			const errorMessage = error instanceof Error ? error.message : String(error)
			return [false, `Error executing command: ${errorMessage}`]
		}
	}

	async executeCommandTool(command: string): Promise<[boolean, ToolResponse]> {
		Logger.info("IS_TEST: " + isInTestMode())

		// Check if we're in test mode
		if (isInTestMode()) {
			// In test mode, execute the command directly in Node
			Logger.info("Executing command in Node: " + command)
			return this.executeCommandInNode(command)
		}
		Logger.info("Executing command in terminal: " + command)

		const terminalInfo = await this.terminalManager.getOrCreateTerminal(this.cwd)
		terminalInfo.terminal.show() // weird visual bug when creating new terminals (even manually) where there's an empty space at the top.
		const process = this.terminalManager.runCommand(terminalInfo, command)

		let userFeedback: { text?: string; images?: string[]; files?: string[] } | undefined
		let didContinue = false

		// Chunked terminal output buffering
		const CHUNK_LINE_COUNT = 20
		const CHUNK_BYTE_SIZE = 2048 // 2KB
		const CHUNK_DEBOUNCE_MS = 100

		let outputBuffer: string[] = []
		let outputBufferSize: number = 0
		let chunkTimer: NodeJS.Timeout | null = null
		let chunkEnroute = false

		const flushBuffer = async (force = false) => {
			if (chunkEnroute || outputBuffer.length === 0) {
				if (force && !chunkEnroute && outputBuffer.length > 0) {
					// If force is true and no chunkEnroute, flush anyway
				} else {
					return
				}
			}
			const chunk = outputBuffer.join("\n")
			outputBuffer = []
			outputBufferSize = 0
			chunkEnroute = true
			try {
				const { response, text, images, files } = await this.ask("command_output", chunk)
				if (response === "yesButtonClicked") {
					// proceed while running - but still capture user feedback if provided
					if (text || (images && images.length > 0) || (files && files.length > 0)) {
						userFeedback = { text, images, files }
					}
				} else {
					userFeedback = { text, images, files }
				}
				didContinue = true
				process.continue()
			} catch {
				Logger.error("Error while asking for command output")
			} finally {
				chunkEnroute = false
				// If more output accumulated while chunkEnroute, flush again
				if (outputBuffer.length > 0) {
					await flushBuffer()
				}
			}
		}

		const scheduleFlush = () => {
			if (chunkTimer) {
				clearTimeout(chunkTimer)
			}
			chunkTimer = setTimeout(async () => await flushBuffer(), CHUNK_DEBOUNCE_MS)
		}

		const outputLines: string[] = []
		process.on("line", async (line) => {
			outputLines.push(line)

			if (!didContinue) {
				outputBuffer.push(line)
				outputBufferSize += Buffer.byteLength(line, "utf8")
				// Flush if buffer is large enough
				if (outputBuffer.length >= CHUNK_LINE_COUNT || outputBufferSize >= CHUNK_BYTE_SIZE) {
					await flushBuffer()
				} else {
					scheduleFlush()
				}
			} else {
				this.say("command_output", line)
			}
		})

		let completed = false
		process.once("completed", async () => {
			completed = true
			// Flush any remaining buffered output
			if (!didContinue && outputBuffer.length > 0) {
				if (chunkTimer) {
					clearTimeout(chunkTimer)
					chunkTimer = null
				}
				await flushBuffer(true)
			}
		})

		process.once("no_shell_integration", async () => {
			await this.say("shell_integration_warning")
		})

		await process

		// Wait for a short delay to ensure all messages are sent to the webview
		// This delay allows time for non-awaited promises to be created and
		// for their associated messages to be sent to the webview, maintaining
		// the correct order of messages (although the webview is smart about
		// grouping command_output messages despite any gaps anyways)
		await setTimeoutPromise(50)

		const result = this.terminalManager.processOutput(outputLines)

		if (userFeedback) {
			await this.say("user_feedback", userFeedback.text, userFeedback.images, userFeedback.files)
			await this.saveCheckpoint()

			let fileContentString = ""
			if (userFeedback.files && userFeedback.files.length > 0) {
				fileContentString = await processFilesIntoText(userFeedback.files)
			}

			return [
				true,
				formatResponse.toolResult(
					`Command is still running in the user's terminal.${
						result.length > 0 ? `\nHere's the output so far:\n${result}` : ""
					}\n\nThe user provided the following feedback:\n<feedback>\n${userFeedback.text}\n</feedback>`,
					userFeedback.images,
					fileContentString,
				),
			]
		}

		if (completed) {
			return [false, `Command executed.${result.length > 0 ? `\nOutput:\n${result}` : ""}`]
		} else {
			return [
				false,
				`Command is still running in the user's terminal.${
					result.length > 0 ? `\nHere's the output so far:\n${result}` : ""
				}\n\nYou will be updated on the terminal status and new output in the future.`,
			]
		}
	}

	/**
	 * Migrates the disableBrowserTool setting from VSCode configuration to browserSettings
	 */
	private async migrateDisableBrowserToolSetting(): Promise<void> {
		const config = vscode.workspace.getConfiguration("cline")
		const disableBrowserTool = config.get<boolean>("disableBrowserTool")

		if (disableBrowserTool !== undefined) {
			this.browserSettings.disableToolUse = disableBrowserTool
			// Remove from VSCode configuration
			await config.update("disableBrowserTool", undefined, true)
		}
	}

	private getCurrentProviderInfo(): ApiProviderInfo {
		const modelId = this.api.getModel()?.id
		const apiConfig = this.stateManager.getApiConfiguration()
		const providerId = (this.mode === "plan" ? apiConfig.planModeApiProvider : apiConfig.actModeApiProvider) as string
		const customPrompt = this.cacheService.getGlobalStateKey("customPrompt")
		return { modelId, providerId, customPrompt }
	}

	private async handleContextWindowExceededError(): Promise<void> {
		const apiConversationHistory = this.messageStateHandler.getApiConversationHistory()

		this.taskState.conversationHistoryDeletedRange = this.contextManager.getNextTruncationRange(
			apiConversationHistory,
			this.taskState.conversationHistoryDeletedRange,
			"quarter", // Force aggressive truncation
		)
		await this.messageStateHandler.saveClineMessagesAndUpdateHistory()
		await this.contextManager.triggerApplyStandardContextTruncationNoticeChange(
			Date.now(),
			await ensureTaskDirectoryExists(this.getContext(), this.taskId),
			apiConversationHistory,
		)

		this.taskState.didAutomaticallyRetryFailedApiRequest = true
	}

	async *attemptApiRequest(previousApiReqIndex: number): ApiStream {
		// Wait for MCP servers to be connected before generating system prompt
		await pWaitFor(() => this.mcpHub.isConnecting !== true, {
			timeout: 10_000,
		}).catch(() => {
			console.error("MCP servers failed to connect in time")
		})

		await this.migrateDisableBrowserToolSetting()
		const disableBrowserTool = this.browserSettings.disableToolUse ?? false
		const modelInfo = this.api.getModel()
		const providerInfo = this.getCurrentProviderInfo()
		// cline browser tool uses image recognition for navigation (requires model image support).
		const modelSupportsBrowserUse = modelInfo.info.supportsImages ?? false

		const supportsBrowserUse = modelSupportsBrowserUse && !disableBrowserTool // only enable browser use if the model supports it and the user hasn't disabled it

		let systemPrompt = await buildSystemPrompt(
			this.cwd,
			supportsBrowserUse,
			this.mcpHub,
			this.browserSettings,
			this.api.getModel(),
			this.focusChainSettings,
			providerInfo,
		)

		const preferredLanguage = getLanguageKey(this.preferredLanguage as LanguageDisplay)
		const preferredLanguageInstructions =
			preferredLanguage && preferredLanguage !== DEFAULT_LANGUAGE_SETTINGS
				? `# Preferred Language\n\nSpeak in ${preferredLanguage}.`
				: ""

		const { globalToggles, localToggles } = await refreshClineRulesToggles(this.controller, this.cwd)
		const { windsurfLocalToggles, cursorLocalToggles } = await refreshExternalRulesToggles(this.controller, this.cwd)

		const globalClineRulesFilePath = await ensureRulesDirectoryExists()
		const globalClineRulesFileInstructions = await getGlobalClineRules(globalClineRulesFilePath, globalToggles)

		const localClineRulesFileInstructions = await getLocalClineRules(this.cwd, localToggles)
		const [localCursorRulesFileInstructions, localCursorRulesDirInstructions] = await getLocalCursorRules(
			this.cwd,
			cursorLocalToggles,
		)
		const localWindsurfRulesFileInstructions = await getLocalWindsurfRules(this.cwd, windsurfLocalToggles)

		const clineIgnoreContent = this.clineIgnoreController.clineIgnoreContent
		let clineIgnoreInstructions: string | undefined
		if (clineIgnoreContent) {
			clineIgnoreInstructions = formatResponse.clineIgnoreInstructions(clineIgnoreContent)
		}

		if (
			globalClineRulesFileInstructions ||
			localClineRulesFileInstructions ||
			localCursorRulesFileInstructions ||
			localCursorRulesDirInstructions ||
			localWindsurfRulesFileInstructions ||
			clineIgnoreInstructions ||
			preferredLanguageInstructions
		) {
			// altering the system prompt mid-task will break the prompt cache, but in the grand scheme this will not change often so it's better to not pollute user messages with it the way we have to with <potentially relevant details>
			const userInstructions = addUserInstructions(
				globalClineRulesFileInstructions,
				localClineRulesFileInstructions,
				localCursorRulesFileInstructions,
				localCursorRulesDirInstructions,
				localWindsurfRulesFileInstructions,
				clineIgnoreInstructions,
				preferredLanguageInstructions,
			)
			systemPrompt += userInstructions
		}
		const contextManagementMetadata = await this.contextManager.getNewContextMessagesAndMetadata(
			this.messageStateHandler.getApiConversationHistory(),
			this.messageStateHandler.getClineMessages(),
			this.api,
			this.taskState.conversationHistoryDeletedRange,
			previousApiReqIndex,
			await ensureTaskDirectoryExists(this.getContext(), this.taskId),
			this.useAutoCondense,
		)

		if (contextManagementMetadata.updatedConversationHistoryDeletedRange) {
			this.taskState.conversationHistoryDeletedRange = contextManagementMetadata.conversationHistoryDeletedRange
			await this.messageStateHandler.saveClineMessagesAndUpdateHistory()
			// saves task history item which we use to keep track of conversation history deleted range
		}

		const stream = this.api.createMessage(systemPrompt, contextManagementMetadata.truncatedConversationHistory)

		const iterator = stream[Symbol.asyncIterator]()

		try {
			// awaiting first chunk to see if it will throw an error
			this.taskState.isWaitingForFirstChunk = true
			const firstChunk = await iterator.next()
			yield firstChunk.value
			this.taskState.isWaitingForFirstChunk = false
		} catch (error) {
			const isContextWindowExceededError = checkContextWindowExceededError(error)
			const { modelId, providerId } = this.getCurrentProviderInfo()
			const clineError = errorService.toClineError(error, modelId, providerId)

			// Capture provider failure telemetry using clineError
			// TODO: Move into errorService
			errorService.logMessage(clineError.message)
			errorService.logException(clineError)

			if (isContextWindowExceededError && !this.taskState.didAutomaticallyRetryFailedApiRequest) {
				await this.handleContextWindowExceededError()
			} else {
				// request failed after retrying automatically once, ask user if they want to retry again
				// note that this api_req_failed ask is unique in that we only present this option if the api hasn't streamed any content yet (ie it fails on the first chunk due), as it would allow them to hit a retry button. However if the api failed mid-stream, it could be in any arbitrary state where some tools may have executed, so that error is handled differently and requires cancelling the task entirely.

				if (isContextWindowExceededError) {
					const truncatedConversationHistory = this.contextManager.getTruncatedMessages(
						this.messageStateHandler.getApiConversationHistory(),
						this.taskState.conversationHistoryDeletedRange,
					)

					// If the conversation has more than 3 messages, we can truncate again. If not, then the conversation is bricked.
					// ToDo: Allow the user to change their input if this is the case.
					if (truncatedConversationHistory.length > 3) {
						clineError.message = "Context window exceeded. Click retry to truncate the conversation and try again."
						this.taskState.didAutomaticallyRetryFailedApiRequest = false
					}
				}

				const streamingFailedMessage = clineError.serialize()

				// Update the 'api_req_started' message to reflect final failure before asking user to manually retry
				const lastApiReqStartedIndex = findLastIndex(
					this.messageStateHandler.getClineMessages(),
					(m) => m.say === "api_req_started",
				)
				if (lastApiReqStartedIndex !== -1) {
					const clineMessages = this.messageStateHandler.getClineMessages()
					const currentApiReqInfo: ClineApiReqInfo = JSON.parse(clineMessages[lastApiReqStartedIndex].text || "{}")
					delete currentApiReqInfo.retryStatus

					await this.messageStateHandler.updateClineMessage(lastApiReqStartedIndex, {
						text: JSON.stringify({
							...currentApiReqInfo, // Spread the modified info (with retryStatus removed)
							// cancelReason: "retries_exhausted", // Indicate that automatic retries failed
							streamingFailedMessage,
						} satisfies ClineApiReqInfo),
					})
					// this.ask will trigger postStateToWebview, so this change should be picked up.
				}

				const { response } = await this.ask("api_req_failed", streamingFailedMessage)

				if (response !== "yesButtonClicked") {
					// this will never happen since if noButtonClicked, we will clear current task, aborting this instance
					throw new Error("API request failed")
				}

				// Clear streamingFailedMessage when user manually retries
				const manualRetryApiReqIndex = findLastIndex(
					this.messageStateHandler.getClineMessages(),
					(m) => m.say === "api_req_started",
				)
				if (manualRetryApiReqIndex !== -1) {
					const clineMessages = this.messageStateHandler.getClineMessages()
					const currentApiReqInfo: ClineApiReqInfo = JSON.parse(clineMessages[manualRetryApiReqIndex].text || "{}")
					delete currentApiReqInfo.streamingFailedMessage
					await this.messageStateHandler.updateClineMessage(manualRetryApiReqIndex, {
						text: JSON.stringify(currentApiReqInfo),
					})
				}

				await this.say("api_req_retried")

				// Reset the automatic retry flag so the request can proceed
				this.taskState.didAutomaticallyRetryFailedApiRequest = false
			}
			// delegate generator output from the recursive call
			yield* this.attemptApiRequest(previousApiReqIndex)
			return
		}

		// no error, so we can continue to yield all remaining chunks
		// (needs to be placed outside of try/catch since it we want caller to handle errors not with api_req_failed as that is reserved for first chunk failures only)
		// this delegates to another generator or iterable object. In this case, it's saying "yield all remaining values from this iterator". This effectively passes along all subsequent chunks from the original stream.
		yield* iterator
	}

	async presentAssistantMessage() {
		if (this.taskState.abort) {
			throw new Error("Cline instance aborted")
		}

		if (this.taskState.presentAssistantMessageLocked) {
			this.taskState.presentAssistantMessageHasPendingUpdates = true
			return
		}
		this.taskState.presentAssistantMessageLocked = true
		this.taskState.presentAssistantMessageHasPendingUpdates = false

		if (this.taskState.currentStreamingContentIndex >= this.taskState.assistantMessageContent.length) {
			// this may happen if the last content block was completed before streaming could finish. if streaming is finished, and we're out of bounds then this means we already presented/executed the last content block and are ready to continue to next request
			if (this.taskState.didCompleteReadingStream) {
				this.taskState.userMessageContentReady = true
			}
			this.taskState.presentAssistantMessageLocked = false
			return
			//throw new Error("No more content blocks to stream! This shouldn't happen...") // remove and just return after testing
		}

		const block = cloneDeep(this.taskState.assistantMessageContent[this.taskState.currentStreamingContentIndex]) // need to create copy bc while stream is updating the array, it could be updating the reference block properties too
		switch (block.type) {
			case "text": {
				if (this.taskState.didRejectTool || this.taskState.didAlreadyUseTool) {
					break
				}
				let content = block.content
				if (content) {
					// (have to do this for partial and complete since sending content in thinking tags to markdown renderer will automatically be removed)
					// Remove end substrings of <thinking or </thinking (below xml parsing is only for opening tags)
					// (this is done with the xml parsing below now, but keeping here for reference)
					// content = content.replace(/<\/?t(?:h(?:i(?:n(?:k(?:i(?:n(?:g)?)?)?)?)?)?)?$/, "")
					// Remove all instances of <thinking> (with optional line break after) and </thinking> (with optional line break before)
					// - Needs to be separate since we dont want to remove the line break before the first tag
					// - Needs to happen before the xml parsing below
					content = content.replace(/<thinking>\s?/g, "")
					content = content.replace(/\s?<\/thinking>/g, "")

					// Remove partial XML tag at the very end of the content (for tool use and thinking tags)
					// (prevents scrollview from jumping when tags are automatically removed)
					const lastOpenBracketIndex = content.lastIndexOf("<")
					if (lastOpenBracketIndex !== -1) {
						const possibleTag = content.slice(lastOpenBracketIndex)
						// Check if there's a '>' after the last '<' (i.e., if the tag is complete) (complete thinking and tool tags will have been removed by now)
						const hasCloseBracket = possibleTag.includes(">")
						if (!hasCloseBracket) {
							// Extract the potential tag name
							let tagContent: string
							if (possibleTag.startsWith("</")) {
								tagContent = possibleTag.slice(2).trim()
							} else {
								tagContent = possibleTag.slice(1).trim()
							}
							// Check if tagContent is likely an incomplete tag name (letters and underscores only)
							const isLikelyTagName = /^[a-zA-Z_]+$/.test(tagContent)
							// Preemptively remove < or </ to keep from these artifacts showing up in chat (also handles closing thinking tags)
							const isOpeningOrClosing = possibleTag === "<" || possibleTag === "</"
							// If the tag is incomplete and at the end, remove it from the content
							if (isOpeningOrClosing || isLikelyTagName) {
								content = content.slice(0, lastOpenBracketIndex).trim()
							}
						}
					}
				}

				if (!block.partial) {
					// Some models add code block artifacts (around the tool calls) which show up at the end of text content
					// matches ``` with at least one char after the last backtick, at the end of the string
					const match = content?.trimEnd().match(/```[a-zA-Z0-9_-]+$/)
					if (match) {
						const matchLength = match[0].length
						content = content.trimEnd().slice(0, -matchLength)
					}
				}

				await this.say("text", content, undefined, undefined, block.partial)
				break
			}
			case "tool_use":
				await this.toolExecutor.executeTool(block)
				break
		}

		/*
		Seeing out of bounds is fine, it means that the next too call is being built up and ready to add to assistantMessageContent to present. 
		When you see the UI inactive during this, it means that a tool is breaking without presenting any UI. For example the write_to_file tool was breaking when relpath was undefined, and for invalid relpath it never presented UI.
		*/
		this.taskState.presentAssistantMessageLocked = false // this needs to be placed here, if not then calling this.presentAssistantMessage below would fail (sometimes) since it's locked
		// NOTE: when tool is rejected, iterator stream is interrupted and it waits for userMessageContentReady to be true. Future calls to present will skip execution since didRejectTool and iterate until contentIndex is set to message length and it sets userMessageContentReady to true itself (instead of preemptively doing it in iterator)
		if (!block.partial || this.taskState.didRejectTool || this.taskState.didAlreadyUseTool) {
			// block is finished streaming and executing
			if (this.taskState.currentStreamingContentIndex === this.taskState.assistantMessageContent.length - 1) {
				// its okay that we increment if !didCompleteReadingStream, it'll just return bc out of bounds and as streaming continues it will call presentAssistantMessage if a new block is ready. if streaming is finished then we set userMessageContentReady to true when out of bounds. This gracefully allows the stream to continue on and all potential content blocks be presented.
				// last block is complete and it is finished executing
				this.taskState.userMessageContentReady = true // will allow pwaitfor to continue
			}

			// call next block if it exists (if not then read stream will call it when its ready)
			this.taskState.currentStreamingContentIndex++ // need to increment regardless, so when read stream calls this function again it will be streaming the next block

			if (this.taskState.currentStreamingContentIndex < this.taskState.assistantMessageContent.length) {
				// there are already more content blocks to stream, so we'll call this function ourselves
				// await this.presentAssistantContent()

				this.presentAssistantMessage()
				return
			}
		}
		// block is partial, but the read stream may have finished
		if (this.taskState.presentAssistantMessageHasPendingUpdates) {
			this.presentAssistantMessage()
		}
	}

	async recursivelyMakeClineRequests(userContent: UserContent, includeFileDetails: boolean = false): Promise<boolean> {
		if (this.taskState.abort) {
			throw new Error("Cline instance aborted")
		}

		// Increment API request counter for focus chain list management
		this.taskState.apiRequestCount++
		this.taskState.apiRequestsSinceLastTodoUpdate++

		// Used to know what models were used in the task if user wants to export metadata for error reporting purposes
		const { modelId, providerId, customPrompt } = this.getCurrentProviderInfo()
		if (providerId && modelId) {
			try {
				await this.modelContextTracker.recordModelUsage(providerId, modelId, this.mode)
			} catch {}
		}

		if (this.taskState.consecutiveMistakeCount >= 3) {
			if (this.autoApprovalSettings.enabled && this.autoApprovalSettings.enableNotifications) {
				showSystemNotification({
					subtitle: "Error",
					message: "Cline is having trouble. Would you like to continue the task?",
				})
			}
			const { response, text, images, files } = await this.ask(
				"mistake_limit_reached",
				this.api.getModel().id.includes("claude")
					? `This may indicate a failure in his thought process or inability to use a tool properly, which can be mitigated with some user guidance (e.g. "Try breaking down the task into smaller steps").`
					: "Cline uses complex prompts and iterative task execution that may be challenging for less capable models. For best results, it's recommended to use Claude 4 Sonnet for its advanced agentic coding capabilities.",
			)
			if (response === "messageResponse") {
				// This userContent is for the *next* API call.
				const feedbackUserContent: UserContent = []
				feedbackUserContent.push({
					type: "text",
					text: formatResponse.tooManyMistakes(text),
				})
				if (images && images.length > 0) {
					feedbackUserContent.push(...formatResponse.imageBlocks(images))
				}

				let fileContentString = ""
				if (files && files.length > 0) {
					fileContentString = await processFilesIntoText(files)
				}

				if (fileContentString) {
					feedbackUserContent.push({
						type: "text",
						text: fileContentString,
					})
				}

				userContent = feedbackUserContent
			}
			this.taskState.consecutiveMistakeCount = 0
		}

		if (
			this.autoApprovalSettings.enabled &&
			this.taskState.consecutiveAutoApprovedRequestsCount >= this.autoApprovalSettings.maxRequests
		) {
			if (this.autoApprovalSettings.enableNotifications) {
				showSystemNotification({
					subtitle: "Max Requests Reached",
					message: `Cline has auto-approved ${this.autoApprovalSettings.maxRequests.toString()} API requests.`,
				})
			}
			const { response, text, images, files } = await this.ask(
				"auto_approval_max_req_reached",
				`Cline has auto-approved ${this.autoApprovalSettings.maxRequests.toString()} API requests. Would you like to reset the count and proceed with the task?`,
			)
			// if we get past the promise it means the user approved and did not start a new task
			this.taskState.consecutiveAutoApprovedRequestsCount = 0

			// Process user feedback if provided
			if (response === "messageResponse") {
				// Display the user's message in the chat UI
				await this.say("user_feedback", text, images, files)

				// This userContent is for the *next* API call.
				const feedbackUserContent: UserContent = []
				feedbackUserContent.push({
					type: "text",
					text: formatResponse.autoApprovalMaxReached(text),
				})
				if (images && images.length > 0) {
					feedbackUserContent.push(...formatResponse.imageBlocks(images))
				}

				let fileContentString = ""
				if (files && files.length > 0) {
					fileContentString = await processFilesIntoText(files)
				}

				if (fileContentString) {
					feedbackUserContent.push({
						type: "text",
						text: fileContentString,
					})
				}

				userContent = feedbackUserContent
			}
		}

		// get previous api req's index to check token usage and determine if we need to truncate conversation history
		const previousApiReqIndex = findLastIndex(this.messageStateHandler.getClineMessages(), (m) => m.say === "api_req_started")

		// Save checkpoint if this is the first API request
		const isFirstRequest = this.messageStateHandler.getClineMessages().filter((m) => m.say === "api_req_started").length === 0

		// getting verbose details is an expensive operation, it uses globby to top-down build file structure of project which for large projects can take a few seconds
		// for the best UX we show a placeholder api_req_started message with a loading spinner as this happens
		await this.say(
			"api_req_started",
			JSON.stringify({
				request: userContent.map((block) => formatContentBlockToMarkdown(block)).join("\n\n") + "\n\nLoading...",
			}),
		)

		// Initialize checkpoint tracker first if enabled and it's the first request
		if (
			isFirstRequest &&
			this.enableCheckpoints &&
			!this.checkpointTracker &&
			!this.taskState.checkpointTrackerErrorMessage
		) {
			try {
				// Warning Timer - If checkpoints take a while to to initialize, show a warning message
				let checkpointsWarningTimer: NodeJS.Timeout | null = null
				let checkpointsWarningShown = false

				checkpointsWarningTimer = setTimeout(async () => {
					if (!checkpointsWarningShown) {
						checkpointsWarningShown = true
						this.taskState.checkpointTrackerErrorMessage =
							"Checkpoints are taking longer than expected to initialize. Working in a large repository? Consider re-opening Cline in a project that uses git, or disabling checkpoints."
						await this.postStateToWebview()
					}
				}, 7_000)

				// Timeout - If checkpoints take too long to initialize, warn user and disable checkpoints for the task
				this.checkpointTracker = await pTimeout(
					CheckpointTracker.create(
						this.taskId,
						this.controller.context.globalStorageUri.fsPath,
						this.enableCheckpoints,
					),
					{
						milliseconds: 15_000,
						message:
							"Checkpoints taking too long to initialize. Consider re-opening Cline in a project that uses git, or disabling checkpoints.",
					},
				)
				if (checkpointsWarningTimer) {
					clearTimeout(checkpointsWarningTimer)
					checkpointsWarningTimer = null
				}
			} catch (error) {
				const errorMessage = error instanceof Error ? error.message : "Unknown error"
				console.error("Failed to initialize checkpoint tracker:", errorMessage)

				// If the error was a timeout, we disabled all checkpoint operations for the rest of the task
				if (errorMessage.includes("Checkpoints taking too long to initialize")) {
					this.taskState.checkpointTrackerErrorMessage =
						"Checkpoints initialization timed out. Consider re-opening Cline in a project that uses git, or disabling checkpoints."
					await this.postStateToWebview()
				} else {
					this.taskState.checkpointTrackerErrorMessage = errorMessage // will be displayed right away since we saveClineMessages next which posts state to webview
				}
			}
		}

		// Now, if it's the first request AND checkpoints are enabled AND tracker was successfully initialized,
		// then say "checkpoint_created" and perform the commit.
		if (isFirstRequest && this.enableCheckpoints && this.checkpointTracker) {
			const commitHash = await this.checkpointTracker.commit() // Actual commit
			await this.say("checkpoint_created") // Now this is conditional
			const lastCheckpointMessageIndex = findLastIndex(
				this.messageStateHandler.getClineMessages(),
				(m) => m.say === "checkpoint_created",
			)
			if (lastCheckpointMessageIndex !== -1) {
				await this.messageStateHandler.updateClineMessage(lastCheckpointMessageIndex, {
					lastCheckpointHash: commitHash,
				})
				// saveClineMessagesAndUpdateHistory will be called later after API response,
				// so no need to call it here unless this is the only modification to this message.
				// For now, assuming it's handled later.
			}
		} else if (
			isFirstRequest &&
			this.enableCheckpoints &&
			!this.checkpointTracker &&
			this.taskState.checkpointTrackerErrorMessage
		) {
			// Checkpoints are enabled, but tracker failed to initialize.
			// checkpointTrackerErrorMessage is already set and will be part of the state.
			// No explicit UI message here, error message will be in ExtensionState.
		}

		// Separate logic when using the auto-condense context management vs the original context management methods
		if (this.useAutoCondense && isNextGenModelFamily(this.api.getModel().id)) {
			// when we initially trigger the context cleanup, we will be increasing the context window size, so we need some state `currentlySummarizing`
			// to store whether we have already started the context summarization flow, so we don't attempt to summarize again. additionally, immediately
			// post summarizing we need to increment the conversationHistoryDeletedRange to mask out the summarization-trigger user & assistant response messaages
			let shouldCompact = false
			if (this.taskState.currentlySummarizing) {
				this.taskState.currentlySummarizing = false

				if (this.taskState.conversationHistoryDeletedRange) {
					const [start, end] = this.taskState.conversationHistoryDeletedRange
					const apiHistory = this.messageStateHandler.getApiConversationHistory()

					// we want to increment the deleted range to remove the pre-summarization tool call output, with additional safety check
					const safeEnd = Math.min(end + 2, apiHistory.length - 1)
					if (end + 2 <= safeEnd) {
						this.taskState.conversationHistoryDeletedRange = [start, end + 2]
						await this.messageStateHandler.saveClineMessagesAndUpdateHistory()
					}
				}
			} else {
				shouldCompact = this.contextManager.shouldCompactContextWindow(
					this.messageStateHandler.getClineMessages(),
					this.api,
					previousApiReqIndex,
				)

				// There is an edge case where the summarize_task tool call completes but the user cancels the next request before it finishes
				// this will result in this.taskState.currentlySummarizing being false, and we also failed to update the context window token
				// estimate, which require a full new message to be completed along with gathering the latest usage block. A proxy for whether
				// we just summarized would be to check the number of in-range messages, which itself has some extreme edge case (e.g. what if
				// first+second user messages take up entire context-window, but in this case there's already an issue). TODO: Examine other
				// approaches such as storing this.taskState.currentlySummarizing on disk in the clineMessages. This was intentionally not done
				// for now to prevent additional disk from needing to be used.
				// The worse case scenario is effectively cline summarizing a summary, which is bad UX, but doesn't break other logic.
				if (shouldCompact && this.taskState.conversationHistoryDeletedRange) {
					const apiHistory = this.messageStateHandler.getApiConversationHistory()
					const activeMessageCount = apiHistory.length - this.taskState.conversationHistoryDeletedRange[1] - 1

					// IMPORTANT - we didn't append this next user message yet so the last message in this array is an assistant message
					// that's why we are comparing to an even number of messages (0, 2) rather than odd (1, 3)
					if (activeMessageCount <= 2) {
						shouldCompact = false
					}
				}
			}

			let parsedUserContent: UserContent
			let environmentDetails: string
			let clinerulesError: boolean

			// when summarizing the context window, we do not want to inject updated to the context
			if (shouldCompact) {
				parsedUserContent = userContent
				environmentDetails = ""
				clinerulesError = false
				this.taskState.lastAutoCompactTriggerIndex = previousApiReqIndex
			} else {
				;[parsedUserContent, environmentDetails, clinerulesError] = await this.loadContext(
					userContent,
					includeFileDetails,
				)
			}

			// error handling if the user uses the /newrule command & their .clinerules is a file, for file read operations didnt work properly
			if (clinerulesError === true) {
				await this.say(
					"error",
					"Issue with processing the /newrule command. Double check that, if '.clinerules' already exists, it's a directory and not a file. Otherwise there was an issue referencing this file/directory.",
				)
			}
			// Compact prompt is tailored for models with small context window where environment details would often
			// overflow the context window
			const useCompactPrompt = customPrompt === "compact"

			userContent = parsedUserContent
			// add environment details as its own text block, separate from tool results
			// do not add environment details to the message which we are compacting the context window
			if (!shouldCompact && !useCompactPrompt) {
				userContent.push({ type: "text", text: environmentDetails })
			}

			if (shouldCompact) {
				userContent.push({ type: "text", text: summarizeTask(this.focusChainSettings.enabled) })
			}
		} else {
			const [parsedUserContent, environmentDetails, clinerulesError] = await this.loadContext(
				userContent,
				includeFileDetails,
				customPrompt === "compact",
			)

			if (clinerulesError === true) {
				await this.say(
					"error",
					"Issue with processing the /newrule command. Double check that, if '.clinerules' already exists, it's a directory and not a file. Otherwise there was an issue referencing this file/directory.",
				)
			}

			userContent = parsedUserContent

			userContent.push({ type: "text", text: environmentDetails })
		}

		await this.messageStateHandler.addToApiConversationHistory({
			role: "user",
			content: userContent,
		})

		telemetryService.captureConversationTurnEvent(this.ulid, providerId, modelId, "user")

		// since we sent off a placeholder api_req_started message to update the webview while waiting to actually start the API request (to load potential details for example), we need to update the text of that message
		const lastApiReqIndex = findLastIndex(this.messageStateHandler.getClineMessages(), (m) => m.say === "api_req_started")
		await this.messageStateHandler.updateClineMessage(lastApiReqIndex, {
			text: JSON.stringify({
				request: userContent.map((block) => formatContentBlockToMarkdown(block)).join("\n\n"),
			} satisfies ClineApiReqInfo),
		})
		await this.postStateToWebview()

		try {
			let cacheWriteTokens = 0
			let cacheReadTokens = 0
			let inputTokens = 0
			let outputTokens = 0
			let totalCost: number | undefined

			const abortStream = async (cancelReason: ClineApiReqCancelReason, streamingFailedMessage?: string) => {
				if (this.diffViewProvider.isEditing) {
					await this.diffViewProvider.revertChanges() // closes diff view
				}

				// if last message is a partial we need to update and save it
				const lastMessage = this.messageStateHandler.getClineMessages().at(-1)
				if (lastMessage && lastMessage.partial) {
					// lastMessage.ts = Date.now() DO NOT update ts since it is used as a key for virtuoso list
					lastMessage.partial = false
					// instead of streaming partialMessage events, we do a save and post like normal to persist to disk
					console.log("updating partial message", lastMessage)
					// await this.saveClineMessagesAndUpdateHistory()
				}

				// Let assistant know their response was interrupted for when task is resumed
				await this.messageStateHandler.addToApiConversationHistory({
					role: "assistant",
					content: [
						{
							type: "text",
							text:
								assistantMessage +
								`\n\n[${
									cancelReason === "streaming_failed"
										? "Response interrupted by API Error"
										: "Response interrupted by user"
								}]`,
						},
					],
				})

				// update api_req_started to have cancelled and cost, so that we can display the cost of the partial stream
				await updateApiReqMsg({
					messageStateHandler: this.messageStateHandler,
					lastApiReqIndex,
					inputTokens,
					outputTokens,
					cacheWriteTokens,
					cacheReadTokens,
					totalCost,
					api: this.api,
					cancelReason,
					streamingFailedMessage,
				})
				await this.messageStateHandler.saveClineMessagesAndUpdateHistory()

				telemetryService.captureConversationTurnEvent(this.ulid, providerId, this.api.getModel().id, "assistant", {
					tokensIn: inputTokens,
					tokensOut: outputTokens,
					cacheWriteTokens,
					cacheReadTokens,
					totalCost,
				})

				// signals to provider that it can retrieve the saved messages from disk, as abortTask can not be awaited on in nature
				this.taskState.didFinishAbortingStream = true
			}

			// reset streaming state
			this.taskState.currentStreamingContentIndex = 0
			this.taskState.assistantMessageContent = []
			this.taskState.didCompleteReadingStream = false
			this.taskState.userMessageContent = []
			this.taskState.userMessageContentReady = false
			this.taskState.didRejectTool = false
			this.taskState.didAlreadyUseTool = false
			this.taskState.presentAssistantMessageLocked = false
			this.taskState.presentAssistantMessageHasPendingUpdates = false
			this.taskState.didAutomaticallyRetryFailedApiRequest = false
			await this.diffViewProvider.reset()

			const stream = this.attemptApiRequest(previousApiReqIndex) // yields only if the first chunk is successful, otherwise will allow the user to retry the request (most likely due to rate limit error, which gets thrown on the first chunk)
			let assistantMessage = ""
			let reasoningMessage = ""
			this.taskState.isStreaming = true
			let didReceiveUsageChunk = false
			try {
				for await (const chunk of stream) {
					if (!chunk) {
						continue
					}
					switch (chunk.type) {
						case "usage":
							didReceiveUsageChunk = true
							inputTokens += chunk.inputTokens
							outputTokens += chunk.outputTokens
							cacheWriteTokens += chunk.cacheWriteTokens ?? 0
							cacheReadTokens += chunk.cacheReadTokens ?? 0
							totalCost = chunk.totalCost
							break
						case "reasoning":
							// reasoning will always come before assistant message
							reasoningMessage += chunk.reasoning
							// fixes bug where cancelling task > aborts task > for loop may be in middle of streaming reasoning > say function throws error before we get a chance to properly clean up and cancel the task.
							if (!this.taskState.abort) {
								await this.say("reasoning", reasoningMessage, undefined, undefined, true)
							}
							break
						case "text": {
							if (reasoningMessage && assistantMessage.length === 0) {
								// complete reasoning message
								await this.say("reasoning", reasoningMessage, undefined, undefined, false)
							}
							assistantMessage += chunk.text
							// parse raw assistant message into content blocks
							const prevLength = this.taskState.assistantMessageContent.length

							this.taskState.assistantMessageContent = parseAssistantMessageV2(assistantMessage)

							if (this.taskState.assistantMessageContent.length > prevLength) {
								this.taskState.userMessageContentReady = false // new content we need to present, reset to false in case previous content set this to true
							}
							// present content to user
							this.presentAssistantMessage()
							break
						}
					}

					if (this.taskState.abort) {
						console.log("aborting stream...")
						if (!this.taskState.abandoned) {
							// only need to gracefully abort if this instance isn't abandoned (sometimes openrouter stream hangs, in which case this would affect future instances of cline)
							await abortStream("user_cancelled")
						}
						break // aborts the stream
					}

					if (this.taskState.didRejectTool) {
						// userContent has a tool rejection, so interrupt the assistant's response to present the user's feedback
						assistantMessage += "\n\n[Response interrupted by user feedback]"
						// this.userMessageContentReady = true // instead of setting this preemptively, we allow the present iterator to finish and set userMessageContentReady when its ready
						break
					}

					// PREV: we need to let the request finish for openrouter to get generation details
					// UPDATE: it's better UX to interrupt the request at the cost of the api cost not being retrieved
					if (this.taskState.didAlreadyUseTool) {
						assistantMessage +=
							"\n\n[Response interrupted by a tool use result. Only one tool may be used at a time and should be placed at the end of the message.]"
						break
					}
				}
			} catch (error) {
				// abandoned happens when extension is no longer waiting for the cline instance to finish aborting (error is thrown here when any function in the for loop throws due to this.abort)
				if (!this.taskState.abandoned) {
					this.abortTask() // if the stream failed, there's various states the task could be in (i.e. could have streamed some tools the user may have executed), so we just resort to replicating a cancel task
					const clineError = errorService.toClineError(error, this.api.getModel().id)
					const errorMessage = clineError.serialize()

					await abortStream("streaming_failed", errorMessage)
					await this.reinitExistingTaskFromId(this.taskId)
				}
			} finally {
				this.taskState.isStreaming = false
			}

			// OpenRouter/Cline may not return token usage as part of the stream (since it may abort early), so we fetch after the stream is finished
			// (updateApiReq below will update the api_req_started message with the usage details. we do this async so it updates the api_req_started message in the background)
			if (!didReceiveUsageChunk) {
				this.api.getApiStreamUsage?.().then(async (apiStreamUsage) => {
					if (apiStreamUsage) {
						inputTokens += apiStreamUsage.inputTokens
						outputTokens += apiStreamUsage.outputTokens
						cacheWriteTokens += apiStreamUsage.cacheWriteTokens ?? 0
						cacheReadTokens += apiStreamUsage.cacheReadTokens ?? 0
						totalCost = apiStreamUsage.totalCost
					}
					await updateApiReqMsg({
						messageStateHandler: this.messageStateHandler,
						lastApiReqIndex,
						inputTokens,
						outputTokens,
						cacheWriteTokens,
						cacheReadTokens,
						api: this.api,
						totalCost,
					})
					await this.messageStateHandler.saveClineMessagesAndUpdateHistory()
					await this.postStateToWebview()
				})
			}

			// need to call here in case the stream was aborted
			if (this.taskState.abort) {
				throw new Error("Cline instance aborted")
			}

			this.taskState.didCompleteReadingStream = true

			// set any blocks to be complete to allow presentAssistantMessage to finish and set userMessageContentReady to true
			// (could be a text block that had no subsequent tool uses, or a text block at the very end, or an invalid tool use, etc. whatever the case, presentAssistantMessage relies on these blocks either to be completed or the user to reject a block in order to proceed and eventually set userMessageContentReady to true)
			const partialBlocks = this.taskState.assistantMessageContent.filter((block) => block.partial)
			partialBlocks.forEach((block) => {
				block.partial = false
			})
			// this.assistantMessageContent.forEach((e) => (e.partial = false)) // can't just do this bc a tool could be in the middle of executing ()
			if (partialBlocks.length > 0) {
				this.presentAssistantMessage() // if there is content to update then it will complete and update this.userMessageContentReady to true, which we pwaitfor before making the next request. all this is really doing is presenting the last partial message that we just set to complete
			}

			await updateApiReqMsg({
				messageStateHandler: this.messageStateHandler,
				lastApiReqIndex,
				inputTokens,
				outputTokens,
				cacheWriteTokens,
				cacheReadTokens,
				api: this.api,
				totalCost,
			})
			await this.messageStateHandler.saveClineMessagesAndUpdateHistory()
			await this.postStateToWebview()

			// now add to apiconversationhistory
			// need to save assistant responses to file before proceeding to tool use since user can exit at any moment and we wouldn't be able to save the assistant's response
			let didEndLoop = false
			if (assistantMessage.length > 0) {
				telemetryService.captureConversationTurnEvent(this.ulid, providerId, modelId, "assistant", {
					tokensIn: inputTokens,
					tokensOut: outputTokens,
					cacheWriteTokens,
					cacheReadTokens,
					totalCost,
				})

				await this.messageStateHandler.addToApiConversationHistory({
					role: "assistant",
					content: [{ type: "text", text: assistantMessage }],
				})

				// NOTE: this comment is here for future reference - this was a workaround for userMessageContent not getting set to true. It was due to it not recursively calling for partial blocks when didRejectTool, so it would get stuck waiting for a partial block to complete before it could continue.
				// in case the content blocks finished
				// it may be the api stream finished after the last parsed content block was executed, so  we are able to detect out of bounds and set userMessageContentReady to true (note you should not call presentAssistantMessage since if the last block is completed it will be presented again)
				// const completeBlocks = this.assistantMessageContent.filter((block) => !block.partial) // if there are any partial blocks after the stream ended we can consider them invalid
				// if (this.currentStreamingContentIndex >= completeBlocks.length) {
				// 	this.userMessageContentReady = true
				// }

				await pWaitFor(() => this.taskState.userMessageContentReady)

				// if the model did not tool use, then we need to tell it to either use a tool or attempt_completion
				const didToolUse = this.taskState.assistantMessageContent.some((block) => block.type === "tool_use")

				if (!didToolUse) {
					// normal request where tool use is required
					this.taskState.userMessageContent.push({
						type: "text",
						text: formatResponse.noToolsUsed(),
					})
					this.taskState.consecutiveMistakeCount++
				}

				const recDidEndLoop = await this.recursivelyMakeClineRequests(this.taskState.userMessageContent)
				didEndLoop = recDidEndLoop
			} else {
				// if there's no assistant_responses, that means we got no text or tool_use content blocks from API which we should assume is an error
				await this.say(
					"error",
					"Unexpected API Response: The language model did not provide any assistant messages. This may indicate an issue with the API or the model's output.",
				)
				await this.messageStateHandler.addToApiConversationHistory({
					role: "assistant",
					content: [
						{
							type: "text",
							text: "Failure: I did not provide a response.",
						},
					],
				})

				// Offer the user a chance to retry this API request
				const { response } = await this.ask(
					"api_req_failed",
					"No assistant message was received. Would you like to retry the request?",
				)

				if (response === "yesButtonClicked") {
					// Signal the loop to continue (i.e., do not end), so it will attempt again
					return false
				}

				// Returns early to avoid retry since user dismissed
				return true
			}

			return didEndLoop // will always be false for now
		} catch (_error) {
			// this should never happen since the only thing that can throw an error is the attemptApiRequest, which is wrapped in a try catch that sends an ask where if noButtonClicked, will clear current task and destroy this instance. However to avoid unhandled promise rejection, we will end this loop which will end execution of this instance (see startTask)
			return true // needs to be true so parent loop knows to end task
		}
	}

	async loadContext(
		userContent: UserContent,
		includeFileDetails: boolean = false,
		useCompactPrompt = false,
	): Promise<[UserContent, string, boolean]> {
		// Track if we need to check clinerulesFile
		let needsClinerulesFileCheck = false

		const { localWorkflowToggles, globalWorkflowToggles } = await refreshWorkflowToggles(this.controller, this.cwd)

		const processUserContent = async () => {
			// This is a temporary solution to dynamically load context mentions from tool results. It checks for the presence of tags that indicate that the tool was rejected and feedback was provided (see formatToolDeniedFeedback, attemptCompletion, executeCommand, and consecutiveMistakeCount >= 3) or "<answer>" (see askFollowupQuestion), we place all user generated content in these tags so they can effectively be used as markers for when we should parse mentions). However if we allow multiple tools responses in the future, we will need to parse mentions specifically within the user content tags.
			// (Note: this caused the @/ import alias bug where file contents were being parsed as well, since v2 converted tool results to text blocks)
			return await Promise.all(
				userContent.map(async (block) => {
					if (block.type === "text") {
						// We need to ensure any user generated content is wrapped in one of these tags so that we know to parse mentions
						// FIXME: Only parse text in between these tags instead of the entire text block which may contain other tool results. This is part of a larger issue where we shouldn't be using regex to parse mentions in the first place (ie for cases where file paths have spaces)
						if (
							block.text.includes("<feedback>") ||
							block.text.includes("<answer>") ||
							block.text.includes("<task>") ||
							block.text.includes("<user_message>")
						) {
							const parsedText = await parseMentions(
								block.text,
								this.cwd,
								this.urlContentFetcher,
								this.fileContextTracker,
							)

							// when parsing slash commands, we still want to allow the user to provide their desired context
							const { processedText, needsClinerulesFileCheck: needsCheck } = await parseSlashCommands(
								parsedText,
								localWorkflowToggles,
								globalWorkflowToggles,
								this.ulid,
							)

							if (needsCheck) {
								needsClinerulesFileCheck = true
							}

							return {
								...block,
								text: processedText,
							}
						}
					}
					return block
				}),
			)
		}

		// Run initial promises in parallel
		const [processedUserContent, environmentDetails] = await Promise.all([
			processUserContent(),
			this.getEnvironmentDetails(includeFileDetails),
		])

		// After processing content, check clinerulesData if needed
		let clinerulesError = false
		if (needsClinerulesFileCheck) {
			clinerulesError = await ensureLocalClineDirExists(this.cwd, GlobalFileNames.clineRules)
		}

		// Add focu chain list instructions if needed
		if (!useCompactPrompt && this.FocusChainManager?.shouldIncludeFocusChainInstructions()) {
			const focusChainInstructions = this.FocusChainManager.generateFocusChainInstructions()
			processedUserContent.push({
				type: "text",
				text: focusChainInstructions,
			})

			this.taskState.apiRequestsSinceLastTodoUpdate = 0
			this.taskState.todoListWasUpdatedByUser = false
		}

		// Return all results
		return [processedUserContent, environmentDetails, clinerulesError]
	}

	async getEnvironmentDetails(includeFileDetails: boolean = false) {
		let details = ""

		// It could be useful for cline to know if the user went from one or no file to another between messages, so we always include this context
		details += "\n\n# VSCode Visible Files"
		const visibleFilePaths = (await HostProvider.window.getVisibleTabs({})).paths.map((absolutePath) =>
			path.relative(this.cwd, absolutePath),
		)

		// Filter paths through clineIgnoreController
		const allowedVisibleFiles = this.clineIgnoreController
			.filterPaths(visibleFilePaths)
			.map((p) => p.toPosix())
			.join("\n")

		if (allowedVisibleFiles) {
			details += `\n${allowedVisibleFiles}`
		} else {
			details += "\n(No visible files)"
		}

		details += "\n\n# VSCode Open Tabs"
		const openTabPaths = (await HostProvider.window.getOpenTabs({})).paths.map((absolutePath) =>
			path.relative(this.cwd, absolutePath),
		)

		// Filter paths through clineIgnoreController
		const allowedOpenTabs = this.clineIgnoreController
			.filterPaths(openTabPaths)
			.map((p) => p.toPosix())
			.join("\n")

		if (allowedOpenTabs) {
			details += `\n${allowedOpenTabs}`
		} else {
			details += "\n(No open tabs)"
		}

		const busyTerminals = this.terminalManager.getTerminals(true)
		const inactiveTerminals = this.terminalManager.getTerminals(false)
		// const allTerminals = [...busyTerminals, ...inactiveTerminals]

		if (busyTerminals.length > 0 && this.taskState.didEditFile) {
			//  || this.didEditFile
			await setTimeoutPromise(300) // delay after saving file to let terminals catch up
		}

		// let terminalWasBusy = false
		if (busyTerminals.length > 0) {
			// wait for terminals to cool down
			// terminalWasBusy = allTerminals.some((t) => this.terminalManager.isProcessHot(t.id))
			await pWaitFor(() => busyTerminals.every((t) => !this.terminalManager.isProcessHot(t.id)), {
				interval: 100,
				timeout: 15_000,
			}).catch(() => {})
		}

		this.taskState.didEditFile = false // reset, this lets us know when to wait for saved files to update terminals

		// waiting for updated diagnostics lets terminal output be the most up-to-date possible
		let terminalDetails = ""
		if (busyTerminals.length > 0) {
			// terminals are cool, let's retrieve their output
			terminalDetails += "\n\n# Actively Running Terminals"
			for (const busyTerminal of busyTerminals) {
				terminalDetails += `\n## Original command: \`${busyTerminal.lastCommand}\``
				const newOutput = this.terminalManager.getUnretrievedOutput(busyTerminal.id)
				if (newOutput) {
					terminalDetails += `\n### New Output\n${newOutput}`
				} else {
					// details += `\n(Still running, no new output)` // don't want to show this right after running the command
				}
			}
		}
		// only show inactive terminals if there's output to show
		if (inactiveTerminals.length > 0) {
			const inactiveTerminalOutputs = new Map<number, string>()
			for (const inactiveTerminal of inactiveTerminals) {
				const newOutput = this.terminalManager.getUnretrievedOutput(inactiveTerminal.id)
				if (newOutput) {
					inactiveTerminalOutputs.set(inactiveTerminal.id, newOutput)
				}
			}
			if (inactiveTerminalOutputs.size > 0) {
				terminalDetails += "\n\n# Inactive Terminals"
				for (const [terminalId, newOutput] of inactiveTerminalOutputs) {
					const inactiveTerminal = inactiveTerminals.find((t) => t.id === terminalId)
					if (inactiveTerminal) {
						terminalDetails += `\n## ${inactiveTerminal.lastCommand}`
						terminalDetails += `\n### New Output\n${newOutput}`
					}
				}
			}
		}

		// details += "\n\n# VSCode Workspace Errors"
		// if (diagnosticsDetails) {
		// 	details += diagnosticsDetails
		// } else {
		// 	details += "\n(No errors detected)"
		// }

		if (terminalDetails) {
			details += terminalDetails
		}

		// Add recently modified files section
		const recentlyModifiedFiles = this.fileContextTracker.getAndClearRecentlyModifiedFiles()
		if (recentlyModifiedFiles.length > 0) {
			details +=
				"\n\n# Recently Modified Files\nThese files have been modified since you last accessed them (file was just edited so you may need to re-read it before editing):"
			for (const filePath of recentlyModifiedFiles) {
				details += `\n${filePath}`
			}
		}

		// Add current time information with timezone
		const now = new Date()
		const formatter = new Intl.DateTimeFormat(undefined, {
			year: "numeric",
			month: "numeric",
			day: "numeric",
			hour: "numeric",
			minute: "numeric",
			second: "numeric",
			hour12: true,
		})
		const timeZone = formatter.resolvedOptions().timeZone
		const timeZoneOffset = -now.getTimezoneOffset() / 60 // Convert to hours and invert sign to match conventional notation
		const timeZoneOffsetStr = `${timeZoneOffset >= 0 ? "+" : ""}${timeZoneOffset}:00`
		details += `\n\n# Current Time\n${formatter.format(now)} (${timeZone}, UTC${timeZoneOffsetStr})`

		if (includeFileDetails) {
			details += `\n\n# Current Working Directory (${this.cwd.toPosix()}) Files\n`
			const isDesktop = arePathsEqual(this.cwd, getDesktopDir())
			if (isDesktop) {
				// don't want to immediately access desktop since it would show permission popup
				details += "(Desktop files not shown automatically. Use list_files to explore if needed.)"
			} else {
				const [files, didHitLimit] = await listFiles(this.cwd, true, 200)
				const result = formatResponse.formatFilesList(this.cwd, files, didHitLimit, this.clineIgnoreController)
				details += result
			}

			// Add git remote URLs section
			const gitRemotes = await getGitRemoteUrls(this.cwd)
			if (gitRemotes.length > 0) {
				details += `\n\n# Git Remote URLs\n${gitRemotes.join("\n")}`
			}

			const latestGitHash = await getLatestGitCommitHash(this.cwd)
			if (latestGitHash) {
				details += `\n\n# Latest Git Commit Hash\n${latestGitHash}`
			}
		}

		// Add context window usage information
		const { contextWindow } = getContextWindowInfo(this.api)

		// Get the token count from the most recent API request to accurately reflect context management
		const getTotalTokensFromApiReqMessage = (msg: ClineMessage) => {
			if (!msg.text) {
				return 0
			}
			try {
				const { tokensIn, tokensOut, cacheWrites, cacheReads } = JSON.parse(msg.text)
				return (tokensIn || 0) + (tokensOut || 0) + (cacheWrites || 0) + (cacheReads || 0)
			} catch (_e) {
				return 0
			}
		}

		const clineMessages = this.messageStateHandler.getClineMessages()
		const modifiedMessages = combineApiRequests(combineCommandSequences(clineMessages.slice(1)))
		const lastApiReqMessage = findLast(modifiedMessages, (msg) => {
			if (msg.say !== "api_req_started") {
				return false
			}
			return getTotalTokensFromApiReqMessage(msg) > 0
		})

		const lastApiReqTotalTokens = lastApiReqMessage ? getTotalTokensFromApiReqMessage(lastApiReqMessage) : 0
		const usagePercentage = Math.round((lastApiReqTotalTokens / contextWindow) * 100)

		details += "\n\n# Context Window Usage"
		details += `\n${lastApiReqTotalTokens.toLocaleString()} / ${(contextWindow / 1000).toLocaleString()}K tokens used (${usagePercentage}%)`

		details += "\n\n# Current Mode"
		if (this.mode === "plan") {
			details += "\nPLAN MODE\n" + formatResponse.planModeInstructions()
		} else {
			details += "\nACT MODE"
		}

		return `<environment_details>\n${details.trim()}\n</environment_details>`
	}
}<|MERGE_RESOLUTION|>--- conflicted
+++ resolved
@@ -76,12 +76,8 @@
 import { refreshWorkflowToggles } from "../context/instructions/user-instructions/workflows"
 import { Controller } from "../controller"
 import { addUserInstructions } from "../prompts/system-prompt/user-instructions/addUserInstructions"
-<<<<<<< HEAD
+import { isNextGenModelFamily } from "../prompts/system-prompt/utils"
 import { StateManager } from "../storage/StateManager"
-=======
-import { isNextGenModelFamily } from "../prompts/system-prompt/utils"
-import { CacheService } from "../storage/CacheService"
->>>>>>> 56b8c4a8
 import { FocusChainManager } from "./focus-chain"
 import { MessageStateHandler } from "./message-state"
 import { showChangedFilesDiff } from "./multifile-diff"
@@ -214,12 +210,8 @@
 		this.mode = mode
 		this.enableCheckpoints = enableCheckpointsSetting
 		this.cwd = cwd
-<<<<<<< HEAD
 		this.stateManager = stateManager
-=======
-		this.cacheService = cacheService
 		this.useAutoCondense = useAutoCondense
->>>>>>> 56b8c4a8
 
 		// Set up MCP notification callback for real-time notifications
 		this.mcpHub.setNotificationCallback(async (serverName: string, _level: string, message: string) => {
