--- conflicted
+++ resolved
@@ -1318,13 +1318,9 @@
 			// altering the system prompt mid-task will break the prompt cache, but in the grand scheme this will not change often so it's better to not pollute user messages with it the way we have to with <potentially relevant details>
 			systemPrompt += addUserInstructions(
 				settingsCustomInstructions,
-<<<<<<< HEAD
+				globalClineRulesFileInstructions,
 				memoryBankInstructions,
 				clineRulesFileInstructions,
-=======
-				globalClineRulesFileInstructions,
-				localClineRulesFileInstructions,
->>>>>>> 450583c8
 				clineIgnoreInstructions,
 				preferredLanguageInstructions,
 			)
