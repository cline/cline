import { Anthropic } from "@anthropic-ai/sdk"
import cloneDeep from "clone-deep"
import getFolderSize from "get-folder-size"
import { setTimeout as setTimeoutPromise } from "node:timers/promises"
import os from "os"
import pTimeout from "p-timeout"
import pWaitFor from "p-wait-for"
import * as path from "path"
import { serializeError } from "serialize-error"
import * as vscode from "vscode"
import { ApiHandler, buildApiHandler } from "../../api"
import { AnthropicHandler } from "../../api/providers/anthropic"
import { ClineHandler } from "../../api/providers/cline"
import { OpenRouterHandler } from "../../api/providers/openrouter"
import { getContextWindowInfo } from "../context/context-management/context-window-utils"
import { ApiStream } from "../../api/transform/stream"
import CheckpointTracker from "../../integrations/checkpoints/CheckpointTracker"
import { DIFF_VIEW_URI_SCHEME, DiffViewProvider } from "../../integrations/editor/DiffViewProvider"
import { formatContentBlockToMarkdown } from "../../integrations/misc/export-markdown"
import { extractTextFromFile } from "../../integrations/misc/extract-text"
import { showSystemNotification } from "../../integrations/notifications"
import { TerminalManager } from "../../integrations/terminal/TerminalManager"
import { BrowserSession } from "../../services/browser/BrowserSession"
import { UrlContentFetcher } from "../../services/browser/UrlContentFetcher"
import { listFiles } from "../../services/glob/list-files"
import { regexSearchFiles } from "../../services/ripgrep"
import { telemetryService } from "../../services/telemetry/TelemetryService"
import { parseSourceCodeForDefinitionsTopLevel } from "../../services/tree-sitter"
import { ApiConfiguration } from "../../shared/api"
import { findLast, findLastIndex, parsePartialArrayString } from "../../shared/array"
import { AutoApprovalSettings } from "../../shared/AutoApprovalSettings"
import { BrowserSettings } from "../../shared/BrowserSettings"
import { ChatSettings } from "../../shared/ChatSettings"
import { combineApiRequests } from "../../shared/combineApiRequests"
import { combineCommandSequences, COMMAND_REQ_APP_STRING } from "../../shared/combineCommandSequences"
import {
	BrowserAction,
	BrowserActionResult,
	browserActions,
	ClineApiReqCancelReason,
	ClineApiReqInfo,
	ClineAsk,
	ClineAskQuestion,
	ClineAskUseMcpServer,
	ClineMessage,
	ClinePlanModeResponse,
	ClineSay,
	ClineSayBrowserAction,
	ClineSayTool,
	COMPLETION_RESULT_CHANGES_FLAG,
	ExtensionMessage,
} from "../../shared/ExtensionMessage"
import { getApiMetrics } from "../../shared/getApiMetrics"
import { HistoryItem } from "../../shared/HistoryItem"
import { DEFAULT_LANGUAGE_SETTINGS, getLanguageKey, LanguageDisplay } from "../../shared/Languages"
import { ClineAskResponse, ClineCheckpointRestore } from "../../shared/WebviewMessage"
import { calculateApiCostAnthropic } from "../../utils/cost"
import { fileExistsAtPath, isDirectory } from "../../utils/fs"
import { arePathsEqual, getReadablePath } from "../../utils/path"
import { fixModelHtmlEscaping, removeInvalidChars } from "../../utils/string"
import { AssistantMessageContent, parseAssistantMessage, ToolParamName, ToolUseName } from ".././assistant-message"
import { constructNewFileContent } from ".././assistant-message/diff"
import { ContextManager } from "../context/context-management/ContextManager"
import { ClineIgnoreController } from ".././ignore/ClineIgnoreController"
import { parseMentions } from ".././mentions"
import { formatResponse } from ".././prompts/responses"
import { addUserInstructions, SYSTEM_PROMPT } from ".././prompts/system"
import { FileContextTracker } from "../context/context-tracking/FileContextTracker"
import { ModelContextTracker } from "../context/context-tracking/ModelContextTracker"

import {
	checkIsAnthropicContextWindowError,
	checkIsOpenRouterContextWindowError,
} from "../context/context-management/context-error-handling"

import {
	ensureTaskDirectoryExists,
	getSavedApiConversationHistory,
	getSavedClineMessages,
	saveApiConversationHistory,
	saveClineMessages,
} from "../storage/disk"
import { McpHub } from "../../services/mcp/McpHub"
import WorkspaceTracker from "../../integrations/workspace/WorkspaceTracker"
<<<<<<< HEAD
import { getClineRules } from "../context/instructions/user-instructions/cline-rules"
=======
import { getGlobalState } from "../storage/state"
>>>>>>> 0ea8506b

const cwd = vscode.workspace.workspaceFolders?.map((folder) => folder.uri.fsPath).at(0) ?? path.join(os.homedir(), "Desktop") // may or may not exist but fs checking existence would immediately ask for permission which would be bad UX, need to come up with a better solution

type ToolResponse = string | Array<Anthropic.TextBlockParam | Anthropic.ImageBlockParam>
type UserContent = Array<Anthropic.ContentBlockParam>

export class Task {
	// dependencies
	private context: vscode.ExtensionContext
	private mcpHub: McpHub
	private workspaceTracker: WorkspaceTracker
	private updateTaskHistory: (historyItem: HistoryItem) => Promise<HistoryItem[]>
	private postStateToWebview: () => Promise<void>
	private postMessageToWebview: (message: ExtensionMessage) => Promise<void>
	private reinitExistingTaskFromId: (taskId: string) => Promise<void>
	private cancelTask: () => Promise<void>

	readonly taskId: string
	api: ApiHandler
	private terminalManager: TerminalManager
	private urlContentFetcher: UrlContentFetcher
	browserSession: BrowserSession
	contextManager: ContextManager
	private didEditFile: boolean = false
	customInstructions?: string
	autoApprovalSettings: AutoApprovalSettings
	browserSettings: BrowserSettings
	chatSettings: ChatSettings
	apiConversationHistory: Anthropic.MessageParam[] = []
	clineMessages: ClineMessage[] = []
	private clineIgnoreController: ClineIgnoreController
	private askResponse?: ClineAskResponse
	private askResponseText?: string
	private askResponseImages?: string[]
	private lastMessageTs?: number
	private consecutiveAutoApprovedRequestsCount: number = 0
	private consecutiveMistakeCount: number = 0
	private abort: boolean = false
	didFinishAbortingStream = false
	abandoned = false
	private diffViewProvider: DiffViewProvider
	private checkpointTracker?: CheckpointTracker
	checkpointTrackerErrorMessage?: string
	conversationHistoryDeletedRange?: [number, number]
	isInitialized = false
	isAwaitingPlanResponse = false
	didRespondToPlanAskBySwitchingMode = false

	// Metadata tracking
	private fileContextTracker: FileContextTracker
	private modelContextTracker: ModelContextTracker

	// streaming
	isWaitingForFirstChunk = false
	isStreaming = false
	private currentStreamingContentIndex = 0
	private assistantMessageContent: AssistantMessageContent[] = []
	private presentAssistantMessageLocked = false
	private presentAssistantMessageHasPendingUpdates = false
	private userMessageContent: (Anthropic.TextBlockParam | Anthropic.ImageBlockParam)[] = []
	private userMessageContentReady = false
	private didRejectTool = false
	private didAlreadyUseTool = false
	private didCompleteReadingStream = false
	private didAutomaticallyRetryFailedApiRequest = false

	constructor(
		context: vscode.ExtensionContext,
		mcpHub: McpHub,
		workspaceTracker: WorkspaceTracker,
		updateTaskHistory: (historyItem: HistoryItem) => Promise<HistoryItem[]>,
		postStateToWebview: () => Promise<void>,
		postMessageToWebview: (message: ExtensionMessage) => Promise<void>,
		reinitExistingTaskFromId: (taskId: string) => Promise<void>,
		cancelTask: () => Promise<void>,
		apiConfiguration: ApiConfiguration,
		autoApprovalSettings: AutoApprovalSettings,
		browserSettings: BrowserSettings,
		chatSettings: ChatSettings,
		customInstructions?: string,
		task?: string,
		images?: string[],
		historyItem?: HistoryItem,
	) {
		this.context = context
		this.mcpHub = mcpHub
		this.workspaceTracker = workspaceTracker
		this.updateTaskHistory = updateTaskHistory
		this.postStateToWebview = postStateToWebview
		this.postMessageToWebview = postMessageToWebview
		this.reinitExistingTaskFromId = reinitExistingTaskFromId
		this.cancelTask = cancelTask
		this.clineIgnoreController = new ClineIgnoreController(cwd)
		this.clineIgnoreController.initialize().catch((error) => {
			console.error("Failed to initialize ClineIgnoreController:", error)
		})
		this.terminalManager = new TerminalManager()
		this.urlContentFetcher = new UrlContentFetcher(context)
		this.browserSession = new BrowserSession(context, browserSettings)
		this.contextManager = new ContextManager()
		this.diffViewProvider = new DiffViewProvider(cwd)
		this.customInstructions = customInstructions
		this.autoApprovalSettings = autoApprovalSettings
		this.browserSettings = browserSettings
		this.chatSettings = chatSettings

		// Initialize taskId first
		if (historyItem) {
			this.taskId = historyItem.id
			this.conversationHistoryDeletedRange = historyItem.conversationHistoryDeletedRange
		} else if (task || images) {
			this.taskId = Date.now().toString()
		} else {
			throw new Error("Either historyItem or task/images must be provided")
		}

		// Initialize file context tracker
		this.fileContextTracker = new FileContextTracker(context, this.taskId)
		this.modelContextTracker = new ModelContextTracker(context, this.taskId)
		// Now that taskId is initialized, we can build the API handler
		this.api = buildApiHandler({
			...apiConfiguration,
			taskId: this.taskId,
		})

		// Set taskId on browserSession for telemetry tracking
		this.browserSession.setTaskId(this.taskId)

		// Continue with task initialization
		if (historyItem) {
			this.resumeTaskFromHistory()
		} else if (task || images) {
			this.startTask(task, images)
		}

		// initialize telemetry
		if (historyItem) {
			// Open task from history
			telemetryService.captureTaskRestarted(this.taskId, apiConfiguration.apiProvider)
		} else {
			// New task started
			telemetryService.captureTaskCreated(this.taskId, apiConfiguration.apiProvider)
		}
	}

	// While a task is ref'd by a controller, it will always have access to the extension context
	// This error is thrown if the controller derefs the task after e.g., aborting the task
	private getContext(): vscode.ExtensionContext {
		const context = this.context
		if (!context) {
			throw new Error("Unable to access extension context")
		}
		return context
	}

	// Storing task to disk for history
	private async addToApiConversationHistory(message: Anthropic.MessageParam) {
		this.apiConversationHistory.push(message)
		await saveApiConversationHistory(this.getContext(), this.taskId, this.apiConversationHistory)
	}

	private async overwriteApiConversationHistory(newHistory: Anthropic.MessageParam[]) {
		this.apiConversationHistory = newHistory
		await saveApiConversationHistory(this.getContext(), this.taskId, this.apiConversationHistory)
	}

	private async addToClineMessages(message: ClineMessage) {
		// these values allow us to reconstruct the conversation history at the time this cline message was created
		// it's important that apiConversationHistory is initialized before we add cline messages
		message.conversationHistoryIndex = this.apiConversationHistory.length - 1 // NOTE: this is the index of the last added message which is the user message, and once the clinemessages have been presented we update the apiconversationhistory with the completed assistant message. This means when resetting to a message, we need to +1 this index to get the correct assistant message that this tool use corresponds to
		message.conversationHistoryDeletedRange = this.conversationHistoryDeletedRange
		this.clineMessages.push(message)
		await this.saveClineMessagesAndUpdateHistory()
	}

	private async overwriteClineMessages(newMessages: ClineMessage[]) {
		this.clineMessages = newMessages
		await this.saveClineMessagesAndUpdateHistory()
	}

	private async saveClineMessagesAndUpdateHistory() {
		try {
			await saveClineMessages(this.getContext(), this.taskId, this.clineMessages)

			// combined as they are in ChatView
			const apiMetrics = getApiMetrics(combineApiRequests(combineCommandSequences(this.clineMessages.slice(1))))
			const taskMessage = this.clineMessages[0] // first message is always the task say
			const lastRelevantMessage =
				this.clineMessages[
					findLastIndex(this.clineMessages, (m) => !(m.ask === "resume_task" || m.ask === "resume_completed_task"))
				]
			const taskDir = await ensureTaskDirectoryExists(this.getContext(), this.taskId)
			let taskDirSize = 0
			try {
				// getFolderSize.loose silently ignores errors
				// returns # of bytes, size/1000/1000 = MB
				taskDirSize = await getFolderSize.loose(taskDir)
			} catch (error) {
				console.error("Failed to get task directory size:", taskDir, error)
			}
			await this.updateTaskHistory({
				id: this.taskId,
				ts: lastRelevantMessage.ts,
				task: taskMessage.text ?? "",
				tokensIn: apiMetrics.totalTokensIn,
				tokensOut: apiMetrics.totalTokensOut,
				cacheWrites: apiMetrics.totalCacheWrites,
				cacheReads: apiMetrics.totalCacheReads,
				totalCost: apiMetrics.totalCost,
				size: taskDirSize,
				shadowGitConfigWorkTree: await this.checkpointTracker?.getShadowGitConfigWorkTree(),
				conversationHistoryDeletedRange: this.conversationHistoryDeletedRange,
			})
		} catch (error) {
			console.error("Failed to save cline messages:", error)
		}
	}

	async restoreCheckpoint(messageTs: number, restoreType: ClineCheckpointRestore) {
		const messageIndex = this.clineMessages.findIndex((m) => m.ts === messageTs)
		const message = this.clineMessages[messageIndex]
		if (!message) {
			console.error("Message not found", this.clineMessages)
			return
		}

		let didWorkspaceRestoreFail = false

		switch (restoreType) {
			case "task":
				break
			case "taskAndWorkspace":
			case "workspace":
				if (!this.checkpointTracker && !this.checkpointTrackerErrorMessage) {
					try {
						this.checkpointTracker = await CheckpointTracker.create(this.taskId, this.context.globalStorageUri.fsPath)
					} catch (error) {
						const errorMessage = error instanceof Error ? error.message : "Unknown error"
						console.error("Failed to initialize checkpoint tracker:", errorMessage)
						this.checkpointTrackerErrorMessage = errorMessage
						await this.postStateToWebview()
						vscode.window.showErrorMessage(errorMessage)
						didWorkspaceRestoreFail = true
					}
				}
				if (message.lastCheckpointHash && this.checkpointTracker) {
					try {
						await this.checkpointTracker.resetHead(message.lastCheckpointHash)
					} catch (error) {
						const errorMessage = error instanceof Error ? error.message : "Unknown error"
						vscode.window.showErrorMessage("Failed to restore checkpoint: " + errorMessage)
						didWorkspaceRestoreFail = true
					}
				}
				break
		}

		if (!didWorkspaceRestoreFail) {
			switch (restoreType) {
				case "task":
				case "taskAndWorkspace":
					this.conversationHistoryDeletedRange = message.conversationHistoryDeletedRange
					const newConversationHistory = this.apiConversationHistory.slice(
						0,
						(message.conversationHistoryIndex || 0) + 2,
					) // +1 since this index corresponds to the last user message, and another +1 since slice end index is exclusive
					await this.overwriteApiConversationHistory(newConversationHistory)

					// update the context history state
					// await this.contextManager.truncateContextHistory(
					// 	message.ts,
					// 	await ensureTaskDirectoryExists(this.getContext(), this.taskId),
					// )

					// aggregate deleted api reqs info so we don't lose costs/tokens
					const deletedMessages = this.clineMessages.slice(messageIndex + 1)
					const deletedApiReqsMetrics = getApiMetrics(combineApiRequests(combineCommandSequences(deletedMessages)))

					const newClineMessages = this.clineMessages.slice(0, messageIndex + 1)
					await this.overwriteClineMessages(newClineMessages) // calls saveClineMessages which saves historyItem

					await this.say(
						"deleted_api_reqs",
						JSON.stringify({
							tokensIn: deletedApiReqsMetrics.totalTokensIn,
							tokensOut: deletedApiReqsMetrics.totalTokensOut,
							cacheWrites: deletedApiReqsMetrics.totalCacheWrites,
							cacheReads: deletedApiReqsMetrics.totalCacheReads,
							cost: deletedApiReqsMetrics.totalCost,
						} satisfies ClineApiReqInfo),
					)
					break
				case "workspace":
					break
			}

			switch (restoreType) {
				case "task":
					vscode.window.showInformationMessage("Task messages have been restored to the checkpoint")
					break
				case "workspace":
					vscode.window.showInformationMessage("Workspace files have been restored to the checkpoint")
					break
				case "taskAndWorkspace":
					vscode.window.showInformationMessage("Task and workspace have been restored to the checkpoint")
					break
			}

			if (restoreType !== "task") {
				// Set isCheckpointCheckedOut flag on the message
				// Find all checkpoint messages before this one
				const checkpointMessages = this.clineMessages.filter((m) => m.say === "checkpoint_created")
				const currentMessageIndex = checkpointMessages.findIndex((m) => m.ts === messageTs)

				// Set isCheckpointCheckedOut to false for all checkpoint messages
				checkpointMessages.forEach((m, i) => {
					m.isCheckpointCheckedOut = i === currentMessageIndex
				})
			}

			await this.saveClineMessagesAndUpdateHistory()

			await this.postMessageToWebview({ type: "relinquishControl" })

			this.cancelTask() // the task is already cancelled by the provider beforehand, but we need to re-init to get the updated messages
		} else {
			await this.postMessageToWebview({ type: "relinquishControl" })
		}
	}

	async presentMultifileDiff(messageTs: number, seeNewChangesSinceLastTaskCompletion: boolean) {
		const relinquishButton = () => {
			this.postMessageToWebview({ type: "relinquishControl" })
		}

		console.log("presentMultifileDiff", messageTs)
		const messageIndex = this.clineMessages.findIndex((m) => m.ts === messageTs)
		const message = this.clineMessages[messageIndex]
		if (!message) {
			console.error("Message not found")
			relinquishButton()
			return
		}
		const hash = message.lastCheckpointHash
		if (!hash) {
			console.error("No checkpoint hash found")
			relinquishButton()
			return
		}

		// TODO: handle if this is called from outside original workspace, in which case we need to show user error message we cant show diff outside of workspace?
		if (!this.checkpointTracker && !this.checkpointTrackerErrorMessage) {
			try {
				this.checkpointTracker = await CheckpointTracker.create(this.taskId, this.context.globalStorageUri.fsPath)
			} catch (error) {
				const errorMessage = error instanceof Error ? error.message : "Unknown error"
				console.error("Failed to initialize checkpoint tracker:", errorMessage)
				this.checkpointTrackerErrorMessage = errorMessage
				await this.postStateToWebview()
				vscode.window.showErrorMessage(errorMessage)
				relinquishButton()
				return
			}
		}

		let changedFiles:
			| {
					relativePath: string
					absolutePath: string
					before: string
					after: string
			  }[]
			| undefined

		try {
			if (seeNewChangesSinceLastTaskCompletion) {
				// Get last task completed
				const lastTaskCompletedMessageCheckpointHash = findLast(
					this.clineMessages.slice(0, messageIndex),
					(m) => m.say === "completion_result",
				)?.lastCheckpointHash // ask is only used to relinquish control, its the last say we care about
				// if undefined, then we get diff from beginning of git
				// if (!lastTaskCompletedMessage) {
				// 	console.error("No previous task completion message found")
				// 	return
				// }
				// This value *should* always exist
				const firstCheckpointMessageCheckpointHash = this.clineMessages.find(
					(m) => m.say === "checkpoint_created",
				)?.lastCheckpointHash

				const previousCheckpointHash = lastTaskCompletedMessageCheckpointHash || firstCheckpointMessageCheckpointHash // either use the diff between the first checkpoint and the task completion, or the diff between the latest two task completions

				if (!previousCheckpointHash) {
					vscode.window.showErrorMessage("Unexpected error: No checkpoint hash found")
					relinquishButton()
					return
				}

				// Get changed files between current state and commit
				changedFiles = await this.checkpointTracker?.getDiffSet(previousCheckpointHash, hash)
				if (!changedFiles?.length) {
					vscode.window.showInformationMessage("No changes found")
					relinquishButton()
					return
				}
			} else {
				// Get changed files between current state and commit
				changedFiles = await this.checkpointTracker?.getDiffSet(hash)
				if (!changedFiles?.length) {
					vscode.window.showInformationMessage("No changes found")
					relinquishButton()
					return
				}
			}
		} catch (error) {
			const errorMessage = error instanceof Error ? error.message : "Unknown error"
			vscode.window.showErrorMessage("Failed to retrieve diff set: " + errorMessage)
			relinquishButton()
			return
		}

		// Check if multi-diff editor is enabled in VS Code settings
		// const config = vscode.workspace.getConfiguration()
		// const isMultiDiffEnabled = config.get("multiDiffEditor.experimental.enabled")

		// if (!isMultiDiffEnabled) {
		// 	vscode.window.showErrorMessage(
		// 		"Please enable 'multiDiffEditor.experimental.enabled' in your VS Code settings to use this feature.",
		// 	)
		// 	relinquishButton()
		// 	return
		// }
		// Open multi-diff editor
		await vscode.commands.executeCommand(
			"vscode.changes",
			seeNewChangesSinceLastTaskCompletion ? "New changes" : "Changes since snapshot",
			changedFiles.map((file) => [
				vscode.Uri.file(file.absolutePath),
				vscode.Uri.parse(`${DIFF_VIEW_URI_SCHEME}:${file.relativePath}`).with({
					query: Buffer.from(file.before ?? "").toString("base64"),
				}),
				vscode.Uri.parse(`${DIFF_VIEW_URI_SCHEME}:${file.relativePath}`).with({
					query: Buffer.from(file.after ?? "").toString("base64"),
				}),
			]),
		)
		relinquishButton()
	}

	async doesLatestTaskCompletionHaveNewChanges() {
		const messageIndex = findLastIndex(this.clineMessages, (m) => m.say === "completion_result")
		const message = this.clineMessages[messageIndex]
		if (!message) {
			console.error("Completion message not found")
			return false
		}
		const hash = message.lastCheckpointHash
		if (!hash) {
			console.error("No checkpoint hash found")
			return false
		}

		if (!this.checkpointTracker && !this.checkpointTrackerErrorMessage) {
			try {
				this.checkpointTracker = await CheckpointTracker.create(this.taskId, this.context.globalStorageUri.fsPath)
			} catch (error) {
				const errorMessage = error instanceof Error ? error.message : "Unknown error"
				console.error("Failed to initialize checkpoint tracker:", errorMessage)
				return false
			}
		}

		// Get last task completed
		const lastTaskCompletedMessage = findLast(this.clineMessages.slice(0, messageIndex), (m) => m.say === "completion_result")

		try {
			// Get last task completed
			const lastTaskCompletedMessageCheckpointHash = lastTaskCompletedMessage?.lastCheckpointHash // ask is only used to relinquish control, its the last say we care about
			// if undefined, then we get diff from beginning of git
			// if (!lastTaskCompletedMessage) {
			// 	console.error("No previous task completion message found")
			// 	return
			// }
			// This value *should* always exist
			const firstCheckpointMessageCheckpointHash = this.clineMessages.find(
				(m) => m.say === "checkpoint_created",
			)?.lastCheckpointHash

			const previousCheckpointHash = lastTaskCompletedMessageCheckpointHash || firstCheckpointMessageCheckpointHash // either use the diff between the first checkpoint and the task completion, or the diff between the latest two task completions

			if (!previousCheckpointHash) {
				return false
			}

			// Get count of changed files between current state and commit
			const changedFilesCount = (await this.checkpointTracker?.getDiffCount(previousCheckpointHash, hash)) || 0
			if (changedFilesCount > 0) {
				return true
			}
		} catch (error) {
			console.error("Failed to get diff set:", error)
			return false
		}

		return false
	}

	// Communicate with webview

	// partial has three valid states true (partial message), false (completion of partial message), undefined (individual complete message)
	async ask(
		type: ClineAsk,
		text?: string,
		partial?: boolean,
	): Promise<{
		response: ClineAskResponse
		text?: string
		images?: string[]
	}> {
		// If this Cline instance was aborted by the provider, then the only thing keeping us alive is a promise still running in the background, in which case we don't want to send its result to the webview as it is attached to a new instance of Cline now. So we can safely ignore the result of any active promises, and this class will be deallocated. (Although we set Cline = undefined in provider, that simply removes the reference to this instance, but the instance is still alive until this promise resolves or rejects.)
		if (this.abort) {
			throw new Error("Cline instance aborted")
		}
		let askTs: number
		if (partial !== undefined) {
			const lastMessage = this.clineMessages.at(-1)
			const isUpdatingPreviousPartial =
				lastMessage && lastMessage.partial && lastMessage.type === "ask" && lastMessage.ask === type
			if (partial) {
				if (isUpdatingPreviousPartial) {
					// existing partial message, so update it
					lastMessage.text = text
					lastMessage.partial = partial
					// todo be more efficient about saving and posting only new data or one whole message at a time so ignore partial for saves, and only post parts of partial message instead of whole array in new listener
					// await this.saveClineMessagesAndUpdateHistory()
					// await this.postStateToWebview()
					await this.postMessageToWebview({
						type: "partialMessage",
						partialMessage: lastMessage,
					})
					throw new Error("Current ask promise was ignored 1")
				} else {
					// this is a new partial message, so add it with partial state
					// this.askResponse = undefined
					// this.askResponseText = undefined
					// this.askResponseImages = undefined
					askTs = Date.now()
					this.lastMessageTs = askTs
					await this.addToClineMessages({
						ts: askTs,
						type: "ask",
						ask: type,
						text,
						partial,
					})
					await this.postStateToWebview()
					throw new Error("Current ask promise was ignored 2")
				}
			} else {
				// partial=false means its a complete version of a previously partial message
				if (isUpdatingPreviousPartial) {
					// this is the complete version of a previously partial message, so replace the partial with the complete version
					this.askResponse = undefined
					this.askResponseText = undefined
					this.askResponseImages = undefined

					/*
					Bug for the history books:
					In the webview we use the ts as the chatrow key for the virtuoso list. Since we would update this ts right at the end of streaming, it would cause the view to flicker. The key prop has to be stable otherwise react has trouble reconciling items between renders, causing unmounting and remounting of components (flickering).
					The lesson here is if you see flickering when rendering lists, it's likely because the key prop is not stable.
					So in this case we must make sure that the message ts is never altered after first setting it.
					*/
					askTs = lastMessage.ts
					this.lastMessageTs = askTs
					// lastMessage.ts = askTs
					lastMessage.text = text
					lastMessage.partial = false
					await this.saveClineMessagesAndUpdateHistory()
					// await this.postStateToWebview()
					await this.postMessageToWebview({
						type: "partialMessage",
						partialMessage: lastMessage,
					})
				} else {
					// this is a new partial=false message, so add it like normal
					this.askResponse = undefined
					this.askResponseText = undefined
					this.askResponseImages = undefined
					askTs = Date.now()
					this.lastMessageTs = askTs
					await this.addToClineMessages({
						ts: askTs,
						type: "ask",
						ask: type,
						text,
					})
					await this.postStateToWebview()
				}
			}
		} else {
			// this is a new non-partial message, so add it like normal
			// const lastMessage = this.clineMessages.at(-1)
			this.askResponse = undefined
			this.askResponseText = undefined
			this.askResponseImages = undefined
			askTs = Date.now()
			this.lastMessageTs = askTs
			await this.addToClineMessages({
				ts: askTs,
				type: "ask",
				ask: type,
				text,
			})
			await this.postStateToWebview()
		}

		await pWaitFor(() => this.askResponse !== undefined || this.lastMessageTs !== askTs, { interval: 100 })
		if (this.lastMessageTs !== askTs) {
			throw new Error("Current ask promise was ignored") // could happen if we send multiple asks in a row i.e. with command_output. It's important that when we know an ask could fail, it is handled gracefully
		}
		const result = {
			response: this.askResponse!,
			text: this.askResponseText,
			images: this.askResponseImages,
		}
		this.askResponse = undefined
		this.askResponseText = undefined
		this.askResponseImages = undefined
		return result
	}

	async handleWebviewAskResponse(askResponse: ClineAskResponse, text?: string, images?: string[]) {
		this.askResponse = askResponse
		this.askResponseText = text
		this.askResponseImages = images
	}

	async say(type: ClineSay, text?: string, images?: string[], partial?: boolean): Promise<undefined> {
		if (this.abort) {
			throw new Error("Cline instance aborted")
		}

		if (partial !== undefined) {
			const lastMessage = this.clineMessages.at(-1)
			const isUpdatingPreviousPartial =
				lastMessage && lastMessage.partial && lastMessage.type === "say" && lastMessage.say === type
			if (partial) {
				if (isUpdatingPreviousPartial) {
					// existing partial message, so update it
					lastMessage.text = text
					lastMessage.images = images
					lastMessage.partial = partial
					await this.postMessageToWebview({
						type: "partialMessage",
						partialMessage: lastMessage,
					})
				} else {
					// this is a new partial message, so add it with partial state
					const sayTs = Date.now()
					this.lastMessageTs = sayTs
					await this.addToClineMessages({
						ts: sayTs,
						type: "say",
						say: type,
						text,
						images,
						partial,
					})
					await this.postStateToWebview()
				}
			} else {
				// partial=false means its a complete version of a previously partial message
				if (isUpdatingPreviousPartial) {
					// this is the complete version of a previously partial message, so replace the partial with the complete version
					this.lastMessageTs = lastMessage.ts
					// lastMessage.ts = sayTs
					lastMessage.text = text
					lastMessage.images = images
					lastMessage.partial = false

					// instead of streaming partialMessage events, we do a save and post like normal to persist to disk
					await this.saveClineMessagesAndUpdateHistory()
					// await this.postStateToWebview()
					await this.postMessageToWebview({
						type: "partialMessage",
						partialMessage: lastMessage,
					}) // more performant than an entire postStateToWebview
				} else {
					// this is a new partial=false message, so add it like normal
					const sayTs = Date.now()
					this.lastMessageTs = sayTs
					await this.addToClineMessages({
						ts: sayTs,
						type: "say",
						say: type,
						text,
						images,
					})
					await this.postStateToWebview()
				}
			}
		} else {
			// this is a new non-partial message, so add it like normal
			const sayTs = Date.now()
			this.lastMessageTs = sayTs
			await this.addToClineMessages({
				ts: sayTs,
				type: "say",
				say: type,
				text,
				images,
			})
			await this.postStateToWebview()
		}
	}

	async sayAndCreateMissingParamError(toolName: ToolUseName, paramName: string, relPath?: string) {
		await this.say(
			"error",
			`Cline tried to use ${toolName}${
				relPath ? ` for '${relPath.toPosix()}'` : ""
			} without value for required parameter '${paramName}'. Retrying...`,
		)
		return formatResponse.toolError(formatResponse.missingToolParameterError(paramName))
	}

	async removeLastPartialMessageIfExistsWithType(type: "ask" | "say", askOrSay: ClineAsk | ClineSay) {
		const lastMessage = this.clineMessages.at(-1)
		if (lastMessage?.partial && lastMessage.type === type && (lastMessage.ask === askOrSay || lastMessage.say === askOrSay)) {
			this.clineMessages.pop()
			await this.saveClineMessagesAndUpdateHistory()
			await this.postStateToWebview()
		}
	}

	// Task lifecycle

	private async startTask(task?: string, images?: string[]): Promise<void> {
		// conversationHistory (for API) and clineMessages (for webview) need to be in sync
		// if the extension process were killed, then on restart the clineMessages might not be empty, so we need to set it to [] when we create a new Cline client (otherwise webview would show stale messages from previous session)
		this.clineMessages = []
		this.apiConversationHistory = []

		await this.postStateToWebview()

		await this.say("text", task, images)

		this.isInitialized = true

		let imageBlocks: Anthropic.ImageBlockParam[] = formatResponse.imageBlocks(images)
		await this.initiateTaskLoop([
			{
				type: "text",
				text: `<task>\n${task}\n</task>`,
			},
			...imageBlocks,
		])
	}

	private async resumeTaskFromHistory() {
		// UPDATE: we don't need this anymore since most tasks are now created with checkpoints enabled
		// right now we let users init checkpoints for old tasks, assuming they're continuing them from the same workspace (which we never tied to tasks, so no way for us to know if it's opened in the right workspace)
		// const doesShadowGitExist = await CheckpointTracker.doesShadowGitExist(this.taskId, this.controllerRef.deref())
		// if (!doesShadowGitExist) {
		// 	this.checkpointTrackerErrorMessage = "Checkpoints are only available for new tasks"
		// }

		const modifiedClineMessages = await getSavedClineMessages(this.getContext(), this.taskId)

		// Remove any resume messages that may have been added before
		const lastRelevantMessageIndex = findLastIndex(
			modifiedClineMessages,
			(m) => !(m.ask === "resume_task" || m.ask === "resume_completed_task"),
		)
		if (lastRelevantMessageIndex !== -1) {
			modifiedClineMessages.splice(lastRelevantMessageIndex + 1)
		}

		// since we don't use api_req_finished anymore, we need to check if the last api_req_started has a cost value, if it doesn't and no cancellation reason to present, then we remove it since it indicates an api request without any partial content streamed
		const lastApiReqStartedIndex = findLastIndex(
			modifiedClineMessages,
			(m) => m.type === "say" && m.say === "api_req_started",
		)
		if (lastApiReqStartedIndex !== -1) {
			const lastApiReqStarted = modifiedClineMessages[lastApiReqStartedIndex]
			const { cost, cancelReason }: ClineApiReqInfo = JSON.parse(lastApiReqStarted.text || "{}")
			if (cost === undefined && cancelReason === undefined) {
				modifiedClineMessages.splice(lastApiReqStartedIndex, 1)
			}
		}

		await this.overwriteClineMessages(modifiedClineMessages)
		this.clineMessages = await getSavedClineMessages(this.getContext(), this.taskId)

		// Now present the cline messages to the user and ask if they want to resume (NOTE: we ran into a bug before where the apiconversationhistory wouldnt be initialized when opening a old task, and it was because we were waiting for resume)
		// This is important in case the user deletes messages without resuming the task first
		this.apiConversationHistory = await getSavedApiConversationHistory(this.getContext(), this.taskId)

		// load the context history state
		// await this.contextManager.initializeContextHistory(await ensureTaskDirectoryExists(this.getContext(), this.taskId))

		const lastClineMessage = this.clineMessages
			.slice()
			.reverse()
			.find((m) => !(m.ask === "resume_task" || m.ask === "resume_completed_task")) // could be multiple resume tasks

		let askType: ClineAsk
		if (lastClineMessage?.ask === "completion_result") {
			askType = "resume_completed_task"
		} else {
			askType = "resume_task"
		}

		this.isInitialized = true

		const { response, text, images } = await this.ask(askType) // calls poststatetowebview
		let responseText: string | undefined
		let responseImages: string[] | undefined
		if (response === "messageResponse") {
			await this.say("user_feedback", text, images)
			await this.saveCheckpoint()
			responseText = text
			responseImages = images
		}

		// need to make sure that the api conversation history can be resumed by the api, even if it goes out of sync with cline messages

		const existingApiConversationHistory: Anthropic.Messages.MessageParam[] = await getSavedApiConversationHistory(
			this.getContext(),
			this.taskId,
		)

		// Remove the last user message so we can update it with the resume message
		let modifiedOldUserContent: UserContent // either the last message if its user message, or the user message before the last (assistant) message
		let modifiedApiConversationHistory: Anthropic.Messages.MessageParam[] // need to remove the last user message to replace with new modified user message
		if (existingApiConversationHistory.length > 0) {
			const lastMessage = existingApiConversationHistory[existingApiConversationHistory.length - 1]
			if (lastMessage.role === "assistant") {
				modifiedApiConversationHistory = [...existingApiConversationHistory]
				modifiedOldUserContent = []
			} else if (lastMessage.role === "user") {
				const existingUserContent: UserContent = Array.isArray(lastMessage.content)
					? lastMessage.content
					: [{ type: "text", text: lastMessage.content }]
				modifiedApiConversationHistory = existingApiConversationHistory.slice(0, -1)
				modifiedOldUserContent = [...existingUserContent]
			} else {
				throw new Error("Unexpected: Last message is not a user or assistant message")
			}
		} else {
			throw new Error("Unexpected: No existing API conversation history")
		}

		let newUserContent: UserContent = [...modifiedOldUserContent]

		const agoText = (() => {
			const timestamp = lastClineMessage?.ts ?? Date.now()
			const now = Date.now()
			const diff = now - timestamp
			const minutes = Math.floor(diff / 60000)
			const hours = Math.floor(minutes / 60)
			const days = Math.floor(hours / 24)

			if (days > 0) {
				return `${days} day${days > 1 ? "s" : ""} ago`
			}
			if (hours > 0) {
				return `${hours} hour${hours > 1 ? "s" : ""} ago`
			}
			if (minutes > 0) {
				return `${minutes} minute${minutes > 1 ? "s" : ""} ago`
			}
			return "just now"
		})()

		const wasRecent = lastClineMessage?.ts && Date.now() - lastClineMessage.ts < 30_000

		const [taskResumptionMessage, userResponseMessage] = formatResponse.taskResumption(
			this.chatSettings?.mode === "plan" ? "plan" : "act",
			agoText,
			cwd,
			wasRecent,
			responseText,
		)

		if (taskResumptionMessage !== "") {
			newUserContent.push({
				type: "text",
				text: taskResumptionMessage,
			})
		}

		if (userResponseMessage !== "") {
			newUserContent.push({
				type: "text",
				text: userResponseMessage,
			})
		}

		if (responseImages && responseImages.length > 0) {
			newUserContent.push(...formatResponse.imageBlocks(responseImages))
		}

		await this.overwriteApiConversationHistory(modifiedApiConversationHistory)
		await this.initiateTaskLoop(newUserContent)
	}

	private async initiateTaskLoop(userContent: UserContent): Promise<void> {
		let nextUserContent = userContent
		let includeFileDetails = true
		while (!this.abort) {
			const didEndLoop = await this.recursivelyMakeClineRequests(nextUserContent, includeFileDetails)
			includeFileDetails = false // we only need file details the first time

			//  The way this agentic loop works is that cline will be given a task that he then calls tools to complete. unless there's an attempt_completion call, we keep responding back to him with his tool's responses until he either attempt_completion or does not use anymore tools. If he does not use anymore tools, we ask him to consider if he's completed the task and then call attempt_completion, otherwise proceed with completing the task.
			// There is a MAX_REQUESTS_PER_TASK limit to prevent infinite requests, but Cline is prompted to finish the task as efficiently as he can.

			//const totalCost = this.calculateApiCost(totalInputTokens, totalOutputTokens)
			if (didEndLoop) {
				// For now a task never 'completes'. This will only happen if the user hits max requests and denies resetting the count.
				//this.say("task_completed", `Task completed. Total API usage cost: ${totalCost}`)
				break
			} else {
				// this.say(
				// 	"tool",
				// 	"Cline responded with only text blocks but has not called attempt_completion yet. Forcing him to continue with task..."
				// )
				nextUserContent = [
					{
						type: "text",
						text: formatResponse.noToolsUsed(),
					},
				]
				this.consecutiveMistakeCount++
			}
		}
	}

	async abortTask() {
		this.abort = true // will stop any autonomously running promises
		this.terminalManager.disposeAll()
		this.urlContentFetcher.closeBrowser()
		await this.browserSession.dispose()
		this.clineIgnoreController.dispose()
		this.fileContextTracker.dispose()
		await this.diffViewProvider.revertChanges() // need to await for when we want to make sure directories/files are reverted before re-starting the task from a checkpoint
	}

	// Checkpoints

	async saveCheckpoint(isAttemptCompletionMessage: boolean = false) {
		// Set isCheckpointCheckedOut to false for all checkpoint_created messages
		this.clineMessages.forEach((message) => {
			if (message.say === "checkpoint_created") {
				message.isCheckpointCheckedOut = false
			}
		})

		if (!isAttemptCompletionMessage) {
			// For non-attempt completion we just say checkpoints
			await this.say("checkpoint_created")
			this.checkpointTracker?.commit().then(async (commitHash) => {
				const lastCheckpointMessage = findLast(this.clineMessages, (m) => m.say === "checkpoint_created")
				if (lastCheckpointMessage) {
					lastCheckpointMessage.lastCheckpointHash = commitHash
					await this.saveClineMessagesAndUpdateHistory()
				}
			}) // silently fails for now

			//
		} else {
			// attempt completion requires checkpoint to be sync so that we can present button after attempt_completion
			const commitHash = await this.checkpointTracker?.commit()
			// For attempt_completion, find the last completion_result message and set its checkpoint hash. This will be used to present the 'see new changes' button
			const lastCompletionResultMessage = findLast(
				this.clineMessages,
				(m) => m.say === "completion_result" || m.ask === "completion_result",
			)
			if (lastCompletionResultMessage) {
				lastCompletionResultMessage.lastCheckpointHash = commitHash
				await this.saveClineMessagesAndUpdateHistory()
			}
		}

		// if (commitHash) {

		// Previously we checkpointed every message, but this is excessive and unnecessary.
		// // Start from the end and work backwards until we find a tool use or another message with a hash
		// for (let i = this.clineMessages.length - 1; i >= 0; i--) {
		// 	const message = this.clineMessages[i]
		// 	if (message.lastCheckpointHash) {
		// 		// Found a message with a hash, so we can stop
		// 		break
		// 	}
		// 	// Update this message with a hash
		// 	message.lastCheckpointHash = commitHash

		// 	// We only care about adding the hash to the last tool use (we don't want to add this hash to every prior message ie for tasks pre-checkpoint)
		// 	const isToolUse =
		// 		message.say === "tool" ||
		// 		message.ask === "tool" ||
		// 		message.say === "command" ||
		// 		message.ask === "command" ||
		// 		message.say === "completion_result" ||
		// 		message.ask === "completion_result" ||
		// 		message.ask === "followup" ||
		// 		message.say === "use_mcp_server" ||
		// 		message.ask === "use_mcp_server" ||
		// 		message.say === "browser_action" ||
		// 		message.say === "browser_action_launch" ||
		// 		message.ask === "browser_action_launch"

		// 	if (isToolUse) {
		// 		break
		// 	}
		// }
		// // Save the updated messages
		// await this.saveClineMessagesAndUpdateHistory()
		// }
	}

	// Tools

	async executeCommandTool(command: string): Promise<[boolean, ToolResponse]> {
		const terminalInfo = await this.terminalManager.getOrCreateTerminal(cwd)
		terminalInfo.terminal.show() // weird visual bug when creating new terminals (even manually) where there's an empty space at the top.
		const process = this.terminalManager.runCommand(terminalInfo, command)

		let userFeedback: { text?: string; images?: string[] } | undefined
		let didContinue = false
		const sendCommandOutput = async (line: string): Promise<void> => {
			try {
				const { response, text, images } = await this.ask("command_output", line)
				if (response === "yesButtonClicked") {
					// proceed while running
				} else {
					userFeedback = { text, images }
				}
				didContinue = true
				process.continue() // continue past the await
			} catch {
				// This can only happen if this ask promise was ignored, so ignore this error
			}
		}

		let result = ""
		process.on("line", (line) => {
			result += line + "\n"
			if (!didContinue) {
				sendCommandOutput(line)
			} else {
				this.say("command_output", line)
			}
		})

		let completed = false
		process.once("completed", () => {
			completed = true
		})

		process.once("no_shell_integration", async () => {
			await this.say("shell_integration_warning")
		})

		await process

		// Wait for a short delay to ensure all messages are sent to the webview
		// This delay allows time for non-awaited promises to be created and
		// for their associated messages to be sent to the webview, maintaining
		// the correct order of messages (although the webview is smart about
		// grouping command_output messages despite any gaps anyways)
		await setTimeoutPromise(50)

		result = result.trim()

		if (userFeedback) {
			await this.say("user_feedback", userFeedback.text, userFeedback.images)
			await this.saveCheckpoint()
			return [
				true,
				formatResponse.toolResult(
					`Command is still running in the user's terminal.${
						result.length > 0 ? `\nHere's the output so far:\n${result}` : ""
					}\n\nThe user provided the following feedback:\n<feedback>\n${userFeedback.text}\n</feedback>`,
					userFeedback.images,
				),
			]
		}

		if (completed) {
			return [false, `Command executed.${result.length > 0 ? `\nOutput:\n${result}` : ""}`]
		} else {
			return [
				false,
				`Command is still running in the user's terminal.${
					result.length > 0 ? `\nHere's the output so far:\n${result}` : ""
				}\n\nYou will be updated on the terminal status and new output in the future.`,
			]
		}
	}

	// Check if the tool should be auto-approved based on the settings
	// Returns bool for most tools, and tuple for tools with nested settings
	shouldAutoApproveTool(toolName: ToolUseName): boolean | [boolean, boolean] {
		if (this.autoApprovalSettings.enabled) {
			switch (toolName) {
				case "read_file":
				case "list_files":
				case "list_code_definition_names":
				case "search_files":
					return [
						this.autoApprovalSettings.actions.readFiles,
						this.autoApprovalSettings.actions.readFilesExternally ?? false,
					]
				case "write_to_file":
				case "replace_in_file":
					return [
						this.autoApprovalSettings.actions.editFiles,
						this.autoApprovalSettings.actions.editFilesExternally ?? false,
					]
				case "execute_command":
					return [
						this.autoApprovalSettings.actions.executeSafeCommands,
						this.autoApprovalSettings.actions.executeAllCommands ?? false,
					]
				case "browser_action":
					return this.autoApprovalSettings.actions.useBrowser
				case "access_mcp_resource":
				case "use_mcp_tool":
					return this.autoApprovalSettings.actions.useMcp
			}
		}
		return false
	}

	// Check if the tool should be auto-approved based on the settings
	// and the path of the action. Returns true if the tool should be auto-approved
	// based on the user's settings and the path of the action.
	shouldAutoApproveToolWithPath(blockname: ToolUseName, autoApproveActionpath: string | undefined): boolean {
		let isLocalRead: boolean = false
		if (autoApproveActionpath) {
			const absolutePath = path.resolve(cwd, autoApproveActionpath)
			isLocalRead = absolutePath.startsWith(cwd)
		} else {
			// If we do not get a path for some reason, default to a (safer) false return
			isLocalRead = false
		}

		// Get auto-approve settings for local and external edits
		const autoApproveResult = this.shouldAutoApproveTool(blockname)
		const [autoApproveLocal, autoApproveExternal] = Array.isArray(autoApproveResult)
			? autoApproveResult
			: [autoApproveResult, false]

		if ((isLocalRead && autoApproveLocal) || (!isLocalRead && autoApproveLocal && autoApproveExternal)) {
			return true
		} else {
			return false
		}
	}

	private formatErrorWithStatusCode(error: any): string {
		const statusCode = error.status || error.statusCode || (error.response && error.response.status)
		const message = error.message ?? JSON.stringify(serializeError(error), null, 2)

		// Only prepend the statusCode if it's not already part of the message
		return statusCode && !message.includes(statusCode.toString()) ? `${statusCode} - ${message}` : message
	}

	async *attemptApiRequest(previousApiReqIndex: number): ApiStream {
		// Wait for MCP servers to be connected before generating system prompt
		await pWaitFor(() => this.mcpHub.isConnecting !== true, { timeout: 10_000 }).catch(() => {
			console.error("MCP servers failed to connect in time")
		})

		const disableBrowserTool = vscode.workspace.getConfiguration("cline").get<boolean>("disableBrowserTool") ?? false
		const modelSupportsComputerUse = this.api.getModel().info.supportsComputerUse ?? false

		const supportsComputerUse = modelSupportsComputerUse && !disableBrowserTool // only enable computer use if the model supports it and the user hasn't disabled it

		let systemPrompt = await SYSTEM_PROMPT(cwd, supportsComputerUse, this.mcpHub, this.browserSettings)

		let settingsCustomInstructions = this.customInstructions?.trim()
		const preferredLanguage = getLanguageKey(
			vscode.workspace.getConfiguration("cline").get<LanguageDisplay>("preferredLanguage"),
		)
		const preferredLanguageInstructions =
			preferredLanguage && preferredLanguage !== DEFAULT_LANGUAGE_SETTINGS
				? `# Preferred Language\n\nSpeak in ${preferredLanguage}.`
				: ""

		const clineRulesFileInstructions = await getClineRules(cwd)

		const clineIgnoreContent = this.clineIgnoreController.clineIgnoreContent
		let clineIgnoreInstructions: string | undefined
		if (clineIgnoreContent) {
			clineIgnoreInstructions = formatResponse.clineIgnoreInstructions(clineIgnoreContent)
		}

		if (
			settingsCustomInstructions ||
			clineRulesFileInstructions ||
			clineIgnoreInstructions ||
			preferredLanguageInstructions
		) {
			// altering the system prompt mid-task will break the prompt cache, but in the grand scheme this will not change often so it's better to not pollute user messages with it the way we have to with <potentially relevant details>
			systemPrompt += addUserInstructions(
				settingsCustomInstructions,
				clineRulesFileInstructions,
				clineIgnoreInstructions,
				preferredLanguageInstructions,
			)
		}

		// await
		const contextManagementMetadata = this.contextManager.getNewContextMessagesAndMetadata(
			this.apiConversationHistory,
			this.clineMessages,
			this.api,
			this.conversationHistoryDeletedRange,
			previousApiReqIndex,
			// await ensureTaskDirectoryExists(this.getContext(), this.taskId),
		)

		if (contextManagementMetadata.updatedConversationHistoryDeletedRange) {
			this.conversationHistoryDeletedRange = contextManagementMetadata.conversationHistoryDeletedRange
			await this.saveClineMessagesAndUpdateHistory() // saves task history item which we use to keep track of conversation history deleted range
		}

		let stream = this.api.createMessage(systemPrompt, contextManagementMetadata.truncatedConversationHistory)

		const iterator = stream[Symbol.asyncIterator]()

		try {
			// awaiting first chunk to see if it will throw an error
			this.isWaitingForFirstChunk = true
			const firstChunk = await iterator.next()
			yield firstChunk.value
			this.isWaitingForFirstChunk = false
		} catch (error) {
			const isOpenRouter = this.api instanceof OpenRouterHandler || this.api instanceof ClineHandler
			const isAnthropic = this.api instanceof AnthropicHandler
			const isOpenRouterContextWindowError = checkIsOpenRouterContextWindowError(error) && isOpenRouter
			const isAnthropicContextWindowError = checkIsAnthropicContextWindowError(error) && isAnthropic

			if (isAnthropic && isAnthropicContextWindowError && !this.didAutomaticallyRetryFailedApiRequest) {
				this.conversationHistoryDeletedRange = this.contextManager.getNextTruncationRange(
					this.apiConversationHistory,
					this.conversationHistoryDeletedRange,
					"quarter", // Force aggressive truncation
				)
				await this.saveClineMessagesAndUpdateHistory()

				this.didAutomaticallyRetryFailedApiRequest = true
			} else if (isOpenRouter && !this.didAutomaticallyRetryFailedApiRequest) {
				if (isOpenRouterContextWindowError) {
					this.conversationHistoryDeletedRange = this.contextManager.getNextTruncationRange(
						this.apiConversationHistory,
						this.conversationHistoryDeletedRange,
						"quarter", // Force aggressive truncation
					)
					await this.saveClineMessagesAndUpdateHistory()
				}

				console.log("first chunk failed, waiting 1 second before retrying")
				await setTimeoutPromise(1000)
				this.didAutomaticallyRetryFailedApiRequest = true
			} else {
				// request failed after retrying automatically once, ask user if they want to retry again
				// note that this api_req_failed ask is unique in that we only present this option if the api hasn't streamed any content yet (ie it fails on the first chunk due), as it would allow them to hit a retry button. However if the api failed mid-stream, it could be in any arbitrary state where some tools may have executed, so that error is handled differently and requires cancelling the task entirely.

				if (isOpenRouterContextWindowError || isAnthropicContextWindowError) {
					const truncatedConversationHistory = this.contextManager.getTruncatedMessages(
						this.apiConversationHistory,
						this.conversationHistoryDeletedRange,
					)

					// If the conversation has more than 3 messages, we can truncate again. If not, then the conversation is bricked.
					// ToDo: Allow the user to change their input if this is the case.
					if (truncatedConversationHistory.length > 3) {
						error = new Error("Context window exceeded. Click retry to truncate the conversation and try again.")
						this.didAutomaticallyRetryFailedApiRequest = false
					}
				}

				const errorMessage = this.formatErrorWithStatusCode(error)

				const { response } = await this.ask("api_req_failed", errorMessage)

				if (response !== "yesButtonClicked") {
					// this will never happen since if noButtonClicked, we will clear current task, aborting this instance
					throw new Error("API request failed")
				}

				await this.say("api_req_retried")
			}
			// delegate generator output from the recursive call
			yield* this.attemptApiRequest(previousApiReqIndex)
			return
		}

		// no error, so we can continue to yield all remaining chunks
		// (needs to be placed outside of try/catch since it we want caller to handle errors not with api_req_failed as that is reserved for first chunk failures only)
		// this delegates to another generator or iterable object. In this case, it's saying "yield all remaining values from this iterator". This effectively passes along all subsequent chunks from the original stream.
		yield* iterator
	}

	async presentAssistantMessage() {
		if (this.abort) {
			throw new Error("Cline instance aborted")
		}

		if (this.presentAssistantMessageLocked) {
			this.presentAssistantMessageHasPendingUpdates = true
			return
		}
		this.presentAssistantMessageLocked = true
		this.presentAssistantMessageHasPendingUpdates = false

		if (this.currentStreamingContentIndex >= this.assistantMessageContent.length) {
			// this may happen if the last content block was completed before streaming could finish. if streaming is finished, and we're out of bounds then this means we already presented/executed the last content block and are ready to continue to next request
			if (this.didCompleteReadingStream) {
				this.userMessageContentReady = true
			}
			// console.log("no more content blocks to stream! this shouldn't happen?")
			this.presentAssistantMessageLocked = false
			return
			//throw new Error("No more content blocks to stream! This shouldn't happen...") // remove and just return after testing
		}

		const block = cloneDeep(this.assistantMessageContent[this.currentStreamingContentIndex]) // need to create copy bc while stream is updating the array, it could be updating the reference block properties too
		switch (block.type) {
			case "text": {
				if (this.didRejectTool || this.didAlreadyUseTool) {
					break
				}
				let content = block.content
				if (content) {
					// (have to do this for partial and complete since sending content in thinking tags to markdown renderer will automatically be removed)
					// Remove end substrings of <thinking or </thinking (below xml parsing is only for opening tags)
					// (this is done with the xml parsing below now, but keeping here for reference)
					// content = content.replace(/<\/?t(?:h(?:i(?:n(?:k(?:i(?:n(?:g)?)?)?)?)?)?)?$/, "")
					// Remove all instances of <thinking> (with optional line break after) and </thinking> (with optional line break before)
					// - Needs to be separate since we dont want to remove the line break before the first tag
					// - Needs to happen before the xml parsing below
					content = content.replace(/<thinking>\s?/g, "")
					content = content.replace(/\s?<\/thinking>/g, "")

					// Remove partial XML tag at the very end of the content (for tool use and thinking tags)
					// (prevents scrollview from jumping when tags are automatically removed)
					const lastOpenBracketIndex = content.lastIndexOf("<")
					if (lastOpenBracketIndex !== -1) {
						const possibleTag = content.slice(lastOpenBracketIndex)
						// Check if there's a '>' after the last '<' (i.e., if the tag is complete) (complete thinking and tool tags will have been removed by now)
						const hasCloseBracket = possibleTag.includes(">")
						if (!hasCloseBracket) {
							// Extract the potential tag name
							let tagContent: string
							if (possibleTag.startsWith("</")) {
								tagContent = possibleTag.slice(2).trim()
							} else {
								tagContent = possibleTag.slice(1).trim()
							}
							// Check if tagContent is likely an incomplete tag name (letters and underscores only)
							const isLikelyTagName = /^[a-zA-Z_]+$/.test(tagContent)
							// Preemptively remove < or </ to keep from these artifacts showing up in chat (also handles closing thinking tags)
							const isOpeningOrClosing = possibleTag === "<" || possibleTag === "</"
							// If the tag is incomplete and at the end, remove it from the content
							if (isOpeningOrClosing || isLikelyTagName) {
								content = content.slice(0, lastOpenBracketIndex).trim()
							}
						}
					}
				}

				if (!block.partial) {
					// Some models add code block artifacts (around the tool calls) which show up at the end of text content
					// matches ``` with at least one char after the last backtick, at the end of the string
					const match = content?.trimEnd().match(/```[a-zA-Z0-9_-]+$/)
					if (match) {
						const matchLength = match[0].length
						content = content.trimEnd().slice(0, -matchLength)
					}
				}

				await this.say("text", content, undefined, block.partial)
				break
			}
			case "tool_use":
				const toolDescription = () => {
					switch (block.name) {
						case "execute_command":
							return `[${block.name} for '${block.params.command}']`
						case "read_file":
							return `[${block.name} for '${block.params.path}']`
						case "write_to_file":
							return `[${block.name} for '${block.params.path}']`
						case "replace_in_file":
							return `[${block.name} for '${block.params.path}']`
						case "search_files":
							return `[${block.name} for '${block.params.regex}'${
								block.params.file_pattern ? ` in '${block.params.file_pattern}'` : ""
							}]`
						case "list_files":
							return `[${block.name} for '${block.params.path}']`
						case "list_code_definition_names":
							return `[${block.name} for '${block.params.path}']`
						case "browser_action":
							return `[${block.name} for '${block.params.action}']`
						case "use_mcp_tool":
							return `[${block.name} for '${block.params.server_name}']`
						case "access_mcp_resource":
							return `[${block.name} for '${block.params.server_name}']`
						case "ask_followup_question":
							return `[${block.name} for '${block.params.question}']`
						case "plan_mode_respond":
							return `[${block.name}]`
						case "attempt_completion":
							return `[${block.name}]`
						case "new_task":
							return `[${block.name} for creating a new task]`
					}
				}

				if (this.didRejectTool) {
					// ignore any tool content after user has rejected tool once
					if (!block.partial) {
						this.userMessageContent.push({
							type: "text",
							text: `Skipping tool ${toolDescription()} due to user rejecting a previous tool.`,
						})
					} else {
						// partial tool after user rejected a previous tool
						this.userMessageContent.push({
							type: "text",
							text: `Tool ${toolDescription()} was interrupted and not executed due to user rejecting a previous tool.`,
						})
					}
					break
				}

				if (this.didAlreadyUseTool) {
					// ignore any content after a tool has already been used
					this.userMessageContent.push({
						type: "text",
						text: formatResponse.toolAlreadyUsed(block.name),
					})
					break
				}

				const pushToolResult = (content: ToolResponse) => {
					this.userMessageContent.push({
						type: "text",
						text: `${toolDescription()} Result:`,
					})
					if (typeof content === "string") {
						this.userMessageContent.push({
							type: "text",
							text: content || "(tool did not return anything)",
						})
					} else {
						this.userMessageContent.push(...content)
					}
					// once a tool result has been collected, ignore all other tool uses since we should only ever present one tool result per message
					this.didAlreadyUseTool = true
				}

				// The user can approve, reject, or provide feedback (rejection). However the user may also send a message along with an approval, in which case we add a separate user message with this feedback.
				const pushAdditionalToolFeedback = (feedback?: string, images?: string[]) => {
					if (!feedback && !images) {
						return
					}
					const content = formatResponse.toolResult(
						`The user provided the following feedback:\n<feedback>\n${feedback}\n</feedback>`,
						images,
					)
					if (typeof content === "string") {
						this.userMessageContent.push({
							type: "text",
							text: content,
						})
					} else {
						this.userMessageContent.push(...content)
					}
				}

				const askApproval = async (type: ClineAsk, partialMessage?: string) => {
					const { response, text, images } = await this.ask(type, partialMessage, false)
					if (response !== "yesButtonClicked") {
						// User pressed reject button or responded with a message, which we treat as a rejection
						pushToolResult(formatResponse.toolDenied())
						if (text || images?.length) {
							pushAdditionalToolFeedback(text, images)
							await this.say("user_feedback", text, images)
							await this.saveCheckpoint()
						}
						this.didRejectTool = true // Prevent further tool uses in this message
						return false
					} else {
						// User hit the approve button, and may have provided feedback
						if (text || images?.length) {
							pushAdditionalToolFeedback(text, images)
							await this.say("user_feedback", text, images)
							await this.saveCheckpoint()
						}
						return true
					}
				}

				const showNotificationForApprovalIfAutoApprovalEnabled = (message: string) => {
					if (this.autoApprovalSettings.enabled && this.autoApprovalSettings.enableNotifications) {
						showSystemNotification({
							subtitle: "Approval Required",
							message,
						})
					}
				}

				const handleError = async (action: string, error: Error) => {
					if (this.abandoned) {
						console.log("Ignoring error since task was abandoned (i.e. from task cancellation after resetting)")
						return
					}
					const errorString = `Error ${action}: ${JSON.stringify(serializeError(error))}`
					await this.say(
						"error",
						`Error ${action}:\n${error.message ?? JSON.stringify(serializeError(error), null, 2)}`,
					)
					// this.toolResults.push({
					// 	type: "tool_result",
					// 	tool_use_id: toolUseId,
					// 	content: await this.formatToolError(errorString),
					// })
					pushToolResult(formatResponse.toolError(errorString))
				}

				// If block is partial, remove partial closing tag so its not presented to user
				const removeClosingTag = (tag: ToolParamName, text?: string) => {
					if (!block.partial) {
						return text || ""
					}
					if (!text) {
						return ""
					}
					// This regex dynamically constructs a pattern to match the closing tag:
					// - Optionally matches whitespace before the tag
					// - Matches '<' or '</' optionally followed by any subset of characters from the tag name
					const tagRegex = new RegExp(
						`\\s?<\/?${tag
							.split("")
							.map((char) => `(?:${char})?`)
							.join("")}$`,
						"g",
					)
					return text.replace(tagRegex, "")
				}

				if (block.name !== "browser_action") {
					await this.browserSession.closeBrowser()
				}

				switch (block.name) {
					case "write_to_file":
					case "replace_in_file": {
						const relPath: string | undefined = block.params.path
						let content: string | undefined = block.params.content // for write_to_file
						let diff: string | undefined = block.params.diff // for replace_in_file
						if (!relPath || (!content && !diff)) {
							// checking for content/diff ensures relPath is complete
							// wait so we can determine if it's a new file or editing an existing file
							break
						}

						const accessAllowed = this.clineIgnoreController.validateAccess(relPath)
						if (!accessAllowed) {
							await this.say("clineignore_error", relPath)
							pushToolResult(formatResponse.toolError(formatResponse.clineIgnoreError(relPath)))
							await this.saveCheckpoint()
							break
						}

						// Check if file exists using cached map or fs.access
						let fileExists: boolean
						if (this.diffViewProvider.editType !== undefined) {
							fileExists = this.diffViewProvider.editType === "modify"
						} else {
							const absolutePath = path.resolve(cwd, relPath)
							fileExists = await fileExistsAtPath(absolutePath)
							this.diffViewProvider.editType = fileExists ? "modify" : "create"
						}

						try {
							// Construct newContent from diff
							let newContent: string
							if (diff) {
								if (!this.api.getModel().id.includes("claude")) {
									// deepseek models tend to use unescaped html entities in diffs
									diff = fixModelHtmlEscaping(diff)
									diff = removeInvalidChars(diff)
								}

								// open the editor if not done already.  This is to fix diff error when model provides correct search-replace text but Cline throws error
								// because file is not open.
								if (!this.diffViewProvider.isEditing) {
									await this.diffViewProvider.open(relPath)
								}

								try {
									newContent = await constructNewFileContent(
										diff,
										this.diffViewProvider.originalContent || "",
										!block.partial,
									)
								} catch (error) {
									await this.say("diff_error", relPath)

									// Extract error type from error message if possible, or use a generic type
									const errorType =
										error instanceof Error && error.message.includes("does not match anything")
											? "search_not_found"
											: "other_diff_error"

									// Add telemetry for diff edit failure
									telemetryService.captureDiffEditFailure(this.taskId, errorType)

									pushToolResult(
										formatResponse.toolError(
											`${(error as Error)?.message}\n\n` +
												formatResponse.diffError(relPath, this.diffViewProvider.originalContent),
										),
									)
									await this.diffViewProvider.revertChanges()
									await this.diffViewProvider.reset()
									await this.saveCheckpoint()
									break
								}
							} else if (content) {
								newContent = content

								// pre-processing newContent for cases where weaker models might add artifacts like markdown codeblock markers (deepseek/llama) or extra escape characters (gemini)
								if (newContent.startsWith("```")) {
									// this handles cases where it includes language specifiers like ```python ```js
									newContent = newContent.split("\n").slice(1).join("\n").trim()
								}
								if (newContent.endsWith("```")) {
									newContent = newContent.split("\n").slice(0, -1).join("\n").trim()
								}

								if (!this.api.getModel().id.includes("claude")) {
									// it seems not just llama models are doing this, but also gemini and potentially others
									newContent = fixModelHtmlEscaping(newContent)
									newContent = removeInvalidChars(newContent)
								}
							} else {
								// can't happen, since we already checked for content/diff above. but need to do this for type error
								break
							}

							newContent = newContent.trimEnd() // remove any trailing newlines, since it's automatically inserted by the editor

							const sharedMessageProps: ClineSayTool = {
								tool: fileExists ? "editedExistingFile" : "newFileCreated",
								path: getReadablePath(cwd, removeClosingTag("path", relPath)),
								content: diff || content,
							}

							if (block.partial) {
								// update gui message
								const partialMessage = JSON.stringify(sharedMessageProps)

								if (this.shouldAutoApproveToolWithPath(block.name, relPath)) {
									this.removeLastPartialMessageIfExistsWithType("ask", "tool") // in case the user changes auto-approval settings mid stream
									await this.say("tool", partialMessage, undefined, block.partial)
								} else {
									this.removeLastPartialMessageIfExistsWithType("say", "tool")
									await this.ask("tool", partialMessage, block.partial).catch(() => {})
								}
								// update editor
								if (!this.diffViewProvider.isEditing) {
									// open the editor and prepare to stream content in
									await this.diffViewProvider.open(relPath)
								}
								// editor is open, stream content in
								await this.diffViewProvider.update(newContent, false)
								break
							} else {
								if (!relPath) {
									this.consecutiveMistakeCount++
									pushToolResult(await this.sayAndCreateMissingParamError(block.name, "path"))
									await this.diffViewProvider.reset()

									break
								}
								if (block.name === "replace_in_file" && !diff) {
									this.consecutiveMistakeCount++
									pushToolResult(await this.sayAndCreateMissingParamError("replace_in_file", "diff"))
									await this.diffViewProvider.reset()
									await this.saveCheckpoint()
									break
								}
								if (block.name === "write_to_file" && !content) {
									this.consecutiveMistakeCount++
									pushToolResult(await this.sayAndCreateMissingParamError("write_to_file", "content"))
									await this.diffViewProvider.reset()
									await this.saveCheckpoint()
									break
								}

								this.consecutiveMistakeCount = 0

								// if isEditingFile false, that means we have the full contents of the file already.
								// it's important to note how this function works, you can't make the assumption that the block.partial conditional will always be called since it may immediately get complete, non-partial data. So this part of the logic will always be called.
								// in other words, you must always repeat the block.partial logic here
								if (!this.diffViewProvider.isEditing) {
									// show gui message before showing edit animation
									const partialMessage = JSON.stringify(sharedMessageProps)
									await this.ask("tool", partialMessage, true).catch(() => {}) // sending true for partial even though it's not a partial, this shows the edit row before the content is streamed into the editor
									await this.diffViewProvider.open(relPath)
								}
								await this.diffViewProvider.update(newContent, true)
								await setTimeoutPromise(300) // wait for diff view to update
								this.diffViewProvider.scrollToFirstDiff()
								// showOmissionWarning(this.diffViewProvider.originalContent || "", newContent)

								const completeMessage = JSON.stringify({
									...sharedMessageProps,
									content: diff || content,
									// ? formatResponse.createPrettyPatch(
									// 		relPath,
									// 		this.diffViewProvider.originalContent,
									// 		newContent,
									// 	)
									// : undefined,
								} satisfies ClineSayTool)
								if (this.shouldAutoApproveToolWithPath(block.name, relPath)) {
									this.removeLastPartialMessageIfExistsWithType("ask", "tool")
									await this.say("tool", completeMessage, undefined, false)
									this.consecutiveAutoApprovedRequestsCount++
									telemetryService.captureToolUsage(this.taskId, block.name, true, true)

									// we need an artificial delay to let the diagnostics catch up to the changes
									await setTimeoutPromise(3_500)
								} else {
									// If auto-approval is enabled but this tool wasn't auto-approved, send notification
									showNotificationForApprovalIfAutoApprovalEnabled(
										`Cline wants to ${fileExists ? "edit" : "create"} ${path.basename(relPath)}`,
									)
									this.removeLastPartialMessageIfExistsWithType("say", "tool")

									// Need a more customized tool response for file edits to highlight the fact that the file was not updated (particularly important for deepseek)
									let didApprove = true
									const { response, text, images } = await this.ask("tool", completeMessage, false)
									if (response !== "yesButtonClicked") {
										// User either sent a message or pressed reject button
										// TODO: add similar context for other tool denial responses, to emphasize ie that a command was not run
										const fileDeniedNote = fileExists
											? "The file was not updated, and maintains its original contents."
											: "The file was not created."
										pushToolResult(`The user denied this operation. ${fileDeniedNote}`)
										if (text || images?.length) {
											pushAdditionalToolFeedback(text, images)
											await this.say("user_feedback", text, images)
											await this.saveCheckpoint()
										}
										this.didRejectTool = true
										didApprove = false
										telemetryService.captureToolUsage(this.taskId, block.name, false, false)
									} else {
										// User hit the approve button, and may have provided feedback
										if (text || images?.length) {
											pushAdditionalToolFeedback(text, images)
											await this.say("user_feedback", text, images)
											await this.saveCheckpoint()
										}
										telemetryService.captureToolUsage(this.taskId, block.name, false, true)
									}

									if (!didApprove) {
										await this.diffViewProvider.revertChanges()
										await this.saveCheckpoint()
										break
									}
								}

								// Mark the file as edited by Cline to prevent false "recently modified" warnings
								this.fileContextTracker.markFileAsEditedByCline(relPath)

								const { newProblemsMessage, userEdits, autoFormattingEdits, finalContent } =
									await this.diffViewProvider.saveChanges()
								this.didEditFile = true // used to determine if we should wait for busy terminal to update before sending api request

								// Track file edit operation
								await this.fileContextTracker.trackFileContext(relPath, "cline_edited")

								if (userEdits) {
									// Track file edit operation
									await this.fileContextTracker.trackFileContext(relPath, "user_edited")

									await this.say(
										"user_feedback_diff",
										JSON.stringify({
											tool: fileExists ? "editedExistingFile" : "newFileCreated",
											path: getReadablePath(cwd, relPath),
											diff: userEdits,
										} satisfies ClineSayTool),
									)
									pushToolResult(
										formatResponse.fileEditWithUserChanges(
											relPath,
											userEdits,
											autoFormattingEdits,
											finalContent,
											newProblemsMessage,
										),
									)
								} else {
									pushToolResult(
										formatResponse.fileEditWithoutUserChanges(
											relPath,
											autoFormattingEdits,
											finalContent,
											newProblemsMessage,
										),
									)
								}

								if (!fileExists) {
									this.workspaceTracker.populateFilePaths()
								}

								await this.diffViewProvider.reset()

								await this.saveCheckpoint()

								break
							}
						} catch (error) {
							await handleError("writing file", error)
							await this.diffViewProvider.revertChanges()
							await this.diffViewProvider.reset()
							await this.saveCheckpoint()
							break
						}
					}
					case "read_file": {
						const relPath: string | undefined = block.params.path
						const sharedMessageProps: ClineSayTool = {
							tool: "readFile",
							path: getReadablePath(cwd, removeClosingTag("path", relPath)),
						}
						try {
							if (block.partial) {
								const partialMessage = JSON.stringify({
									...sharedMessageProps,
									content: undefined,
								} satisfies ClineSayTool)
								if (this.shouldAutoApproveToolWithPath(block.name, block.params.path)) {
									this.removeLastPartialMessageIfExistsWithType("ask", "tool")
									await this.say("tool", partialMessage, undefined, block.partial)
								} else {
									this.removeLastPartialMessageIfExistsWithType("say", "tool")
									await this.ask("tool", partialMessage, block.partial).catch(() => {})
								}
								break
							} else {
								if (!relPath) {
									this.consecutiveMistakeCount++
									pushToolResult(await this.sayAndCreateMissingParamError("read_file", "path"))
									await this.saveCheckpoint()
									break
								}

								const accessAllowed = this.clineIgnoreController.validateAccess(relPath)
								if (!accessAllowed) {
									await this.say("clineignore_error", relPath)
									pushToolResult(formatResponse.toolError(formatResponse.clineIgnoreError(relPath)))
									await this.saveCheckpoint()
									break
								}

								this.consecutiveMistakeCount = 0
								const absolutePath = path.resolve(cwd, relPath)
								const completeMessage = JSON.stringify({
									...sharedMessageProps,
									content: absolutePath,
								} satisfies ClineSayTool)
								if (this.shouldAutoApproveToolWithPath(block.name, block.params.path)) {
									this.removeLastPartialMessageIfExistsWithType("ask", "tool")
									await this.say("tool", completeMessage, undefined, false) // need to be sending partialValue bool, since undefined has its own purpose in that the message is treated neither as a partial or completion of a partial, but as a single complete message
									this.consecutiveAutoApprovedRequestsCount++
									telemetryService.captureToolUsage(this.taskId, block.name, true, true)
								} else {
									showNotificationForApprovalIfAutoApprovalEnabled(
										`Cline wants to read ${path.basename(absolutePath)}`,
									)
									this.removeLastPartialMessageIfExistsWithType("say", "tool")
									const didApprove = await askApproval("tool", completeMessage)
									if (!didApprove) {
										await this.saveCheckpoint()
										telemetryService.captureToolUsage(this.taskId, block.name, false, false)
										break
									}
									telemetryService.captureToolUsage(this.taskId, block.name, false, true)
								}
								// now execute the tool like normal
								const content = await extractTextFromFile(absolutePath)

								// Track file read operation
								await this.fileContextTracker.trackFileContext(relPath, "read_tool")

								pushToolResult(content)
								await this.saveCheckpoint()
								break
							}
						} catch (error) {
							await handleError("reading file", error)
							await this.saveCheckpoint()
							break
						}
					}
					case "list_files": {
						const relDirPath: string | undefined = block.params.path
						const recursiveRaw: string | undefined = block.params.recursive
						const recursive = recursiveRaw?.toLowerCase() === "true"
						const sharedMessageProps: ClineSayTool = {
							tool: !recursive ? "listFilesTopLevel" : "listFilesRecursive",
							path: getReadablePath(cwd, removeClosingTag("path", relDirPath)),
						}
						try {
							if (block.partial) {
								const partialMessage = JSON.stringify({
									...sharedMessageProps,
									content: "",
								} satisfies ClineSayTool)
								if (this.shouldAutoApproveToolWithPath(block.name, block.params.path)) {
									this.removeLastPartialMessageIfExistsWithType("ask", "tool")
									await this.say("tool", partialMessage, undefined, block.partial)
								} else {
									this.removeLastPartialMessageIfExistsWithType("say", "tool")
									await this.ask("tool", partialMessage, block.partial).catch(() => {})
								}
								break
							} else {
								if (!relDirPath) {
									this.consecutiveMistakeCount++
									pushToolResult(await this.sayAndCreateMissingParamError("list_files", "path"))
									await this.saveCheckpoint()
									break
								}
								this.consecutiveMistakeCount = 0

								const absolutePath = path.resolve(cwd, relDirPath)

								const [files, didHitLimit] = await listFiles(absolutePath, recursive, 200)

								const result = formatResponse.formatFilesList(
									absolutePath,
									files,
									didHitLimit,
									this.clineIgnoreController,
								)
								const completeMessage = JSON.stringify({
									...sharedMessageProps,
									content: result,
								} satisfies ClineSayTool)
								if (this.shouldAutoApproveToolWithPath(block.name, block.params.path)) {
									this.removeLastPartialMessageIfExistsWithType("ask", "tool")
									await this.say("tool", completeMessage, undefined, false)
									this.consecutiveAutoApprovedRequestsCount++
									telemetryService.captureToolUsage(this.taskId, block.name, true, true)
								} else {
									showNotificationForApprovalIfAutoApprovalEnabled(
										`Cline wants to view directory ${path.basename(absolutePath)}/`,
									)
									this.removeLastPartialMessageIfExistsWithType("say", "tool")
									const didApprove = await askApproval("tool", completeMessage)
									if (!didApprove) {
										await this.saveCheckpoint()
										telemetryService.captureToolUsage(this.taskId, block.name, false, false)
										break
									}
									telemetryService.captureToolUsage(this.taskId, block.name, false, true)
								}
								pushToolResult(result)
								await this.saveCheckpoint()
								break
							}
						} catch (error) {
							await handleError("listing files", error)
							await this.saveCheckpoint()
							break
						}
					}
					case "list_code_definition_names": {
						const relDirPath: string | undefined = block.params.path
						const sharedMessageProps: ClineSayTool = {
							tool: "listCodeDefinitionNames",
							path: getReadablePath(cwd, removeClosingTag("path", relDirPath)),
						}
						try {
							if (block.partial) {
								const partialMessage = JSON.stringify({
									...sharedMessageProps,
									content: "",
								} satisfies ClineSayTool)
								if (this.shouldAutoApproveToolWithPath(block.name, block.params.path)) {
									this.removeLastPartialMessageIfExistsWithType("ask", "tool")
									await this.say("tool", partialMessage, undefined, block.partial)
								} else {
									this.removeLastPartialMessageIfExistsWithType("say", "tool")
									await this.ask("tool", partialMessage, block.partial).catch(() => {})
								}
								break
							} else {
								if (!relDirPath) {
									this.consecutiveMistakeCount++
									pushToolResult(await this.sayAndCreateMissingParamError("list_code_definition_names", "path"))
									await this.saveCheckpoint()
									break
								}

								this.consecutiveMistakeCount = 0

								const absolutePath = path.resolve(cwd, relDirPath)
								const result = await parseSourceCodeForDefinitionsTopLevel(
									absolutePath,
									this.clineIgnoreController,
								)

								const completeMessage = JSON.stringify({
									...sharedMessageProps,
									content: result,
								} satisfies ClineSayTool)
								if (this.shouldAutoApproveToolWithPath(block.name, block.params.path)) {
									this.removeLastPartialMessageIfExistsWithType("ask", "tool")
									await this.say("tool", completeMessage, undefined, false)
									this.consecutiveAutoApprovedRequestsCount++
									telemetryService.captureToolUsage(this.taskId, block.name, true, true)
								} else {
									showNotificationForApprovalIfAutoApprovalEnabled(
										`Cline wants to view source code definitions in ${path.basename(absolutePath)}/`,
									)
									this.removeLastPartialMessageIfExistsWithType("say", "tool")
									const didApprove = await askApproval("tool", completeMessage)
									if (!didApprove) {
										await this.saveCheckpoint()
										telemetryService.captureToolUsage(this.taskId, block.name, false, false)
										break
									}
									telemetryService.captureToolUsage(this.taskId, block.name, false, true)
								}
								pushToolResult(result)
								await this.saveCheckpoint()
								break
							}
						} catch (error) {
							await handleError("parsing source code definitions", error)
							await this.saveCheckpoint()
							break
						}
					}
					case "search_files": {
						const relDirPath: string | undefined = block.params.path
						const regex: string | undefined = block.params.regex
						const filePattern: string | undefined = block.params.file_pattern
						const sharedMessageProps: ClineSayTool = {
							tool: "searchFiles",
							path: getReadablePath(cwd, removeClosingTag("path", relDirPath)),
							regex: removeClosingTag("regex", regex),
							filePattern: removeClosingTag("file_pattern", filePattern),
						}
						try {
							if (block.partial) {
								const partialMessage = JSON.stringify({
									...sharedMessageProps,
									content: "",
								} satisfies ClineSayTool)
								if (this.shouldAutoApproveToolWithPath(block.name, block.params.path)) {
									this.removeLastPartialMessageIfExistsWithType("ask", "tool")
									await this.say("tool", partialMessage, undefined, block.partial)
								} else {
									this.removeLastPartialMessageIfExistsWithType("say", "tool")
									await this.ask("tool", partialMessage, block.partial).catch(() => {})
								}
								break
							} else {
								if (!relDirPath) {
									this.consecutiveMistakeCount++
									pushToolResult(await this.sayAndCreateMissingParamError("search_files", "path"))
									await this.saveCheckpoint()
									break
								}
								if (!regex) {
									this.consecutiveMistakeCount++
									pushToolResult(await this.sayAndCreateMissingParamError("search_files", "regex"))
									await this.saveCheckpoint()
									break
								}
								this.consecutiveMistakeCount = 0

								const absolutePath = path.resolve(cwd, relDirPath)
								const results = await regexSearchFiles(
									cwd,
									absolutePath,
									regex,
									filePattern,
									this.clineIgnoreController,
								)

								const completeMessage = JSON.stringify({
									...sharedMessageProps,
									content: results,
								} satisfies ClineSayTool)
								if (this.shouldAutoApproveToolWithPath(block.name, block.params.path)) {
									this.removeLastPartialMessageIfExistsWithType("ask", "tool")
									await this.say("tool", completeMessage, undefined, false)
									this.consecutiveAutoApprovedRequestsCount++
									telemetryService.captureToolUsage(this.taskId, block.name, true, true)
								} else {
									showNotificationForApprovalIfAutoApprovalEnabled(
										`Cline wants to search files in ${path.basename(absolutePath)}/`,
									)
									this.removeLastPartialMessageIfExistsWithType("say", "tool")
									const didApprove = await askApproval("tool", completeMessage)
									if (!didApprove) {
										await this.saveCheckpoint()
										telemetryService.captureToolUsage(this.taskId, block.name, false, false)
										break
									}
									telemetryService.captureToolUsage(this.taskId, block.name, false, true)
								}
								pushToolResult(results)
								await this.saveCheckpoint()
								break
							}
						} catch (error) {
							await handleError("searching files", error)
							await this.saveCheckpoint()
							break
						}
					}
					case "browser_action": {
						const action: BrowserAction | undefined = block.params.action as BrowserAction
						const url: string | undefined = block.params.url
						const coordinate: string | undefined = block.params.coordinate
						const text: string | undefined = block.params.text
						if (!action || !browserActions.includes(action)) {
							// checking for action to ensure it is complete and valid
							if (!block.partial) {
								// if the block is complete and we don't have a valid action this is a mistake
								this.consecutiveMistakeCount++
								pushToolResult(await this.sayAndCreateMissingParamError("browser_action", "action"))
								await this.browserSession.closeBrowser()
								await this.saveCheckpoint()
							}
							break
						}

						try {
							if (block.partial) {
								if (action === "launch") {
									if (this.shouldAutoApproveTool(block.name)) {
										this.removeLastPartialMessageIfExistsWithType("ask", "browser_action_launch")
										await this.say(
											"browser_action_launch",
											removeClosingTag("url", url),
											undefined,
											block.partial,
										)
									} else {
										this.removeLastPartialMessageIfExistsWithType("say", "browser_action_launch")
										await this.ask(
											"browser_action_launch",
											removeClosingTag("url", url),
											block.partial,
										).catch(() => {})
									}
								} else {
									await this.say(
										"browser_action",
										JSON.stringify({
											action: action as BrowserAction,
											coordinate: removeClosingTag("coordinate", coordinate),
											text: removeClosingTag("text", text),
										} satisfies ClineSayBrowserAction),
										undefined,
										block.partial,
									)
								}
								break
							} else {
								let browserActionResult: BrowserActionResult
								if (action === "launch") {
									if (!url) {
										this.consecutiveMistakeCount++
										pushToolResult(await this.sayAndCreateMissingParamError("browser_action", "url"))
										await this.browserSession.closeBrowser()
										await this.saveCheckpoint()
										break
									}
									this.consecutiveMistakeCount = 0

									if (this.shouldAutoApproveTool(block.name)) {
										this.removeLastPartialMessageIfExistsWithType("ask", "browser_action_launch")
										await this.say("browser_action_launch", url, undefined, false)
										this.consecutiveAutoApprovedRequestsCount++
									} else {
										showNotificationForApprovalIfAutoApprovalEnabled(
											`Cline wants to use a browser and launch ${url}`,
										)
										this.removeLastPartialMessageIfExistsWithType("say", "browser_action_launch")
										const didApprove = await askApproval("browser_action_launch", url)
										if (!didApprove) {
											await this.saveCheckpoint()
											break
										}
									}

									// NOTE: it's okay that we call this message since the partial inspect_site is finished streaming. The only scenario we have to avoid is sending messages WHILE a partial message exists at the end of the messages array. For example the api_req_finished message would interfere with the partial message, so we needed to remove that.
									// await this.say("inspect_site_result", "") // no result, starts the loading spinner waiting for result
									await this.say("browser_action_result", "") // starts loading spinner

									// Re-make browserSession to make sure latest settings apply
									if (this.context) {
										await this.browserSession.dispose()
										this.browserSession = new BrowserSession(this.context, this.browserSettings)
									} else {
										console.warn("no controller context available for browserSession")
									}
									await this.browserSession.launchBrowser()
									browserActionResult = await this.browserSession.navigateToUrl(url)
								} else {
									if (action === "click") {
										if (!coordinate) {
											this.consecutiveMistakeCount++
											pushToolResult(
												await this.sayAndCreateMissingParamError("browser_action", "coordinate"),
											)
											await this.browserSession.closeBrowser()
											await this.saveCheckpoint()
											break // can't be within an inner switch
										}
									}
									if (action === "type") {
										if (!text) {
											this.consecutiveMistakeCount++
											pushToolResult(await this.sayAndCreateMissingParamError("browser_action", "text"))
											await this.browserSession.closeBrowser()
											await this.saveCheckpoint()
											break
										}
									}
									this.consecutiveMistakeCount = 0
									await this.say(
										"browser_action",
										JSON.stringify({
											action: action as BrowserAction,
											coordinate,
											text,
										} satisfies ClineSayBrowserAction),
										undefined,
										false,
									)
									switch (action) {
										case "click":
											browserActionResult = await this.browserSession.click(coordinate!)
											break
										case "type":
											browserActionResult = await this.browserSession.type(text!)
											break
										case "scroll_down":
											browserActionResult = await this.browserSession.scrollDown()
											break
										case "scroll_up":
											browserActionResult = await this.browserSession.scrollUp()
											break
										case "close":
											browserActionResult = await this.browserSession.closeBrowser()
											break
									}
								}

								switch (action) {
									case "launch":
									case "click":
									case "type":
									case "scroll_down":
									case "scroll_up":
										await this.say("browser_action_result", JSON.stringify(browserActionResult))
										pushToolResult(
											formatResponse.toolResult(
												`The browser action has been executed. The console logs and screenshot have been captured for your analysis.\n\nConsole logs:\n${
													browserActionResult.logs || "(No new logs)"
												}\n\n(REMEMBER: if you need to proceed to using non-\`browser_action\` tools or launch a new browser, you MUST first close this browser. For example, if after analyzing the logs and screenshot you need to edit a file, you must first close the browser before you can use the write_to_file tool.)`,
												browserActionResult.screenshot ? [browserActionResult.screenshot] : [],
											),
										)
										await this.saveCheckpoint()
										break
									case "close":
										pushToolResult(
											formatResponse.toolResult(
												`The browser has been closed. You may now proceed to using other tools.`,
											),
										)
										await this.saveCheckpoint()
										break
								}

								break
							}
						} catch (error) {
							await this.browserSession.closeBrowser() // if any error occurs, the browser session is terminated
							await handleError("executing browser action", error)
							await this.saveCheckpoint()
							break
						}
					}
					case "execute_command": {
						let command: string | undefined = block.params.command
						const requiresApprovalRaw: string | undefined = block.params.requires_approval
						const requiresApprovalPerLLM = requiresApprovalRaw?.toLowerCase() === "true"

						try {
							if (block.partial) {
								if (this.shouldAutoApproveTool(block.name)) {
									// since depending on an upcoming parameter, requiresApproval this may become an ask - we cant partially stream a say prematurely. So in this particular case we have to wait for the requiresApproval parameter to be completed before presenting it.
									// await this.say(
									// 	"command",
									// 	removeClosingTag("command", command),
									// 	undefined,
									// 	block.partial,
									// ).catch(() => {})
								} else {
									// don't need to remove last partial since we couldn't have streamed a say
									await this.ask("command", removeClosingTag("command", command), block.partial).catch(() => {})
								}
								break
							} else {
								if (!command) {
									this.consecutiveMistakeCount++
									pushToolResult(await this.sayAndCreateMissingParamError("execute_command", "command"))
									await this.saveCheckpoint()
									break
								}
								if (!requiresApprovalRaw) {
									this.consecutiveMistakeCount++
									pushToolResult(
										await this.sayAndCreateMissingParamError("execute_command", "requires_approval"),
									)
									await this.saveCheckpoint()
									break
								}
								this.consecutiveMistakeCount = 0

								// gemini models tend to use unescaped html entities in commands
								if (this.api.getModel().id.includes("gemini")) {
									command = fixModelHtmlEscaping(command)
								}

								const ignoredFileAttemptedToAccess = this.clineIgnoreController.validateCommand(command)
								if (ignoredFileAttemptedToAccess) {
									await this.say("clineignore_error", ignoredFileAttemptedToAccess)
									pushToolResult(
										formatResponse.toolError(formatResponse.clineIgnoreError(ignoredFileAttemptedToAccess)),
									)

									break
								}

								let didAutoApprove = false

								// If the model says this command is safe and auto aproval for safe commands is true, execute the command
								// If the model says the command is risky, but *BOTH* auto approve settings are true, execute the command
								const autoApproveResult = this.shouldAutoApproveTool(block.name)
								const [autoApproveSafe, autoApproveAll] = Array.isArray(autoApproveResult)
									? autoApproveResult
									: [autoApproveResult, false]

								if (
									(!requiresApprovalPerLLM && autoApproveSafe) ||
									(requiresApprovalPerLLM && autoApproveSafe && autoApproveAll)
								) {
									this.removeLastPartialMessageIfExistsWithType("ask", "command")
									await this.say("command", command, undefined, false)
									this.consecutiveAutoApprovedRequestsCount++
									didAutoApprove = true
								} else {
									showNotificationForApprovalIfAutoApprovalEnabled(
										`Cline wants to execute a command: ${command}`,
									)
									// this.removeLastPartialMessageIfExistsWithType("say", "command")
									const didApprove = await askApproval(
										"command",
										command +
											`${this.shouldAutoApproveTool(block.name) && requiresApprovalPerLLM ? COMMAND_REQ_APP_STRING : ""}`, // ugly hack until we refactor combineCommandSequences
									)
									if (!didApprove) {
										await this.saveCheckpoint()
										break
									}
								}

								let timeoutId: NodeJS.Timeout | undefined
								if (didAutoApprove && this.autoApprovalSettings.enableNotifications) {
									// if the command was auto-approved, and it's long running we need to notify the user after some time has passed without proceeding
									timeoutId = setTimeout(() => {
										showSystemNotification({
											subtitle: "Command is still running",
											message:
												"An auto-approved command has been running for 30s, and may need your attention.",
										})
									}, 30_000)
								}

								const [userRejected, result] = await this.executeCommandTool(command)
								if (timeoutId) {
									clearTimeout(timeoutId)
								}
								if (userRejected) {
									this.didRejectTool = true
								}

								// Re-populate file paths in case the command modified the workspace (vscode listeners do not trigger unless the user manually creates/deletes files)
								this.workspaceTracker.populateFilePaths()

								pushToolResult(result)

								await this.saveCheckpoint()

								break
							}
						} catch (error) {
							await handleError("executing command", error)
							await this.saveCheckpoint()
							break
						}
					}
					case "use_mcp_tool": {
						const server_name: string | undefined = block.params.server_name
						const tool_name: string | undefined = block.params.tool_name
						const mcp_arguments: string | undefined = block.params.arguments
						try {
							if (block.partial) {
								const partialMessage = JSON.stringify({
									type: "use_mcp_tool",
									serverName: removeClosingTag("server_name", server_name),
									toolName: removeClosingTag("tool_name", tool_name),
									arguments: removeClosingTag("arguments", mcp_arguments),
								} satisfies ClineAskUseMcpServer)

								if (this.shouldAutoApproveTool(block.name)) {
									this.removeLastPartialMessageIfExistsWithType("ask", "use_mcp_server")
									await this.say("use_mcp_server", partialMessage, undefined, block.partial)
								} else {
									this.removeLastPartialMessageIfExistsWithType("say", "use_mcp_server")
									await this.ask("use_mcp_server", partialMessage, block.partial).catch(() => {})
								}

								break
							} else {
								if (!server_name) {
									this.consecutiveMistakeCount++
									pushToolResult(await this.sayAndCreateMissingParamError("use_mcp_tool", "server_name"))
									await this.saveCheckpoint()
									break
								}
								if (!tool_name) {
									this.consecutiveMistakeCount++
									pushToolResult(await this.sayAndCreateMissingParamError("use_mcp_tool", "tool_name"))
									await this.saveCheckpoint()
									break
								}
								// arguments are optional, but if they are provided they must be valid JSON
								// if (!mcp_arguments) {
								// 	this.consecutiveMistakeCount++
								// 	pushToolResult(await this.sayAndCreateMissingParamError("use_mcp_tool", "arguments"))
								// 	break
								// }
								let parsedArguments: Record<string, unknown> | undefined
								if (mcp_arguments) {
									try {
										parsedArguments = JSON.parse(mcp_arguments)
									} catch (error) {
										this.consecutiveMistakeCount++
										await this.say(
											"error",
											`Cline tried to use ${tool_name} with an invalid JSON argument. Retrying...`,
										)
										pushToolResult(
											formatResponse.toolError(
												formatResponse.invalidMcpToolArgumentError(server_name, tool_name),
											),
										)
										await this.saveCheckpoint()
										break
									}
								}
								this.consecutiveMistakeCount = 0
								const completeMessage = JSON.stringify({
									type: "use_mcp_tool",
									serverName: server_name,
									toolName: tool_name,
									arguments: mcp_arguments,
								} satisfies ClineAskUseMcpServer)

								const isToolAutoApproved = this.mcpHub.connections
									?.find((conn) => conn.server.name === server_name)
									?.server.tools?.find((tool) => tool.name === tool_name)?.autoApprove

								if (this.shouldAutoApproveTool(block.name) && isToolAutoApproved) {
									this.removeLastPartialMessageIfExistsWithType("ask", "use_mcp_server")
									await this.say("use_mcp_server", completeMessage, undefined, false)
									this.consecutiveAutoApprovedRequestsCount++
								} else {
									showNotificationForApprovalIfAutoApprovalEnabled(
										`Cline wants to use ${tool_name} on ${server_name}`,
									)
									this.removeLastPartialMessageIfExistsWithType("say", "use_mcp_server")
									const didApprove = await askApproval("use_mcp_server", completeMessage)
									if (!didApprove) {
										await this.saveCheckpoint()
										break
									}
								}

								// now execute the tool
								await this.say("mcp_server_request_started") // same as browser_action_result
								const toolResult = await this.mcpHub.callTool(server_name, tool_name, parsedArguments)

								// TODO: add progress indicator and ability to parse images and non-text responses
								const toolResultPretty =
									(toolResult?.isError ? "Error:\n" : "") +
										toolResult?.content
											.map((item) => {
												if (item.type === "text") {
													return item.text
												}
												if (item.type === "resource") {
													const { blob, ...rest } = item.resource
													return JSON.stringify(rest, null, 2)
												}
												return ""
											})
											.filter(Boolean)
											.join("\n\n") || "(No response)"
								await this.say("mcp_server_response", toolResultPretty)
								pushToolResult(formatResponse.toolResult(toolResultPretty))

								await this.saveCheckpoint()

								break
							}
						} catch (error) {
							await handleError("executing MCP tool", error)
							await this.saveCheckpoint()
							break
						}
					}
					case "access_mcp_resource": {
						const server_name: string | undefined = block.params.server_name
						const uri: string | undefined = block.params.uri
						try {
							if (block.partial) {
								const partialMessage = JSON.stringify({
									type: "access_mcp_resource",
									serverName: removeClosingTag("server_name", server_name),
									uri: removeClosingTag("uri", uri),
								} satisfies ClineAskUseMcpServer)

								if (this.shouldAutoApproveTool(block.name)) {
									this.removeLastPartialMessageIfExistsWithType("ask", "use_mcp_server")
									await this.say("use_mcp_server", partialMessage, undefined, block.partial)
								} else {
									this.removeLastPartialMessageIfExistsWithType("say", "use_mcp_server")
									await this.ask("use_mcp_server", partialMessage, block.partial).catch(() => {})
								}

								break
							} else {
								if (!server_name) {
									this.consecutiveMistakeCount++
									pushToolResult(await this.sayAndCreateMissingParamError("access_mcp_resource", "server_name"))
									await this.saveCheckpoint()
									break
								}
								if (!uri) {
									this.consecutiveMistakeCount++
									pushToolResult(await this.sayAndCreateMissingParamError("access_mcp_resource", "uri"))
									await this.saveCheckpoint()
									break
								}
								this.consecutiveMistakeCount = 0
								const completeMessage = JSON.stringify({
									type: "access_mcp_resource",
									serverName: server_name,
									uri,
								} satisfies ClineAskUseMcpServer)

								if (this.shouldAutoApproveTool(block.name)) {
									this.removeLastPartialMessageIfExistsWithType("ask", "use_mcp_server")
									await this.say("use_mcp_server", completeMessage, undefined, false)
									this.consecutiveAutoApprovedRequestsCount++
								} else {
									showNotificationForApprovalIfAutoApprovalEnabled(
										`Cline wants to access ${uri} on ${server_name}`,
									)
									this.removeLastPartialMessageIfExistsWithType("say", "use_mcp_server")
									const didApprove = await askApproval("use_mcp_server", completeMessage)
									if (!didApprove) {
										await this.saveCheckpoint()
										break
									}
								}

								// now execute the tool
								await this.say("mcp_server_request_started")
								const resourceResult = await this.mcpHub.readResource(server_name, uri)
								const resourceResultPretty =
									resourceResult?.contents
										.map((item) => {
											if (item.text) {
												return item.text
											}
											return ""
										})
										.filter(Boolean)
										.join("\n\n") || "(Empty response)"
								await this.say("mcp_server_response", resourceResultPretty)
								pushToolResult(formatResponse.toolResult(resourceResultPretty))
								await this.saveCheckpoint()
								break
							}
						} catch (error) {
							await handleError("accessing MCP resource", error)
							await this.saveCheckpoint()
							break
						}
					}
					case "ask_followup_question": {
						const question: string | undefined = block.params.question
						const optionsRaw: string | undefined = block.params.options
						const sharedMessage = {
							question: removeClosingTag("question", question),
							options: parsePartialArrayString(removeClosingTag("options", optionsRaw)),
						} satisfies ClineAskQuestion
						try {
							if (block.partial) {
								await this.ask("followup", JSON.stringify(sharedMessage), block.partial).catch(() => {})
								break
							} else {
								if (!question) {
									this.consecutiveMistakeCount++
									pushToolResult(await this.sayAndCreateMissingParamError("ask_followup_question", "question"))
									await this.saveCheckpoint()
									break
								}
								this.consecutiveMistakeCount = 0

								if (this.autoApprovalSettings.enabled && this.autoApprovalSettings.enableNotifications) {
									showSystemNotification({
										subtitle: "Cline has a question...",
										message: question.replace(/\n/g, " "),
									})
								}

								// Store the number of options for telemetry
								const options = parsePartialArrayString(optionsRaw || "[]")

								const { text, images } = await this.ask("followup", JSON.stringify(sharedMessage), false)

								// Check if options contains the text response
								if (optionsRaw && text && parsePartialArrayString(optionsRaw).includes(text)) {
									// Valid option selected, don't show user message in UI
									// Update last followup message with selected option
									const lastFollowupMessage = findLast(this.clineMessages, (m) => m.ask === "followup")
									if (lastFollowupMessage) {
										lastFollowupMessage.text = JSON.stringify({
											...sharedMessage,
											selected: text,
										} satisfies ClineAskQuestion)
										await this.saveClineMessagesAndUpdateHistory()
										telemetryService.captureOptionSelected(this.taskId, options.length, "act")
									}
								} else {
									// Option not selected, send user feedback
									telemetryService.captureOptionsIgnored(this.taskId, options.length, "act")
									await this.say("user_feedback", text ?? "", images)
								}

								pushToolResult(formatResponse.toolResult(`<answer>\n${text}\n</answer>`, images))
								await this.saveCheckpoint()
								break
							}
						} catch (error) {
							await handleError("asking question", error)
							await this.saveCheckpoint()
							break
						}
					}
					case "new_task": {
						const context: string | undefined = block.params.context
						try {
							if (block.partial) {
								await this.ask("new_task", removeClosingTag("context", context), block.partial).catch(() => {})
								break
							} else {
								if (!context) {
									this.consecutiveMistakeCount++
									pushToolResult(await this.sayAndCreateMissingParamError("new_task", "context"))
									await this.saveCheckpoint()
									break
								}
								this.consecutiveMistakeCount = 0

								if (this.autoApprovalSettings.enabled && this.autoApprovalSettings.enableNotifications) {
									showSystemNotification({
										subtitle: "Cline wants to start a new task...",
										message: `Cline is suggesting to start a new task with: ${context}`,
									})
								}

								const { text, images } = await this.ask("new_task", context, false)

								// If the user provided a response, treat it as feedback
								if (text || images?.length) {
									await this.say("user_feedback", text ?? "", images)
									pushToolResult(
										formatResponse.toolResult(
											`The user provided feedback instead of creating a new task:\n<feedback>\n${text}\n</feedback>`,
											images,
										),
									)
								} else {
									// If no response, the user clicked the "Create New Task" button
									pushToolResult(
										formatResponse.toolResult(`The user has created a new task with the provided context.`),
									)
								}
								await this.saveCheckpoint()
								break
							}
						} catch (error) {
							await handleError("creating new task", error)
							await this.saveCheckpoint()
							break
						}
					}
					case "plan_mode_respond": {
						const response: string | undefined = block.params.response
						const optionsRaw: string | undefined = block.params.options
						const sharedMessage = {
							response: removeClosingTag("response", response),
							options: parsePartialArrayString(removeClosingTag("options", optionsRaw)),
						} satisfies ClinePlanModeResponse
						try {
							if (block.partial) {
								await this.ask("plan_mode_respond", JSON.stringify(sharedMessage), block.partial).catch(() => {})
								break
							} else {
								if (!response) {
									this.consecutiveMistakeCount++
									pushToolResult(await this.sayAndCreateMissingParamError("plan_mode_respond", "response"))
									//
									break
								}
								this.consecutiveMistakeCount = 0

								// if (this.autoApprovalSettings.enabled && this.autoApprovalSettings.enableNotifications) {
								// 	showSystemNotification({
								// 		subtitle: "Cline has a response...",
								// 		message: response.replace(/\n/g, " "),
								// 	})
								// }

								// Store the number of options for telemetry
								const options = parsePartialArrayString(optionsRaw || "[]")

								this.isAwaitingPlanResponse = true
								let { text, images } = await this.ask("plan_mode_respond", JSON.stringify(sharedMessage), false)
								this.isAwaitingPlanResponse = false

								// webview invoke sendMessage will send this marker in order to put webview into the proper state (responding to an ask) and as a flag to extension that the user switched to ACT mode.
								if (text === "PLAN_MODE_TOGGLE_RESPONSE") {
									text = ""
								}

								// Check if options contains the text response
								if (optionsRaw && text && parsePartialArrayString(optionsRaw).includes(text)) {
									// Valid option selected, don't show user message in UI
									// Update last followup message with selected option
									const lastPlanMessage = findLast(this.clineMessages, (m) => m.ask === "plan_mode_respond")
									if (lastPlanMessage) {
										lastPlanMessage.text = JSON.stringify({
											...sharedMessage,
											selected: text,
										} satisfies ClinePlanModeResponse)
										await this.saveClineMessagesAndUpdateHistory()
										telemetryService.captureOptionSelected(this.taskId, options.length, "plan")
									}
								} else {
									// Option not selected, send user feedback
									if (text || images?.length) {
										telemetryService.captureOptionsIgnored(this.taskId, options.length, "plan")
										await this.say("user_feedback", text ?? "", images)
										await this.saveCheckpoint()
									}
								}

								if (this.didRespondToPlanAskBySwitchingMode) {
									pushToolResult(
										formatResponse.toolResult(
											`[The user has switched to ACT MODE, so you may now proceed with the task.]` +
												(text
													? `\n\nThe user also provided the following message when switching to ACT MODE:\n<user_message>\n${text}\n</user_message>`
													: ""),
											images,
										),
									)
								} else {
									// if we didn't switch to ACT MODE, then we can just send the user_feedback message
									pushToolResult(formatResponse.toolResult(`<user_message>\n${text}\n</user_message>`, images))
								}

								//
								break
							}
						} catch (error) {
							await handleError("responding to inquiry", error)
							//
							break
						}
					}
					case "attempt_completion": {
						/*
						this.consecutiveMistakeCount = 0
						let resultToSend = result
						if (command) {
							await this.say("completion_result", resultToSend)
							// TODO: currently we don't handle if this command fails, it could be useful to let cline know and retry
							const [didUserReject, commandResult] = await this.executeCommand(command, true)
							// if we received non-empty string, the command was rejected or failed
							if (commandResult) {
								return [didUserReject, commandResult]
							}
							resultToSend = ""
						}
						const { response, text, images } = await this.ask("completion_result", resultToSend) // this prompts webview to show 'new task' button, and enable text input (which would be the 'text' here)
						if (response === "yesButtonClicked") {
							return [false, ""] // signals to recursive loop to stop (for now this never happens since yesButtonClicked will trigger a new task)
						}
						await this.say("user_feedback", text ?? "", images)
						return [
						*/
						const result: string | undefined = block.params.result
						const command: string | undefined = block.params.command

						const addNewChangesFlagToLastCompletionResultMessage = async () => {
							// Add newchanges flag if there are new changes to the workspace

							const hasNewChanges = await this.doesLatestTaskCompletionHaveNewChanges()
							const lastCompletionResultMessage = findLast(this.clineMessages, (m) => m.say === "completion_result")
							if (
								lastCompletionResultMessage &&
								hasNewChanges &&
								!lastCompletionResultMessage.text?.endsWith(COMPLETION_RESULT_CHANGES_FLAG)
							) {
								lastCompletionResultMessage.text += COMPLETION_RESULT_CHANGES_FLAG
							}
							await this.saveClineMessagesAndUpdateHistory()
						}

						try {
							const lastMessage = this.clineMessages.at(-1)
							if (block.partial) {
								if (command) {
									// the attempt_completion text is done, now we're getting command
									// remove the previous partial attempt_completion ask, replace with say, post state to webview, then stream command

									// const secondLastMessage = this.clineMessages.at(-2)
									// NOTE: we do not want to auto approve a command run as part of the attempt_completion tool
									if (lastMessage && lastMessage.ask === "command") {
										// update command
										await this.ask("command", removeClosingTag("command", command), block.partial).catch(
											() => {},
										)
									} else {
										// last message is completion_result
										// we have command string, which means we have the result as well, so finish it (doesnt have to exist yet)
										await this.say("completion_result", removeClosingTag("result", result), undefined, false)
										await this.saveCheckpoint(true)
										await addNewChangesFlagToLastCompletionResultMessage()
										await this.ask("command", removeClosingTag("command", command), block.partial).catch(
											() => {},
										)
									}
								} else {
									// no command, still outputting partial result
									await this.say(
										"completion_result",
										removeClosingTag("result", result),
										undefined,
										block.partial,
									)
								}
								break
							} else {
								if (!result) {
									this.consecutiveMistakeCount++
									pushToolResult(await this.sayAndCreateMissingParamError("attempt_completion", "result"))
									break
								}
								this.consecutiveMistakeCount = 0

								if (this.autoApprovalSettings.enabled && this.autoApprovalSettings.enableNotifications) {
									showSystemNotification({
										subtitle: "Task Completed",
										message: result.replace(/\n/g, " "),
									})
								}

								let commandResult: ToolResponse | undefined
								if (command) {
									if (lastMessage && lastMessage.ask !== "command") {
										// havent sent a command message yet so first send completion_result then command
										await this.say("completion_result", result, undefined, false)
										await this.saveCheckpoint(true)
										await addNewChangesFlagToLastCompletionResultMessage()
										telemetryService.captureTaskCompleted(this.taskId)
									} else {
										// we already sent a command message, meaning the complete completion message has also been sent
										await this.saveCheckpoint(true)
									}

									// complete command message
									const didApprove = await askApproval("command", command)
									if (!didApprove) {
										await this.saveCheckpoint()
										break
									}
									const [userRejected, execCommandResult] = await this.executeCommandTool(command!)
									if (userRejected) {
										this.didRejectTool = true
										pushToolResult(execCommandResult)
										await this.saveCheckpoint()
										break
									}
									// user didn't reject, but the command may have output
									commandResult = execCommandResult
								} else {
									await this.say("completion_result", result, undefined, false)
									await this.saveCheckpoint(true)
									await addNewChangesFlagToLastCompletionResultMessage()
									telemetryService.captureTaskCompleted(this.taskId)
								}

								// we already sent completion_result says, an empty string asks relinquishes control over button and field
								const { response, text, images } = await this.ask("completion_result", "", false)
								if (response === "yesButtonClicked") {
									pushToolResult("") // signals to recursive loop to stop (for now this never happens since yesButtonClicked will trigger a new task)
									break
								}
								await this.say("user_feedback", text ?? "", images)
								await this.saveCheckpoint()

								const toolResults: (Anthropic.TextBlockParam | Anthropic.ImageBlockParam)[] = []
								if (commandResult) {
									if (typeof commandResult === "string") {
										toolResults.push({
											type: "text",
											text: commandResult,
										})
									} else if (Array.isArray(commandResult)) {
										toolResults.push(...commandResult)
									}
								}
								toolResults.push({
									type: "text",
									text: `The user has provided feedback on the results. Consider their input to continue the task, and then attempt completion again.\n<feedback>\n${text}\n</feedback>`,
								})
								toolResults.push(...formatResponse.imageBlocks(images))
								this.userMessageContent.push({
									type: "text",
									text: `${toolDescription()} Result:`,
								})
								this.userMessageContent.push(...toolResults)

								//
								break
							}
						} catch (error) {
							await handleError("attempting completion", error)
							await this.saveCheckpoint()
							break
						}
					}
				}
				break
		}

		/*
		Seeing out of bounds is fine, it means that the next too call is being built up and ready to add to assistantMessageContent to present. 
		When you see the UI inactive during this, it means that a tool is breaking without presenting any UI. For example the write_to_file tool was breaking when relpath was undefined, and for invalid relpath it never presented UI.
		*/
		this.presentAssistantMessageLocked = false // this needs to be placed here, if not then calling this.presentAssistantMessage below would fail (sometimes) since it's locked
		// NOTE: when tool is rejected, iterator stream is interrupted and it waits for userMessageContentReady to be true. Future calls to present will skip execution since didRejectTool and iterate until contentIndex is set to message length and it sets userMessageContentReady to true itself (instead of preemptively doing it in iterator)
		if (!block.partial || this.didRejectTool || this.didAlreadyUseTool) {
			// block is finished streaming and executing
			if (this.currentStreamingContentIndex === this.assistantMessageContent.length - 1) {
				// its okay that we increment if !didCompleteReadingStream, it'll just return bc out of bounds and as streaming continues it will call presentAssistantMessage if a new block is ready. if streaming is finished then we set userMessageContentReady to true when out of bounds. This gracefully allows the stream to continue on and all potential content blocks be presented.
				// last block is complete and it is finished executing
				this.userMessageContentReady = true // will allow pwaitfor to continue
			}

			// call next block if it exists (if not then read stream will call it when its ready)
			this.currentStreamingContentIndex++ // need to increment regardless, so when read stream calls this function again it will be streaming the next block

			if (this.currentStreamingContentIndex < this.assistantMessageContent.length) {
				// there are already more content blocks to stream, so we'll call this function ourselves
				// await this.presentAssistantContent()

				this.presentAssistantMessage()
				return
			}
		}
		// block is partial, but the read stream may have finished
		if (this.presentAssistantMessageHasPendingUpdates) {
			this.presentAssistantMessage()
		}
	}

	async recursivelyMakeClineRequests(userContent: UserContent, includeFileDetails: boolean = false): Promise<boolean> {
		if (this.abort) {
			throw new Error("Cline instance aborted")
		}

		// Used to know what models were used in the task if user wants to export metadata for error reporting purposes
		const currentProviderId = (await getGlobalState(this.getContext(), "apiProvider")) as string
		if (currentProviderId && this.api.getModel().id) {
			try {
				await this.modelContextTracker.recordModelUsage(currentProviderId, this.api.getModel().id, this.chatSettings.mode)
			} catch {}
		}

		if (this.consecutiveMistakeCount >= 3) {
			if (this.autoApprovalSettings.enabled && this.autoApprovalSettings.enableNotifications) {
				showSystemNotification({
					subtitle: "Error",
					message: "Cline is having trouble. Would you like to continue the task?",
				})
			}
			const { response, text, images } = await this.ask(
				"mistake_limit_reached",
				this.api.getModel().id.includes("claude")
					? `This may indicate a failure in his thought process or inability to use a tool properly, which can be mitigated with some user guidance (e.g. "Try breaking down the task into smaller steps").`
					: "Cline uses complex prompts and iterative task execution that may be challenging for less capable models. For best results, it's recommended to use Claude 3.7 Sonnet for its advanced agentic coding capabilities.",
			)
			if (response === "messageResponse") {
				userContent.push(
					...[
						{
							type: "text",
							text: formatResponse.tooManyMistakes(text),
						} as Anthropic.Messages.TextBlockParam,
						...formatResponse.imageBlocks(images),
					],
				)
			}
			this.consecutiveMistakeCount = 0
		}

		if (
			this.autoApprovalSettings.enabled &&
			this.consecutiveAutoApprovedRequestsCount >= this.autoApprovalSettings.maxRequests
		) {
			if (this.autoApprovalSettings.enableNotifications) {
				showSystemNotification({
					subtitle: "Max Requests Reached",
					message: `Cline has auto-approved ${this.autoApprovalSettings.maxRequests.toString()} API requests.`,
				})
			}
			await this.ask(
				"auto_approval_max_req_reached",
				`Cline has auto-approved ${this.autoApprovalSettings.maxRequests.toString()} API requests. Would you like to reset the count and proceed with the task?`,
			)
			// if we get past the promise it means the user approved and did not start a new task
			this.consecutiveAutoApprovedRequestsCount = 0
		}

		// get previous api req's index to check token usage and determine if we need to truncate conversation history
		const previousApiReqIndex = findLastIndex(this.clineMessages, (m) => m.say === "api_req_started")

		// Save checkpoint if this is the first API request
		const isFirstRequest = this.clineMessages.filter((m) => m.say === "api_req_started").length === 0
		if (isFirstRequest) {
			await this.say("checkpoint_created") // no hash since we need to wait for CheckpointTracker to be initialized
		}

		// getting verbose details is an expensive operation, it uses globby to top-down build file structure of project which for large projects can take a few seconds
		// for the best UX we show a placeholder api_req_started message with a loading spinner as this happens
		await this.say(
			"api_req_started",
			JSON.stringify({
				request: userContent.map((block) => formatContentBlockToMarkdown(block)).join("\n\n") + "\n\nLoading...",
			}),
		)

		// use this opportunity to initialize the checkpoint tracker (can be expensive to initialize in the constructor)
		// FIXME: right now we're letting users init checkpoints for old tasks, but this could be a problem if opening a task in the wrong workspace
		// isNewTask &&
		if (!this.checkpointTracker && !this.checkpointTrackerErrorMessage) {
			try {
				this.checkpointTracker = await pTimeout(
					CheckpointTracker.create(this.taskId, this.context.globalStorageUri.fsPath),
					{
						milliseconds: 15_000,
						message:
							"Checkpoints taking too long to initialize. Consider re-opening Cline in a project that uses git, or disabling checkpoints.",
					},
				)
			} catch (error) {
				const errorMessage = error instanceof Error ? error.message : "Unknown error"
				console.error("Failed to initialize checkpoint tracker:", errorMessage)
				this.checkpointTrackerErrorMessage = errorMessage // will be displayed right away since we saveClineMessages next which posts state to webview
			}
		}

		// Now that checkpoint tracker is initialized, update the dummy checkpoint_created message with the commit hash. (This is necessary since we use the API request loading as an opportunity to initialize the checkpoint tracker, which can take some time)
		if (isFirstRequest) {
			const commitHash = await this.checkpointTracker?.commit()
			const lastCheckpointMessage = findLast(this.clineMessages, (m) => m.say === "checkpoint_created")
			if (lastCheckpointMessage) {
				lastCheckpointMessage.lastCheckpointHash = commitHash
				await this.saveClineMessagesAndUpdateHistory()
			}
		}

		const [parsedUserContent, environmentDetails] = await this.loadContext(userContent, includeFileDetails)
		userContent = parsedUserContent
		// add environment details as its own text block, separate from tool results
		userContent.push({ type: "text", text: environmentDetails })

		await this.addToApiConversationHistory({
			role: "user",
			content: userContent,
		})

		telemetryService.captureConversationTurnEvent(this.taskId, currentProviderId, this.api.getModel().id, "user")

		// since we sent off a placeholder api_req_started message to update the webview while waiting to actually start the API request (to load potential details for example), we need to update the text of that message
		const lastApiReqIndex = findLastIndex(this.clineMessages, (m) => m.say === "api_req_started")
		this.clineMessages[lastApiReqIndex].text = JSON.stringify({
			request: userContent.map((block) => formatContentBlockToMarkdown(block)).join("\n\n"),
		} satisfies ClineApiReqInfo)
		await this.saveClineMessagesAndUpdateHistory()
		await this.postStateToWebview()

		try {
			let cacheWriteTokens = 0
			let cacheReadTokens = 0
			let inputTokens = 0
			let outputTokens = 0
			let totalCost: number | undefined

			// update api_req_started. we can't use api_req_finished anymore since it's a unique case where it could come after a streaming message (ie in the middle of being updated or executed)
			// fortunately api_req_finished was always parsed out for the gui anyways, so it remains solely for legacy purposes to keep track of prices in tasks from history
			// (it's worth removing a few months from now)
			const updateApiReqMsg = (cancelReason?: ClineApiReqCancelReason, streamingFailedMessage?: string) => {
				this.clineMessages[lastApiReqIndex].text = JSON.stringify({
					...JSON.parse(this.clineMessages[lastApiReqIndex].text || "{}"),
					tokensIn: inputTokens,
					tokensOut: outputTokens,
					cacheWrites: cacheWriteTokens,
					cacheReads: cacheReadTokens,
					cost:
						totalCost ??
						calculateApiCostAnthropic(
							this.api.getModel().info,
							inputTokens,
							outputTokens,
							cacheWriteTokens,
							cacheReadTokens,
						),
					cancelReason,
					streamingFailedMessage,
				} satisfies ClineApiReqInfo)
			}

			const abortStream = async (cancelReason: ClineApiReqCancelReason, streamingFailedMessage?: string) => {
				if (this.diffViewProvider.isEditing) {
					await this.diffViewProvider.revertChanges() // closes diff view
				}

				// if last message is a partial we need to update and save it
				const lastMessage = this.clineMessages.at(-1)
				if (lastMessage && lastMessage.partial) {
					// lastMessage.ts = Date.now() DO NOT update ts since it is used as a key for virtuoso list
					lastMessage.partial = false
					// instead of streaming partialMessage events, we do a save and post like normal to persist to disk
					console.log("updating partial message", lastMessage)
					// await this.saveClineMessagesAndUpdateHistory()
				}

				// Let assistant know their response was interrupted for when task is resumed
				await this.addToApiConversationHistory({
					role: "assistant",
					content: [
						{
							type: "text",
							text:
								assistantMessage +
								`\n\n[${
									cancelReason === "streaming_failed"
										? "Response interrupted by API Error"
										: "Response interrupted by user"
								}]`,
						},
					],
				})

				// update api_req_started to have cancelled and cost, so that we can display the cost of the partial stream
				updateApiReqMsg(cancelReason, streamingFailedMessage)
				await this.saveClineMessagesAndUpdateHistory()

				telemetryService.captureConversationTurnEvent(this.taskId, currentProviderId, this.api.getModel().id, "assistant")

				// signals to provider that it can retrieve the saved messages from disk, as abortTask can not be awaited on in nature
				this.didFinishAbortingStream = true
			}

			// reset streaming state
			this.currentStreamingContentIndex = 0
			this.assistantMessageContent = []
			this.didCompleteReadingStream = false
			this.userMessageContent = []
			this.userMessageContentReady = false
			this.didRejectTool = false
			this.didAlreadyUseTool = false
			this.presentAssistantMessageLocked = false
			this.presentAssistantMessageHasPendingUpdates = false
			this.didAutomaticallyRetryFailedApiRequest = false
			await this.diffViewProvider.reset()

			const stream = this.attemptApiRequest(previousApiReqIndex) // yields only if the first chunk is successful, otherwise will allow the user to retry the request (most likely due to rate limit error, which gets thrown on the first chunk)
			let assistantMessage = ""
			let reasoningMessage = ""
			this.isStreaming = true
			let didReceiveUsageChunk = false
			try {
				for await (const chunk of stream) {
					if (!chunk) {
						continue
					}
					switch (chunk.type) {
						case "usage":
							didReceiveUsageChunk = true
							inputTokens += chunk.inputTokens
							outputTokens += chunk.outputTokens
							cacheWriteTokens += chunk.cacheWriteTokens ?? 0
							cacheReadTokens += chunk.cacheReadTokens ?? 0
							totalCost = chunk.totalCost
							break
						case "reasoning":
							// reasoning will always come before assistant message
							reasoningMessage += chunk.reasoning
							await this.say("reasoning", reasoningMessage, undefined, true)
							break
						case "text":
							if (reasoningMessage && assistantMessage.length === 0) {
								// complete reasoning message
								await this.say("reasoning", reasoningMessage, undefined, false)
							}
							assistantMessage += chunk.text
							// parse raw assistant message into content blocks
							const prevLength = this.assistantMessageContent.length
							this.assistantMessageContent = parseAssistantMessage(assistantMessage)
							if (this.assistantMessageContent.length > prevLength) {
								this.userMessageContentReady = false // new content we need to present, reset to false in case previous content set this to true
							}
							// present content to user
							this.presentAssistantMessage()
							break
					}

					if (this.abort) {
						console.log("aborting stream...")
						if (!this.abandoned) {
							// only need to gracefully abort if this instance isn't abandoned (sometimes openrouter stream hangs, in which case this would affect future instances of cline)
							await abortStream("user_cancelled")
						}
						break // aborts the stream
					}

					if (this.didRejectTool) {
						// userContent has a tool rejection, so interrupt the assistant's response to present the user's feedback
						assistantMessage += "\n\n[Response interrupted by user feedback]"
						// this.userMessageContentReady = true // instead of setting this premptively, we allow the present iterator to finish and set userMessageContentReady when its ready
						break
					}

					// PREV: we need to let the request finish for openrouter to get generation details
					// UPDATE: it's better UX to interrupt the request at the cost of the api cost not being retrieved
					if (this.didAlreadyUseTool) {
						assistantMessage +=
							"\n\n[Response interrupted by a tool use result. Only one tool may be used at a time and should be placed at the end of the message.]"
						break
					}
				}
			} catch (error) {
				// abandoned happens when extension is no longer waiting for the cline instance to finish aborting (error is thrown here when any function in the for loop throws due to this.abort)
				if (!this.abandoned) {
					this.abortTask() // if the stream failed, there's various states the task could be in (i.e. could have streamed some tools the user may have executed), so we just resort to replicating a cancel task
					const errorMessage = this.formatErrorWithStatusCode(error)

					await abortStream("streaming_failed", errorMessage)
					await this.reinitExistingTaskFromId(this.taskId)
				}
			} finally {
				this.isStreaming = false
			}

			// OpenRouter/Cline may not return token usage as part of the stream (since it may abort early), so we fetch after the stream is finished
			// (updateApiReq below will update the api_req_started message with the usage details. we do this async so it updates the api_req_started message in the background)
			if (!didReceiveUsageChunk) {
				this.api.getApiStreamUsage?.().then(async (apiStreamUsage) => {
					if (apiStreamUsage) {
						inputTokens += apiStreamUsage.inputTokens
						outputTokens += apiStreamUsage.outputTokens
						cacheWriteTokens += apiStreamUsage.cacheWriteTokens ?? 0
						cacheReadTokens += apiStreamUsage.cacheReadTokens ?? 0
						totalCost = apiStreamUsage.totalCost
					}
					updateApiReqMsg()
					await this.saveClineMessagesAndUpdateHistory()
					await this.postStateToWebview()
				})
			}

			// need to call here in case the stream was aborted
			if (this.abort) {
				throw new Error("Cline instance aborted")
			}

			this.didCompleteReadingStream = true

			// set any blocks to be complete to allow presentAssistantMessage to finish and set userMessageContentReady to true
			// (could be a text block that had no subsequent tool uses, or a text block at the very end, or an invalid tool use, etc. whatever the case, presentAssistantMessage relies on these blocks either to be completed or the user to reject a block in order to proceed and eventually set userMessageContentReady to true)
			const partialBlocks = this.assistantMessageContent.filter((block) => block.partial)
			partialBlocks.forEach((block) => {
				block.partial = false
			})
			// this.assistantMessageContent.forEach((e) => (e.partial = false)) // cant just do this bc a tool could be in the middle of executing ()
			if (partialBlocks.length > 0) {
				this.presentAssistantMessage() // if there is content to update then it will complete and update this.userMessageContentReady to true, which we pwaitfor before making the next request. all this is really doing is presenting the last partial message that we just set to complete
			}

			updateApiReqMsg()
			await this.saveClineMessagesAndUpdateHistory()
			await this.postStateToWebview()

			// now add to apiconversationhistory
			// need to save assistant responses to file before proceeding to tool use since user can exit at any moment and we wouldn't be able to save the assistant's response
			let didEndLoop = false
			if (assistantMessage.length > 0) {
				telemetryService.captureConversationTurnEvent(this.taskId, currentProviderId, this.api.getModel().id, "assistant")

				await this.addToApiConversationHistory({
					role: "assistant",
					content: [{ type: "text", text: assistantMessage }],
				})

				// NOTE: this comment is here for future reference - this was a workaround for userMessageContent not getting set to true. It was due to it not recursively calling for partial blocks when didRejectTool, so it would get stuck waiting for a partial block to complete before it could continue.
				// in case the content blocks finished
				// it may be the api stream finished after the last parsed content block was executed, so  we are able to detect out of bounds and set userMessageContentReady to true (note you should not call presentAssistantMessage since if the last block is completed it will be presented again)
				// const completeBlocks = this.assistantMessageContent.filter((block) => !block.partial) // if there are any partial blocks after the stream ended we can consider them invalid
				// if (this.currentStreamingContentIndex >= completeBlocks.length) {
				// 	this.userMessageContentReady = true
				// }

				await pWaitFor(() => this.userMessageContentReady)

				// if the model did not tool use, then we need to tell it to either use a tool or attempt_completion
				const didToolUse = this.assistantMessageContent.some((block) => block.type === "tool_use")

				if (!didToolUse) {
					// normal request where tool use is required
					this.userMessageContent.push({
						type: "text",
						text: formatResponse.noToolsUsed(),
					})
					this.consecutiveMistakeCount++
				}

				const recDidEndLoop = await this.recursivelyMakeClineRequests(this.userMessageContent)
				didEndLoop = recDidEndLoop
			} else {
				// if there's no assistant_responses, that means we got no text or tool_use content blocks from API which we should assume is an error
				await this.say(
					"error",
					"Unexpected API Response: The language model did not provide any assistant messages. This may indicate an issue with the API or the model's output.",
				)
				await this.addToApiConversationHistory({
					role: "assistant",
					content: [
						{
							type: "text",
							text: "Failure: I did not provide a response.",
						},
					],
				})
			}

			return didEndLoop // will always be false for now
		} catch (error) {
			// this should never happen since the only thing that can throw an error is the attemptApiRequest, which is wrapped in a try catch that sends an ask where if noButtonClicked, will clear current task and destroy this instance. However to avoid unhandled promise rejection, we will end this loop which will end execution of this instance (see startTask)
			return true // needs to be true so parent loop knows to end task
		}
	}

	async loadContext(userContent: UserContent, includeFileDetails: boolean = false) {
		return await Promise.all([
			// This is a temporary solution to dynamically load context mentions from tool results. It checks for the presence of tags that indicate that the tool was rejected and feedback was provided (see formatToolDeniedFeedback, attemptCompletion, executeCommand, and consecutiveMistakeCount >= 3) or "<answer>" (see askFollowupQuestion), we place all user generated content in these tags so they can effectively be used as markers for when we should parse mentions). However if we allow multiple tools responses in the future, we will need to parse mentions specifically within the user content tags.
			// (Note: this caused the @/ import alias bug where file contents were being parsed as well, since v2 converted tool results to text blocks)
			Promise.all(
				userContent.map(async (block) => {
					if (block.type === "text") {
						// We need to ensure any user generated content is wrapped in one of these tags so that we know to parse mentions
						// FIXME: Only parse text in between these tags instead of the entire text block which may contain other tool results. This is part of a larger issue where we shouldn't be using regex to parse mentions in the first place (ie for cases where file paths have spaces)
						if (
							block.text.includes("<feedback>") ||
							block.text.includes("<answer>") ||
							block.text.includes("<task>") ||
							block.text.includes("<user_message>")
						) {
							const parsedText = await parseMentions(
								block.text,
								cwd,
								this.urlContentFetcher,
								this.fileContextTracker,
							)

							return {
								...block,
								text: parsedText,
							}
						}
					}
					return block
				}),
			),
			this.getEnvironmentDetails(includeFileDetails),
		])
	}

	async getEnvironmentDetails(includeFileDetails: boolean = false) {
		let details = ""

		// It could be useful for cline to know if the user went from one or no file to another between messages, so we always include this context
		details += "\n\n# VSCode Visible Files"
		const visibleFilePaths = vscode.window.visibleTextEditors
			?.map((editor) => editor.document?.uri?.fsPath)
			.filter(Boolean)
			.map((absolutePath) => path.relative(cwd, absolutePath))

		// Filter paths through clineIgnoreController
		const allowedVisibleFiles = this.clineIgnoreController
			.filterPaths(visibleFilePaths)
			.map((p) => p.toPosix())
			.join("\n")

		if (allowedVisibleFiles) {
			details += `\n${allowedVisibleFiles}`
		} else {
			details += "\n(No visible files)"
		}

		details += "\n\n# VSCode Open Tabs"
		const openTabPaths = vscode.window.tabGroups.all
			.flatMap((group) => group.tabs)
			.map((tab) => (tab.input as vscode.TabInputText)?.uri?.fsPath)
			.filter(Boolean)
			.map((absolutePath) => path.relative(cwd, absolutePath))

		// Filter paths through clineIgnoreController
		const allowedOpenTabs = this.clineIgnoreController
			.filterPaths(openTabPaths)
			.map((p) => p.toPosix())
			.join("\n")

		if (allowedOpenTabs) {
			details += `\n${allowedOpenTabs}`
		} else {
			details += "\n(No open tabs)"
		}

		const busyTerminals = this.terminalManager.getTerminals(true)
		const inactiveTerminals = this.terminalManager.getTerminals(false)
		// const allTerminals = [...busyTerminals, ...inactiveTerminals]

		if (busyTerminals.length > 0 && this.didEditFile) {
			//  || this.didEditFile
			await setTimeoutPromise(300) // delay after saving file to let terminals catch up
		}

		// let terminalWasBusy = false
		if (busyTerminals.length > 0) {
			// wait for terminals to cool down
			// terminalWasBusy = allTerminals.some((t) => this.terminalManager.isProcessHot(t.id))
			await pWaitFor(() => busyTerminals.every((t) => !this.terminalManager.isProcessHot(t.id)), {
				interval: 100,
				timeout: 15_000,
			}).catch(() => {})
		}

		// we want to get diagnostics AFTER terminal cools down for a few reasons: terminal could be scaffolding a project, dev servers (compilers like webpack) will first re-compile and then send diagnostics, etc
		/*
		let diagnosticsDetails = ""
		const diagnostics = await this.diagnosticsMonitor.getCurrentDiagnostics(this.didEditFile || terminalWasBusy) // if cline ran a command (ie npm install) or edited the workspace then wait a bit for updated diagnostics
		for (const [uri, fileDiagnostics] of diagnostics) {
			const problems = fileDiagnostics.filter((d) => d.severity === vscode.DiagnosticSeverity.Error)
			if (problems.length > 0) {
				diagnosticsDetails += `\n## ${path.relative(cwd, uri.fsPath)}`
				for (const diagnostic of problems) {
					// let severity = diagnostic.severity === vscode.DiagnosticSeverity.Error ? "Error" : "Warning"
					const line = diagnostic.range.start.line + 1 // VSCode lines are 0-indexed
					const source = diagnostic.source ? `[${diagnostic.source}] ` : ""
					diagnosticsDetails += `\n- ${source}Line ${line}: ${diagnostic.message}`
				}
			}
		}
		*/
		this.didEditFile = false // reset, this lets us know when to wait for saved files to update terminals

		// waiting for updated diagnostics lets terminal output be the most up-to-date possible
		let terminalDetails = ""
		if (busyTerminals.length > 0) {
			// terminals are cool, let's retrieve their output
			terminalDetails += "\n\n# Actively Running Terminals"
			for (const busyTerminal of busyTerminals) {
				terminalDetails += `\n## Original command: \`${busyTerminal.lastCommand}\``
				const newOutput = this.terminalManager.getUnretrievedOutput(busyTerminal.id)
				if (newOutput) {
					terminalDetails += `\n### New Output\n${newOutput}`
				} else {
					// details += `\n(Still running, no new output)` // don't want to show this right after running the command
				}
			}
		}
		// only show inactive terminals if there's output to show
		if (inactiveTerminals.length > 0) {
			const inactiveTerminalOutputs = new Map<number, string>()
			for (const inactiveTerminal of inactiveTerminals) {
				const newOutput = this.terminalManager.getUnretrievedOutput(inactiveTerminal.id)
				if (newOutput) {
					inactiveTerminalOutputs.set(inactiveTerminal.id, newOutput)
				}
			}
			if (inactiveTerminalOutputs.size > 0) {
				terminalDetails += "\n\n# Inactive Terminals"
				for (const [terminalId, newOutput] of inactiveTerminalOutputs) {
					const inactiveTerminal = inactiveTerminals.find((t) => t.id === terminalId)
					if (inactiveTerminal) {
						terminalDetails += `\n## ${inactiveTerminal.lastCommand}`
						terminalDetails += `\n### New Output\n${newOutput}`
					}
				}
			}
		}

		// details += "\n\n# VSCode Workspace Errors"
		// if (diagnosticsDetails) {
		// 	details += diagnosticsDetails
		// } else {
		// 	details += "\n(No errors detected)"
		// }

		if (terminalDetails) {
			details += terminalDetails
		}

		// Add recently modified files section
		const recentlyModifiedFiles = this.fileContextTracker.getAndClearRecentlyModifiedFiles()
		if (recentlyModifiedFiles.length > 0) {
			details +=
				"\n\n# Recently Modified Files\nThese files have been modified since you last accessed them (file was just edited so you may need to re-read it before editing):"
			for (const filePath of recentlyModifiedFiles) {
				details += `\n${filePath}`
			}
		}

		// Add current time information with timezone
		const now = new Date()
		const formatter = new Intl.DateTimeFormat(undefined, {
			year: "numeric",
			month: "numeric",
			day: "numeric",
			hour: "numeric",
			minute: "numeric",
			second: "numeric",
			hour12: true,
		})
		const timeZone = formatter.resolvedOptions().timeZone
		const timeZoneOffset = -now.getTimezoneOffset() / 60 // Convert to hours and invert sign to match conventional notation
		const timeZoneOffsetStr = `${timeZoneOffset >= 0 ? "+" : ""}${timeZoneOffset}:00`
		details += `\n\n# Current Time\n${formatter.format(now)} (${timeZone}, UTC${timeZoneOffsetStr})`

		if (includeFileDetails) {
			details += `\n\n# Current Working Directory (${cwd.toPosix()}) Files\n`
			const isDesktop = arePathsEqual(cwd, path.join(os.homedir(), "Desktop"))
			if (isDesktop) {
				// don't want to immediately access desktop since it would show permission popup
				details += "(Desktop files not shown automatically. Use list_files to explore if needed.)"
			} else {
				const [files, didHitLimit] = await listFiles(cwd, true, 200)
				const result = formatResponse.formatFilesList(cwd, files, didHitLimit, this.clineIgnoreController)
				details += result
			}
		}

		// Add context window usage information
		const { contextWindow, maxAllowedSize } = getContextWindowInfo(this.api)

		// Get the token count from the most recent API request to accurately reflect context management
		const getTotalTokensFromApiReqMessage = (msg: ClineMessage) => {
			if (!msg.text) {
				return 0
			}
			try {
				const { tokensIn, tokensOut, cacheWrites, cacheReads } = JSON.parse(msg.text)
				return (tokensIn || 0) + (tokensOut || 0) + (cacheWrites || 0) + (cacheReads || 0)
			} catch (e) {
				return 0
			}
		}

		const modifiedMessages = combineApiRequests(combineCommandSequences(this.clineMessages.slice(1)))
		const lastApiReqMessage = findLast(modifiedMessages, (msg) => {
			if (msg.say !== "api_req_started") {
				return false
			}
			return getTotalTokensFromApiReqMessage(msg) > 0
		})

		const lastApiReqTotalTokens = lastApiReqMessage ? getTotalTokensFromApiReqMessage(lastApiReqMessage) : 0
		const usagePercentage = Math.round((lastApiReqTotalTokens / contextWindow) * 100)

		details += "\n\n# Context Window Usage"
		details += `\n${lastApiReqTotalTokens.toLocaleString()} / ${(contextWindow / 1000).toLocaleString()}K tokens used (${usagePercentage}%)`

		details += "\n\n# Current Mode"
		if (this.chatSettings.mode === "plan") {
			details += "\nPLAN MODE\n" + formatResponse.planModeInstructions()
		} else {
			details += "\nACT MODE"
		}

		return `<environment_details>\n${details.trim()}\n</environment_details>`
	}
}<|MERGE_RESOLUTION|>--- conflicted
+++ resolved
@@ -82,11 +82,8 @@
 } from "../storage/disk"
 import { McpHub } from "../../services/mcp/McpHub"
 import WorkspaceTracker from "../../integrations/workspace/WorkspaceTracker"
-<<<<<<< HEAD
 import { getClineRules } from "../context/instructions/user-instructions/cline-rules"
-=======
 import { getGlobalState } from "../storage/state"
->>>>>>> 0ea8506b
 
 const cwd = vscode.workspace.workspaceFolders?.map((folder) => folder.uri.fsPath).at(0) ?? path.join(os.homedir(), "Desktop") // may or may not exist but fs checking existence would immediately ask for permission which would be bad UX, need to come up with a better solution
 
