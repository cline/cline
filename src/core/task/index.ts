--- conflicted
+++ resolved
@@ -38,12 +38,8 @@
 import { ulid } from "ulid"
 
 import { HostProvider } from "@/hosts/host-provider"
-<<<<<<< HEAD
-import { ErrorService } from "@/services/error/ErrorService"
-=======
 import { ClineErrorType } from "@/services/error/ClineError"
 import { errorService } from "@/services/posthog/PostHogClientProvider"
->>>>>>> 259368e0
 import { parseAssistantMessageV2, parseAssistantMessageV3, ToolUseName } from "@core/assistant-message"
 import {
 	checkIsAnthropicContextWindowError,
