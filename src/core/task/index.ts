--- conflicted
+++ resolved
@@ -430,10 +430,6 @@
 					const deletedMessages = clineMessages.slice(messageIndex + 1)
 					const deletedApiReqsMetrics = getApiMetrics(combineApiRequests(combineCommandSequences(deletedMessages)))
 
-<<<<<<< HEAD
-					const newClineMessages = clineMessages.slice(0, messageIndex + 1)
-					await this.messageStateHandler.overwriteClineMessages(newClineMessages) // calls saveClineMessages which saves historyItem
-=======
 					// Detect files edited after this message timestamp for file context warning
 					// Only needed for task-only restores when a user edits a message or restores the task context, but not the files.
 					if (restoreType === "task") {
@@ -446,9 +442,8 @@
 						}
 					}
 
-					const newClineMessages = this.clineMessages.slice(0, messageIndex + 1)
-					await this.overwriteClineMessages(newClineMessages) // calls saveClineMessages which saves historyItem
->>>>>>> c39a7404
+					const newClineMessages = clineMessages.slice(0, messageIndex + 1)
+					await this.messageStateHandler.overwriteClineMessages(newClineMessages) // calls saveClineMessages which saves historyItem
 
 					await this.say(
 						"deleted_api_reqs",
@@ -1150,9 +1145,6 @@
 			}
 		}
 
-<<<<<<< HEAD
-		await this.messageStateHandler.overwriteApiConversationHistory(modifiedApiConversationHistory)
-=======
 		// Inject file context warning if there were pending warnings from message editing
 		if (pendingContextWarning && pendingContextWarning.length > 0) {
 			const fileContextWarning = formatResponse.fileContextWarning(pendingContextWarning)
@@ -1162,8 +1154,7 @@
 			})
 		}
 
-		await this.overwriteApiConversationHistory(modifiedApiConversationHistory)
->>>>>>> c39a7404
+		await this.messageStateHandler.overwriteApiConversationHistory(modifiedApiConversationHistory)
 		await this.initiateTaskLoop(newUserContent)
 	}
 
@@ -1232,19 +1223,6 @@
 				return
 			}
 
-<<<<<<< HEAD
-			// For non-attempt completion we just say checkpoints
-			await this.say("checkpoint_created")
-			this.checkpointTracker?.commit().then(async (commitHash) => {
-				const lastCheckpointMessageIndex = findLastIndex(
-					this.messageStateHandler.getClineMessages(),
-					(m) => m.say === "checkpoint_created",
-				)
-				if (lastCheckpointMessageIndex !== -1) {
-					await this.messageStateHandler.updateClineMessage(lastCheckpointMessageIndex, {
-						lastCheckpointHash: commitHash,
-					})
-=======
 			// Initialize checkpoint tracker if it doesn't exist
 			if (!this.checkpointTracker && !this.checkpointTrackerErrorMessage) {
 				try {
@@ -1259,7 +1237,6 @@
 					this.checkpointTrackerErrorMessage = errorMessage
 					await this.postStateToWebview()
 					return
->>>>>>> c39a7404
 				}
 			}
 
@@ -1268,18 +1245,14 @@
 				const commitHash = await this.checkpointTracker.commit()
 				if (commitHash) {
 					await this.say("checkpoint_created")
-					const lastCheckpointMessage = findLast(this.clineMessages, (m) => m.say === "checkpoint_created")
-					if (lastCheckpointMessage) {
-						lastCheckpointMessage.lastCheckpointHash = commitHash
-						await saveClineMessagesAndUpdateHistory(
-							this.getContext(),
-							this.taskId,
-							this.clineMessages,
-							this.taskIsFavorited ?? false,
-							this.conversationHistoryDeletedRange,
-							this.checkpointTracker,
-							this.updateTaskHistory,
-						)
+					const lastCheckpointMessageIndex = findLastIndex(
+						this.messageStateHandler.getClineMessages(),
+						(m) => m.say === "checkpoint_created",
+					)
+					if (lastCheckpointMessageIndex !== -1) {
+						await this.messageStateHandler.updateClineMessage(lastCheckpointMessageIndex, {
+							lastCheckpointHash: commitHash,
+						})
 					}
 				}
 			} // silently fails for now
@@ -4407,17 +4380,15 @@
 		// then say "checkpoint_created" and perform the commit.
 		if (isFirstRequest && this.enableCheckpoints && this.checkpointTracker) {
 			const commitHash = await this.checkpointTracker.commit() // Actual commit
-<<<<<<< HEAD
-			const lastCheckpointMessage = findLast(
+			await this.say("checkpoint_created") // Now this is conditional
+			const lastCheckpointMessageIndex = findLastIndex(
 				this.messageStateHandler.getClineMessages(),
 				(m) => m.say === "checkpoint_created",
 			)
-=======
-			await this.say("checkpoint_created") // Now this is conditional
-			const lastCheckpointMessage = findLast(this.clineMessages, (m) => m.say === "checkpoint_created")
->>>>>>> c39a7404
-			if (lastCheckpointMessage) {
-				lastCheckpointMessage.lastCheckpointHash = commitHash
+			if (lastCheckpointMessageIndex !== -1) {
+				await this.messageStateHandler.updateClineMessage(lastCheckpointMessageIndex, {
+					lastCheckpointHash: commitHash,
+				})
 				// saveClineMessagesAndUpdateHistory will be called later after API response,
 				// so no need to call it here unless this is the only modification to this message.
 				// For now, assuming it's handled later.
