--- conflicted
+++ resolved
@@ -85,12 +85,9 @@
 import { TaskState } from "./TaskState"
 import { ToolExecutor } from "./ToolExecutor"
 import { updateApiReqMsg } from "./utils"
-<<<<<<< HEAD
 import { Mode, OpenaiReasoningEffort } from "@shared/storage/types"
-=======
 import { ShowMessageType } from "@/shared/proto/index.host"
 
->>>>>>> 6050413b
 export const USE_EXPERIMENTAL_CLAUDE4_FEATURES = false
 
 export type ToolResponse = string | Array<Anthropic.TextBlockParam | Anthropic.ImageBlockParam>
