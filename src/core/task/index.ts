--- conflicted
+++ resolved
@@ -2809,17 +2809,11 @@
 
 			let assistantMessage = "" // For UI display (includes XML)
 			let assistantTextOnly = "" // For API history (text only, no tool XML)
-<<<<<<< HEAD
+			let assistantTextSignature: string | undefined
 
 			let reasoningID = ""
-=======
-			let assistantTextSignature: string | undefined
-
->>>>>>> d82aa0ad
 			let reasoningMessage = ""
-			let reasoningSignature = ""
 			const reasoningDetails = []
-			const reasoningSignature = ""
 			const redactedThinkingContent: ClineAssistantRedactedThinkingBlock[] = []
 
 			this.taskState.isStreaming = true
@@ -2837,7 +2831,6 @@
 							cacheReadTokens += chunk.cacheReadTokens ?? 0
 							totalCost = chunk.totalCost
 							break
-<<<<<<< HEAD
 						case "reasoning": {
 							// Process the reasoning delta through the handler
 							// Ensure details is always an array
@@ -2865,30 +2858,8 @@
 							// fixes bug where cancelling task > aborts task > for loop may be in middle of streaming reasoning > say function throws error before we get a chance to properly clean up and cancel the task.
 							if (!this.taskState.abort) {
 								const thinkingBlock = reasonsHandler.getThinkingBlock()
-								if (thinkingBlock) {
+								if (thinkingBlock?.thinking) {
 									await this.say("reasoning", thinkingBlock.thinking, undefined, undefined, true)
-=======
-						case "reasoning":
-							// reasoning will always come before assistant message chunks
-							if (chunk.reasoning) {
-								reasoningMessage += chunk.reasoning
-								// Only call say when we actually have new reasoning content to display
-								// fixes bug where cancelling task > aborts task > for loop may be in middle of streaming reasoning > say function throws error before we get a chance to properly clean up and cancel the task.
-								if (!this.taskState.abort) {
-									await this.say("reasoning", reasoningMessage, undefined, undefined, true)
-								}
-							}
-							if (chunk.signature) {
-								reasoningSignature = chunk.signature
-								break
-							}
-							if (chunk.details) {
-								// reasoning_details may be an array of 0 or 1 items depending on how openrouter returns it
-								if (Array.isArray(chunk.details)) {
-									reasoningDetails.push(...chunk.details)
-								} else {
-									reasoningDetails.push(chunk.details)
->>>>>>> d82aa0ad
 								}
 							}
 
@@ -2902,26 +2873,16 @@
 						}
 						case "tool_calls": {
 							// Accumulate tool use blocks in proper Anthropic format
-<<<<<<< HEAD
 							toolUseHandler.processToolUseDelta(
 								{
 									id: chunk.tool_call.function?.id,
 									type: "tool_use",
 									name: chunk.tool_call.function?.name,
 									input: chunk.tool_call.function?.arguments,
+									signature: chunk?.signature,
 								},
 								chunk.tool_call.call_id,
 							)
-=======
-							this.toolUseHandler.processToolUseDelta({
-								id: chunk.tool_call.function?.id,
-								type: "tool_use",
-								name: chunk.tool_call.function?.name,
-								input: chunk.tool_call.function?.arguments,
-								signature: chunk?.signature,
-							})
-
->>>>>>> d82aa0ad
 							// Extract and store tool_use_id for creating proper ToolResultBlockParam
 							if (chunk.tool_call.function?.id && chunk.tool_call.function?.name) {
 								this.taskState.toolUseIdMap.set(chunk.tool_call.function.name, chunk.tool_call.function.id)
@@ -3178,7 +3139,6 @@
 					// https://docs.claude.com/en/docs/build-with-claude/extended-thinking#preserving-thinking-blocks
 					...redactedThinkingContent,
 				]
-<<<<<<< HEAD
 				// Add thinking block from the reasoning handler if available
 				const thinkingBlock = reasonsHandler.getThinkingBlock()
 				if (thinkingBlock) {
@@ -3187,16 +3147,12 @@
 						summary: reasoningDetails.length > 0 ? reasoningDetails : undefined,
 						call_id: reasoningID,
 					})
-				} else if (reasoningSignature || reasoningMessage || reasoningDetails.length) {
+				} else if (reasoningMessage || reasoningDetails.length) {
 					// Fallback to legacy reasoning handling if needed
-=======
-				// Append redacted reasoning block if signature exists
-				if (reasoningSignature || reasoningMessage) {
->>>>>>> d82aa0ad
 					assistantContent.push({
 						type: "thinking",
 						thinking: reasoningMessage,
-						signature: reasoningSignature,
+						signature: "",
 						summary: reasoningDetails.length > 0 ? reasoningDetails : undefined,
 						call_id: reasoningID,
 					})
@@ -3211,12 +3167,8 @@
 						type: "text",
 						text: assistantTextOnly,
 						// reasoning_details only exists for cline/openrouter providers
-<<<<<<< HEAD
 						reasoning_details: currentReasoningDetails.length > 0 ? currentReasoningDetails : undefined,
-=======
-						reasoning_details: reasoningDetails.length > 0 ? reasoningDetails : undefined,
 						signature: assistantTextSignature,
->>>>>>> d82aa0ad
 					})
 				}
 
@@ -3396,10 +3348,7 @@
 								this.ulid,
 								this.stateManager.getGlobalSettingsKey("focusChainSettings"),
 								this.useNativeToolCalls,
-<<<<<<< HEAD
-=======
 								this.getCurrentProviderInfo(),
->>>>>>> d82aa0ad
 							)
 
 							if (needsCheck) {
