import { HostProvider } from "@/hosts/host-provider"
import { errorService } from "@/services/posthog/PostHogClientProvider"
import { ShowMessageType } from "@/shared/proto/index.host"
import { Anthropic } from "@anthropic-ai/sdk"
import { ApiHandler, buildApiHandler } from "@api/index"
import { ApiStream } from "@api/transform/stream"
import { parseAssistantMessageV2, ToolUseName } from "@core/assistant-message"
import { checkContextWindowExceededError } from "@core/context/context-management/context-error-handling"
import { getContextWindowInfo } from "@core/context/context-management/context-window-utils"
import { ContextManager } from "@core/context/context-management/ContextManager"
import { FileContextTracker } from "@core/context/context-tracking/FileContextTracker"
import { ModelContextTracker } from "@core/context/context-tracking/ModelContextTracker"
import {
	getGlobalClineRules,
	getLocalClineRules,
	refreshClineRulesToggles,
} from "@core/context/instructions/user-instructions/cline-rules"
import {
	getLocalCursorRules,
	getLocalWindsurfRules,
	refreshExternalRulesToggles,
} from "@core/context/instructions/user-instructions/external-rules"
import { sendPartialMessageEvent } from "@core/controller/ui/subscribeToPartialMessage"
import { sendRelinquishControlEvent } from "@core/controller/ui/subscribeToRelinquishControl"
import { ClineIgnoreController } from "@core/ignore/ClineIgnoreController"
import { parseMentions } from "@core/mentions"
import { formatResponse } from "@core/prompts/responses"
import { addUserInstructions, SYSTEM_PROMPT } from "@core/prompts/system"
import { parseSlashCommands } from "@core/slash-commands"
import {
	ensureRulesDirectoryExists,
	ensureTaskDirectoryExists,
	getSavedApiConversationHistory,
	getSavedClineMessages,
	GlobalFileNames,
} from "@core/storage/disk"
import CheckpointTracker from "@integrations/checkpoints/CheckpointTracker"
import { DiffViewProvider } from "@integrations/editor/DiffViewProvider"
import { formatContentBlockToMarkdown } from "@integrations/misc/export-markdown"
import { processFilesIntoText } from "@integrations/misc/extract-text"
import { showSystemNotification } from "@integrations/notifications"
import { TerminalManager } from "@integrations/terminal/TerminalManager"
import { BrowserSession } from "@services/browser/BrowserSession"
import { UrlContentFetcher } from "@services/browser/UrlContentFetcher"
import { listFiles } from "@services/glob/list-files"
import { Logger } from "@services/logging/Logger"
import { McpHub } from "@services/mcp/McpHub"
import { telemetryService } from "@services/posthog/PostHogClientProvider"
import { ApiConfiguration } from "@shared/api"
import { findLast, findLastIndex } from "@shared/array"
import { AutoApprovalSettings } from "@shared/AutoApprovalSettings"
import { BrowserSettings } from "@shared/BrowserSettings"
import { FocusChainSettings } from "@shared/FocusChainSettings"
import { combineApiRequests } from "@shared/combineApiRequests"
import { combineCommandSequences } from "@shared/combineCommandSequences"
import { ClineApiReqCancelReason, ClineApiReqInfo, ClineAsk, ClineMessage, ClineSay } from "@shared/ExtensionMessage"
import { getApiMetrics } from "@shared/getApiMetrics"
import { HistoryItem } from "@shared/HistoryItem"
import { DEFAULT_LANGUAGE_SETTINGS, getLanguageKey, LanguageDisplay } from "@shared/Languages"
import { convertClineMessageToProto } from "@shared/proto-conversions/cline-message"
import { Mode, OpenaiReasoningEffort } from "@shared/storage/types"
import { ClineAskResponse, ClineCheckpointRestore } from "@shared/WebviewMessage"
import { getGitRemoteUrls, getLatestGitCommitHash } from "@utils/git"
import { isNextGenModelFamily } from "@utils/model-utils"
import { arePathsEqual, getDesktopDir } from "@utils/path"
import cloneDeep from "clone-deep"
import { execa } from "execa"
import { setTimeout as setTimeoutPromise } from "node:timers/promises"
import pTimeout from "p-timeout"
import pWaitFor from "p-wait-for"
import * as path from "path"
import { ulid } from "ulid"
import * as vscode from "vscode"
import { isInTestMode } from "../../services/test/TestMode"
import { ensureLocalClineDirExists } from "../context/instructions/user-instructions/rule-helpers"
import { refreshWorkflowToggles } from "../context/instructions/user-instructions/workflows"
import { Controller } from "../controller"
import { CacheService } from "../storage/CacheService"
import { MessageStateHandler } from "./message-state"
import { showChangedFilesDiff } from "./multifile-diff"
import { TaskState } from "./TaskState"
import { ToolExecutor } from "./ToolExecutor"
import { updateApiReqMsg } from "./utils"
<<<<<<< HEAD
import { FocusChainManager } from "./focus-chain"
=======
import { summarizeTask } from "@core/prompts/contextManagement"
>>>>>>> 0fd1c0a3

export type ToolResponse = string | Array<Anthropic.TextBlockParam | Anthropic.ImageBlockParam>
type UserContent = Array<Anthropic.ContentBlockParam>

export class Task {
	// Core task variables
	readonly taskId: string
	readonly ulid: string
	private taskIsFavorited?: boolean
	private cwd: string

	taskState: TaskState

	// Task configuration
	private enableCheckpoints: boolean

	// Core dependencies
	private controller: Controller
	private mcpHub: McpHub

	// Service handlers
	api: ApiHandler
	terminalManager: TerminalManager
	private urlContentFetcher: UrlContentFetcher
	browserSession: BrowserSession
	contextManager: ContextManager
	private diffViewProvider: DiffViewProvider
	private checkpointTracker?: CheckpointTracker
	private clineIgnoreController: ClineIgnoreController
	private toolExecutor: ToolExecutor

	// Metadata tracking
	private fileContextTracker: FileContextTracker
	private modelContextTracker: ModelContextTracker

	// Focus Chain
	private FocusChainManager?: FocusChainManager

	// Callbacks
	private updateTaskHistory: (historyItem: HistoryItem) => Promise<HistoryItem[]>
	private postStateToWebview: () => Promise<void>
	private reinitExistingTaskFromId: (taskId: string) => Promise<void>
	private cancelTask: () => Promise<void>

	// Cache service
	private cacheService: CacheService

	// User chat state
	autoApprovalSettings: AutoApprovalSettings
	browserSettings: BrowserSettings
	focusChainSettings: FocusChainSettings
	preferredLanguage: string
	openaiReasoningEffort: OpenaiReasoningEffort
	mode: Mode

	// Message and conversation state
	messageStateHandler: MessageStateHandler
	constructor(
		controller: Controller,
		mcpHub: McpHub,
		updateTaskHistory: (historyItem: HistoryItem) => Promise<HistoryItem[]>,
		postStateToWebview: () => Promise<void>,
		reinitExistingTaskFromId: (taskId: string) => Promise<void>,
		cancelTask: () => Promise<void>,
		apiConfiguration: ApiConfiguration,
		autoApprovalSettings: AutoApprovalSettings,
		browserSettings: BrowserSettings,
		focusChainSettings: FocusChainSettings,
		preferredLanguage: string,
		openaiReasoningEffort: OpenaiReasoningEffort,
		mode: Mode,
		strictPlanModeEnabled: boolean,
		shellIntegrationTimeout: number,
		terminalReuseEnabled: boolean,
		terminalOutputLineLimit: number,
		defaultTerminalProfile: string,
		enableCheckpointsSetting: boolean,
		cwd: string,
		cacheService: CacheService,
		task?: string,
		images?: string[],
		files?: string[],
		historyItem?: HistoryItem,
	) {
		this.taskState = new TaskState()
		this.controller = controller
		this.mcpHub = mcpHub
		this.updateTaskHistory = updateTaskHistory
		this.postStateToWebview = postStateToWebview
		this.reinitExistingTaskFromId = reinitExistingTaskFromId
		this.cancelTask = cancelTask
		this.clineIgnoreController = new ClineIgnoreController(cwd)

		// TODO(ae) this is a hack to replace the terminal manager for standalone,
		// until we have proper host bridge support for terminal execution. The
		// standaloneTerminalManager is defined in the vscode-impls and injected
		// during compilation of the standalone manager only, so this variable only
		// exists in that case
		if ((global as any).standaloneTerminalManager) {
			console.log("[DEBUG] Using vscode-impls.js terminal manager")
			this.terminalManager = (global as any).standaloneTerminalManager
		} else {
			console.log("[DEBUG] Using built in terminal manager")
			this.terminalManager = new TerminalManager()
		}
		this.terminalManager.setShellIntegrationTimeout(shellIntegrationTimeout)
		this.terminalManager.setTerminalReuseEnabled(terminalReuseEnabled ?? true)
		this.terminalManager.setTerminalOutputLineLimit(terminalOutputLineLimit)
		this.terminalManager.setDefaultTerminalProfile(defaultTerminalProfile)

		this.urlContentFetcher = new UrlContentFetcher(controller.context)
		this.browserSession = new BrowserSession(controller.context, browserSettings)
		this.contextManager = new ContextManager()
		this.diffViewProvider = HostProvider.get().createDiffViewProvider()
		this.autoApprovalSettings = autoApprovalSettings
		this.browserSettings = browserSettings
		this.focusChainSettings = focusChainSettings
		this.preferredLanguage = preferredLanguage
		this.openaiReasoningEffort = openaiReasoningEffort
		this.mode = mode
		this.enableCheckpoints = enableCheckpointsSetting
		this.cwd = cwd
		this.cacheService = cacheService

		// Set up MCP notification callback for real-time notifications
		this.mcpHub.setNotificationCallback(async (serverName: string, level: string, message: string) => {
			// Display notification in chat immediately
			await this.say("mcp_notification", `[${serverName}] ${message}`)
		})

		// Initialize taskId first
		if (historyItem) {
			this.taskId = historyItem.id
			this.ulid = historyItem.ulid ?? ulid()
			this.taskIsFavorited = historyItem.isFavorited
			this.taskState.conversationHistoryDeletedRange = historyItem.conversationHistoryDeletedRange
			if (historyItem.checkpointTrackerErrorMessage) {
				this.taskState.checkpointTrackerErrorMessage = historyItem.checkpointTrackerErrorMessage
			}
		} else if (task || images || files) {
			this.taskId = Date.now().toString()
			this.ulid = ulid()
		} else {
			throw new Error("Either historyItem or task/images must be provided")
		}

		this.messageStateHandler = new MessageStateHandler({
			context: controller.context,
			taskId: this.taskId,
			ulid: this.ulid,
			taskState: this.taskState,
			taskIsFavorited: this.taskIsFavorited,
			updateTaskHistory: this.updateTaskHistory,
		})

		// Initialize file context tracker
		this.fileContextTracker = new FileContextTracker(controller, this.taskId)
		this.modelContextTracker = new ModelContextTracker(controller.context, this.taskId)

		// Initialize focus chain manager only if enabled
		if (this.focusChainSettings.enabled) {
			this.FocusChainManager = new FocusChainManager({
				taskId: this.taskId,
				taskState: this.taskState,
				mode: this.mode,
				context: this.getContext(),
				cacheService: this.cacheService,
				postStateToWebview: this.postStateToWebview,
				say: this.say.bind(this),
				focusChainSettings: this.focusChainSettings,
			})
		}

		// Prepare effective API configuration
		const effectiveApiConfiguration: ApiConfiguration = {
			...apiConfiguration,
			ulid: this.ulid,
			onRetryAttempt: async (attempt: number, maxRetries: number, delay: number, error: any) => {
				const clineMessages = this.messageStateHandler.getClineMessages()
				const lastApiReqStartedIndex = findLastIndex(clineMessages, (m) => m.say === "api_req_started")
				if (lastApiReqStartedIndex !== -1) {
					try {
						const currentApiReqInfo: ClineApiReqInfo = JSON.parse(clineMessages[lastApiReqStartedIndex].text || "{}")
						currentApiReqInfo.retryStatus = {
							attempt: attempt, // attempt is already 1-indexed from retry.ts
							maxAttempts: maxRetries, // total attempts
							delaySec: Math.round(delay / 1000),
							errorSnippet: error?.message ? `${String(error.message).substring(0, 50)}...` : undefined,
						}
						// Clear previous cancelReason and streamingFailedMessage if we are retrying
						delete currentApiReqInfo.cancelReason
						delete currentApiReqInfo.streamingFailedMessage
						await this.messageStateHandler.updateClineMessage(lastApiReqStartedIndex, {
							text: JSON.stringify(currentApiReqInfo),
						})

						// Post the updated state to the webview so the UI reflects the retry attempt
						await this.postStateToWebview().catch((e) =>
							console.error("Error posting state to webview in onRetryAttempt:", e),
						)

						console.log(
							`[Task ${this.taskId}] API Auto-Retry Status Update: Attempt ${attempt}/${maxRetries}, Delay: ${delay}ms`,
						)
					} catch (e) {
						console.error(`[Task ${this.taskId}] Error updating api_req_started with retryStatus:`, e)
					}
				}
			},
		}

		const currentProvider = this.mode === "plan" ? apiConfiguration.planModeApiProvider : apiConfiguration.actModeApiProvider

		if (currentProvider === "openai" || currentProvider === "openai-native") {
			if (this.mode === "plan") {
				effectiveApiConfiguration.planModeReasoningEffort = this.openaiReasoningEffort
			} else {
				effectiveApiConfiguration.actModeReasoningEffort = this.openaiReasoningEffort
			}
		}

		// Now that ulid is initialized, we can build the API handler
		this.api = buildApiHandler(effectiveApiConfiguration, this.mode)

		// Set ulid on browserSession for telemetry tracking
		this.browserSession.setUlid(this.ulid)

		// Continue with task initialization
		if (historyItem) {
			this.resumeTaskFromHistory()
		} else if (task || images || files) {
			this.startTask(task, images, files)
		}

		// Set up focus chain file watcher (async, runs in background) only if focus chain is enabled
		if (this.FocusChainManager) {
			this.FocusChainManager.setupFocusChainFileWatcher().catch((error) => {
				console.error(`[Task ${this.taskId}] Failed to setup focus chain file watcher:`, error)
			})
		}

		// initialize telemetry
		if (historyItem) {
			// Open task from history
			telemetryService.captureTaskRestarted(this.ulid, currentProvider)
		} else {
			// New task started
			telemetryService.captureTaskCreated(this.ulid, currentProvider)
		}

		this.toolExecutor = new ToolExecutor(
			this.controller.context,
			this.taskState,
			this.messageStateHandler,
			this.api,
			this.urlContentFetcher,
			this.browserSession,
			this.diffViewProvider,
			this.mcpHub,
			this.fileContextTracker,
			this.clineIgnoreController,
			this.contextManager,
			this.cacheService,
			this.autoApprovalSettings,
			this.browserSettings,
			this.focusChainSettings,
			cwd,
			this.taskId,
			this.ulid,
			this.mode,
			strictPlanModeEnabled,
			this.say.bind(this),
			this.ask.bind(this),
			this.saveCheckpoint.bind(this),
			this.sayAndCreateMissingParamError.bind(this),
			this.removeLastPartialMessageIfExistsWithType.bind(this),
			this.executeCommandTool.bind(this),
			this.doesLatestTaskCompletionHaveNewChanges.bind(this),
			this.FocusChainManager?.updateFCListFromToolResponse.bind(this.FocusChainManager) || (async () => {}),
		)
	}

	public updateMode(mode: Mode): void {
		this.mode = mode
		this.toolExecutor.updateMode(mode)
		if (this.FocusChainManager) {
			this.FocusChainManager.updateMode(mode)
		}
	}

	public updateStrictPlanMode(strictPlanModeEnabled: boolean): void {
		this.toolExecutor.updateStrictPlanModeEnabled(strictPlanModeEnabled)
	}

	// While a task is ref'd by a controller, it will always have access to the extension context
	// This error is thrown if the controller derefs the task after e.g., aborting the task
	private getContext(): vscode.ExtensionContext {
		const context = this.controller.context
		if (!context) {
			throw new Error("Unable to access extension context")
		}
		return context
	}

	/**
	 * Updates the auto approval settings for this task
	 */
	public updateAutoApprovalSettings(settings: AutoApprovalSettings): void {
		// Check if maxRequests changed
		const maxRequestsChanged = this.autoApprovalSettings.maxRequests !== settings.maxRequests

		// Update the settings
		this.autoApprovalSettings = settings
		this.toolExecutor.updateAutoApprovalSettings(settings)

		// Reset counter if max requests limit changed
		if (maxRequestsChanged) {
			this.taskState.consecutiveAutoApprovedRequestsCount = 0
		}
	}

	async restoreCheckpoint(messageTs: number, restoreType: ClineCheckpointRestore, offset?: number) {
		const clineMessages = this.messageStateHandler.getClineMessages()
		const messageIndex = clineMessages.findIndex((m) => m.ts === messageTs) - (offset || 0)
		// Find the last message before messageIndex that has a lastCheckpointHash
		const lastHashIndex = findLastIndex(clineMessages.slice(0, messageIndex), (m) => m.lastCheckpointHash !== undefined)
		const message = clineMessages[messageIndex]
		const lastMessageWithHash = clineMessages[lastHashIndex]

		if (!message) {
			console.error("Message not found", clineMessages)
			return
		}

		let didWorkspaceRestoreFail = false

		switch (restoreType) {
			case "task":
				break
			case "taskAndWorkspace":
			case "workspace":
				if (!this.enableCheckpoints) {
					HostProvider.window.showMessage({
						type: ShowMessageType.ERROR,
						message: "Checkpoints are disabled in settings.",
					})
					didWorkspaceRestoreFail = true
					break
				}

				if (!this.checkpointTracker && !this.taskState.checkpointTrackerErrorMessage) {
					try {
						this.checkpointTracker = await CheckpointTracker.create(
							this.taskId,
							this.controller.context.globalStorageUri.fsPath,
							this.enableCheckpoints,
						)
						this.messageStateHandler.setCheckpointTracker(this.checkpointTracker)
					} catch (error) {
						const errorMessage = error instanceof Error ? error.message : "Unknown error"
						console.error("Failed to initialize checkpoint tracker:", errorMessage)
						this.taskState.checkpointTrackerErrorMessage = errorMessage
						await this.postStateToWebview()
						HostProvider.window.showMessage({
							type: ShowMessageType.ERROR,
							message: errorMessage,
						})
						didWorkspaceRestoreFail = true
					}
				}
				if (message.lastCheckpointHash && this.checkpointTracker) {
					try {
						await this.checkpointTracker.resetHead(message.lastCheckpointHash)
					} catch (error) {
						const errorMessage = error instanceof Error ? error.message : "Unknown error"
						HostProvider.window.showMessage({
							type: ShowMessageType.ERROR,
							message: "Failed to restore checkpoint: " + errorMessage,
						})
						didWorkspaceRestoreFail = true
					}
				} else if (offset && lastMessageWithHash.lastCheckpointHash && this.checkpointTracker) {
					try {
						await this.checkpointTracker.resetHead(lastMessageWithHash.lastCheckpointHash)
					} catch (error) {
						const errorMessage = error instanceof Error ? error.message : "Unknown error"
						HostProvider.window.showMessage({
							type: ShowMessageType.ERROR,
							message: "Failed to restore offsetcheckpoint: " + errorMessage,
						})
						didWorkspaceRestoreFail = true
					}
				} else if (!offset && lastMessageWithHash.lastCheckpointHash && this.checkpointTracker) {
					// Fallback: restore to most recent checkpoint when target message has no checkpoint hash
					console.warn(`Message ${messageTs} has no checkpoint hash, falling back to previous checkpoint`)
					try {
						await this.checkpointTracker.resetHead(lastMessageWithHash.lastCheckpointHash)
					} catch (error) {
						const errorMessage = error instanceof Error ? error.message : "Unknown error"
						HostProvider.window.showMessage({
							type: ShowMessageType.ERROR,
							message: "Failed to restore checkpoint: " + errorMessage,
						})
						didWorkspaceRestoreFail = true
					}
				} else {
					HostProvider.window.showMessage({
						type: ShowMessageType.ERROR,
						message: "Failed to restore checkpoint",
					})
				}
				break
		}

		if (!didWorkspaceRestoreFail) {
			switch (restoreType) {
				case "task":
				case "taskAndWorkspace": {
					this.taskState.conversationHistoryDeletedRange = message.conversationHistoryDeletedRange
					const apiConversationHistory = this.messageStateHandler.getApiConversationHistory()
					const newConversationHistory = apiConversationHistory.slice(0, (message.conversationHistoryIndex || 0) + 2) // +1 since this index corresponds to the last user message, and another +1 since slice end index is exclusive
					await this.messageStateHandler.overwriteApiConversationHistory(newConversationHistory)

					// update the context history state
					await this.contextManager.truncateContextHistory(
						message.ts,
						await ensureTaskDirectoryExists(this.getContext(), this.taskId),
					)

					// aggregate deleted api reqs info so we don't lose costs/tokens
					const clineMessages = this.messageStateHandler.getClineMessages()
					const deletedMessages = clineMessages.slice(messageIndex + 1)
					const deletedApiReqsMetrics = getApiMetrics(combineApiRequests(combineCommandSequences(deletedMessages)))

					// Detect files edited after this message timestamp for file context warning
					// Only needed for task-only restores when a user edits a message or restores the task context, but not the files.
					if (restoreType === "task") {
						const filesEditedAfterMessage = await this.fileContextTracker.detectFilesEditedAfterMessage(
							messageTs,
							deletedMessages,
						)
						if (filesEditedAfterMessage.length > 0) {
							await this.fileContextTracker.storePendingFileContextWarning(filesEditedAfterMessage)
						}
					}

					const newClineMessages = clineMessages.slice(0, messageIndex + 1)
					await this.messageStateHandler.overwriteClineMessages(newClineMessages) // calls saveClineMessages which saves historyItem

					await this.say(
						"deleted_api_reqs",
						JSON.stringify({
							tokensIn: deletedApiReqsMetrics.totalTokensIn,
							tokensOut: deletedApiReqsMetrics.totalTokensOut,
							cacheWrites: deletedApiReqsMetrics.totalCacheWrites,
							cacheReads: deletedApiReqsMetrics.totalCacheReads,
							cost: deletedApiReqsMetrics.totalCost,
						} satisfies ClineApiReqInfo),
					)
					break
				}
				case "workspace":
					break
			}

			switch (restoreType) {
				case "task":
					HostProvider.window.showMessage({
						type: ShowMessageType.INFORMATION,
						message: "Task messages have been restored to the checkpoint",
					})
					break
				case "workspace":
					HostProvider.window.showMessage({
						type: ShowMessageType.INFORMATION,
						message: "Workspace files have been restored to the checkpoint",
					})
					break
				case "taskAndWorkspace":
					HostProvider.window.showMessage({
						type: ShowMessageType.INFORMATION,
						message: "Task and workspace have been restored to the checkpoint",
					})
					break
			}

			if (restoreType !== "task") {
				// Set isCheckpointCheckedOut flag on the message
				// Find all checkpoint messages before this one
				const checkpointMessages = this.messageStateHandler
					.getClineMessages()
					.filter((m) => m.say === "checkpoint_created")
				const currentMessageIndex = checkpointMessages.findIndex((m) => m.ts === messageTs)

				// Set isCheckpointCheckedOut to false for all checkpoint messages
				checkpointMessages.forEach((m, i) => {
					m.isCheckpointCheckedOut = i === currentMessageIndex
				})
			}

			await this.messageStateHandler.saveClineMessagesAndUpdateHistory()

			this.cancelTask() // the task is already cancelled by the provider beforehand, but we need to re-init to get the updated messages
		} else {
			sendRelinquishControlEvent()
		}
	}

	async presentMultifileDiff(messageTs: number, seeNewChangesSinceLastTaskCompletion: boolean) {
		try {
			if (!this.enableCheckpoints) {
				HostProvider.window.showMessage({
					type: ShowMessageType.INFORMATION,
					message: "Checkpoints are disabled in settings. Cannot show diff.",
				})
				return
			}
			// TODO: handle if this is called from outside original workspace, in which case we need to
			// show user error message we can't show diff outside of workspace?
			if (!this.checkpointTracker && !this.taskState.checkpointTrackerErrorMessage) {
				try {
					this.checkpointTracker = await CheckpointTracker.create(
						this.taskId,
						this.controller.context.globalStorageUri.fsPath,
						this.enableCheckpoints,
					)
					this.messageStateHandler.setCheckpointTracker(this.checkpointTracker)
				} catch (error) {
					console.error("Failed to initialize checkpoint tracker:", error)
					const errorMessage = error instanceof Error ? error.message : "Unknown error"
					this.taskState.checkpointTrackerErrorMessage = errorMessage
					await this.postStateToWebview()
					HostProvider.window.showMessage({
						type: ShowMessageType.ERROR,
						message: errorMessage,
					})
					return
				}
			}
			if (!this.checkpointTracker) {
				return
			}

			showChangedFilesDiff(
				this.messageStateHandler,
				this.checkpointTracker,
				messageTs,
				seeNewChangesSinceLastTaskCompletion,
			)
		} finally {
			sendRelinquishControlEvent()
		}
	}

	async doesLatestTaskCompletionHaveNewChanges() {
		if (!this.enableCheckpoints) {
			return false
		}

		const clineMessages = this.messageStateHandler.getClineMessages()
		const messageIndex = findLastIndex(clineMessages, (m) => m.say === "completion_result")
		const message = clineMessages[messageIndex]
		if (!message) {
			console.error("Completion message not found")
			return false
		}
		const hash = message.lastCheckpointHash
		if (!hash) {
			console.error("No checkpoint hash found")
			return false
		}

		if (this.enableCheckpoints && !this.checkpointTracker && !this.taskState.checkpointTrackerErrorMessage) {
			try {
				this.checkpointTracker = await CheckpointTracker.create(
					this.taskId,
					this.controller.context.globalStorageUri.fsPath,
					this.enableCheckpoints,
				)
				this.messageStateHandler.setCheckpointTracker(this.checkpointTracker)
			} catch (error) {
				const errorMessage = error instanceof Error ? error.message : "Unknown error"
				console.error("Failed to initialize checkpoint tracker:", errorMessage)
				return false
			}
		}

		// Get last task completed
		const lastTaskCompletedMessage = findLast(
			this.messageStateHandler.getClineMessages().slice(0, messageIndex),
			(m) => m.say === "completion_result",
		)

		try {
			// Get last task completed
			const lastTaskCompletedMessageCheckpointHash = lastTaskCompletedMessage?.lastCheckpointHash // ask is only used to relinquish control, its the last say we care about
			// if undefined, then we get diff from beginning of git
			// if (!lastTaskCompletedMessage) {
			// 	console.error("No previous task completion message found")
			// 	return
			// }
			// This value *should* always exist
			const firstCheckpointMessageCheckpointHash = this.messageStateHandler
				.getClineMessages()
				.find((m) => m.say === "checkpoint_created")?.lastCheckpointHash

			const previousCheckpointHash = lastTaskCompletedMessageCheckpointHash || firstCheckpointMessageCheckpointHash // either use the diff between the first checkpoint and the task completion, or the diff between the latest two task completions

			if (!previousCheckpointHash) {
				return false
			}

			// Get count of changed files between current state and commit
			const changedFilesCount = (await this.checkpointTracker?.getDiffCount(previousCheckpointHash, hash)) || 0
			if (changedFilesCount > 0) {
				return true
			}
		} catch (error) {
			console.error("Failed to get diff set:", error)
			return false
		}

		return false
	}

	// Communicate with webview

	// partial has three valid states true (partial message), false (completion of partial message), undefined (individual complete message)
	async ask(
		type: ClineAsk,
		text?: string,
		partial?: boolean,
	): Promise<{
		response: ClineAskResponse
		text?: string
		images?: string[]
		files?: string[]
		askTs?: number
	}> {
		// If this Cline instance was aborted by the provider, then the only thing keeping us alive is a promise still running in the background, in which case we don't want to send its result to the webview as it is attached to a new instance of Cline now. So we can safely ignore the result of any active promises, and this class will be deallocated. (Although we set Cline = undefined in provider, that simply removes the reference to this instance, but the instance is still alive until this promise resolves or rejects.)
		if (this.taskState.abort) {
			throw new Error("Cline instance aborted")
		}
		let askTs: number
		if (partial !== undefined) {
			const clineMessages = this.messageStateHandler.getClineMessages()
			const lastAskMessageIndex = findLastIndex(clineMessages, (m) => m.type === "ask")
			const lastMessage = lastAskMessageIndex !== -1 ? clineMessages[lastAskMessageIndex] : undefined
			const lastMessageIndex = lastAskMessageIndex

			const isUpdatingPreviousPartial =
				lastMessage && lastMessage.partial && lastMessage.type === "ask" && lastMessage.ask === type
			if (partial) {
				if (isUpdatingPreviousPartial) {
					// existing partial message, so update it
					await this.messageStateHandler.updateClineMessage(lastMessageIndex, {
						text,
						partial,
					})
					// todo be more efficient about saving and posting only new data or one whole message at a time so ignore partial for saves, and only post parts of partial message instead of whole array in new listener
					// await this.saveClineMessagesAndUpdateHistory()
					// await this.postStateToWebview()
					const protoMessage = convertClineMessageToProto(lastMessage)
					await sendPartialMessageEvent(protoMessage)
					throw new Error("Current ask promise was ignored 1")
				} else {
					// this is a new partial message, so add it with partial state
					// this.askResponse = undefined
					// this.askResponseText = undefined
					// this.askResponseImages = undefined
					askTs = Date.now()
					this.taskState.lastMessageTs = askTs
					await this.messageStateHandler.addToClineMessages({
						ts: askTs,
						type: "ask",
						ask: type,
						text,
						partial,
					})
					await this.postStateToWebview()
					throw new Error("Current ask promise was ignored 2")
				}
			} else {
				// partial=false means its a complete version of a previously partial message
				if (isUpdatingPreviousPartial) {
					// this is the complete version of a previously partial message, so replace the partial with the complete version
					this.taskState.askResponse = undefined
					this.taskState.askResponseText = undefined
					this.taskState.askResponseImages = undefined
					this.taskState.askResponseFiles = undefined

					/*
					Bug for the history books:
					In the webview we use the ts as the chatrow key for the virtuoso list. Since we would update this ts right at the end of streaming, it would cause the view to flicker. The key prop has to be stable otherwise react has trouble reconciling items between renders, causing unmounting and remounting of components (flickering).
					The lesson here is if you see flickering when rendering lists, it's likely because the key prop is not stable.
					So in this case we must make sure that the message ts is never altered after first setting it.
					*/
					askTs = lastMessage.ts
					this.taskState.lastMessageTs = askTs
					// lastMessage.ts = askTs
					await this.messageStateHandler.updateClineMessage(lastMessageIndex, {
						text,
						partial: false,
					})
					// await this.postStateToWebview()
					const protoMessage = convertClineMessageToProto(lastMessage)
					await sendPartialMessageEvent(protoMessage)
				} else {
					// this is a new partial=false message, so add it like normal
					this.taskState.askResponse = undefined
					this.taskState.askResponseText = undefined
					this.taskState.askResponseImages = undefined
					this.taskState.askResponseFiles = undefined
					askTs = Date.now()
					this.taskState.lastMessageTs = askTs
					await this.messageStateHandler.addToClineMessages({
						ts: askTs,
						type: "ask",
						ask: type,
						text,
					})
					await this.postStateToWebview()
				}
			}
		} else {
			// this is a new non-partial message, so add it like normal
			// const lastMessage = this.clineMessages.at(-1)
			this.taskState.askResponse = undefined
			this.taskState.askResponseText = undefined
			this.taskState.askResponseImages = undefined
			this.taskState.askResponseFiles = undefined
			askTs = Date.now()
			this.taskState.lastMessageTs = askTs
			await this.messageStateHandler.addToClineMessages({
				ts: askTs,
				type: "ask",
				ask: type,
				text,
			})
			await this.postStateToWebview()
		}

		await pWaitFor(() => this.taskState.askResponse !== undefined || this.taskState.lastMessageTs !== askTs, {
			interval: 100,
		})
		if (this.taskState.lastMessageTs !== askTs) {
			throw new Error("Current ask promise was ignored") // could happen if we send multiple asks in a row i.e. with command_output. It's important that when we know an ask could fail, it is handled gracefully
		}
		const result = {
			response: this.taskState.askResponse!,
			text: this.taskState.askResponseText,
			images: this.taskState.askResponseImages,
			files: this.taskState.askResponseFiles,
		}
		this.taskState.askResponse = undefined
		this.taskState.askResponseText = undefined
		this.taskState.askResponseImages = undefined
		this.taskState.askResponseFiles = undefined
		return result
	}

	async handleWebviewAskResponse(askResponse: ClineAskResponse, text?: string, images?: string[], files?: string[]) {
		this.taskState.askResponse = askResponse
		this.taskState.askResponseText = text
		this.taskState.askResponseImages = images
		this.taskState.askResponseFiles = files
	}

	async say(type: ClineSay, text?: string, images?: string[], files?: string[], partial?: boolean): Promise<undefined> {
		if (this.taskState.abort) {
			throw new Error("Cline instance aborted")
		}

		if (partial !== undefined) {
			const lastMessage = this.messageStateHandler.getClineMessages().at(-1)
			const isUpdatingPreviousPartial =
				lastMessage && lastMessage.partial && lastMessage.type === "say" && lastMessage.say === type
			if (partial) {
				if (isUpdatingPreviousPartial) {
					// existing partial message, so update it
					lastMessage.text = text
					lastMessage.images = images
					lastMessage.files = files
					lastMessage.partial = partial
					const protoMessage = convertClineMessageToProto(lastMessage)
					await sendPartialMessageEvent(protoMessage)
				} else {
					// this is a new partial message, so add it with partial state
					const sayTs = Date.now()
					this.taskState.lastMessageTs = sayTs
					await this.messageStateHandler.addToClineMessages({
						ts: sayTs,
						type: "say",
						say: type,
						text,
						images,
						files,
						partial,
					})
					await this.postStateToWebview()
				}
			} else {
				// partial=false means its a complete version of a previously partial message
				if (isUpdatingPreviousPartial) {
					// this is the complete version of a previously partial message, so replace the partial with the complete version
					this.taskState.lastMessageTs = lastMessage.ts
					// lastMessage.ts = sayTs
					lastMessage.text = text
					lastMessage.images = images
					lastMessage.files = files // Ensure files is updated
					lastMessage.partial = false

					// instead of streaming partialMessage events, we do a save and post like normal to persist to disk
					await this.messageStateHandler.saveClineMessagesAndUpdateHistory()
					// await this.postStateToWebview()
					const protoMessage = convertClineMessageToProto(lastMessage)
					await sendPartialMessageEvent(protoMessage) // more performant than an entire postStateToWebview
				} else {
					// this is a new partial=false message, so add it like normal
					const sayTs = Date.now()
					this.taskState.lastMessageTs = sayTs
					await this.messageStateHandler.addToClineMessages({
						ts: sayTs,
						type: "say",
						say: type,
						text,
						images,
						files,
					})
					await this.postStateToWebview()
				}
			}
		} else {
			// this is a new non-partial message, so add it like normal
			const sayTs = Date.now()
			this.taskState.lastMessageTs = sayTs
			await this.messageStateHandler.addToClineMessages({
				ts: sayTs,
				type: "say",
				say: type,
				text,
				images,
				files,
			})
			await this.postStateToWebview()
		}
	}

	async sayAndCreateMissingParamError(toolName: ToolUseName, paramName: string, relPath?: string) {
		await this.say(
			"error",
			`Cline tried to use ${toolName}${
				relPath ? ` for '${relPath.toPosix()}'` : ""
			} without value for required parameter '${paramName}'. Retrying...`,
		)
		return formatResponse.toolError(formatResponse.missingToolParameterError(paramName))
	}

	async removeLastPartialMessageIfExistsWithType(type: "ask" | "say", askOrSay: ClineAsk | ClineSay) {
		const clineMessages = this.messageStateHandler.getClineMessages()
		const lastMessage = clineMessages.at(-1)
		if (lastMessage?.partial && lastMessage.type === type && (lastMessage.ask === askOrSay || lastMessage.say === askOrSay)) {
			this.messageStateHandler.setClineMessages(clineMessages.slice(0, -1))
			await this.messageStateHandler.saveClineMessagesAndUpdateHistory()
		}
	}

	// Task lifecycle

	private async startTask(task?: string, images?: string[], files?: string[]): Promise<void> {
		try {
			await this.clineIgnoreController.initialize()
		} catch (error) {
			console.error("Failed to initialize ClineIgnoreController:", error)
			// Optionally, inform the user or handle the error appropriately
		}
		// conversationHistory (for API) and clineMessages (for webview) need to be in sync
		// if the extension process were killed, then on restart the clineMessages might not be empty, so we need to set it to [] when we create a new Cline client (otherwise webview would show stale messages from previous session)
		this.messageStateHandler.setClineMessages([])
		this.messageStateHandler.setApiConversationHistory([])

		await this.postStateToWebview()

		await this.say("text", task, images, files)

		this.taskState.isInitialized = true

		const imageBlocks: Anthropic.ImageBlockParam[] = formatResponse.imageBlocks(images)

		const userContent: UserContent = [
			{
				type: "text",
				text: `<task>\n${task}\n</task>`,
			},
			...imageBlocks,
		]

		if (files && files.length > 0) {
			const fileContentString = await processFilesIntoText(files)
			if (fileContentString) {
				userContent.push({
					type: "text",
					text: fileContentString,
				})
			}
		}

		await this.initiateTaskLoop(userContent)
	}

	private async resumeTaskFromHistory() {
		try {
			await this.clineIgnoreController.initialize()
		} catch (error) {
			console.error("Failed to initialize ClineIgnoreController:", error)
			// Optionally, inform the user or handle the error appropriately
		}
		// UPDATE: we don't need this anymore since most tasks are now created with checkpoints enabled
		// right now we let users init checkpoints for old tasks, assuming they're continuing them from the same workspace (which we never tied to tasks, so no way for us to know if it's opened in the right workspace)
		// const doesShadowGitExist = await CheckpointTracker.doesShadowGitExist(this.taskId, this.controllerRef.deref())
		// if (!doesShadowGitExist) {
		// 	this.checkpointTrackerErrorMessage = "Checkpoints are only available for new tasks"
		// }

		const savedClineMessages = await getSavedClineMessages(this.getContext(), this.taskId)

		// Remove any resume messages that may have been added before
		const lastRelevantMessageIndex = findLastIndex(
			savedClineMessages,
			(m) => !(m.ask === "resume_task" || m.ask === "resume_completed_task"),
		)
		if (lastRelevantMessageIndex !== -1) {
			savedClineMessages.splice(lastRelevantMessageIndex + 1)
		}

		// since we don't use api_req_finished anymore, we need to check if the last api_req_started has a cost value, if it doesn't and no cancellation reason to present, then we remove it since it indicates an api request without any partial content streamed
		const lastApiReqStartedIndex = findLastIndex(savedClineMessages, (m) => m.type === "say" && m.say === "api_req_started")
		if (lastApiReqStartedIndex !== -1) {
			const lastApiReqStarted = savedClineMessages[lastApiReqStartedIndex]
			const { cost, cancelReason }: ClineApiReqInfo = JSON.parse(lastApiReqStarted.text || "{}")
			if (cost === undefined && cancelReason === undefined) {
				savedClineMessages.splice(lastApiReqStartedIndex, 1)
			}
		}

		await this.messageStateHandler.overwriteClineMessages(savedClineMessages)
		this.messageStateHandler.setClineMessages(await getSavedClineMessages(this.getContext(), this.taskId))

		// Now present the cline messages to the user and ask if they want to resume (NOTE: we ran into a bug before where the apiconversationhistory wouldn't be initialized when opening a old task, and it was because we were waiting for resume)
		// This is important in case the user deletes messages without resuming the task first
		const context = this.getContext()
		const savedApiConversationHistory = await getSavedApiConversationHistory(context, this.taskId)
		this.messageStateHandler.setApiConversationHistory(savedApiConversationHistory)

		// load the context history state

		const taskDir = await ensureTaskDirectoryExists(context, this.taskId)
		await this.contextManager.initializeContextHistory(await ensureTaskDirectoryExists(this.getContext(), this.taskId))

		const lastClineMessage = this.messageStateHandler
			.getClineMessages()
			.slice()
			.reverse()
			.find((m) => !(m.ask === "resume_task" || m.ask === "resume_completed_task")) // could be multiple resume tasks

		let askType: ClineAsk
		if (lastClineMessage?.ask === "completion_result") {
			askType = "resume_completed_task"
		} else {
			askType = "resume_task"
		}

		this.taskState.isInitialized = true

		const { response, text, images, files } = await this.ask(askType) // calls poststatetowebview
		let responseText: string | undefined
		let responseImages: string[] | undefined
		let responseFiles: string[] | undefined
		if (response === "messageResponse") {
			await this.say("user_feedback", text, images, files)
			if (!this.taskState.checkpointTrackerErrorMessage?.includes("Checkpoints initialization timed out.")) {
				await this.saveCheckpoint()
			}
			responseText = text
			responseImages = images
			responseFiles = files
		}

		// need to make sure that the api conversation history can be resumed by the api, even if it goes out of sync with cline messages

		const existingApiConversationHistory: Anthropic.Messages.MessageParam[] = await getSavedApiConversationHistory(
			this.getContext(),
			this.taskId,
		)

		// Remove the last user message so we can update it with the resume message
		let modifiedOldUserContent: UserContent // either the last message if its user message, or the user message before the last (assistant) message
		let modifiedApiConversationHistory: Anthropic.Messages.MessageParam[] // need to remove the last user message to replace with new modified user message
		if (existingApiConversationHistory.length > 0) {
			const lastMessage = existingApiConversationHistory[existingApiConversationHistory.length - 1]
			if (lastMessage.role === "assistant") {
				modifiedApiConversationHistory = [...existingApiConversationHistory]
				modifiedOldUserContent = []
			} else if (lastMessage.role === "user") {
				const existingUserContent: UserContent = Array.isArray(lastMessage.content)
					? lastMessage.content
					: [{ type: "text", text: lastMessage.content }]
				modifiedApiConversationHistory = existingApiConversationHistory.slice(0, -1)
				modifiedOldUserContent = [...existingUserContent]
			} else {
				throw new Error("Unexpected: Last message is not a user or assistant message")
			}
		} else {
			throw new Error("Unexpected: No existing API conversation history")
		}

		const newUserContent: UserContent = [...modifiedOldUserContent]

		const agoText = (() => {
			const timestamp = lastClineMessage?.ts ?? Date.now()
			const now = Date.now()
			const diff = now - timestamp
			const minutes = Math.floor(diff / 60000)
			const hours = Math.floor(minutes / 60)
			const days = Math.floor(hours / 24)

			if (days > 0) {
				return `${days} day${days > 1 ? "s" : ""} ago`
			}
			if (hours > 0) {
				return `${hours} hour${hours > 1 ? "s" : ""} ago`
			}
			if (minutes > 0) {
				return `${minutes} minute${minutes > 1 ? "s" : ""} ago`
			}
			return "just now"
		})()

		const wasRecent = lastClineMessage?.ts && Date.now() - lastClineMessage.ts < 30_000

		// Check if there are pending file context warnings before calling taskResumption
		const pendingContextWarning = await this.fileContextTracker.retrieveAndClearPendingFileContextWarning()
		const hasPendingFileContextWarnings = pendingContextWarning && pendingContextWarning.length > 0

		const [taskResumptionMessage, userResponseMessage] = formatResponse.taskResumption(
			this.mode === "plan" ? "plan" : "act",
			agoText,
			this.cwd,
			wasRecent,
			responseText,
			hasPendingFileContextWarnings,
		)

		if (taskResumptionMessage !== "") {
			newUserContent.push({
				type: "text",
				text: taskResumptionMessage,
			})
		}

		if (userResponseMessage !== "") {
			newUserContent.push({
				type: "text",
				text: userResponseMessage,
			})
		}

		if (responseImages && responseImages.length > 0) {
			newUserContent.push(...formatResponse.imageBlocks(responseImages))
		}

		if (responseFiles && responseFiles.length > 0) {
			const fileContentString = await processFilesIntoText(responseFiles)
			if (fileContentString) {
				newUserContent.push({
					type: "text",
					text: fileContentString,
				})
			}
		}

		// Inject file context warning if there were pending warnings from message editing
		if (pendingContextWarning && pendingContextWarning.length > 0) {
			const fileContextWarning = formatResponse.fileContextWarning(pendingContextWarning)
			newUserContent.push({
				type: "text",
				text: fileContextWarning,
			})
		}

		await this.messageStateHandler.overwriteApiConversationHistory(modifiedApiConversationHistory)
		await this.initiateTaskLoop(newUserContent)
	}

	private async initiateTaskLoop(userContent: UserContent): Promise<void> {
		let nextUserContent = userContent
		let includeFileDetails = true
		while (!this.taskState.abort) {
			const didEndLoop = await this.recursivelyMakeClineRequests(nextUserContent, includeFileDetails)
			includeFileDetails = false // we only need file details the first time

			//  The way this agentic loop works is that cline will be given a task that he then calls tools to complete. unless there's an attempt_completion call, we keep responding back to him with his tool's responses until he either attempt_completion or does not use anymore tools. If he does not use anymore tools, we ask him to consider if he's completed the task and then call attempt_completion, otherwise proceed with completing the task.
			// There is a MAX_REQUESTS_PER_TASK limit to prevent infinite requests, but Cline is prompted to finish the task as efficiently as he can.

			//const totalCost = this.calculateApiCost(totalInputTokens, totalOutputTokens)
			if (didEndLoop) {
				// For now a task never 'completes'. This will only happen if the user hits max requests and denies resetting the count.
				//this.say("task_completed", `Task completed. Total API usage cost: ${totalCost}`)
				break
			} else {
				// this.say(
				// 	"tool",
				// 	"Cline responded with only text blocks but has not called attempt_completion yet. Forcing him to continue with task..."
				// )
				nextUserContent = [
					{
						type: "text",
						text: formatResponse.noToolsUsed(),
					},
				]
				this.taskState.consecutiveMistakeCount++
			}
		}
	}

	async abortTask() {
		// Check for incomplete progress before aborting
		if (this.FocusChainManager) {
			this.FocusChainManager.checkIncompleteProgressOnCompletion()
		}

		this.taskState.abort = true // will stop any autonomously running promises
		this.terminalManager.disposeAll()
		this.urlContentFetcher.closeBrowser()
		await this.browserSession.dispose()
		this.clineIgnoreController.dispose()
		this.fileContextTracker.dispose()
		// need to await for when we want to make sure directories/files are reverted before
		// re-starting the task from a checkpoint
		await this.diffViewProvider.revertChanges()
		// Clear the notification callback when task is aborted
		this.mcpHub.clearNotificationCallback()
		if (this.FocusChainManager) {
			this.FocusChainManager.dispose()
		}
	}

	// Checkpoints

	async saveCheckpoint(isAttemptCompletionMessage: boolean = false) {
		if (
			!this.enableCheckpoints ||
			this.taskState.checkpointTrackerErrorMessage?.includes("Checkpoints initialization timed out.")
		) {
			// If checkpoints are disabled or previously encountered a timeout error, do nothing.
			return
		}
		// Set isCheckpointCheckedOut to false for all checkpoint_created messages
		this.messageStateHandler.getClineMessages().forEach((message) => {
			if (message.say === "checkpoint_created") {
				message.isCheckpointCheckedOut = false
			}
		})

		if (!isAttemptCompletionMessage) {
			// ensure we aren't creating a duplicate checkpoint
			const lastMessage = this.messageStateHandler.getClineMessages().at(-1)
			if (lastMessage?.say === "checkpoint_created") {
				return
			}

			// Initialize checkpoint tracker if it doesn't exist
			if (!this.checkpointTracker && !this.taskState.checkpointTrackerErrorMessage) {
				try {
					this.checkpointTracker = await CheckpointTracker.create(
						this.taskId,
						this.controller.context.globalStorageUri.fsPath,
						this.enableCheckpoints,
					)
				} catch (error) {
					const errorMessage = error instanceof Error ? error.message : "Unknown error"
					console.error("Failed to initialize checkpoint tracker:", errorMessage)
					this.taskState.checkpointTrackerErrorMessage = errorMessage
					await this.postStateToWebview()
					return
				}
			}

			// Create a checkpoint commit and update clineMessages with a commitHash
			if (this.checkpointTracker) {
				// We are letting this run in a non-blocking way so that the UI doesn't freeze when creating checkpoints.
				// We show that a checkpoint is created in the chatview, then in the background run the git operation (which can take multiple seconds for large shadow git repos), and once that's been completed update the previous checkpoint message with the newly created hash to be associated with.
				// NOTE: the attempt completion flow is different in that it requires the latest checkpoint hash to be present before determining if it can present the 'see new changes' button. In ToolExecutor, when we call saveCheckpoint(true), we must make sure that the checkpoint hash is present in the last completion_result message before returning, since it is always followed by a addNewChangesFlagToLastCompletionResultMessage(), which calls doesLatestTaskCompletionHaveNewChanges() that uses the latest message hash to determine if there any changes since the last attempt_completion checkpoint.
				await this.say("checkpoint_created")
				this.checkpointTracker.commit().then(async (commitHash) => {
					if (commitHash) {
						const lastCheckpointMessageIndex = findLastIndex(
							this.messageStateHandler.getClineMessages(),
							(m) => m.say === "checkpoint_created",
						)
						if (lastCheckpointMessageIndex !== -1) {
							await this.messageStateHandler.updateClineMessage(lastCheckpointMessageIndex, {
								lastCheckpointHash: commitHash,
							})
						}
					}
				})
			} // silently fails for now

			//
		} else {
			// attempt completion requires checkpoint to be sync so that we can present button after attempt_completion
			// Check if checkpoint tracker exists, if not, create it. Skip if there was a previous checkpoints initialization timeout error.
			if (
				!this.checkpointTracker &&
				!this.taskState.checkpointTrackerErrorMessage?.includes("Checkpoints initialization timed out.")
			) {
				try {
					this.checkpointTracker = await CheckpointTracker.create(
						this.taskId,
						this.controller.context.globalStorageUri.fsPath,
						this.enableCheckpoints,
					)
					this.messageStateHandler.setCheckpointTracker(this.checkpointTracker)
				} catch (error) {
					const errorMessage = error instanceof Error ? error.message : "Unknown error"
					console.error("Failed to initialize checkpoint tracker for attempt completion:", errorMessage)
					return
				}
			}

			if (
				this.checkpointTracker &&
				!this.taskState.checkpointTrackerErrorMessage?.includes("Checkpoints initialization timed out.")
			) {
				const commitHash = await this.checkpointTracker.commit()

				// For attempt_completion, find the last completion_result message and set its checkpoint hash. This will be used to present the 'see new changes' button
				const lastCompletionResultMessage = findLast(
					this.messageStateHandler.getClineMessages(),
					(m) => m.say === "completion_result" || m.ask === "completion_result",
				)
				if (lastCompletionResultMessage) {
					lastCompletionResultMessage.lastCheckpointHash = commitHash
					await this.messageStateHandler.saveClineMessagesAndUpdateHistory()
				}
			} else {
				console.error("Checkpoint tracker does not exist and could not be initialized for attempt completion")
			}
		}

		// if (commitHash) {

		// Previously we checkpointed every message, but this is excessive and unnecessary.
		// // Start from the end and work backwards until we find a tool use or another message with a hash
		// for (let i = this.clineMessages.length - 1; i >= 0; i--) {
		// 	const message = this.clineMessages[i]
		// 	if (message.lastCheckpointHash) {
		// 		// Found a message with a hash, so we can stop
		// 		break
		// 	}
		// 	// Update this message with a hash
		// 	message.lastCheckpointHash = commitHash

		// 	// We only care about adding the hash to the last tool use (we don't want to add this hash to every prior message ie for tasks pre-checkpoint)
		// 	const isToolUse =
		// 		message.say === "tool" ||
		// 		message.ask === "tool" ||
		// 		message.say === "command" ||
		// 		message.ask === "command" ||
		// 		message.say === "completion_result" ||
		// 		message.ask === "completion_result" ||
		// 		message.ask === "followup" ||
		// 		message.say === "use_mcp_server" ||
		// 		message.ask === "use_mcp_server" ||
		// 		message.say === "browser_action" ||
		// 		message.say === "browser_action_launch" ||
		// 		message.ask === "browser_action_launch"

		// 	if (isToolUse) {
		// 		break
		// 	}
		// }
		// // Save the updated messages
		// await this.saveClineMessagesAndUpdateHistory()
		// }
	}

	// Tools

	/**
	 * Executes a command directly in Node.js using execa
	 * This is used in test mode to capture the full output without using the VS Code terminal
	 * Commands are automatically terminated after 30 seconds using Promise.race
	 */
	private async executeCommandInNode(command: string): Promise<[boolean, ToolResponse]> {
		try {
			// Create a child process
			const childProcess = execa(command, {
				shell: true,
				cwd: this.cwd,
				reject: false,
				all: true, // Merge stdout and stderr
			})

			// Set up variables to collect output
			let output = ""

			// Collect output in real-time
			if (childProcess.all) {
				childProcess.all.on("data", (data) => {
					output += data.toString()
				})
			}

			// Create a timeout promise that rejects after 30 seconds
			const timeoutPromise = new Promise<never>((_, reject) => {
				setTimeout(() => {
					if (childProcess.pid) {
						childProcess.kill("SIGKILL") // Use SIGKILL for more forceful termination
					}
					reject(new Error("Command timeout after 30s"))
				}, 30000)
			})

			// Race between command completion and timeout
			const result = await Promise.race([childProcess, timeoutPromise]).catch((error) => {
				// If we get here due to timeout, return a partial result with timeout flag
				Logger.info(`Command timed out after 30s: ${command}`)
				return {
					stdout: "",
					stderr: "",
					exitCode: 124, // Standard timeout exit code
					timedOut: true,
				}
			})

			// Check if timeout occurred
			const wasTerminated = result.timedOut === true

			// Use collected output or result output
			if (!output) {
				output = result.stdout || result.stderr || ""
			}

			Logger.info(`Command executed in Node: ${command}\nOutput:\n${output}`)

			// Add termination message if the command was terminated
			if (wasTerminated) {
				output += "\nCommand was taking a while to run so it was auto terminated after 30s"
			}

			// Format the result similar to terminal output
			return [
				false,
				`Command executed${wasTerminated ? " (terminated after 30s)" : ""} with exit code ${
					result.exitCode
				}.${output.length > 0 ? `\nOutput:\n${output}` : ""}`,
			]
		} catch (error) {
			// Handle any errors that might occur
			const errorMessage = error instanceof Error ? error.message : String(error)
			return [false, `Error executing command: ${errorMessage}`]
		}
	}

	async executeCommandTool(command: string): Promise<[boolean, ToolResponse]> {
		Logger.info("IS_TEST: " + isInTestMode())

		// Check if we're in test mode
		if (isInTestMode()) {
			// In test mode, execute the command directly in Node
			Logger.info("Executing command in Node: " + command)
			return this.executeCommandInNode(command)
		}
		Logger.info("Executing command in terminal: " + command)

		const terminalInfo = await this.terminalManager.getOrCreateTerminal(this.cwd)
		terminalInfo.terminal.show() // weird visual bug when creating new terminals (even manually) where there's an empty space at the top.
		const process = this.terminalManager.runCommand(terminalInfo, command)

		let userFeedback: { text?: string; images?: string[]; files?: string[] } | undefined
		let didContinue = false

		// Chunked terminal output buffering
		const CHUNK_LINE_COUNT = 20
		const CHUNK_BYTE_SIZE = 2048 // 2KB
		const CHUNK_DEBOUNCE_MS = 100

		let outputBuffer: string[] = []
		let outputBufferSize: number = 0
		let chunkTimer: NodeJS.Timeout | null = null
		let chunkEnroute = false

		const flushBuffer = async (force = false) => {
			if (chunkEnroute || outputBuffer.length === 0) {
				if (force && !chunkEnroute && outputBuffer.length > 0) {
					// If force is true and no chunkEnroute, flush anyway
				} else {
					return
				}
			}
			const chunk = outputBuffer.join("\n")
			outputBuffer = []
			outputBufferSize = 0
			chunkEnroute = true
			try {
				const { response, text, images, files } = await this.ask("command_output", chunk)
				if (response === "yesButtonClicked") {
					// proceed while running - but still capture user feedback if provided
					if (text || (images && images.length > 0) || (files && files.length > 0)) {
						userFeedback = { text, images, files }
					}
				} else {
					userFeedback = { text, images, files }
				}
				didContinue = true
				process.continue()
			} catch {
				Logger.error("Error while asking for command output")
			} finally {
				chunkEnroute = false
				// If more output accumulated while chunkEnroute, flush again
				if (outputBuffer.length > 0) {
					await flushBuffer()
				}
			}
		}

		const scheduleFlush = () => {
			if (chunkTimer) {
				clearTimeout(chunkTimer)
			}
			chunkTimer = setTimeout(async () => await flushBuffer(), CHUNK_DEBOUNCE_MS)
		}

		const outputLines: string[] = []
		process.on("line", async (line) => {
			outputLines.push(line)

			if (!didContinue) {
				outputBuffer.push(line)
				outputBufferSize += Buffer.byteLength(line, "utf8")
				// Flush if buffer is large enough
				if (outputBuffer.length >= CHUNK_LINE_COUNT || outputBufferSize >= CHUNK_BYTE_SIZE) {
					await flushBuffer()
				} else {
					scheduleFlush()
				}
			} else {
				this.say("command_output", line)
			}
		})

		let completed = false
		process.once("completed", async () => {
			completed = true
			// Flush any remaining buffered output
			if (!didContinue && outputBuffer.length > 0) {
				if (chunkTimer) {
					clearTimeout(chunkTimer)
					chunkTimer = null
				}
				await flushBuffer(true)
			}
		})

		process.once("no_shell_integration", async () => {
			await this.say("shell_integration_warning")
		})

		await process

		// Wait for a short delay to ensure all messages are sent to the webview
		// This delay allows time for non-awaited promises to be created and
		// for their associated messages to be sent to the webview, maintaining
		// the correct order of messages (although the webview is smart about
		// grouping command_output messages despite any gaps anyways)
		await setTimeoutPromise(50)

		const result = this.terminalManager.processOutput(outputLines)

		if (userFeedback) {
			await this.say("user_feedback", userFeedback.text, userFeedback.images, userFeedback.files)
			await this.saveCheckpoint()

			let fileContentString = ""
			if (userFeedback.files && userFeedback.files.length > 0) {
				fileContentString = await processFilesIntoText(userFeedback.files)
			}

			return [
				true,
				formatResponse.toolResult(
					`Command is still running in the user's terminal.${
						result.length > 0 ? `\nHere's the output so far:\n${result}` : ""
					}\n\nThe user provided the following feedback:\n<feedback>\n${userFeedback.text}\n</feedback>`,
					userFeedback.images,
					fileContentString,
				),
			]
		}

		if (completed) {
			return [false, `Command executed.${result.length > 0 ? `\nOutput:\n${result}` : ""}`]
		} else {
			return [
				false,
				`Command is still running in the user's terminal.${
					result.length > 0 ? `\nHere's the output so far:\n${result}` : ""
				}\n\nYou will be updated on the terminal status and new output in the future.`,
			]
		}
	}

	/**
	 * Migrates the disableBrowserTool setting from VSCode configuration to browserSettings
	 */
	private async migrateDisableBrowserToolSetting(): Promise<void> {
		const config = vscode.workspace.getConfiguration("cline")
		const disableBrowserTool = config.get<boolean>("disableBrowserTool")

		if (disableBrowserTool !== undefined) {
			this.browserSettings.disableToolUse = disableBrowserTool
			// Remove from VSCode configuration
			await config.update("disableBrowserTool", undefined, true)
		}
	}

	private async getCurrentProviderInfo(): Promise<{
		modelId: string
		providerId: string
	}> {
		const modelId = this.api.getModel()?.id
		const apiConfig = this.cacheService.getApiConfiguration()
		const providerId = (this.mode === "plan" ? apiConfig.planModeApiProvider : apiConfig.actModeApiProvider) as string
		return { modelId, providerId }
	}

	private async handleContextWindowExceededError(): Promise<void> {
		this.taskState.conversationHistoryDeletedRange = this.contextManager.getNextTruncationRange(
			this.messageStateHandler.getApiConversationHistory(),
			this.taskState.conversationHistoryDeletedRange,
			"quarter", // Force aggressive truncation
		)
		await this.messageStateHandler.saveClineMessagesAndUpdateHistory()
		await this.contextManager.triggerApplyStandardContextTruncationNoticeChange(
			Date.now(),
			await ensureTaskDirectoryExists(this.getContext(), this.taskId),
		)

		this.taskState.didAutomaticallyRetryFailedApiRequest = true
	}

	async *attemptApiRequest(previousApiReqIndex: number): ApiStream {
		// Wait for MCP servers to be connected before generating system prompt
		await pWaitFor(() => this.mcpHub.isConnecting !== true, {
			timeout: 10_000,
		}).catch(() => {
			console.error("MCP servers failed to connect in time")
		})

		await this.migrateDisableBrowserToolSetting()
		const disableBrowserTool = this.browserSettings.disableToolUse ?? false
		const modelInfo = this.api.getModel()
		// cline browser tool uses image recognition for navigation (requires model image support).
		const modelSupportsBrowserUse = modelInfo.info.supportsImages ?? false

		const supportsBrowserUse = modelSupportsBrowserUse && !disableBrowserTool // only enable browser use if the model supports it and the user hasn't disabled it

		const isNextGenModel = isNextGenModelFamily(this.api)
		let systemPrompt = await SYSTEM_PROMPT(
			this.cwd,
			supportsBrowserUse,
			this.mcpHub,
			this.browserSettings,
			this.focusChainSettings,
			isNextGenModel,
		)

		const preferredLanguage = getLanguageKey(this.preferredLanguage as LanguageDisplay)
		const preferredLanguageInstructions =
			preferredLanguage && preferredLanguage !== DEFAULT_LANGUAGE_SETTINGS
				? `# Preferred Language\n\nSpeak in ${preferredLanguage}.`
				: ""

		const { globalToggles, localToggles } = await refreshClineRulesToggles(this.controller, this.cwd)
		const { windsurfLocalToggles, cursorLocalToggles } = await refreshExternalRulesToggles(this.controller, this.cwd)

		const globalClineRulesFilePath = await ensureRulesDirectoryExists()
		const globalClineRulesFileInstructions = await getGlobalClineRules(globalClineRulesFilePath, globalToggles)

		const localClineRulesFileInstructions = await getLocalClineRules(this.cwd, localToggles)
		const [localCursorRulesFileInstructions, localCursorRulesDirInstructions] = await getLocalCursorRules(
			this.cwd,
			cursorLocalToggles,
		)
		const localWindsurfRulesFileInstructions = await getLocalWindsurfRules(this.cwd, windsurfLocalToggles)

		const clineIgnoreContent = this.clineIgnoreController.clineIgnoreContent
		let clineIgnoreInstructions: string | undefined
		if (clineIgnoreContent) {
			clineIgnoreInstructions = formatResponse.clineIgnoreInstructions(clineIgnoreContent)
		}

		if (
			globalClineRulesFileInstructions ||
			localClineRulesFileInstructions ||
			localCursorRulesFileInstructions ||
			localCursorRulesDirInstructions ||
			localWindsurfRulesFileInstructions ||
			clineIgnoreInstructions ||
			preferredLanguageInstructions
		) {
			// altering the system prompt mid-task will break the prompt cache, but in the grand scheme this will not change often so it's better to not pollute user messages with it the way we have to with <potentially relevant details>
			const userInstructions = addUserInstructions(
				globalClineRulesFileInstructions,
				localClineRulesFileInstructions,
				localCursorRulesFileInstructions,
				localCursorRulesDirInstructions,
				localWindsurfRulesFileInstructions,
				clineIgnoreInstructions,
				preferredLanguageInstructions,
			)
			systemPrompt += userInstructions
		}
		const contextManagementMetadata = await this.contextManager.getNewContextMessagesAndMetadata(
			this.messageStateHandler.getApiConversationHistory(),
			this.messageStateHandler.getClineMessages(),
			this.api,
			this.taskState.conversationHistoryDeletedRange,
			previousApiReqIndex,
			await ensureTaskDirectoryExists(this.getContext(), this.taskId),
		)

		if (contextManagementMetadata.updatedConversationHistoryDeletedRange) {
			this.taskState.conversationHistoryDeletedRange = contextManagementMetadata.conversationHistoryDeletedRange
			await this.messageStateHandler.saveClineMessagesAndUpdateHistory()
			// saves task history item which we use to keep track of conversation history deleted range
		}

		const stream = this.api.createMessage(systemPrompt, contextManagementMetadata.truncatedConversationHistory)

		const iterator = stream[Symbol.asyncIterator]()

		try {
			// awaiting first chunk to see if it will throw an error
			this.taskState.isWaitingForFirstChunk = true
			const firstChunk = await iterator.next()
			yield firstChunk.value
			this.taskState.isWaitingForFirstChunk = false
		} catch (error) {
			const isContextWindowExceededError = checkContextWindowExceededError(error)
			const { modelId, providerId } = await this.getCurrentProviderInfo()
			const clineError = errorService.toClineError(error, modelId, providerId)

			// Capture provider failure telemetry using clineError
			// TODO: Move into errorService
			errorService.logMessage(clineError.message)
			errorService.logException(clineError)

			if (isContextWindowExceededError && !this.taskState.didAutomaticallyRetryFailedApiRequest) {
				await this.handleContextWindowExceededError()
			} else {
				// request failed after retrying automatically once, ask user if they want to retry again
				// note that this api_req_failed ask is unique in that we only present this option if the api hasn't streamed any content yet (ie it fails on the first chunk due), as it would allow them to hit a retry button. However if the api failed mid-stream, it could be in any arbitrary state where some tools may have executed, so that error is handled differently and requires cancelling the task entirely.

				if (isContextWindowExceededError) {
					const truncatedConversationHistory = this.contextManager.getTruncatedMessages(
						this.messageStateHandler.getApiConversationHistory(),
						this.taskState.conversationHistoryDeletedRange,
					)

					// If the conversation has more than 3 messages, we can truncate again. If not, then the conversation is bricked.
					// ToDo: Allow the user to change their input if this is the case.
					if (truncatedConversationHistory.length > 3) {
						clineError.message = "Context window exceeded. Click retry to truncate the conversation and try again."
						this.taskState.didAutomaticallyRetryFailedApiRequest = false
					}
				}

				const streamingFailedMessage = clineError.serialize()

				// Update the 'api_req_started' message to reflect final failure before asking user to manually retry
				const lastApiReqStartedIndex = findLastIndex(
					this.messageStateHandler.getClineMessages(),
					(m) => m.say === "api_req_started",
				)
				if (lastApiReqStartedIndex !== -1) {
					const clineMessages = this.messageStateHandler.getClineMessages()
					const currentApiReqInfo: ClineApiReqInfo = JSON.parse(clineMessages[lastApiReqStartedIndex].text || "{}")
					delete currentApiReqInfo.retryStatus

					await this.messageStateHandler.updateClineMessage(lastApiReqStartedIndex, {
						text: JSON.stringify({
							...currentApiReqInfo, // Spread the modified info (with retryStatus removed)
							// cancelReason: "retries_exhausted", // Indicate that automatic retries failed
							streamingFailedMessage,
						} satisfies ClineApiReqInfo),
					})
					// this.ask will trigger postStateToWebview, so this change should be picked up.
				}

				const { response } = await this.ask("api_req_failed", streamingFailedMessage)

				if (response !== "yesButtonClicked") {
					// this will never happen since if noButtonClicked, we will clear current task, aborting this instance
					throw new Error("API request failed")
				}

				// Clear streamingFailedMessage when user manually retries
				const manualRetryApiReqIndex = findLastIndex(
					this.messageStateHandler.getClineMessages(),
					(m) => m.say === "api_req_started",
				)
				if (manualRetryApiReqIndex !== -1) {
					const clineMessages = this.messageStateHandler.getClineMessages()
					const currentApiReqInfo: ClineApiReqInfo = JSON.parse(clineMessages[manualRetryApiReqIndex].text || "{}")
					delete currentApiReqInfo.streamingFailedMessage
					await this.messageStateHandler.updateClineMessage(manualRetryApiReqIndex, {
						text: JSON.stringify(currentApiReqInfo),
					})
				}

				await this.say("api_req_retried")

				// Reset the automatic retry flag so the request can proceed
				this.taskState.didAutomaticallyRetryFailedApiRequest = false
			}
			// delegate generator output from the recursive call
			yield* this.attemptApiRequest(previousApiReqIndex)
			return
		}

		// no error, so we can continue to yield all remaining chunks
		// (needs to be placed outside of try/catch since it we want caller to handle errors not with api_req_failed as that is reserved for first chunk failures only)
		// this delegates to another generator or iterable object. In this case, it's saying "yield all remaining values from this iterator". This effectively passes along all subsequent chunks from the original stream.
		yield* iterator
	}

	async presentAssistantMessage() {
		if (this.taskState.abort) {
			throw new Error("Cline instance aborted")
		}

		if (this.taskState.presentAssistantMessageLocked) {
			this.taskState.presentAssistantMessageHasPendingUpdates = true
			return
		}
		this.taskState.presentAssistantMessageLocked = true
		this.taskState.presentAssistantMessageHasPendingUpdates = false

		if (this.taskState.currentStreamingContentIndex >= this.taskState.assistantMessageContent.length) {
			// this may happen if the last content block was completed before streaming could finish. if streaming is finished, and we're out of bounds then this means we already presented/executed the last content block and are ready to continue to next request
			if (this.taskState.didCompleteReadingStream) {
				this.taskState.userMessageContentReady = true
			}
			this.taskState.presentAssistantMessageLocked = false
			return
			//throw new Error("No more content blocks to stream! This shouldn't happen...") // remove and just return after testing
		}

		const block = cloneDeep(this.taskState.assistantMessageContent[this.taskState.currentStreamingContentIndex]) // need to create copy bc while stream is updating the array, it could be updating the reference block properties too
		switch (block.type) {
			case "text": {
				if (this.taskState.didRejectTool || this.taskState.didAlreadyUseTool) {
					break
				}
				let content = block.content
				if (content) {
					// (have to do this for partial and complete since sending content in thinking tags to markdown renderer will automatically be removed)
					// Remove end substrings of <thinking or </thinking (below xml parsing is only for opening tags)
					// (this is done with the xml parsing below now, but keeping here for reference)
					// content = content.replace(/<\/?t(?:h(?:i(?:n(?:k(?:i(?:n(?:g)?)?)?)?)?)?)?$/, "")
					// Remove all instances of <thinking> (with optional line break after) and </thinking> (with optional line break before)
					// - Needs to be separate since we dont want to remove the line break before the first tag
					// - Needs to happen before the xml parsing below
					content = content.replace(/<thinking>\s?/g, "")
					content = content.replace(/\s?<\/thinking>/g, "")

					// Remove partial XML tag at the very end of the content (for tool use and thinking tags)
					// (prevents scrollview from jumping when tags are automatically removed)
					const lastOpenBracketIndex = content.lastIndexOf("<")
					if (lastOpenBracketIndex !== -1) {
						const possibleTag = content.slice(lastOpenBracketIndex)
						// Check if there's a '>' after the last '<' (i.e., if the tag is complete) (complete thinking and tool tags will have been removed by now)
						const hasCloseBracket = possibleTag.includes(">")
						if (!hasCloseBracket) {
							// Extract the potential tag name
							let tagContent: string
							if (possibleTag.startsWith("</")) {
								tagContent = possibleTag.slice(2).trim()
							} else {
								tagContent = possibleTag.slice(1).trim()
							}
							// Check if tagContent is likely an incomplete tag name (letters and underscores only)
							const isLikelyTagName = /^[a-zA-Z_]+$/.test(tagContent)
							// Preemptively remove < or </ to keep from these artifacts showing up in chat (also handles closing thinking tags)
							const isOpeningOrClosing = possibleTag === "<" || possibleTag === "</"
							// If the tag is incomplete and at the end, remove it from the content
							if (isOpeningOrClosing || isLikelyTagName) {
								content = content.slice(0, lastOpenBracketIndex).trim()
							}
						}
					}
				}

				if (!block.partial) {
					// Some models add code block artifacts (around the tool calls) which show up at the end of text content
					// matches ``` with at least one char after the last backtick, at the end of the string
					const match = content?.trimEnd().match(/```[a-zA-Z0-9_-]+$/)
					if (match) {
						const matchLength = match[0].length
						content = content.trimEnd().slice(0, -matchLength)
					}
				}

				await this.say("text", content, undefined, undefined, block.partial)
				break
			}
			case "tool_use":
				await this.toolExecutor.executeTool(block)
				break
		}

		/*
		Seeing out of bounds is fine, it means that the next too call is being built up and ready to add to assistantMessageContent to present. 
		When you see the UI inactive during this, it means that a tool is breaking without presenting any UI. For example the write_to_file tool was breaking when relpath was undefined, and for invalid relpath it never presented UI.
		*/
		this.taskState.presentAssistantMessageLocked = false // this needs to be placed here, if not then calling this.presentAssistantMessage below would fail (sometimes) since it's locked
		// NOTE: when tool is rejected, iterator stream is interrupted and it waits for userMessageContentReady to be true. Future calls to present will skip execution since didRejectTool and iterate until contentIndex is set to message length and it sets userMessageContentReady to true itself (instead of preemptively doing it in iterator)
		if (!block.partial || this.taskState.didRejectTool || this.taskState.didAlreadyUseTool) {
			// block is finished streaming and executing
			if (this.taskState.currentStreamingContentIndex === this.taskState.assistantMessageContent.length - 1) {
				// its okay that we increment if !didCompleteReadingStream, it'll just return bc out of bounds and as streaming continues it will call presentAssistantMessage if a new block is ready. if streaming is finished then we set userMessageContentReady to true when out of bounds. This gracefully allows the stream to continue on and all potential content blocks be presented.
				// last block is complete and it is finished executing
				this.taskState.userMessageContentReady = true // will allow pwaitfor to continue
			}

			// call next block if it exists (if not then read stream will call it when its ready)
			this.taskState.currentStreamingContentIndex++ // need to increment regardless, so when read stream calls this function again it will be streaming the next block

			if (this.taskState.currentStreamingContentIndex < this.taskState.assistantMessageContent.length) {
				// there are already more content blocks to stream, so we'll call this function ourselves
				// await this.presentAssistantContent()

				this.presentAssistantMessage()
				return
			}
		}
		// block is partial, but the read stream may have finished
		if (this.taskState.presentAssistantMessageHasPendingUpdates) {
			this.presentAssistantMessage()
		}
	}

	async recursivelyMakeClineRequests(userContent: UserContent, includeFileDetails: boolean = false): Promise<boolean> {
		if (this.taskState.abort) {
			throw new Error("Cline instance aborted")
		}

		// Increment API request counter for focus chain list management
		this.taskState.apiRequestCount++
		this.taskState.apiRequestsSinceLastTodoUpdate++

		// Used to know what models were used in the task if user wants to export metadata for error reporting purposes
		const { modelId, providerId } = await this.getCurrentProviderInfo()
		if (providerId && modelId) {
			try {
				await this.modelContextTracker.recordModelUsage(providerId, modelId, this.mode)
			} catch {}
		}

		if (this.taskState.consecutiveMistakeCount >= 3) {
			if (this.autoApprovalSettings.enabled && this.autoApprovalSettings.enableNotifications) {
				showSystemNotification({
					subtitle: "Error",
					message: "Cline is having trouble. Would you like to continue the task?",
				})
			}
			const { response, text, images, files } = await this.ask(
				"mistake_limit_reached",
				this.api.getModel().id.includes("claude")
					? `This may indicate a failure in his thought process or inability to use a tool properly, which can be mitigated with some user guidance (e.g. "Try breaking down the task into smaller steps").`
					: "Cline uses complex prompts and iterative task execution that may be challenging for less capable models. For best results, it's recommended to use Claude 4 Sonnet for its advanced agentic coding capabilities.",
			)
			if (response === "messageResponse") {
				// This userContent is for the *next* API call.
				const feedbackUserContent: UserContent = []
				feedbackUserContent.push({
					type: "text",
					text: formatResponse.tooManyMistakes(text),
				})
				if (images && images.length > 0) {
					feedbackUserContent.push(...formatResponse.imageBlocks(images))
				}

				let fileContentString = ""
				if (files && files.length > 0) {
					fileContentString = await processFilesIntoText(files)
				}

				if (fileContentString) {
					feedbackUserContent.push({
						type: "text",
						text: fileContentString,
					})
				}

				userContent = feedbackUserContent
			}
			this.taskState.consecutiveMistakeCount = 0
		}

		if (
			this.autoApprovalSettings.enabled &&
			this.taskState.consecutiveAutoApprovedRequestsCount >= this.autoApprovalSettings.maxRequests
		) {
			if (this.autoApprovalSettings.enableNotifications) {
				showSystemNotification({
					subtitle: "Max Requests Reached",
					message: `Cline has auto-approved ${this.autoApprovalSettings.maxRequests.toString()} API requests.`,
				})
			}
			const { response, text, images, files } = await this.ask(
				"auto_approval_max_req_reached",
				`Cline has auto-approved ${this.autoApprovalSettings.maxRequests.toString()} API requests. Would you like to reset the count and proceed with the task?`,
			)
			// if we get past the promise it means the user approved and did not start a new task
			this.taskState.consecutiveAutoApprovedRequestsCount = 0

			// Process user feedback if provided
			if (response === "messageResponse") {
				// Display the user's message in the chat UI
				await this.say("user_feedback", text, images, files)

				// This userContent is for the *next* API call.
				const feedbackUserContent: UserContent = []
				feedbackUserContent.push({
					type: "text",
					text: formatResponse.autoApprovalMaxReached(text),
				})
				if (images && images.length > 0) {
					feedbackUserContent.push(...formatResponse.imageBlocks(images))
				}

				let fileContentString = ""
				if (files && files.length > 0) {
					fileContentString = await processFilesIntoText(files)
				}

				if (fileContentString) {
					feedbackUserContent.push({
						type: "text",
						text: fileContentString,
					})
				}

				userContent = feedbackUserContent
			}
		}

		// get previous api req's index to check token usage and determine if we need to truncate conversation history
		const previousApiReqIndex = findLastIndex(this.messageStateHandler.getClineMessages(), (m) => m.say === "api_req_started")

		// Save checkpoint if this is the first API request
		const isFirstRequest = this.messageStateHandler.getClineMessages().filter((m) => m.say === "api_req_started").length === 0

		// getting verbose details is an expensive operation, it uses globby to top-down build file structure of project which for large projects can take a few seconds
		// for the best UX we show a placeholder api_req_started message with a loading spinner as this happens
		await this.say(
			"api_req_started",
			JSON.stringify({
				request: userContent.map((block) => formatContentBlockToMarkdown(block)).join("\n\n") + "\n\nLoading...",
			}),
		)

		// Initialize checkpoint tracker first if enabled and it's the first request
		if (
			isFirstRequest &&
			this.enableCheckpoints &&
			!this.checkpointTracker &&
			!this.taskState.checkpointTrackerErrorMessage
		) {
			try {
				// Warning Timer - If checkpoints take a while to to initialize, show a warning message
				let checkpointsWarningTimer: NodeJS.Timeout | null = null
				let checkpointsWarningShown = false

				checkpointsWarningTimer = setTimeout(async () => {
					if (!checkpointsWarningShown) {
						checkpointsWarningShown = true
						this.taskState.checkpointTrackerErrorMessage =
							"Checkpoints are taking longer than expected to initialize. Working in a large repository? Consider re-opening Cline in a project that uses git, or disabling checkpoints."
						await this.postStateToWebview()
					}
				}, 7_000)

				// Timeout - If checkpoints take too long to initialize, warn user and disable checkpoints for the task
				this.checkpointTracker = await pTimeout(
					CheckpointTracker.create(
						this.taskId,
						this.controller.context.globalStorageUri.fsPath,
						this.enableCheckpoints,
					),
					{
						milliseconds: 15_000,
						message:
							"Checkpoints taking too long to initialize. Consider re-opening Cline in a project that uses git, or disabling checkpoints.",
					},
				)
				if (checkpointsWarningTimer) {
					clearTimeout(checkpointsWarningTimer)
					checkpointsWarningTimer = null
				}
			} catch (error) {
				const errorMessage = error instanceof Error ? error.message : "Unknown error"
				console.error("Failed to initialize checkpoint tracker:", errorMessage)

				// If the error was a timeout, we disabled all checkpoint operations for the rest of the task
				if (errorMessage.includes("Checkpoints taking too long to initialize")) {
					this.taskState.checkpointTrackerErrorMessage =
						"Checkpoints initialization timed out. Consider re-opening Cline in a project that uses git, or disabling checkpoints."
					await this.postStateToWebview()
				} else {
					this.taskState.checkpointTrackerErrorMessage = errorMessage // will be displayed right away since we saveClineMessages next which posts state to webview
				}
			}
		}

		// Now, if it's the first request AND checkpoints are enabled AND tracker was successfully initialized,
		// then say "checkpoint_created" and perform the commit.
		if (isFirstRequest && this.enableCheckpoints && this.checkpointTracker) {
			const commitHash = await this.checkpointTracker.commit() // Actual commit
			await this.say("checkpoint_created") // Now this is conditional
			const lastCheckpointMessageIndex = findLastIndex(
				this.messageStateHandler.getClineMessages(),
				(m) => m.say === "checkpoint_created",
			)
			if (lastCheckpointMessageIndex !== -1) {
				await this.messageStateHandler.updateClineMessage(lastCheckpointMessageIndex, {
					lastCheckpointHash: commitHash,
				})
				// saveClineMessagesAndUpdateHistory will be called later after API response,
				// so no need to call it here unless this is the only modification to this message.
				// For now, assuming it's handled later.
			}
		} else if (
			isFirstRequest &&
			this.enableCheckpoints &&
			!this.checkpointTracker &&
			this.taskState.checkpointTrackerErrorMessage
		) {
			// Checkpoints are enabled, but tracker failed to initialize.
			// checkpointTrackerErrorMessage is already set and will be part of the state.
			// No explicit UI message here, error message will be in ExtensionState.
		}

		// when we initially trigger the context cleanup, we will be increasing the context window size, so we need some state `currentlySummarizing`
		// to store whether we have already started the context summarization flow, so we don't attempt to summarize again. additionally, immediately
		// post summarizing we need to increment the conversationHistoryDeletedRange to mask out the summarization-trigger user & assistant response messaages
		let shouldCompact = false
		if (this.taskState.currentlySummarizing) {
			this.taskState.currentlySummarizing = false

			if (this.taskState.conversationHistoryDeletedRange) {
				const [start, end] = this.taskState.conversationHistoryDeletedRange
				const apiHistory = this.messageStateHandler.getApiConversationHistory()

				// we want to increment the deleted range to remove the pre-summarization tool call output, with additional safety check
				const safeEnd = Math.min(end + 2, apiHistory.length - 1)
				if (end + 2 <= safeEnd) {
					this.taskState.conversationHistoryDeletedRange = [start, end + 2]
					await this.messageStateHandler.saveClineMessagesAndUpdateHistory()
				}
			}
		} else {
			shouldCompact = this.contextManager.shouldCompactContextWindow(
				this.messageStateHandler.getClineMessages(),
				this.api,
				previousApiReqIndex,
			)

			// There is an edge case where the summarize_task tool call completes but the user cancels the next request before it finishes
			// this will result in this.taskState.currentlySummarizing being false, and we also failed to update the context window token
			// estimate, which require a full new message to be completed along with gathering the latest usage block. A proxy for whether
			// we just summarized would be to check the number of in-range messages, which itself has some extreme edge case (e.g. what if
			// first+second user messages take up entire context-window, but in this case there's already an issue). TODO: Examine other
			// approaches such as storing this.taskState.currentlySummarizing on disk in the clineMessages. This was intentionally not done
			// for now to prevent additional disk from needing to be used.
			// The worse case scenario is effectively cline summarizing a summary, which is bad UX, but doesn't break other logic.
			if (shouldCompact && this.taskState.conversationHistoryDeletedRange) {
				const apiHistory = this.messageStateHandler.getApiConversationHistory()
				const activeMessageCount = apiHistory.length - this.taskState.conversationHistoryDeletedRange[1] - 1

				// IMPORTANT - we didn't append this next user message yet so the last message in this array is an assistant message
				// that's why we are comparing to an even number of messages (0, 2) rather than odd (1, 3)
				if (activeMessageCount <= 2) {
					shouldCompact = false
				}
			}
		}

		let parsedUserContent: UserContent
		let environmentDetails: string
		let clinerulesError: boolean

		// when summarizing the context window, we do not want to inject updated to the context
		if (shouldCompact) {
			parsedUserContent = userContent
			environmentDetails = ""
			clinerulesError = false
		} else {
			;[parsedUserContent, environmentDetails, clinerulesError] = await this.loadContext(userContent, includeFileDetails)
		}

		// error handling if the user uses the /newrule command & their .clinerules is a file, for file read operations didnt work properly
		if (clinerulesError === true) {
			await this.say(
				"error",
				"Issue with processing the /newrule command. Double check that, if '.clinerules' already exists, it's a directory and not a file. Otherwise there was an issue referencing this file/directory.",
			)
		}

		userContent = parsedUserContent
		// add environment details as its own text block, separate from tool results
		// do not add environment details to the message which we are compacting the context window
		if (!shouldCompact) {
			userContent.push({ type: "text", text: environmentDetails })
		}

		if (shouldCompact) {
			userContent.push({ type: "text", text: summarizeTask() })
		}

		await this.messageStateHandler.addToApiConversationHistory({
			role: "user",
			content: userContent,
		})

		telemetryService.captureConversationTurnEvent(this.ulid, providerId, modelId, "user")

		// since we sent off a placeholder api_req_started message to update the webview while waiting to actually start the API request (to load potential details for example), we need to update the text of that message
		const lastApiReqIndex = findLastIndex(this.messageStateHandler.getClineMessages(), (m) => m.say === "api_req_started")
		await this.messageStateHandler.updateClineMessage(lastApiReqIndex, {
			text: JSON.stringify({
				request: userContent.map((block) => formatContentBlockToMarkdown(block)).join("\n\n"),
			} satisfies ClineApiReqInfo),
		})
		await this.postStateToWebview()

		try {
			let cacheWriteTokens = 0
			let cacheReadTokens = 0
			let inputTokens = 0
			let outputTokens = 0
			let totalCost: number | undefined

			const abortStream = async (cancelReason: ClineApiReqCancelReason, streamingFailedMessage?: string) => {
				if (this.diffViewProvider.isEditing) {
					await this.diffViewProvider.revertChanges() // closes diff view
				}

				// if last message is a partial we need to update and save it
				const lastMessage = this.messageStateHandler.getClineMessages().at(-1)
				if (lastMessage && lastMessage.partial) {
					// lastMessage.ts = Date.now() DO NOT update ts since it is used as a key for virtuoso list
					lastMessage.partial = false
					// instead of streaming partialMessage events, we do a save and post like normal to persist to disk
					console.log("updating partial message", lastMessage)
					// await this.saveClineMessagesAndUpdateHistory()
				}

				// Let assistant know their response was interrupted for when task is resumed
				await this.messageStateHandler.addToApiConversationHistory({
					role: "assistant",
					content: [
						{
							type: "text",
							text:
								assistantMessage +
								`\n\n[${
									cancelReason === "streaming_failed"
										? "Response interrupted by API Error"
										: "Response interrupted by user"
								}]`,
						},
					],
				})

				// update api_req_started to have cancelled and cost, so that we can display the cost of the partial stream
				await updateApiReqMsg({
					messageStateHandler: this.messageStateHandler,
					lastApiReqIndex,
					inputTokens,
					outputTokens,
					cacheWriteTokens,
					cacheReadTokens,
					totalCost,
					api: this.api,
					cancelReason,
					streamingFailedMessage,
				})
				await this.messageStateHandler.saveClineMessagesAndUpdateHistory()

				telemetryService.captureConversationTurnEvent(this.ulid, providerId, this.api.getModel().id, "assistant", {
					tokensIn: inputTokens,
					tokensOut: outputTokens,
					cacheWriteTokens,
					cacheReadTokens,
					totalCost,
				})

				// signals to provider that it can retrieve the saved messages from disk, as abortTask can not be awaited on in nature
				this.taskState.didFinishAbortingStream = true
			}

			// reset streaming state
			this.taskState.currentStreamingContentIndex = 0
			this.taskState.assistantMessageContent = []
			this.taskState.didCompleteReadingStream = false
			this.taskState.userMessageContent = []
			this.taskState.userMessageContentReady = false
			this.taskState.didRejectTool = false
			this.taskState.didAlreadyUseTool = false
			this.taskState.presentAssistantMessageLocked = false
			this.taskState.presentAssistantMessageHasPendingUpdates = false
			this.taskState.didAutomaticallyRetryFailedApiRequest = false
			await this.diffViewProvider.reset()

			const stream = this.attemptApiRequest(previousApiReqIndex) // yields only if the first chunk is successful, otherwise will allow the user to retry the request (most likely due to rate limit error, which gets thrown on the first chunk)
			let assistantMessage = ""
			let reasoningMessage = ""
			this.taskState.isStreaming = true
			let didReceiveUsageChunk = false
			try {
				for await (const chunk of stream) {
					if (!chunk) {
						continue
					}
					switch (chunk.type) {
						case "usage":
							didReceiveUsageChunk = true
							inputTokens += chunk.inputTokens
							outputTokens += chunk.outputTokens
							cacheWriteTokens += chunk.cacheWriteTokens ?? 0
							cacheReadTokens += chunk.cacheReadTokens ?? 0
							totalCost = chunk.totalCost
							break
						case "reasoning":
							// reasoning will always come before assistant message
							reasoningMessage += chunk.reasoning
							// fixes bug where cancelling task > aborts task > for loop may be in middle of streaming reasoning > say function throws error before we get a chance to properly clean up and cancel the task.
							if (!this.taskState.abort) {
								await this.say("reasoning", reasoningMessage, undefined, undefined, true)
							}
							break
						case "text": {
							if (reasoningMessage && assistantMessage.length === 0) {
								// complete reasoning message
								await this.say("reasoning", reasoningMessage, undefined, undefined, false)
							}
							assistantMessage += chunk.text
							// parse raw assistant message into content blocks
							const prevLength = this.taskState.assistantMessageContent.length

							this.taskState.assistantMessageContent = parseAssistantMessageV2(assistantMessage)

							if (this.taskState.assistantMessageContent.length > prevLength) {
								this.taskState.userMessageContentReady = false // new content we need to present, reset to false in case previous content set this to true
							}
							// present content to user
							this.presentAssistantMessage()
							break
						}
					}

					if (this.taskState.abort) {
						console.log("aborting stream...")
						if (!this.taskState.abandoned) {
							// only need to gracefully abort if this instance isn't abandoned (sometimes openrouter stream hangs, in which case this would affect future instances of cline)
							await abortStream("user_cancelled")
						}
						break // aborts the stream
					}

					if (this.taskState.didRejectTool) {
						// userContent has a tool rejection, so interrupt the assistant's response to present the user's feedback
						assistantMessage += "\n\n[Response interrupted by user feedback]"
						// this.userMessageContentReady = true // instead of setting this preemptively, we allow the present iterator to finish and set userMessageContentReady when its ready
						break
					}

					// PREV: we need to let the request finish for openrouter to get generation details
					// UPDATE: it's better UX to interrupt the request at the cost of the api cost not being retrieved
					if (this.taskState.didAlreadyUseTool) {
						assistantMessage +=
							"\n\n[Response interrupted by a tool use result. Only one tool may be used at a time and should be placed at the end of the message.]"
						break
					}
				}
			} catch (error) {
				// abandoned happens when extension is no longer waiting for the cline instance to finish aborting (error is thrown here when any function in the for loop throws due to this.abort)
				if (!this.taskState.abandoned) {
					this.abortTask() // if the stream failed, there's various states the task could be in (i.e. could have streamed some tools the user may have executed), so we just resort to replicating a cancel task
					const clineError = errorService.toClineError(error, this.api.getModel().id)
					const errorMessage = clineError.serialize()

					await abortStream("streaming_failed", errorMessage)
					await this.reinitExistingTaskFromId(this.taskId)
				}
			} finally {
				this.taskState.isStreaming = false
			}

			// OpenRouter/Cline may not return token usage as part of the stream (since it may abort early), so we fetch after the stream is finished
			// (updateApiReq below will update the api_req_started message with the usage details. we do this async so it updates the api_req_started message in the background)
			if (!didReceiveUsageChunk) {
				this.api.getApiStreamUsage?.().then(async (apiStreamUsage) => {
					if (apiStreamUsage) {
						inputTokens += apiStreamUsage.inputTokens
						outputTokens += apiStreamUsage.outputTokens
						cacheWriteTokens += apiStreamUsage.cacheWriteTokens ?? 0
						cacheReadTokens += apiStreamUsage.cacheReadTokens ?? 0
						totalCost = apiStreamUsage.totalCost
					}
					await updateApiReqMsg({
						messageStateHandler: this.messageStateHandler,
						lastApiReqIndex,
						inputTokens,
						outputTokens,
						cacheWriteTokens,
						cacheReadTokens,
						api: this.api,
						totalCost,
					})
					await this.messageStateHandler.saveClineMessagesAndUpdateHistory()
					await this.postStateToWebview()
				})
			}

			// need to call here in case the stream was aborted
			if (this.taskState.abort) {
				throw new Error("Cline instance aborted")
			}

			this.taskState.didCompleteReadingStream = true

			// set any blocks to be complete to allow presentAssistantMessage to finish and set userMessageContentReady to true
			// (could be a text block that had no subsequent tool uses, or a text block at the very end, or an invalid tool use, etc. whatever the case, presentAssistantMessage relies on these blocks either to be completed or the user to reject a block in order to proceed and eventually set userMessageContentReady to true)
			const partialBlocks = this.taskState.assistantMessageContent.filter((block) => block.partial)
			partialBlocks.forEach((block) => {
				block.partial = false
			})
			// this.assistantMessageContent.forEach((e) => (e.partial = false)) // can't just do this bc a tool could be in the middle of executing ()
			if (partialBlocks.length > 0) {
				this.presentAssistantMessage() // if there is content to update then it will complete and update this.userMessageContentReady to true, which we pwaitfor before making the next request. all this is really doing is presenting the last partial message that we just set to complete
			}

			await updateApiReqMsg({
				messageStateHandler: this.messageStateHandler,
				lastApiReqIndex,
				inputTokens,
				outputTokens,
				cacheWriteTokens,
				cacheReadTokens,
				api: this.api,
				totalCost,
			})
			await this.messageStateHandler.saveClineMessagesAndUpdateHistory()
			await this.postStateToWebview()

			// now add to apiconversationhistory
			// need to save assistant responses to file before proceeding to tool use since user can exit at any moment and we wouldn't be able to save the assistant's response
			let didEndLoop = false
			if (assistantMessage.length > 0) {
				telemetryService.captureConversationTurnEvent(this.ulid, providerId, modelId, "assistant", {
					tokensIn: inputTokens,
					tokensOut: outputTokens,
					cacheWriteTokens,
					cacheReadTokens,
					totalCost,
				})

				await this.messageStateHandler.addToApiConversationHistory({
					role: "assistant",
					content: [{ type: "text", text: assistantMessage }],
				})

				// NOTE: this comment is here for future reference - this was a workaround for userMessageContent not getting set to true. It was due to it not recursively calling for partial blocks when didRejectTool, so it would get stuck waiting for a partial block to complete before it could continue.
				// in case the content blocks finished
				// it may be the api stream finished after the last parsed content block was executed, so  we are able to detect out of bounds and set userMessageContentReady to true (note you should not call presentAssistantMessage since if the last block is completed it will be presented again)
				// const completeBlocks = this.assistantMessageContent.filter((block) => !block.partial) // if there are any partial blocks after the stream ended we can consider them invalid
				// if (this.currentStreamingContentIndex >= completeBlocks.length) {
				// 	this.userMessageContentReady = true
				// }

				await pWaitFor(() => this.taskState.userMessageContentReady)

				// if the model did not tool use, then we need to tell it to either use a tool or attempt_completion
				const didToolUse = this.taskState.assistantMessageContent.some((block) => block.type === "tool_use")

				if (!didToolUse) {
					// normal request where tool use is required
					this.taskState.userMessageContent.push({
						type: "text",
						text: formatResponse.noToolsUsed(),
					})
					this.taskState.consecutiveMistakeCount++
				}

				const recDidEndLoop = await this.recursivelyMakeClineRequests(this.taskState.userMessageContent)
				didEndLoop = recDidEndLoop
			} else {
				// if there's no assistant_responses, that means we got no text or tool_use content blocks from API which we should assume is an error
				await this.say(
					"error",
					"Unexpected API Response: The language model did not provide any assistant messages. This may indicate an issue with the API or the model's output.",
				)
				await this.messageStateHandler.addToApiConversationHistory({
					role: "assistant",
					content: [
						{
							type: "text",
							text: "Failure: I did not provide a response.",
						},
					],
				})
				// Returns early to avoid retry since no assistant message was received
				return true
			}

			return didEndLoop // will always be false for now
		} catch (error) {
			// this should never happen since the only thing that can throw an error is the attemptApiRequest, which is wrapped in a try catch that sends an ask where if noButtonClicked, will clear current task and destroy this instance. However to avoid unhandled promise rejection, we will end this loop which will end execution of this instance (see startTask)
			return true // needs to be true so parent loop knows to end task
		}
	}

	async loadContext(userContent: UserContent, includeFileDetails: boolean = false): Promise<[UserContent, string, boolean]> {
		// Track if we need to check clinerulesFile
		let needsClinerulesFileCheck = false

		const { localWorkflowToggles, globalWorkflowToggles } = await refreshWorkflowToggles(this.controller, this.cwd)

		const processUserContent = async () => {
			// This is a temporary solution to dynamically load context mentions from tool results. It checks for the presence of tags that indicate that the tool was rejected and feedback was provided (see formatToolDeniedFeedback, attemptCompletion, executeCommand, and consecutiveMistakeCount >= 3) or "<answer>" (see askFollowupQuestion), we place all user generated content in these tags so they can effectively be used as markers for when we should parse mentions). However if we allow multiple tools responses in the future, we will need to parse mentions specifically within the user content tags.
			// (Note: this caused the @/ import alias bug where file contents were being parsed as well, since v2 converted tool results to text blocks)
			return await Promise.all(
				userContent.map(async (block) => {
					if (block.type === "text") {
						// We need to ensure any user generated content is wrapped in one of these tags so that we know to parse mentions
						// FIXME: Only parse text in between these tags instead of the entire text block which may contain other tool results. This is part of a larger issue where we shouldn't be using regex to parse mentions in the first place (ie for cases where file paths have spaces)
						if (
							block.text.includes("<feedback>") ||
							block.text.includes("<answer>") ||
							block.text.includes("<task>") ||
							block.text.includes("<user_message>")
						) {
							const parsedText = await parseMentions(
								block.text,
								this.cwd,
								this.urlContentFetcher,
								this.fileContextTracker,
							)

							// when parsing slash commands, we still want to allow the user to provide their desired context
							const { processedText, needsClinerulesFileCheck: needsCheck } = await parseSlashCommands(
								parsedText,
								localWorkflowToggles,
								globalWorkflowToggles,
							)

							if (needsCheck) {
								needsClinerulesFileCheck = true
							}

							return {
								...block,
								text: processedText,
							}
						}
					}
					return block
				}),
			)
		}

		// Run initial promises in parallel
		const [processedUserContent, environmentDetails] = await Promise.all([
			processUserContent(),
			this.getEnvironmentDetails(includeFileDetails),
		])

		// After processing content, check clinerulesData if needed
		let clinerulesError = false
		if (needsClinerulesFileCheck) {
			clinerulesError = await ensureLocalClineDirExists(this.cwd, GlobalFileNames.clineRules)
		}

		// Add focu chain list instructions if needed
		if (this.FocusChainManager?.shouldIncludeFocusChainInstructions()) {
			const focusChainInstructions = this.FocusChainManager.generateFocusChainInstructions()
			processedUserContent.push({
				type: "text",
				text: focusChainInstructions,
			})

			this.taskState.apiRequestsSinceLastTodoUpdate = 0
			this.taskState.todoListWasUpdatedByUser = false
		}

		// Return all results
		return [processedUserContent, environmentDetails, clinerulesError]
	}

	async getEnvironmentDetails(includeFileDetails: boolean = false) {
		let details = ""

		// It could be useful for cline to know if the user went from one or no file to another between messages, so we always include this context
		details += "\n\n# VSCode Visible Files"
		const visibleFilePaths = (await HostProvider.window.getVisibleTabs({})).paths.map((absolutePath) =>
			path.relative(this.cwd, absolutePath),
		)

		// Filter paths through clineIgnoreController
		const allowedVisibleFiles = this.clineIgnoreController
			.filterPaths(visibleFilePaths)
			.map((p) => p.toPosix())
			.join("\n")

		if (allowedVisibleFiles) {
			details += `\n${allowedVisibleFiles}`
		} else {
			details += "\n(No visible files)"
		}

		details += "\n\n# VSCode Open Tabs"
		const openTabPaths = (await HostProvider.window.getOpenTabs({})).paths.map((absolutePath) =>
			path.relative(this.cwd, absolutePath),
		)

		// Filter paths through clineIgnoreController
		const allowedOpenTabs = this.clineIgnoreController
			.filterPaths(openTabPaths)
			.map((p) => p.toPosix())
			.join("\n")

		if (allowedOpenTabs) {
			details += `\n${allowedOpenTabs}`
		} else {
			details += "\n(No open tabs)"
		}

		const busyTerminals = this.terminalManager.getTerminals(true)
		const inactiveTerminals = this.terminalManager.getTerminals(false)
		// const allTerminals = [...busyTerminals, ...inactiveTerminals]

		if (busyTerminals.length > 0 && this.taskState.didEditFile) {
			//  || this.didEditFile
			await setTimeoutPromise(300) // delay after saving file to let terminals catch up
		}

		// let terminalWasBusy = false
		if (busyTerminals.length > 0) {
			// wait for terminals to cool down
			// terminalWasBusy = allTerminals.some((t) => this.terminalManager.isProcessHot(t.id))
			await pWaitFor(() => busyTerminals.every((t) => !this.terminalManager.isProcessHot(t.id)), {
				interval: 100,
				timeout: 15_000,
			}).catch(() => {})
		}

		// we want to get diagnostics AFTER terminal cools down for a few reasons: terminal could be scaffolding a project, dev servers (compilers like webpack) will first re-compile and then send diagnostics, etc
		/*
		let diagnosticsDetails = ""
		const diagnostics = await this.diagnosticsMonitor.getCurrentDiagnostics(this.didEditFile || terminalWasBusy) // if cline ran a command (ie npm install) or edited the workspace then wait a bit for updated diagnostics
		for (const [uri, fileDiagnostics] of diagnostics) {
			const problems = fileDiagnostics.filter((d) => d.severity === vscode.DiagnosticSeverity.Error)
			if (problems.length > 0) {
				diagnosticsDetails += `\n## ${path.relative(cwd, uri.fsPath)}`
				for (const diagnostic of problems) {
					// let severity = diagnostic.severity === vscode.DiagnosticSeverity.Error ? "Error" : "Warning"
					const line = diagnostic.range.start.line + 1 // VSCode lines are 0-indexed
					const source = diagnostic.source ? `[${diagnostic.source}] ` : ""
					diagnosticsDetails += `\n- ${source}Line ${line}: ${diagnostic.message}`
				}
			}
		}
		*/
		this.taskState.didEditFile = false // reset, this lets us know when to wait for saved files to update terminals

		// waiting for updated diagnostics lets terminal output be the most up-to-date possible
		let terminalDetails = ""
		if (busyTerminals.length > 0) {
			// terminals are cool, let's retrieve their output
			terminalDetails += "\n\n# Actively Running Terminals"
			for (const busyTerminal of busyTerminals) {
				terminalDetails += `\n## Original command: \`${busyTerminal.lastCommand}\``
				const newOutput = this.terminalManager.getUnretrievedOutput(busyTerminal.id)
				if (newOutput) {
					terminalDetails += `\n### New Output\n${newOutput}`
				} else {
					// details += `\n(Still running, no new output)` // don't want to show this right after running the command
				}
			}
		}
		// only show inactive terminals if there's output to show
		if (inactiveTerminals.length > 0) {
			const inactiveTerminalOutputs = new Map<number, string>()
			for (const inactiveTerminal of inactiveTerminals) {
				const newOutput = this.terminalManager.getUnretrievedOutput(inactiveTerminal.id)
				if (newOutput) {
					inactiveTerminalOutputs.set(inactiveTerminal.id, newOutput)
				}
			}
			if (inactiveTerminalOutputs.size > 0) {
				terminalDetails += "\n\n# Inactive Terminals"
				for (const [terminalId, newOutput] of inactiveTerminalOutputs) {
					const inactiveTerminal = inactiveTerminals.find((t) => t.id === terminalId)
					if (inactiveTerminal) {
						terminalDetails += `\n## ${inactiveTerminal.lastCommand}`
						terminalDetails += `\n### New Output\n${newOutput}`
					}
				}
			}
		}

		// details += "\n\n# VSCode Workspace Errors"
		// if (diagnosticsDetails) {
		// 	details += diagnosticsDetails
		// } else {
		// 	details += "\n(No errors detected)"
		// }

		if (terminalDetails) {
			details += terminalDetails
		}

		// Add recently modified files section
		const recentlyModifiedFiles = this.fileContextTracker.getAndClearRecentlyModifiedFiles()
		if (recentlyModifiedFiles.length > 0) {
			details +=
				"\n\n# Recently Modified Files\nThese files have been modified since you last accessed them (file was just edited so you may need to re-read it before editing):"
			for (const filePath of recentlyModifiedFiles) {
				details += `\n${filePath}`
			}
		}

		// Add current time information with timezone
		const now = new Date()
		const formatter = new Intl.DateTimeFormat(undefined, {
			year: "numeric",
			month: "numeric",
			day: "numeric",
			hour: "numeric",
			minute: "numeric",
			second: "numeric",
			hour12: true,
		})
		const timeZone = formatter.resolvedOptions().timeZone
		const timeZoneOffset = -now.getTimezoneOffset() / 60 // Convert to hours and invert sign to match conventional notation
		const timeZoneOffsetStr = `${timeZoneOffset >= 0 ? "+" : ""}${timeZoneOffset}:00`
		details += `\n\n# Current Time\n${formatter.format(now)} (${timeZone}, UTC${timeZoneOffsetStr})`

		if (includeFileDetails) {
			details += `\n\n# Current Working Directory (${this.cwd.toPosix()}) Files\n`
			const isDesktop = arePathsEqual(this.cwd, getDesktopDir())
			if (isDesktop) {
				// don't want to immediately access desktop since it would show permission popup
				details += "(Desktop files not shown automatically. Use list_files to explore if needed.)"
			} else {
				const [files, didHitLimit] = await listFiles(this.cwd, true, 200)
				const result = formatResponse.formatFilesList(this.cwd, files, didHitLimit, this.clineIgnoreController)
				details += result
			}

			// Add git remote URLs section
			const gitRemotes = await getGitRemoteUrls(this.cwd)
			if (gitRemotes.length > 0) {
				details += `\n\n# Git Remote URLs\n${gitRemotes.join("\n")}`
			}

			const latestGitHash = await getLatestGitCommitHash(this.cwd)
			if (latestGitHash) {
				details += `\n\n# Latest Git Commit Hash\n${latestGitHash}`
			}
		}

		// Add context window usage information
		const { contextWindow, maxAllowedSize } = getContextWindowInfo(this.api)

		// Get the token count from the most recent API request to accurately reflect context management
		const getTotalTokensFromApiReqMessage = (msg: ClineMessage) => {
			if (!msg.text) {
				return 0
			}
			try {
				const { tokensIn, tokensOut, cacheWrites, cacheReads } = JSON.parse(msg.text)
				return (tokensIn || 0) + (tokensOut || 0) + (cacheWrites || 0) + (cacheReads || 0)
			} catch (e) {
				return 0
			}
		}

		const clineMessages = this.messageStateHandler.getClineMessages()
		const modifiedMessages = combineApiRequests(combineCommandSequences(clineMessages.slice(1)))
		const lastApiReqMessage = findLast(modifiedMessages, (msg) => {
			if (msg.say !== "api_req_started") {
				return false
			}
			return getTotalTokensFromApiReqMessage(msg) > 0
		})

		const lastApiReqTotalTokens = lastApiReqMessage ? getTotalTokensFromApiReqMessage(lastApiReqMessage) : 0
		const usagePercentage = Math.round((lastApiReqTotalTokens / contextWindow) * 100)

		details += "\n\n# Context Window Usage"
		details += `\n${lastApiReqTotalTokens.toLocaleString()} / ${(contextWindow / 1000).toLocaleString()}K tokens used (${usagePercentage}%)`

		details += "\n\n# Current Mode"
		if (this.mode === "plan") {
			details += "\nPLAN MODE\n" + formatResponse.planModeInstructions()
		} else {
			details += "\nACT MODE"
		}

		return `<environment_details>\n${details.trim()}\n</environment_details>`
	}
}<|MERGE_RESOLUTION|>--- conflicted
+++ resolved
@@ -81,11 +81,8 @@
 import { TaskState } from "./TaskState"
 import { ToolExecutor } from "./ToolExecutor"
 import { updateApiReqMsg } from "./utils"
-<<<<<<< HEAD
 import { FocusChainManager } from "./focus-chain"
-=======
 import { summarizeTask } from "@core/prompts/contextManagement"
->>>>>>> 0fd1c0a3
 
 export type ToolResponse = string | Array<Anthropic.TextBlockParam | Anthropic.ImageBlockParam>
 type UserContent = Array<Anthropic.ContentBlockParam>
