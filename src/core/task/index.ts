--- conflicted
+++ resolved
@@ -416,12 +416,9 @@
 			this.ulid,
 			this.mode,
 			strictPlanModeEnabled,
-<<<<<<< HEAD
 			yoloModeToggled,
-=======
 			this.workspaceManager,
 			featureFlagsService.getMultiRootEnabled(),
->>>>>>> fe37ca9f
 			this.say.bind(this),
 			this.ask.bind(this),
 			this.saveCheckpointCallback.bind(this),
