import { setTimeout as setTimeoutPromise } from "node:timers/promises"
import { Anthropic } from "@anthropic-ai/sdk"
import { ApiHandler, ApiProviderInfo, buildApiHandler } from "@core/api"
import { ApiStream } from "@core/api/transform/stream"
import { parseAssistantMessageV2 } from "@core/assistant-message"
import { ContextManager } from "@core/context/context-management/ContextManager"
import { checkContextWindowExceededError } from "@core/context/context-management/context-error-handling"
import { getContextWindowInfo } from "@core/context/context-management/context-window-utils"
import { FileContextTracker } from "@core/context/context-tracking/FileContextTracker"
import { ModelContextTracker } from "@core/context/context-tracking/ModelContextTracker"
import {
	getGlobalClineRules,
	getLocalClineRules,
	refreshClineRulesToggles,
} from "@core/context/instructions/user-instructions/cline-rules"
import {
	getLocalCursorRules,
	getLocalWindsurfRules,
	refreshExternalRulesToggles,
} from "@core/context/instructions/user-instructions/external-rules"
import { sendPartialMessageEvent } from "@core/controller/ui/subscribeToPartialMessage"
import { ClineIgnoreController } from "@core/ignore/ClineIgnoreController"
import { parseMentions } from "@core/mentions"
import { summarizeTask } from "@core/prompts/contextManagement"
import { formatResponse } from "@core/prompts/responses"
import { parseSlashCommands } from "@core/slash-commands"
import {
	ensureRulesDirectoryExists,
	ensureTaskDirectoryExists,
	GlobalFileNames,
	getSavedApiConversationHistory,
	getSavedClineMessages,
} from "@core/storage/disk"
import { WorkspaceRootManager } from "@core/workspace/WorkspaceRootManager"
import { buildCheckpointManager, shouldUseMultiRoot } from "@integrations/checkpoints/factory"
import { ensureCheckpointInitialized } from "@integrations/checkpoints/initializer"
import { ICheckpointManager } from "@integrations/checkpoints/types"
import { DiffViewProvider } from "@integrations/editor/DiffViewProvider"
import { formatContentBlockToMarkdown } from "@integrations/misc/export-markdown"
import { processFilesIntoText } from "@integrations/misc/extract-text"
import { showSystemNotification } from "@integrations/notifications"
import { TerminalManager } from "@integrations/terminal/TerminalManager"
import { BrowserSession } from "@services/browser/BrowserSession"
import { UrlContentFetcher } from "@services/browser/UrlContentFetcher"
import { listFiles } from "@services/glob/list-files"
import { Logger } from "@services/logging/Logger"
import { McpHub } from "@services/mcp/McpHub"
import { ApiConfiguration } from "@shared/api"
import { findLast, findLastIndex } from "@shared/array"
import { combineApiRequests } from "@shared/combineApiRequests"
import { combineCommandSequences } from "@shared/combineCommandSequences"
import { ClineApiReqCancelReason, ClineApiReqInfo, ClineAsk, ClineMessage, ClineSay } from "@shared/ExtensionMessage"
import { HistoryItem } from "@shared/HistoryItem"
import { DEFAULT_LANGUAGE_SETTINGS, getLanguageKey, LanguageDisplay } from "@shared/Languages"
import { convertClineMessageToProto } from "@shared/proto-conversions/cline-message"
import { ClineDefaultTool } from "@shared/tools"
import { ClineAskResponse } from "@shared/WebviewMessage"
import { getGitRemoteUrls, getLatestGitCommitHash } from "@utils/git"
import { isLocalModel, isNextGenModelFamily } from "@utils/model-utils"
import { arePathsEqual, getDesktopDir } from "@utils/path"
import cloneDeep from "clone-deep"
import { execa } from "execa"
import pWaitFor from "p-wait-for"
import * as path from "path"
import { ulid } from "ulid"
import * as vscode from "vscode"
import type { SystemPromptContext } from "@/core/prompts/system-prompt"
import { getSystemPrompt } from "@/core/prompts/system-prompt"
import { HostProvider } from "@/hosts/host-provider"
import { ErrorService } from "@/services/error"
import { featureFlagsService } from "@/services/feature-flags"
import { TerminalHangStage, TerminalUserInterventionAction, telemetryService } from "@/services/telemetry"
import { ShowMessageType } from "@/shared/proto/index.host"
import { isInTestMode } from "../../services/test/TestMode"
import { ensureLocalClineDirExists } from "../context/instructions/user-instructions/rule-helpers"
import { refreshWorkflowToggles } from "../context/instructions/user-instructions/workflows"
import { Controller } from "../controller"
import { StateManager } from "../storage/StateManager"
import { FocusChainManager } from "./focus-chain"
import { MessageStateHandler } from "./message-state"
import { TaskState } from "./TaskState"
import { ToolExecutor } from "./ToolExecutor"
<<<<<<< HEAD
import { updateApiReqMsg, detectAvailableCliTools } from "./utils"
import { CacheService } from "../storage/CacheService"
import { Mode, OpenaiReasoningEffort } from "@shared/storage/types"
import { ShowMessageType } from "@/shared/proto/index.host"

export const USE_EXPERIMENTAL_CLAUDE4_FEATURES = false
=======
import { updateApiReqMsg } from "./utils"
>>>>>>> 33d77eb0

export type ToolResponse = string | Array<Anthropic.TextBlockParam | Anthropic.ImageBlockParam>
type UserContent = Array<Anthropic.ContentBlockParam>

export class Task {
	// Core task variables
	readonly taskId: string
	readonly ulid: string
	private taskIsFavorited?: boolean
	private cwd: string
	private taskInitializationStartTime: number

	taskState: TaskState

	// Task configuration
	private enableCheckpoints: boolean

	// Core dependencies
	private controller: Controller
	private mcpHub: McpHub

	// Service handlers
	api: ApiHandler
	terminalManager: TerminalManager
	private urlContentFetcher: UrlContentFetcher
	browserSession: BrowserSession
	contextManager: ContextManager
	private diffViewProvider: DiffViewProvider
	public checkpointManager?: ICheckpointManager
	private clineIgnoreController: ClineIgnoreController
	private toolExecutor: ToolExecutor

	// Metadata tracking
	private fileContextTracker: FileContextTracker
	private modelContextTracker: ModelContextTracker

	// Focus Chain
	private FocusChainManager?: FocusChainManager

	// Callbacks
	private updateTaskHistory: (historyItem: HistoryItem) => Promise<HistoryItem[]>
	private postStateToWebview: () => Promise<void>
	private reinitExistingTaskFromId: (taskId: string) => Promise<void>
	private cancelTask: () => Promise<void>

	// Cache service
	private stateManager: StateManager

	// Message and conversation state
	messageStateHandler: MessageStateHandler

	// Workspace manager
	workspaceManager?: WorkspaceRootManager

	constructor(
		controller: Controller,
		mcpHub: McpHub,
		updateTaskHistory: (historyItem: HistoryItem) => Promise<HistoryItem[]>,
		postStateToWebview: () => Promise<void>,
		reinitExistingTaskFromId: (taskId: string) => Promise<void>,
		cancelTask: () => Promise<void>,
		shellIntegrationTimeout: number,
		terminalReuseEnabled: boolean,
		terminalOutputLineLimit: number,
		defaultTerminalProfile: string,
		enableCheckpointsSetting: boolean,
		cwd: string,
		stateManager: StateManager,
		workspaceManager?: WorkspaceRootManager,
		task?: string,
		images?: string[],
		files?: string[],
		historyItem?: HistoryItem,
	) {
		this.taskInitializationStartTime = performance.now()
		this.taskState = new TaskState()
		this.controller = controller
		this.mcpHub = mcpHub
		this.updateTaskHistory = updateTaskHistory
		this.postStateToWebview = postStateToWebview
		this.reinitExistingTaskFromId = reinitExistingTaskFromId
		this.cancelTask = cancelTask
		this.clineIgnoreController = new ClineIgnoreController(cwd)

		// TODO(ae) this is a hack to replace the terminal manager for standalone,
		// until we have proper host bridge support for terminal execution. The
		// standaloneTerminalManager is defined in the vscode-impls and injected
		// during compilation of the standalone manager only, so this variable only
		// exists in that case
		if ((global as any).standaloneTerminalManager) {
			console.log("[DEBUG] Using vscode-impls.js terminal manager")
			this.terminalManager = (global as any).standaloneTerminalManager
		} else {
			console.log("[DEBUG] Using built in terminal manager")
			this.terminalManager = new TerminalManager()
		}
		this.terminalManager.setShellIntegrationTimeout(shellIntegrationTimeout)
		this.terminalManager.setTerminalReuseEnabled(terminalReuseEnabled ?? true)
		this.terminalManager.setTerminalOutputLineLimit(terminalOutputLineLimit)
		this.terminalManager.setDefaultTerminalProfile(defaultTerminalProfile)

		this.urlContentFetcher = new UrlContentFetcher(controller.context)
		this.browserSession = new BrowserSession(controller.context, stateManager)
		this.contextManager = new ContextManager()
		this.diffViewProvider = HostProvider.get().createDiffViewProvider()
		this.enableCheckpoints = enableCheckpointsSetting
		this.cwd = cwd
		this.stateManager = stateManager
		this.workspaceManager = workspaceManager

		// Set up MCP notification callback for real-time notifications
		this.mcpHub.setNotificationCallback(async (serverName: string, _level: string, message: string) => {
			// Display notification in chat immediately
			await this.say("mcp_notification", `[${serverName}] ${message}`)
		})

		// Initialize taskId first
		if (historyItem) {
			this.taskId = historyItem.id
			this.ulid = historyItem.ulid ?? ulid()
			this.taskIsFavorited = historyItem.isFavorited
			this.taskState.conversationHistoryDeletedRange = historyItem.conversationHistoryDeletedRange
			if (historyItem.checkpointManagerErrorMessage) {
				this.taskState.checkpointManagerErrorMessage = historyItem.checkpointManagerErrorMessage
			}
		} else if (task || images || files) {
			this.taskId = Date.now().toString()
			this.ulid = ulid()
		} else {
			throw new Error("Either historyItem or task/images must be provided")
		}

		this.messageStateHandler = new MessageStateHandler({
			context: controller.context,
			taskId: this.taskId,
			ulid: this.ulid,
			taskState: this.taskState,
			taskIsFavorited: this.taskIsFavorited,
			updateTaskHistory: this.updateTaskHistory,
		})

		// Initialize file context tracker
		this.fileContextTracker = new FileContextTracker(controller, this.taskId)
		this.modelContextTracker = new ModelContextTracker(controller.context, this.taskId)

		// Initialize focus chain manager only if enabled
		const focusChainSettings = this.stateManager.getGlobalSettingsKey("focusChainSettings")
		if (focusChainSettings.enabled) {
			this.FocusChainManager = new FocusChainManager({
				taskId: this.taskId,
				taskState: this.taskState,
				mode: this.stateManager.getGlobalSettingsKey("mode"),
				context: this.getContext(),
				stateManager: this.stateManager,
				postStateToWebview: this.postStateToWebview,
				say: this.say.bind(this),
				focusChainSettings: focusChainSettings,
			})
		}

		// Initialize checkpoint manager based on workspace configuration
		try {
			this.checkpointManager = buildCheckpointManager({
				taskId: this.taskId,
				enableCheckpoints: enableCheckpointsSetting,
				messageStateHandler: this.messageStateHandler,
				fileContextTracker: this.fileContextTracker,
				diffViewProvider: this.diffViewProvider,
				taskState: this.taskState,
				context: controller.context,
				workspaceManager: this.workspaceManager,
				updateTaskHistory: this.updateTaskHistory,
				say: this.say.bind(this),
				cancelTask: this.cancelTask,
				postStateToWebview: this.postStateToWebview,
				initialConversationHistoryDeletedRange: this.taskState.conversationHistoryDeletedRange,
				initialCheckpointManagerErrorMessage: this.taskState.checkpointManagerErrorMessage,
			})

			// If multi-root, kick off non-blocking initialization
			if (
				shouldUseMultiRoot({
					workspaceManager: this.workspaceManager,
					enableCheckpoints: enableCheckpointsSetting,
					isMultiRootEnabled: featureFlagsService.getMultiRootEnabled(),
				})
			) {
				this.checkpointManager.initialize?.().catch((error: Error) => {
					console.error("Failed to initialize multi-root checkpoint manager:", error)
					this.taskState.checkpointManagerErrorMessage = error?.message || String(error)
				})
			}
		} catch (error) {
			console.error("Failed to initialize checkpoint manager:", error)
			if (enableCheckpointsSetting) {
				const errorMessage = error instanceof Error ? error.message : "Unknown error"
				HostProvider.window.showMessage({
					type: ShowMessageType.ERROR,
					message: `Failed to initialize checkpoint manager: ${errorMessage}`,
				})
			}
		}

		// Prepare effective API configuration
		const apiConfiguration = this.stateManager.getApiConfiguration()
		const effectiveApiConfiguration: ApiConfiguration = {
			...apiConfiguration,
			ulid: this.ulid,
			onRetryAttempt: async (attempt: number, maxRetries: number, delay: number, error: any) => {
				const clineMessages = this.messageStateHandler.getClineMessages()
				const lastApiReqStartedIndex = findLastIndex(clineMessages, (m) => m.say === "api_req_started")
				if (lastApiReqStartedIndex !== -1) {
					try {
						const currentApiReqInfo: ClineApiReqInfo = JSON.parse(clineMessages[lastApiReqStartedIndex].text || "{}")
						currentApiReqInfo.retryStatus = {
							attempt: attempt, // attempt is already 1-indexed from retry.ts
							maxAttempts: maxRetries, // total attempts
							delaySec: Math.round(delay / 1000),
							errorSnippet: error?.message ? `${String(error.message).substring(0, 50)}...` : undefined,
						}
						// Clear previous cancelReason and streamingFailedMessage if we are retrying
						delete currentApiReqInfo.cancelReason
						delete currentApiReqInfo.streamingFailedMessage
						await this.messageStateHandler.updateClineMessage(lastApiReqStartedIndex, {
							text: JSON.stringify(currentApiReqInfo),
						})

						// Post the updated state to the webview so the UI reflects the retry attempt
						await this.postStateToWebview().catch((e) =>
							console.error("Error posting state to webview in onRetryAttempt:", e),
						)

						console.log(
							`[Task ${this.taskId}] API Auto-Retry Status Update: Attempt ${attempt}/${maxRetries}, Delay: ${delay}ms`,
						)
					} catch (e) {
						console.error(`[Task ${this.taskId}] Error updating api_req_started with retryStatus:`, e)
					}
				}
			},
		}
		const mode = this.stateManager.getGlobalSettingsKey("mode")
		const currentProvider = mode === "plan" ? apiConfiguration.planModeApiProvider : apiConfiguration.actModeApiProvider

		const openaiReasoningEffort = this.stateManager.getGlobalSettingsKey("openaiReasoningEffort")
		if (currentProvider === "openai" || currentProvider === "openai-native" || currentProvider === "sapaicore") {
			if (mode === "plan") {
				effectiveApiConfiguration.planModeReasoningEffort = openaiReasoningEffort
			} else {
				effectiveApiConfiguration.actModeReasoningEffort = openaiReasoningEffort
			}
		}

		// Now that ulid is initialized, we can build the API handler
		this.api = buildApiHandler(effectiveApiConfiguration, mode)

		// Set ulid on browserSession for telemetry tracking
		this.browserSession.setUlid(this.ulid)

		// Continue with task initialization
		if (historyItem) {
			this.resumeTaskFromHistory()
		} else if (task || images || files) {
			this.startTask(task, images, files)
		}

		// Set up focus chain file watcher (async, runs in background) only if focus chain is enabled
		if (this.FocusChainManager) {
			this.FocusChainManager.setupFocusChainFileWatcher().catch((error) => {
				console.error(`[Task ${this.taskId}] Failed to setup focus chain file watcher:`, error)
			})
		}

		// initialize telemetry
		if (historyItem) {
			// Open task from history
			telemetryService.captureTaskRestarted(this.ulid, currentProvider)
		} else {
			// New task started
			telemetryService.captureTaskCreated(this.ulid, currentProvider)
		}

		this.toolExecutor = new ToolExecutor(
			this.controller.context,
			this.taskState,
			this.messageStateHandler,
			this.api,
			this.urlContentFetcher,
			this.browserSession,
			this.diffViewProvider,
			this.mcpHub,
			this.fileContextTracker,
			this.clineIgnoreController,
			this.contextManager,
			this.stateManager,
			cwd,
			this.taskId,
			this.ulid,
			this.workspaceManager,
			featureFlagsService.getMultiRootEnabled(),
			this.say.bind(this),
			this.ask.bind(this),
			this.saveCheckpointCallback.bind(this),
			this.sayAndCreateMissingParamError.bind(this),
			this.removeLastPartialMessageIfExistsWithType.bind(this),
			this.executeCommandTool.bind(this),
			() => this.checkpointManager?.doesLatestTaskCompletionHaveNewChanges() ?? Promise.resolve(false),
			this.FocusChainManager?.updateFCListFromToolResponse.bind(this.FocusChainManager) || (async () => {}),
			this.switchToActModeCallback.bind(this),
		)
	}

	public resetConsecutiveAutoApprovedRequestsCount(): void {
		this.taskState.consecutiveAutoApprovedRequestsCount = 0
	}

	// While a task is ref'd by a controller, it will always have access to the extension context
	// This error is thrown if the controller derefs the task after e.g., aborting the task
	private getContext(): vscode.ExtensionContext {
		const context = this.controller.context
		if (!context) {
			throw new Error("Unable to access extension context")
		}
		return context
	}

	// Communicate with webview

	// partial has three valid states true (partial message), false (completion of partial message), undefined (individual complete message)
	async ask(
		type: ClineAsk,
		text?: string,
		partial?: boolean,
	): Promise<{
		response: ClineAskResponse
		text?: string
		images?: string[]
		files?: string[]
		askTs?: number
	}> {
		// If this Cline instance was aborted by the provider, then the only thing keeping us alive is a promise still running in the background, in which case we don't want to send its result to the webview as it is attached to a new instance of Cline now. So we can safely ignore the result of any active promises, and this class will be deallocated. (Although we set Cline = undefined in provider, that simply removes the reference to this instance, but the instance is still alive until this promise resolves or rejects.)
		if (this.taskState.abort) {
			throw new Error("Cline instance aborted")
		}
		let askTs: number
		if (partial !== undefined) {
			const clineMessages = this.messageStateHandler.getClineMessages()
			const lastMessage = clineMessages.at(-1)
			const lastMessageIndex = clineMessages.length - 1

			const isUpdatingPreviousPartial =
				lastMessage && lastMessage.partial && lastMessage.type === "ask" && lastMessage.ask === type
			if (partial) {
				if (isUpdatingPreviousPartial) {
					// existing partial message, so update it
					await this.messageStateHandler.updateClineMessage(lastMessageIndex, {
						text,
						partial,
					})
					// todo be more efficient about saving and posting only new data or one whole message at a time so ignore partial for saves, and only post parts of partial message instead of whole array in new listener
					// await this.saveClineMessagesAndUpdateHistory()
					// await this.postStateToWebview()
					const protoMessage = convertClineMessageToProto(lastMessage)
					await sendPartialMessageEvent(protoMessage)
					throw new Error("Current ask promise was ignored 1")
				} else {
					// this is a new partial message, so add it with partial state
					// this.askResponse = undefined
					// this.askResponseText = undefined
					// this.askResponseImages = undefined
					askTs = Date.now()
					this.taskState.lastMessageTs = askTs
					await this.messageStateHandler.addToClineMessages({
						ts: askTs,
						type: "ask",
						ask: type,
						text,
						partial,
					})
					await this.postStateToWebview()
					throw new Error("Current ask promise was ignored 2")
				}
			} else {
				// partial=false means its a complete version of a previously partial message
				if (isUpdatingPreviousPartial) {
					// this is the complete version of a previously partial message, so replace the partial with the complete version
					this.taskState.askResponse = undefined
					this.taskState.askResponseText = undefined
					this.taskState.askResponseImages = undefined
					this.taskState.askResponseFiles = undefined

					/*
					Bug for the history books:
					In the webview we use the ts as the chatrow key for the virtuoso list. Since we would update this ts right at the end of streaming, it would cause the view to flicker. The key prop has to be stable otherwise react has trouble reconciling items between renders, causing unmounting and remounting of components (flickering).
					The lesson here is if you see flickering when rendering lists, it's likely because the key prop is not stable.
					So in this case we must make sure that the message ts is never altered after first setting it.
					*/
					askTs = lastMessage.ts
					this.taskState.lastMessageTs = askTs
					// lastMessage.ts = askTs
					await this.messageStateHandler.updateClineMessage(lastMessageIndex, {
						text,
						partial: false,
					})
					// await this.postStateToWebview()
					const protoMessage = convertClineMessageToProto(lastMessage)
					await sendPartialMessageEvent(protoMessage)
				} else {
					// this is a new partial=false message, so add it like normal
					this.taskState.askResponse = undefined
					this.taskState.askResponseText = undefined
					this.taskState.askResponseImages = undefined
					this.taskState.askResponseFiles = undefined
					askTs = Date.now()
					this.taskState.lastMessageTs = askTs
					await this.messageStateHandler.addToClineMessages({
						ts: askTs,
						type: "ask",
						ask: type,
						text,
					})
					await this.postStateToWebview()
				}
			}
		} else {
			// this is a new non-partial message, so add it like normal
			// const lastMessage = this.clineMessages.at(-1)
			this.taskState.askResponse = undefined
			this.taskState.askResponseText = undefined
			this.taskState.askResponseImages = undefined
			this.taskState.askResponseFiles = undefined
			askTs = Date.now()
			this.taskState.lastMessageTs = askTs
			await this.messageStateHandler.addToClineMessages({
				ts: askTs,
				type: "ask",
				ask: type,
				text,
			})
			await this.postStateToWebview()
		}

		await pWaitFor(() => this.taskState.askResponse !== undefined || this.taskState.lastMessageTs !== askTs, {
			interval: 100,
		})
		if (this.taskState.lastMessageTs !== askTs) {
			throw new Error("Current ask promise was ignored") // could happen if we send multiple asks in a row i.e. with command_output. It's important that when we know an ask could fail, it is handled gracefully
		}
		const result = {
			response: this.taskState.askResponse!,
			text: this.taskState.askResponseText,
			images: this.taskState.askResponseImages,
			files: this.taskState.askResponseFiles,
		}
		this.taskState.askResponse = undefined
		this.taskState.askResponseText = undefined
		this.taskState.askResponseImages = undefined
		this.taskState.askResponseFiles = undefined
		return result
	}

	async handleWebviewAskResponse(askResponse: ClineAskResponse, text?: string, images?: string[], files?: string[]) {
		this.taskState.askResponse = askResponse
		this.taskState.askResponseText = text
		this.taskState.askResponseImages = images
		this.taskState.askResponseFiles = files
	}

	async say(
		type: ClineSay,
		text?: string,
		images?: string[],
		files?: string[],
		partial?: boolean,
	): Promise<number | undefined> {
		if (this.taskState.abort) {
			throw new Error("Cline instance aborted")
		}

		if (partial !== undefined) {
			const lastMessage = this.messageStateHandler.getClineMessages().at(-1)
			const isUpdatingPreviousPartial =
				lastMessage && lastMessage.partial && lastMessage.type === "say" && lastMessage.say === type
			if (partial) {
				if (isUpdatingPreviousPartial) {
					// existing partial message, so update it
					lastMessage.text = text
					lastMessage.images = images
					lastMessage.files = files
					lastMessage.partial = partial
					const protoMessage = convertClineMessageToProto(lastMessage)
					await sendPartialMessageEvent(protoMessage)
					return undefined
				} else {
					// this is a new partial message, so add it with partial state
					const sayTs = Date.now()
					this.taskState.lastMessageTs = sayTs
					await this.messageStateHandler.addToClineMessages({
						ts: sayTs,
						type: "say",
						say: type,
						text,
						images,
						files,
						partial,
					})
					await this.postStateToWebview()
					return sayTs
				}
			} else {
				// partial=false means its a complete version of a previously partial message
				if (isUpdatingPreviousPartial) {
					// this is the complete version of a previously partial message, so replace the partial with the complete version
					this.taskState.lastMessageTs = lastMessage.ts
					// lastMessage.ts = sayTs
					lastMessage.text = text
					lastMessage.images = images
					lastMessage.files = files // Ensure files is updated
					lastMessage.partial = false

					// instead of streaming partialMessage events, we do a save and post like normal to persist to disk
					await this.messageStateHandler.saveClineMessagesAndUpdateHistory()
					// await this.postStateToWebview()
					const protoMessage = convertClineMessageToProto(lastMessage)
					await sendPartialMessageEvent(protoMessage) // more performant than an entire postStateToWebview
					return undefined
				} else {
					// this is a new partial=false message, so add it like normal
					const sayTs = Date.now()
					this.taskState.lastMessageTs = sayTs
					await this.messageStateHandler.addToClineMessages({
						ts: sayTs,
						type: "say",
						say: type,
						text,
						images,
						files,
					})
					await this.postStateToWebview()
					return sayTs
				}
			}
		} else {
			// this is a new non-partial message, so add it like normal
			const sayTs = Date.now()
			this.taskState.lastMessageTs = sayTs
			await this.messageStateHandler.addToClineMessages({
				ts: sayTs,
				type: "say",
				say: type,
				text,
				images,
				files,
			})
			await this.postStateToWebview()
			return sayTs
		}
	}

	async sayAndCreateMissingParamError(toolName: ClineDefaultTool, paramName: string, relPath?: string) {
		await this.say(
			"error",
			`Cline tried to use ${toolName}${
				relPath ? ` for '${relPath.toPosix()}'` : ""
			} without value for required parameter '${paramName}'. Retrying...`,
		)
		return formatResponse.toolError(formatResponse.missingToolParameterError(paramName))
	}

	async removeLastPartialMessageIfExistsWithType(type: "ask" | "say", askOrSay: ClineAsk | ClineSay) {
		const clineMessages = this.messageStateHandler.getClineMessages()
		const lastMessage = clineMessages.at(-1)
		if (lastMessage?.partial && lastMessage.type === type && (lastMessage.ask === askOrSay || lastMessage.say === askOrSay)) {
			this.messageStateHandler.setClineMessages(clineMessages.slice(0, -1))
			await this.messageStateHandler.saveClineMessagesAndUpdateHistory()
		}
	}

	private async saveCheckpointCallback(isAttemptCompletionMessage?: boolean, completionMessageTs?: number): Promise<void> {
		return this.checkpointManager?.saveCheckpoint(isAttemptCompletionMessage, completionMessageTs) ?? Promise.resolve()
	}

	private async switchToActModeCallback(): Promise<boolean> {
		return await this.controller.toggleActModeForYoloMode()
	}

	// Task lifecycle

	private async startTask(task?: string, images?: string[], files?: string[]): Promise<void> {
		try {
			await this.clineIgnoreController.initialize()
		} catch (error) {
			console.error("Failed to initialize ClineIgnoreController:", error)
			// Optionally, inform the user or handle the error appropriately
		}
		// conversationHistory (for API) and clineMessages (for webview) need to be in sync
		// if the extension process were killed, then on restart the clineMessages might not be empty, so we need to set it to [] when we create a new Cline client (otherwise webview would show stale messages from previous session)
		this.messageStateHandler.setClineMessages([])
		this.messageStateHandler.setApiConversationHistory([])

		await this.postStateToWebview()

		await this.say("text", task, images, files)

		this.taskState.isInitialized = true

		const imageBlocks: Anthropic.ImageBlockParam[] = formatResponse.imageBlocks(images)

		const userContent: UserContent = [
			{
				type: "text",
				text: `<task>\n${task}\n</task>`,
			},
			...imageBlocks,
		]

		if (files && files.length > 0) {
			const fileContentString = await processFilesIntoText(files)
			if (fileContentString) {
				userContent.push({
					type: "text",
					text: fileContentString,
				})
			}
		}

		await this.initiateTaskLoop(userContent)
	}

	private async resumeTaskFromHistory() {
		try {
			await this.clineIgnoreController.initialize()
		} catch (error) {
			console.error("Failed to initialize ClineIgnoreController:", error)
			// Optionally, inform the user or handle the error appropriately
		}

		const savedClineMessages = await getSavedClineMessages(this.getContext(), this.taskId)

		// Remove any resume messages that may have been added before
		const lastRelevantMessageIndex = findLastIndex(
			savedClineMessages,
			(m) => !(m.ask === "resume_task" || m.ask === "resume_completed_task"),
		)
		if (lastRelevantMessageIndex !== -1) {
			savedClineMessages.splice(lastRelevantMessageIndex + 1)
		}

		// since we don't use api_req_finished anymore, we need to check if the last api_req_started has a cost value, if it doesn't and no cancellation reason to present, then we remove it since it indicates an api request without any partial content streamed
		const lastApiReqStartedIndex = findLastIndex(savedClineMessages, (m) => m.type === "say" && m.say === "api_req_started")
		if (lastApiReqStartedIndex !== -1) {
			const lastApiReqStarted = savedClineMessages[lastApiReqStartedIndex]
			const { cost, cancelReason }: ClineApiReqInfo = JSON.parse(lastApiReqStarted.text || "{}")
			if (cost === undefined && cancelReason === undefined) {
				savedClineMessages.splice(lastApiReqStartedIndex, 1)
			}
		}

		await this.messageStateHandler.overwriteClineMessages(savedClineMessages)
		this.messageStateHandler.setClineMessages(await getSavedClineMessages(this.getContext(), this.taskId))

		// Now present the cline messages to the user and ask if they want to resume (NOTE: we ran into a bug before where the apiconversationhistory wouldn't be initialized when opening a old task, and it was because we were waiting for resume)
		// This is important in case the user deletes messages without resuming the task first
		const context = this.getContext()
		const savedApiConversationHistory = await getSavedApiConversationHistory(context, this.taskId)
		this.messageStateHandler.setApiConversationHistory(savedApiConversationHistory)

		// load the context history state

		const _taskDir = await ensureTaskDirectoryExists(context, this.taskId)
		await this.contextManager.initializeContextHistory(await ensureTaskDirectoryExists(this.getContext(), this.taskId))

		const lastClineMessage = this.messageStateHandler
			.getClineMessages()
			.slice()
			.reverse()
			.find((m) => !(m.ask === "resume_task" || m.ask === "resume_completed_task")) // could be multiple resume tasks

		let askType: ClineAsk
		if (lastClineMessage?.ask === "completion_result") {
			askType = "resume_completed_task"
		} else {
			askType = "resume_task"
		}

		this.taskState.isInitialized = true

		const { response, text, images, files } = await this.ask(askType) // calls poststatetowebview
		let responseText: string | undefined
		let responseImages: string[] | undefined
		let responseFiles: string[] | undefined
		if (response === "messageResponse") {
			await this.say("user_feedback", text, images, files)
			await this.checkpointManager?.saveCheckpoint()
			responseText = text
			responseImages = images
			responseFiles = files
		}

		// need to make sure that the api conversation history can be resumed by the api, even if it goes out of sync with cline messages

		const existingApiConversationHistory: Anthropic.Messages.MessageParam[] = await getSavedApiConversationHistory(
			this.getContext(),
			this.taskId,
		)

		// Remove the last user message so we can update it with the resume message
		let modifiedOldUserContent: UserContent // either the last message if its user message, or the user message before the last (assistant) message
		let modifiedApiConversationHistory: Anthropic.Messages.MessageParam[] // need to remove the last user message to replace with new modified user message
		if (existingApiConversationHistory.length > 0) {
			const lastMessage = existingApiConversationHistory[existingApiConversationHistory.length - 1]
			if (lastMessage.role === "assistant") {
				modifiedApiConversationHistory = [...existingApiConversationHistory]
				modifiedOldUserContent = []
			} else if (lastMessage.role === "user") {
				const existingUserContent: UserContent = Array.isArray(lastMessage.content)
					? lastMessage.content
					: [{ type: "text", text: lastMessage.content }]
				modifiedApiConversationHistory = existingApiConversationHistory.slice(0, -1)
				modifiedOldUserContent = [...existingUserContent]
			} else {
				throw new Error("Unexpected: Last message is not a user or assistant message")
			}
		} else {
			throw new Error("Unexpected: No existing API conversation history")
		}

		const newUserContent: UserContent = [...modifiedOldUserContent]

		const agoText = (() => {
			const timestamp = lastClineMessage?.ts ?? Date.now()
			const now = Date.now()
			const diff = now - timestamp
			const minutes = Math.floor(diff / 60000)
			const hours = Math.floor(minutes / 60)
			const days = Math.floor(hours / 24)

			if (days > 0) {
				return `${days} day${days > 1 ? "s" : ""} ago`
			}
			if (hours > 0) {
				return `${hours} hour${hours > 1 ? "s" : ""} ago`
			}
			if (minutes > 0) {
				return `${minutes} minute${minutes > 1 ? "s" : ""} ago`
			}
			return "just now"
		})()

		const wasRecent = lastClineMessage?.ts && Date.now() - lastClineMessage.ts < 30_000

		// Check if there are pending file context warnings before calling taskResumption
		const pendingContextWarning = await this.fileContextTracker.retrieveAndClearPendingFileContextWarning()
		const hasPendingFileContextWarnings = pendingContextWarning && pendingContextWarning.length > 0

		const mode = this.stateManager.getGlobalSettingsKey("mode")
		const [taskResumptionMessage, userResponseMessage] = formatResponse.taskResumption(
			mode === "plan" ? "plan" : "act",
			agoText,
			this.cwd,
			wasRecent,
			responseText,
			hasPendingFileContextWarnings,
		)

		if (taskResumptionMessage !== "") {
			newUserContent.push({
				type: "text",
				text: taskResumptionMessage,
			})
		}

		if (userResponseMessage !== "") {
			newUserContent.push({
				type: "text",
				text: userResponseMessage,
			})
		}

		if (responseImages && responseImages.length > 0) {
			newUserContent.push(...formatResponse.imageBlocks(responseImages))
		}

		if (responseFiles && responseFiles.length > 0) {
			const fileContentString = await processFilesIntoText(responseFiles)
			if (fileContentString) {
				newUserContent.push({
					type: "text",
					text: fileContentString,
				})
			}
		}

		// Inject file context warning if there were pending warnings from message editing
		if (pendingContextWarning && pendingContextWarning.length > 0) {
			const fileContextWarning = formatResponse.fileContextWarning(pendingContextWarning)
			newUserContent.push({
				type: "text",
				text: fileContextWarning,
			})
		}

		await this.messageStateHandler.overwriteApiConversationHistory(modifiedApiConversationHistory)
		await this.initiateTaskLoop(newUserContent)
	}

	private async initiateTaskLoop(userContent: UserContent): Promise<void> {
		let nextUserContent = userContent
		let includeFileDetails = true
		while (!this.taskState.abort) {
			const didEndLoop = await this.recursivelyMakeClineRequests(nextUserContent, includeFileDetails)
			includeFileDetails = false // we only need file details the first time

			//  The way this agentic loop works is that cline will be given a task that he then calls tools to complete. unless there's an attempt_completion call, we keep responding back to him with his tool's responses until he either attempt_completion or does not use anymore tools. If he does not use anymore tools, we ask him to consider if he's completed the task and then call attempt_completion, otherwise proceed with completing the task.
			// There is a MAX_REQUESTS_PER_TASK limit to prevent infinite requests, but Cline is prompted to finish the task as efficiently as he can.

			//const totalCost = this.calculateApiCost(totalInputTokens, totalOutputTokens)
			if (didEndLoop) {
				// For now a task never 'completes'. This will only happen if the user hits max requests and denies resetting the count.
				//this.say("task_completed", `Task completed. Total API usage cost: ${totalCost}`)
				break
			} else {
				// this.say(
				// 	"tool",
				// 	"Cline responded with only text blocks but has not called attempt_completion yet. Forcing him to continue with task..."
				// )
				nextUserContent = [
					{
						type: "text",
						text: formatResponse.noToolsUsed(),
					},
				]
				this.taskState.consecutiveMistakeCount++
			}
		}
	}

	async abortTask() {
		// Check for incomplete progress before aborting
		if (this.FocusChainManager) {
			this.FocusChainManager.checkIncompleteProgressOnCompletion()
		}

		this.taskState.abort = true // will stop any autonomously running promises
		this.terminalManager.disposeAll()
		this.urlContentFetcher.closeBrowser()
		await this.browserSession.dispose()
		this.clineIgnoreController.dispose()
		this.fileContextTracker.dispose()
		// need to await for when we want to make sure directories/files are reverted before
		// re-starting the task from a checkpoint
		await this.diffViewProvider.revertChanges()
		// Clear the notification callback when task is aborted
		this.mcpHub.clearNotificationCallback()
		if (this.FocusChainManager) {
			this.FocusChainManager.dispose()
		}
	}

	// Tools

	/**
	 * Executes a command directly in Node.js using execa
	 * This is used in test mode to capture the full output without using the VS Code terminal
	 * Commands are automatically terminated after 30 seconds using Promise.race
	 */
	private async executeCommandInNode(command: string): Promise<[boolean, ToolResponse]> {
		try {
			// Create a child process
			const childProcess = execa(command, {
				shell: true,
				cwd: this.cwd,
				reject: false,
				all: true, // Merge stdout and stderr
			})

			// Set up variables to collect output
			let output = ""

			// Collect output in real-time
			if (childProcess.all) {
				childProcess.all.on("data", (data) => {
					output += data.toString()
				})
			}

			// Create a timeout promise that rejects after 30 seconds
			const timeoutPromise = new Promise<never>((_, reject) => {
				setTimeout(() => {
					if (childProcess.pid) {
						childProcess.kill("SIGKILL") // Use SIGKILL for more forceful termination
					}
					reject(new Error("Command timeout after 30s"))
				}, 30000)
			})

			// Race between command completion and timeout
			const result = await Promise.race([childProcess, timeoutPromise]).catch((_error) => {
				// If we get here due to timeout, return a partial result with timeout flag
				Logger.info(`Command timed out after 30s: ${command}`)
				return {
					stdout: "",
					stderr: "",
					exitCode: 124, // Standard timeout exit code
					timedOut: true,
				}
			})

			// Check if timeout occurred
			const wasTerminated = result.timedOut === true

			// Use collected output or result output
			if (!output) {
				output = result.stdout || result.stderr || ""
			}

			Logger.info(`Command executed in Node: ${command}\nOutput:\n${output}`)

			// Add termination message if the command was terminated
			if (wasTerminated) {
				output += "\nCommand was taking a while to run so it was auto terminated after 30s"
			}

			// Format the result similar to terminal output
			return [
				false,
				`Command executed${wasTerminated ? " (terminated after 30s)" : ""} with exit code ${
					result.exitCode
				}.${output.length > 0 ? `\nOutput:\n${output}` : ""}`,
			]
		} catch (error) {
			// Handle any errors that might occur
			const errorMessage = error instanceof Error ? error.message : String(error)
			return [false, `Error executing command: ${errorMessage}`]
		}
	}

	async executeCommandTool(command: string, timeoutSeconds: number | undefined): Promise<[boolean, ToolResponse]> {
		Logger.info("IS_TEST: " + isInTestMode())

		// Check if we're in test mode
		if (isInTestMode()) {
			// In test mode, execute the command directly in Node
			Logger.info("Executing command in Node: " + command)
			return this.executeCommandInNode(command)
		}
		Logger.info("Executing command in terminal: " + command)

		const terminalInfo = await this.terminalManager.getOrCreateTerminal(this.cwd)
		terminalInfo.terminal.show() // weird visual bug when creating new terminals (even manually) where there's an empty space at the top.
		const process = this.terminalManager.runCommand(terminalInfo, command)

		let userFeedback: { text?: string; images?: string[]; files?: string[] } | undefined
		let didContinue = false

		// Chunked terminal output buffering
		const CHUNK_LINE_COUNT = 20
		const CHUNK_BYTE_SIZE = 2048 // 2KB
		const CHUNK_DEBOUNCE_MS = 100

		let outputBuffer: string[] = []
		let outputBufferSize: number = 0
		let chunkTimer: NodeJS.Timeout | null = null
		let chunkEnroute = false

		// Track if buffer gets stuck
		let bufferStuckTimer: NodeJS.Timeout | null = null
		const BUFFER_STUCK_TIMEOUT_MS = 6000 // 6 seconds

		const flushBuffer = async (force = false) => {
			if (chunkEnroute || outputBuffer.length === 0) {
				if (force && !chunkEnroute && outputBuffer.length > 0) {
					// If force is true and no chunkEnroute, flush anyway
				} else {
					return
				}
			}
			const chunk = outputBuffer.join("\n")
			outputBuffer = []
			outputBufferSize = 0
			chunkEnroute = true

			// Start timer to detect if buffer gets stuck
			bufferStuckTimer = setTimeout(() => {
				telemetryService.captureTerminalHang(TerminalHangStage.BUFFER_STUCK)
				bufferStuckTimer = null
			}, BUFFER_STUCK_TIMEOUT_MS)

			try {
				const { response, text, images, files } = await this.ask("command_output", chunk)
				if (response === "yesButtonClicked") {
					// Track when user clicks "Process while Running"
					telemetryService.captureTerminalUserIntervention(TerminalUserInterventionAction.PROCESS_WHILE_RUNNING)
					// proceed while running - but still capture user feedback if provided
					if (text || (images && images.length > 0) || (files && files.length > 0)) {
						userFeedback = { text, images, files }
					}
				} else {
					userFeedback = { text, images, files }
				}
				didContinue = true
				process.continue()
			} catch {
				Logger.error("Error while asking for command output")
			} finally {
				// Clear the stuck timer
				if (bufferStuckTimer) {
					clearTimeout(bufferStuckTimer)
					bufferStuckTimer = null
				}
				chunkEnroute = false
				// If more output accumulated while chunkEnroute, flush again
				if (outputBuffer.length > 0) {
					await flushBuffer()
				}
			}
		}

		const scheduleFlush = () => {
			if (chunkTimer) {
				clearTimeout(chunkTimer)
			}
			chunkTimer = setTimeout(async () => await flushBuffer(), CHUNK_DEBOUNCE_MS)
		}

		const outputLines: string[] = []
		process.on("line", async (line) => {
			outputLines.push(line)

			if (!didContinue) {
				outputBuffer.push(line)
				outputBufferSize += Buffer.byteLength(line, "utf8")
				// Flush if buffer is large enough
				if (outputBuffer.length >= CHUNK_LINE_COUNT || outputBufferSize >= CHUNK_BYTE_SIZE) {
					await flushBuffer()
				} else {
					scheduleFlush()
				}
			} else {
				this.say("command_output", line)
			}
		})

		let completed = false
		let completionTimer: NodeJS.Timeout | null = null
		const COMPLETION_TIMEOUT_MS = 6000 // 6 seconds

		// Start timer to detect if waiting for completion takes too long
		completionTimer = setTimeout(() => {
			if (!completed) {
				telemetryService.captureTerminalHang(TerminalHangStage.WAITING_FOR_COMPLETION)
				completionTimer = null
			}
		}, COMPLETION_TIMEOUT_MS)

		process.once("completed", async () => {
			completed = true
			// Clear the completion timer
			if (completionTimer) {
				clearTimeout(completionTimer)
				completionTimer = null
			}
			// Flush any remaining buffered output
			if (!didContinue && outputBuffer.length > 0) {
				if (chunkTimer) {
					clearTimeout(chunkTimer)
					chunkTimer = null
				}
				await flushBuffer(true)
			}
		})

		process.once("no_shell_integration", async () => {
			await this.say("shell_integration_warning")
		})

		//await process

		if (timeoutSeconds) {
			const timeoutPromise = new Promise<never>((_, reject) => {
				setTimeout(() => {
					reject(new Error("COMMAND_TIMEOUT"))
				}, timeoutSeconds * 1000)
			})

			try {
				await Promise.race([process, timeoutPromise])
			} catch (error) {
				// This will continue running the command in the background
				didContinue = true
				process.continue()

				// Clear all our timers
				if (chunkTimer) {
					clearTimeout(chunkTimer)
					chunkTimer = null
				}
				if (completionTimer) {
					clearTimeout(completionTimer)
					completionTimer = null
				}

				// Process any output we captured before timeout
				await setTimeoutPromise(50)
				const result = this.terminalManager.processOutput(outputLines)

				if (error.message === "COMMAND_TIMEOUT") {
					return [
						false,
						`Command execution timed out after ${timeoutSeconds} seconds. The command may still be running in the terminal.${result.length > 0 ? `\nOutput so far:\n${result}` : ""}`,
					]
				}

				// Re-throw other errors
				throw error
			}
		} else {
			await process
		}

		// Clear timer if process completes normally
		if (completionTimer) {
			clearTimeout(completionTimer)
			completionTimer = null
		}

		// Wait for a short delay to ensure all messages are sent to the webview
		// This delay allows time for non-awaited promises to be created and
		// for their associated messages to be sent to the webview, maintaining
		// the correct order of messages (although the webview is smart about
		// grouping command_output messages despite any gaps anyways)
		await setTimeoutPromise(50)

		const result = this.terminalManager.processOutput(outputLines)

		if (userFeedback) {
			await this.say("user_feedback", userFeedback.text, userFeedback.images, userFeedback.files)
			await this.checkpointManager?.saveCheckpoint()

			let fileContentString = ""
			if (userFeedback.files && userFeedback.files.length > 0) {
				fileContentString = await processFilesIntoText(userFeedback.files)
			}

			return [
				true,
				formatResponse.toolResult(
					`Command is still running in the user's terminal.${
						result.length > 0 ? `\nHere's the output so far:\n${result}` : ""
					}\n\nThe user provided the following feedback:\n<feedback>\n${userFeedback.text}\n</feedback>`,
					userFeedback.images,
					fileContentString,
				),
			]
		}

		if (completed) {
			return [false, `Command executed.${result.length > 0 ? `\nOutput:\n${result}` : ""}`]
		} else {
			return [
				false,
				`Command is still running in the user's terminal.${
					result.length > 0 ? `\nHere's the output so far:\n${result}` : ""
				}\n\nYou will be updated on the terminal status and new output in the future.`,
			]
		}
	}

	/**
	 * Migrates the disableBrowserTool setting from VSCode configuration to browserSettings
	 */
	private async migrateDisableBrowserToolSetting(): Promise<void> {
		const config = vscode.workspace.getConfiguration("cline")
		const disableBrowserTool = config.get<boolean>("disableBrowserTool")

		if (disableBrowserTool !== undefined) {
			const browserSettings = this.stateManager.getGlobalSettingsKey("browserSettings")
			browserSettings.disableToolUse = disableBrowserTool
			// Remove from VSCode configuration
			await config.update("disableBrowserTool", undefined, true)
		}
	}

	private getCurrentProviderInfo(): ApiProviderInfo {
		const model = this.api.getModel()
		const apiConfig = this.stateManager.getApiConfiguration()
		const mode = this.stateManager.getGlobalSettingsKey("mode")
		const providerId = (mode === "plan" ? apiConfig.planModeApiProvider : apiConfig.actModeApiProvider) as string
		const customPrompt = this.stateManager.getGlobalSettingsKey("customPrompt")
		return { model, providerId, customPrompt }
	}

	private getApiRequestIdSafe(): string | undefined {
		const apiLike = this.api as Partial<{
			getLastRequestId: () => string | undefined
			lastGenerationId?: string
		}>
		return apiLike.getLastRequestId?.() ?? apiLike.lastGenerationId
	}

	private async handleContextWindowExceededError(): Promise<void> {
		const apiConversationHistory = this.messageStateHandler.getApiConversationHistory()

		this.taskState.conversationHistoryDeletedRange = this.contextManager.getNextTruncationRange(
			apiConversationHistory,
			this.taskState.conversationHistoryDeletedRange,
			"quarter", // Force aggressive truncation
		)
		await this.messageStateHandler.saveClineMessagesAndUpdateHistory()
		await this.contextManager.triggerApplyStandardContextTruncationNoticeChange(
			Date.now(),
			await ensureTaskDirectoryExists(this.getContext(), this.taskId),
			apiConversationHistory,
		)

		this.taskState.didAutomaticallyRetryFailedApiRequest = true
	}

	async *attemptApiRequest(previousApiReqIndex: number): ApiStream {
		// Wait for MCP servers to be connected before generating system prompt
		await pWaitFor(() => this.mcpHub.isConnecting !== true, {
			timeout: 10_000,
		}).catch(() => {
			console.error("MCP servers failed to connect in time")
		})

		const providerInfo = this.getCurrentProviderInfo()
		const ide = (await HostProvider.env.getHostVersion({})).platform || "Unknown"
		await this.migrateDisableBrowserToolSetting()
		const browserSettings = this.stateManager.getGlobalSettingsKey("browserSettings")
		const disableBrowserTool = browserSettings.disableToolUse ?? false
		// cline browser tool uses image recognition for navigation (requires model image support).
		const modelSupportsBrowserUse = providerInfo.model.info.supportsImages ?? false

		const supportsBrowserUse = modelSupportsBrowserUse && !disableBrowserTool // only enable browser use if the model supports it and the user hasn't disabled it
		const preferredLanguageRaw = this.stateManager.getGlobalSettingsKey("preferredLanguage")
		const preferredLanguage = getLanguageKey(preferredLanguageRaw as LanguageDisplay)
		const preferredLanguageInstructions =
			preferredLanguage && preferredLanguage !== DEFAULT_LANGUAGE_SETTINGS
				? `# Preferred Language\n\nSpeak in ${preferredLanguage}.`
				: ""

		const { globalToggles, localToggles } = await refreshClineRulesToggles(this.controller, this.cwd)
		const { windsurfLocalToggles, cursorLocalToggles } = await refreshExternalRulesToggles(this.controller, this.cwd)

		const globalClineRulesFilePath = await ensureRulesDirectoryExists()
		const globalClineRulesFileInstructions = await getGlobalClineRules(globalClineRulesFilePath, globalToggles)

		const localClineRulesFileInstructions = await getLocalClineRules(this.cwd, localToggles)
		const [localCursorRulesFileInstructions, localCursorRulesDirInstructions] = await getLocalCursorRules(
			this.cwd,
			cursorLocalToggles,
		)
		const localWindsurfRulesFileInstructions = await getLocalWindsurfRules(this.cwd, windsurfLocalToggles)

		const clineIgnoreContent = this.clineIgnoreController.clineIgnoreContent
		let clineIgnoreInstructions: string | undefined
		if (clineIgnoreContent) {
			clineIgnoreInstructions = formatResponse.clineIgnoreInstructions(clineIgnoreContent)
		}

		// Prepare multi-root workspace information if enabled
		let workspaceRoots: Array<{ path: string; name: string; vcs?: string }> | undefined
		const isMultiRootEnabled = featureFlagsService.getMultiRootEnabled()
		if (isMultiRootEnabled && this.workspaceManager) {
			workspaceRoots = this.workspaceManager.getRoots().map((root) => ({
				path: root.path,
				name: root.name || path.basename(root.path), // Fallback to basename if name is undefined
				vcs: root.vcs as string | undefined, // Cast VcsType to string
			}))
		}

		const promptContext: SystemPromptContext = {
			cwd: this.cwd,
			ide,
			providerInfo,
			supportsBrowserUse,
			mcpHub: this.mcpHub,
			focusChainSettings: this.stateManager.getGlobalSettingsKey("focusChainSettings"),
			globalClineRulesFileInstructions,
			localClineRulesFileInstructions,
			localCursorRulesFileInstructions,
			localCursorRulesDirInstructions,
			localWindsurfRulesFileInstructions,
			clineIgnoreInstructions,
			preferredLanguageInstructions,
			browserSettings: this.stateManager.getGlobalSettingsKey("browserSettings"),
			yoloModeToggled: this.stateManager.getGlobalSettingsKey("yoloModeToggled"),
			isMultiRootEnabled,
			workspaceRoots,
		}

		const systemPrompt = await getSystemPrompt(promptContext)

		const contextManagementMetadata = await this.contextManager.getNewContextMessagesAndMetadata(
			this.messageStateHandler.getApiConversationHistory(),
			this.messageStateHandler.getClineMessages(),
			this.api,
			this.taskState.conversationHistoryDeletedRange,
			previousApiReqIndex,
			await ensureTaskDirectoryExists(this.getContext(), this.taskId),
			this.stateManager.getGlobalSettingsKey("useAutoCondense"),
		)

		if (contextManagementMetadata.updatedConversationHistoryDeletedRange) {
			this.taskState.conversationHistoryDeletedRange = contextManagementMetadata.conversationHistoryDeletedRange
			await this.messageStateHandler.saveClineMessagesAndUpdateHistory()
			// saves task history item which we use to keep track of conversation history deleted range
		}

		const stream = this.api.createMessage(systemPrompt, contextManagementMetadata.truncatedConversationHistory)

		const iterator = stream[Symbol.asyncIterator]()

		try {
			// awaiting first chunk to see if it will throw an error
			this.taskState.isWaitingForFirstChunk = true
			const firstChunk = await iterator.next()
			yield firstChunk.value
			this.taskState.isWaitingForFirstChunk = false
		} catch (error) {
			const isContextWindowExceededError = checkContextWindowExceededError(error)
			const { model, providerId } = this.getCurrentProviderInfo()
			const clineError = ErrorService.get().toClineError(error, model.id, providerId)

			// Capture provider failure telemetry using clineError
			// TODO: Move into errorService
			ErrorService.get().logMessage(clineError.message)
			ErrorService.get().logException(clineError)

			if (isContextWindowExceededError && !this.taskState.didAutomaticallyRetryFailedApiRequest) {
				await this.handleContextWindowExceededError()
			} else {
				// request failed after retrying automatically once, ask user if they want to retry again
				// note that this api_req_failed ask is unique in that we only present this option if the api hasn't streamed any content yet (ie it fails on the first chunk due), as it would allow them to hit a retry button. However if the api failed mid-stream, it could be in any arbitrary state where some tools may have executed, so that error is handled differently and requires cancelling the task entirely.

				if (isContextWindowExceededError) {
					const truncatedConversationHistory = this.contextManager.getTruncatedMessages(
						this.messageStateHandler.getApiConversationHistory(),
						this.taskState.conversationHistoryDeletedRange,
					)

					// If the conversation has more than 3 messages, we can truncate again. If not, then the conversation is bricked.
					// ToDo: Allow the user to change their input if this is the case.
					if (truncatedConversationHistory.length > 3) {
						clineError.message = "Context window exceeded. Click retry to truncate the conversation and try again."
						this.taskState.didAutomaticallyRetryFailedApiRequest = false
					}
				}

				const streamingFailedMessage = clineError.serialize()

				// Update the 'api_req_started' message to reflect final failure before asking user to manually retry
				const lastApiReqStartedIndex = findLastIndex(
					this.messageStateHandler.getClineMessages(),
					(m) => m.say === "api_req_started",
				)
				if (lastApiReqStartedIndex !== -1) {
					const clineMessages = this.messageStateHandler.getClineMessages()
					const currentApiReqInfo: ClineApiReqInfo = JSON.parse(clineMessages[lastApiReqStartedIndex].text || "{}")
					delete currentApiReqInfo.retryStatus

					await this.messageStateHandler.updateClineMessage(lastApiReqStartedIndex, {
						text: JSON.stringify({
							...currentApiReqInfo, // Spread the modified info (with retryStatus removed)
							// cancelReason: "retries_exhausted", // Indicate that automatic retries failed
							streamingFailedMessage,
						} satisfies ClineApiReqInfo),
					})
					// this.ask will trigger postStateToWebview, so this change should be picked up.
				}

				const { response } = await this.ask("api_req_failed", streamingFailedMessage)

				if (response !== "yesButtonClicked") {
					// this will never happen since if noButtonClicked, we will clear current task, aborting this instance
					throw new Error("API request failed")
				}

				// Clear streamingFailedMessage when user manually retries
				const manualRetryApiReqIndex = findLastIndex(
					this.messageStateHandler.getClineMessages(),
					(m) => m.say === "api_req_started",
				)
				if (manualRetryApiReqIndex !== -1) {
					const clineMessages = this.messageStateHandler.getClineMessages()
					const currentApiReqInfo: ClineApiReqInfo = JSON.parse(clineMessages[manualRetryApiReqIndex].text || "{}")
					delete currentApiReqInfo.streamingFailedMessage
					await this.messageStateHandler.updateClineMessage(manualRetryApiReqIndex, {
						text: JSON.stringify(currentApiReqInfo),
					})
				}

				await this.say("api_req_retried")

				// Reset the automatic retry flag so the request can proceed
				this.taskState.didAutomaticallyRetryFailedApiRequest = false
			}
			// delegate generator output from the recursive call
			yield* this.attemptApiRequest(previousApiReqIndex)
			return
		}

		// no error, so we can continue to yield all remaining chunks
		// (needs to be placed outside of try/catch since it we want caller to handle errors not with api_req_failed as that is reserved for first chunk failures only)
		// this delegates to another generator or iterable object. In this case, it's saying "yield all remaining values from this iterator". This effectively passes along all subsequent chunks from the original stream.
		yield* iterator
	}

	async presentAssistantMessage() {
		if (this.taskState.abort) {
			throw new Error("Cline instance aborted")
		}

		if (this.taskState.presentAssistantMessageLocked) {
			this.taskState.presentAssistantMessageHasPendingUpdates = true
			return
		}
		this.taskState.presentAssistantMessageLocked = true
		this.taskState.presentAssistantMessageHasPendingUpdates = false

		if (this.taskState.currentStreamingContentIndex >= this.taskState.assistantMessageContent.length) {
			// this may happen if the last content block was completed before streaming could finish. if streaming is finished, and we're out of bounds then this means we already presented/executed the last content block and are ready to continue to next request
			if (this.taskState.didCompleteReadingStream) {
				this.taskState.userMessageContentReady = true
			}
			this.taskState.presentAssistantMessageLocked = false
			return
			//throw new Error("No more content blocks to stream! This shouldn't happen...") // remove and just return after testing
		}

		const block = cloneDeep(this.taskState.assistantMessageContent[this.taskState.currentStreamingContentIndex]) // need to create copy bc while stream is updating the array, it could be updating the reference block properties too
		switch (block.type) {
			case "text": {
				if (this.taskState.didRejectTool || this.taskState.didAlreadyUseTool) {
					break
				}
				let content = block.content
				if (content) {
					// (have to do this for partial and complete since sending content in thinking tags to markdown renderer will automatically be removed)
					// Remove end substrings of <thinking or </thinking (below xml parsing is only for opening tags)
					// (this is done with the xml parsing below now, but keeping here for reference)
					// content = content.replace(/<\/?t(?:h(?:i(?:n(?:k(?:i(?:n(?:g)?)?)?)?)?)?)?$/, "")
					// Remove all instances of <thinking> (with optional line break after) and </thinking> (with optional line break before)
					// - Needs to be separate since we dont want to remove the line break before the first tag
					// - Needs to happen before the xml parsing below
					content = content.replace(/<thinking>\s?/g, "")
					content = content.replace(/\s?<\/thinking>/g, "")

					// Remove partial XML tag at the very end of the content (for tool use and thinking tags)
					// (prevents scrollview from jumping when tags are automatically removed)
					const lastOpenBracketIndex = content.lastIndexOf("<")
					if (lastOpenBracketIndex !== -1) {
						const possibleTag = content.slice(lastOpenBracketIndex)
						// Check if there's a '>' after the last '<' (i.e., if the tag is complete) (complete thinking and tool tags will have been removed by now)
						const hasCloseBracket = possibleTag.includes(">")
						if (!hasCloseBracket) {
							// Extract the potential tag name
							let tagContent: string
							if (possibleTag.startsWith("</")) {
								tagContent = possibleTag.slice(2).trim()
							} else {
								tagContent = possibleTag.slice(1).trim()
							}
							// Check if tagContent is likely an incomplete tag name (letters and underscores only)
							const isLikelyTagName = /^[a-zA-Z_]+$/.test(tagContent)
							// Preemptively remove < or </ to keep from these artifacts showing up in chat (also handles closing thinking tags)
							const isOpeningOrClosing = possibleTag === "<" || possibleTag === "</"
							// If the tag is incomplete and at the end, remove it from the content
							if (isOpeningOrClosing || isLikelyTagName) {
								content = content.slice(0, lastOpenBracketIndex).trim()
							}
						}
					}
				}

				if (!block.partial) {
					// Some models add code block artifacts (around the tool calls) which show up at the end of text content
					// matches ``` with at least one char after the last backtick, at the end of the string
					const match = content?.trimEnd().match(/```[a-zA-Z0-9_-]+$/)
					if (match) {
						const matchLength = match[0].length
						content = content.trimEnd().slice(0, -matchLength)
					}
				}

				await this.say("text", content, undefined, undefined, block.partial)
				break
			}
			case "tool_use":
				await this.toolExecutor.executeTool(block)
				break
		}

		/*
		Seeing out of bounds is fine, it means that the next too call is being built up and ready to add to assistantMessageContent to present. 
		When you see the UI inactive during this, it means that a tool is breaking without presenting any UI. For example the write_to_file tool was breaking when relpath was undefined, and for invalid relpath it never presented UI.
		*/
		this.taskState.presentAssistantMessageLocked = false // this needs to be placed here, if not then calling this.presentAssistantMessage below would fail (sometimes) since it's locked
		// NOTE: when tool is rejected, iterator stream is interrupted and it waits for userMessageContentReady to be true. Future calls to present will skip execution since didRejectTool and iterate until contentIndex is set to message length and it sets userMessageContentReady to true itself (instead of preemptively doing it in iterator)
		if (!block.partial || this.taskState.didRejectTool || this.taskState.didAlreadyUseTool) {
			// block is finished streaming and executing
			if (this.taskState.currentStreamingContentIndex === this.taskState.assistantMessageContent.length - 1) {
				// its okay that we increment if !didCompleteReadingStream, it'll just return bc out of bounds and as streaming continues it will call presentAssistantMessage if a new block is ready. if streaming is finished then we set userMessageContentReady to true when out of bounds. This gracefully allows the stream to continue on and all potential content blocks be presented.
				// last block is complete and it is finished executing
				this.taskState.userMessageContentReady = true // will allow pwaitfor to continue
			}

			// call next block if it exists (if not then read stream will call it when its ready)
			this.taskState.currentStreamingContentIndex++ // need to increment regardless, so when read stream calls this function again it will be streaming the next block

			if (this.taskState.currentStreamingContentIndex < this.taskState.assistantMessageContent.length) {
				// there are already more content blocks to stream, so we'll call this function ourselves
				// await this.presentAssistantContent()

				this.presentAssistantMessage()
				return
			}
		}
		// block is partial, but the read stream may have finished
		if (this.taskState.presentAssistantMessageHasPendingUpdates) {
			this.presentAssistantMessage()
		}
	}

	async recursivelyMakeClineRequests(userContent: UserContent, includeFileDetails: boolean = false): Promise<boolean> {
		if (this.taskState.abort) {
			throw new Error("Cline instance aborted")
		}

		// Increment API request counter for focus chain list management
		this.taskState.apiRequestCount++
		this.taskState.apiRequestsSinceLastTodoUpdate++

		// Used to know what models were used in the task if user wants to export metadata for error reporting purposes
		const { model, providerId, customPrompt } = this.getCurrentProviderInfo()
		if (providerId && model.id) {
			try {
				await this.modelContextTracker.recordModelUsage(
					providerId,
					model.id,
					this.stateManager.getGlobalSettingsKey("mode"),
				)
			} catch {}
		}

		if (this.taskState.consecutiveMistakeCount >= 3) {
			const autoApprovalSettings = this.stateManager.getGlobalSettingsKey("autoApprovalSettings")
			if (autoApprovalSettings.enabled && autoApprovalSettings.enableNotifications) {
				showSystemNotification({
					subtitle: "Error",
					message: "Cline is having trouble. Would you like to continue the task?",
				})
			}
			const { response, text, images, files } = await this.ask(
				"mistake_limit_reached",
				this.api.getModel().id.includes("claude")
					? `This may indicate a failure in his thought process or inability to use a tool properly, which can be mitigated with some user guidance (e.g. "Try breaking down the task into smaller steps").`
					: "Cline uses complex prompts and iterative task execution that may be challenging for less capable models. For best results, it's recommended to use Claude 4 Sonnet for its advanced agentic coding capabilities.",
			)
			if (response === "messageResponse") {
				// Display the user's message in the chat UI
				await this.say("user_feedback", text, images, files)

				// This userContent is for the *next* API call.
				const feedbackUserContent: UserContent = []
				feedbackUserContent.push({
					type: "text",
					text: formatResponse.tooManyMistakes(text),
				})
				if (images && images.length > 0) {
					feedbackUserContent.push(...formatResponse.imageBlocks(images))
				}

				let fileContentString = ""
				if (files && files.length > 0) {
					fileContentString = await processFilesIntoText(files)
				}

				if (fileContentString) {
					feedbackUserContent.push({
						type: "text",
						text: fileContentString,
					})
				}

				userContent = feedbackUserContent
			}
			this.taskState.consecutiveMistakeCount = 0
		}

		const autoApprovalSettings = this.stateManager.getGlobalSettingsKey("autoApprovalSettings")

		if (
			autoApprovalSettings.enabled &&
			this.taskState.consecutiveAutoApprovedRequestsCount >= autoApprovalSettings.maxRequests
		) {
			if (autoApprovalSettings.enableNotifications) {
				showSystemNotification({
					subtitle: "Max Requests Reached",
					message: `Cline has auto-approved ${autoApprovalSettings.maxRequests.toString()} API requests.`,
				})
			}
			const { response, text, images, files } = await this.ask(
				"auto_approval_max_req_reached",
				`Cline has auto-approved ${autoApprovalSettings.maxRequests.toString()} API requests. Would you like to reset the count and proceed with the task?`,
			)
			// if we get past the promise it means the user approved and did not start a new task
			this.taskState.consecutiveAutoApprovedRequestsCount = 0

			// Process user feedback if provided
			if (response === "messageResponse") {
				// Display the user's message in the chat UI
				await this.say("user_feedback", text, images, files)

				// This userContent is for the *next* API call.
				const feedbackUserContent: UserContent = []
				feedbackUserContent.push({
					type: "text",
					text: formatResponse.autoApprovalMaxReached(text),
				})
				if (images && images.length > 0) {
					feedbackUserContent.push(...formatResponse.imageBlocks(images))
				}

				let fileContentString = ""
				if (files && files.length > 0) {
					fileContentString = await processFilesIntoText(files)
				}

				if (fileContentString) {
					feedbackUserContent.push({
						type: "text",
						text: fileContentString,
					})
				}

				userContent = feedbackUserContent
			}
		}

		// get previous api req's index to check token usage and determine if we need to truncate conversation history
		const previousApiReqIndex = findLastIndex(this.messageStateHandler.getClineMessages(), (m) => m.say === "api_req_started")

		// Save checkpoint if this is the first API request
		const isFirstRequest = this.messageStateHandler.getClineMessages().filter((m) => m.say === "api_req_started").length === 0

		// getting verbose details is an expensive operation, it uses globby to top-down build file structure of project which for large projects can take a few seconds
		// for the best UX we show a placeholder api_req_started message with a loading spinner as this happens
		await this.say(
			"api_req_started",
			JSON.stringify({
				request: userContent.map((block) => formatContentBlockToMarkdown(block)).join("\n\n") + "\n\nLoading...",
			}),
		)

		// Initialize checkpointManager first if enabled and it's the first request
		if (
			isFirstRequest &&
			this.enableCheckpoints &&
			this.checkpointManager && // TODO REVIEW: may be able to implement a replacement for the 15s timer
			!this.taskState.checkpointManagerErrorMessage
		) {
			try {
				await ensureCheckpointInitialized({ checkpointManager: this.checkpointManager })
			} catch (error) {
				const errorMessage = error instanceof Error ? error.message : "Unknown error"
				console.error("Failed to initialize checkpoint manager:", errorMessage)
				this.taskState.checkpointManagerErrorMessage = errorMessage // will be displayed right away since we saveClineMessages next which posts state to webview
				HostProvider.window.showMessage({
					type: ShowMessageType.ERROR,
					message: `Checkpoint initialization timed out: ${errorMessage}`,
				})
			}
		}

		// Now, if it's the first request AND checkpoints are enabled AND tracker was successfully initialized,
		// then say "checkpoint_created" and perform the commit.
		if (isFirstRequest && this.enableCheckpoints && this.checkpointManager) {
			const commitHash = await this.checkpointManager.commit() // Actual commit
			await this.say("checkpoint_created") // Now this is conditional
			const lastCheckpointMessageIndex = findLastIndex(
				this.messageStateHandler.getClineMessages(),
				(m) => m.say === "checkpoint_created",
			)
			if (lastCheckpointMessageIndex !== -1) {
				await this.messageStateHandler.updateClineMessage(lastCheckpointMessageIndex, {
					lastCheckpointHash: commitHash,
				})
				// saveClineMessagesAndUpdateHistory will be called later after API response,
				// so no need to call it here unless this is the only modification to this message.
				// For now, assuming it's handled later.
			}
		} else if (
			isFirstRequest &&
			this.enableCheckpoints &&
			!this.checkpointManager &&
			this.taskState.checkpointManagerErrorMessage
		) {
			// Checkpoints are enabled, but tracker failed to initialize.
			// checkpointManagerErrorMessage is already set and will be part of the state.
			// No explicit UI message here, error message will be in ExtensionState.
		}

		// Separate logic when using the auto-condense context management vs the original context management methods
		const useAutoCondense = this.stateManager.getGlobalSettingsKey("useAutoCondense")
		if (useAutoCondense && isNextGenModelFamily(this.api.getModel().id)) {
			// when we initially trigger the context cleanup, we will be increasing the context window size, so we need some state `currentlySummarizing`
			// to store whether we have already started the context summarization flow, so we don't attempt to summarize again. additionally, immediately
			// post summarizing we need to increment the conversationHistoryDeletedRange to mask out the summarization-trigger user & assistant response messaages
			let shouldCompact = false
			if (this.taskState.currentlySummarizing) {
				this.taskState.currentlySummarizing = false

				if (this.taskState.conversationHistoryDeletedRange) {
					const [start, end] = this.taskState.conversationHistoryDeletedRange
					const apiHistory = this.messageStateHandler.getApiConversationHistory()

					// we want to increment the deleted range to remove the pre-summarization tool call output, with additional safety check
					const safeEnd = Math.min(end + 2, apiHistory.length - 1)
					if (end + 2 <= safeEnd) {
						this.taskState.conversationHistoryDeletedRange = [start, end + 2]
						await this.messageStateHandler.saveClineMessagesAndUpdateHistory()
					}
				}
			} else {
				const autoCondenseThreshold = this.stateManager.getGlobalSettingsKey("autoCondenseThreshold") as
					| number
					| undefined
				shouldCompact = this.contextManager.shouldCompactContextWindow(
					this.messageStateHandler.getClineMessages(),
					this.api,
					previousApiReqIndex,
					autoCondenseThreshold,
				)

				// There is an edge case where the summarize_task tool call completes but the user cancels the next request before it finishes
				// this will result in this.taskState.currentlySummarizing being false, and we also failed to update the context window token
				// estimate, which require a full new message to be completed along with gathering the latest usage block. A proxy for whether
				// we just summarized would be to check the number of in-range messages, which itself has some extreme edge case (e.g. what if
				// first+second user messages take up entire context-window, but in this case there's already an issue). TODO: Examine other
				// approaches such as storing this.taskState.currentlySummarizing on disk in the clineMessages. This was intentionally not done
				// for now to prevent additional disk from needing to be used.
				// The worse case scenario is effectively cline summarizing a summary, which is bad UX, but doesn't break other logic.
				if (shouldCompact && this.taskState.conversationHistoryDeletedRange) {
					const apiHistory = this.messageStateHandler.getApiConversationHistory()
					const activeMessageCount = apiHistory.length - this.taskState.conversationHistoryDeletedRange[1] - 1

					// IMPORTANT - we didn't append this next user message yet so the last message in this array is an assistant message
					// that's why we are comparing to an even number of messages (0, 2) rather than odd (1, 3)
					if (activeMessageCount <= 2) {
						shouldCompact = false
					}
				}
			}

			let parsedUserContent: UserContent
			let environmentDetails: string
			let clinerulesError: boolean

			// when summarizing the context window, we do not want to inject updated to the context
			if (shouldCompact) {
				parsedUserContent = userContent
				environmentDetails = ""
				clinerulesError = false
				this.taskState.lastAutoCompactTriggerIndex = previousApiReqIndex
			} else {
				;[parsedUserContent, environmentDetails, clinerulesError] = await this.loadContext(
					userContent,
					includeFileDetails,
				)
			}

			// error handling if the user uses the /newrule command & their .clinerules is a file, for file read operations didnt work properly
			if (clinerulesError === true) {
				await this.say(
					"error",
					"Issue with processing the /newrule command. Double check that, if '.clinerules' already exists, it's a directory and not a file. Otherwise there was an issue referencing this file/directory.",
				)
			}

			userContent = parsedUserContent
			// add environment details as its own text block, separate from tool results
			// do not add environment details to the message which we are compacting the context window
			if (!shouldCompact) {
				userContent.push({ type: "text", text: environmentDetails })
			}

			if (shouldCompact) {
				userContent.push({
					type: "text",
					text: summarizeTask(this.stateManager.getGlobalSettingsKey("focusChainSettings")),
				})
			}
		} else {
			const useCompactPrompt = customPrompt === "compact" && isLocalModel(this.getCurrentProviderInfo())
			const [parsedUserContent, environmentDetails, clinerulesError] = await this.loadContext(
				userContent,
				includeFileDetails,
				useCompactPrompt,
			)

			if (clinerulesError === true) {
				await this.say(
					"error",
					"Issue with processing the /newrule command. Double check that, if '.clinerules' already exists, it's a directory and not a file. Otherwise there was an issue referencing this file/directory.",
				)
			}

			userContent = parsedUserContent

			userContent.push({ type: "text", text: environmentDetails })
		}

		await this.messageStateHandler.addToApiConversationHistory({
			role: "user",
			content: userContent,
		})

		telemetryService.captureConversationTurnEvent(this.ulid, providerId, model.id, "user")

		// Capture task initialization timing telemetry for the first API request
		if (isFirstRequest) {
			const durationMs = Math.round(performance.now() - this.taskInitializationStartTime)
			telemetryService.captureTaskInitialization(this.ulid, this.taskId, durationMs, this.enableCheckpoints)
		}

		// since we sent off a placeholder api_req_started message to update the webview while waiting to actually start the API request (to load potential details for example), we need to update the text of that message
		const lastApiReqIndex = findLastIndex(this.messageStateHandler.getClineMessages(), (m) => m.say === "api_req_started")
		await this.messageStateHandler.updateClineMessage(lastApiReqIndex, {
			text: JSON.stringify({
				request: userContent.map((block) => formatContentBlockToMarkdown(block)).join("\n\n"),
			} satisfies ClineApiReqInfo),
		})
		await this.postStateToWebview()

		try {
			let cacheWriteTokens = 0
			let cacheReadTokens = 0
			let inputTokens = 0
			let outputTokens = 0
			let totalCost: number | undefined

			const abortStream = async (cancelReason: ClineApiReqCancelReason, streamingFailedMessage?: string) => {
				if (this.diffViewProvider.isEditing) {
					await this.diffViewProvider.revertChanges() // closes diff view
				}

				// if last message is a partial we need to update and save it
				const lastMessage = this.messageStateHandler.getClineMessages().at(-1)
				if (lastMessage && lastMessage.partial) {
					// lastMessage.ts = Date.now() DO NOT update ts since it is used as a key for virtuoso list
					lastMessage.partial = false
					// instead of streaming partialMessage events, we do a save and post like normal to persist to disk
					console.log("updating partial message", lastMessage)
					// await this.saveClineMessagesAndUpdateHistory()
				}

				// Let assistant know their response was interrupted for when task is resumed
				await this.messageStateHandler.addToApiConversationHistory({
					role: "assistant",
					content: [
						{
							type: "text",
							text:
								assistantMessage +
								`\n\n[${
									cancelReason === "streaming_failed"
										? "Response interrupted by API Error"
										: "Response interrupted by user"
								}]`,
						},
					],
				})

				// update api_req_started to have cancelled and cost, so that we can display the cost of the partial stream
				await updateApiReqMsg({
					messageStateHandler: this.messageStateHandler,
					lastApiReqIndex,
					inputTokens,
					outputTokens,
					cacheWriteTokens,
					cacheReadTokens,
					totalCost,
					api: this.api,
					cancelReason,
					streamingFailedMessage,
				})
				await this.messageStateHandler.saveClineMessagesAndUpdateHistory()

				telemetryService.captureConversationTurnEvent(this.ulid, providerId, this.api.getModel().id, "assistant", {
					tokensIn: inputTokens,
					tokensOut: outputTokens,
					cacheWriteTokens,
					cacheReadTokens,
					totalCost,
				})

				// signals to provider that it can retrieve the saved messages from disk, as abortTask can not be awaited on in nature
				this.taskState.didFinishAbortingStream = true
			}

			// reset streaming state
			this.taskState.currentStreamingContentIndex = 0
			this.taskState.assistantMessageContent = []
			this.taskState.didCompleteReadingStream = false
			this.taskState.userMessageContent = []
			this.taskState.userMessageContentReady = false
			this.taskState.didRejectTool = false
			this.taskState.didAlreadyUseTool = false
			this.taskState.presentAssistantMessageLocked = false
			this.taskState.presentAssistantMessageHasPendingUpdates = false
			this.taskState.didAutomaticallyRetryFailedApiRequest = false
			await this.diffViewProvider.reset()

			const stream = this.attemptApiRequest(previousApiReqIndex) // yields only if the first chunk is successful, otherwise will allow the user to retry the request (most likely due to rate limit error, which gets thrown on the first chunk)
			let assistantMessage = ""
			let reasoningMessage = ""
			this.taskState.isStreaming = true
			let didReceiveUsageChunk = false
			try {
				for await (const chunk of stream) {
					if (!chunk) {
						continue
					}
					switch (chunk.type) {
						case "usage":
							didReceiveUsageChunk = true
							inputTokens += chunk.inputTokens
							outputTokens += chunk.outputTokens
							cacheWriteTokens += chunk.cacheWriteTokens ?? 0
							cacheReadTokens += chunk.cacheReadTokens ?? 0
							totalCost = chunk.totalCost
							break
						case "reasoning":
							// reasoning will always come before assistant message
							reasoningMessage += chunk.reasoning
							// fixes bug where cancelling task > aborts task > for loop may be in middle of streaming reasoning > say function throws error before we get a chance to properly clean up and cancel the task.
							if (!this.taskState.abort) {
								await this.say("reasoning", reasoningMessage, undefined, undefined, true)
							}
							break
						case "text": {
							if (reasoningMessage && assistantMessage.length === 0) {
								// complete reasoning message
								await this.say("reasoning", reasoningMessage, undefined, undefined, false)
							}
							assistantMessage += chunk.text
							// parse raw assistant message into content blocks
							const prevLength = this.taskState.assistantMessageContent.length

							this.taskState.assistantMessageContent = parseAssistantMessageV2(assistantMessage)

							if (this.taskState.assistantMessageContent.length > prevLength) {
								this.taskState.userMessageContentReady = false // new content we need to present, reset to false in case previous content set this to true
							}
							// present content to user
							this.presentAssistantMessage()
							break
						}
					}

					if (this.taskState.abort) {
						console.log("aborting stream...")
						if (!this.taskState.abandoned) {
							// only need to gracefully abort if this instance isn't abandoned (sometimes openrouter stream hangs, in which case this would affect future instances of cline)
							await abortStream("user_cancelled")
						}
						break // aborts the stream
					}

					if (this.taskState.didRejectTool) {
						// userContent has a tool rejection, so interrupt the assistant's response to present the user's feedback
						assistantMessage += "\n\n[Response interrupted by user feedback]"
						// this.userMessageContentReady = true // instead of setting this preemptively, we allow the present iterator to finish and set userMessageContentReady when its ready
						break
					}

					// PREV: we need to let the request finish for openrouter to get generation details
					// UPDATE: it's better UX to interrupt the request at the cost of the api cost not being retrieved
					if (this.taskState.didAlreadyUseTool) {
						assistantMessage +=
							"\n\n[Response interrupted by a tool use result. Only one tool may be used at a time and should be placed at the end of the message.]"
						break
					}
				}
			} catch (error) {
				// abandoned happens when extension is no longer waiting for the cline instance to finish aborting (error is thrown here when any function in the for loop throws due to this.abort)
				if (!this.taskState.abandoned) {
					this.abortTask() // if the stream failed, there's various states the task could be in (i.e. could have streamed some tools the user may have executed), so we just resort to replicating a cancel task
					const clineError = ErrorService.get().toClineError(error, this.api.getModel().id)
					const errorMessage = clineError.serialize()

					await abortStream("streaming_failed", errorMessage)
					await this.reinitExistingTaskFromId(this.taskId)
				}
			} finally {
				this.taskState.isStreaming = false
			}

			// OpenRouter/Cline may not return token usage as part of the stream (since it may abort early), so we fetch after the stream is finished
			// (updateApiReq below will update the api_req_started message with the usage details. we do this async so it updates the api_req_started message in the background)
			if (!didReceiveUsageChunk) {
				this.api.getApiStreamUsage?.().then(async (apiStreamUsage) => {
					if (apiStreamUsage) {
						inputTokens += apiStreamUsage.inputTokens
						outputTokens += apiStreamUsage.outputTokens
						cacheWriteTokens += apiStreamUsage.cacheWriteTokens ?? 0
						cacheReadTokens += apiStreamUsage.cacheReadTokens ?? 0
						totalCost = apiStreamUsage.totalCost
					}
					await updateApiReqMsg({
						messageStateHandler: this.messageStateHandler,
						lastApiReqIndex,
						inputTokens,
						outputTokens,
						cacheWriteTokens,
						cacheReadTokens,
						api: this.api,
						totalCost,
					})
					await this.messageStateHandler.saveClineMessagesAndUpdateHistory()
					await this.postStateToWebview()
				})
			}

			// need to call here in case the stream was aborted
			if (this.taskState.abort) {
				throw new Error("Cline instance aborted")
			}

			this.taskState.didCompleteReadingStream = true

			// set any blocks to be complete to allow presentAssistantMessage to finish and set userMessageContentReady to true
			// (could be a text block that had no subsequent tool uses, or a text block at the very end, or an invalid tool use, etc. whatever the case, presentAssistantMessage relies on these blocks either to be completed or the user to reject a block in order to proceed and eventually set userMessageContentReady to true)
			const partialBlocks = this.taskState.assistantMessageContent.filter((block) => block.partial)
			partialBlocks.forEach((block) => {
				block.partial = false
			})
			// this.assistantMessageContent.forEach((e) => (e.partial = false)) // can't just do this bc a tool could be in the middle of executing ()
			if (partialBlocks.length > 0) {
				this.presentAssistantMessage() // if there is content to update then it will complete and update this.userMessageContentReady to true, which we pwaitfor before making the next request. all this is really doing is presenting the last partial message that we just set to complete
			}

			await updateApiReqMsg({
				messageStateHandler: this.messageStateHandler,
				lastApiReqIndex,
				inputTokens,
				outputTokens,
				cacheWriteTokens,
				cacheReadTokens,
				api: this.api,
				totalCost,
			})
			await this.messageStateHandler.saveClineMessagesAndUpdateHistory()
			await this.postStateToWebview()

			// now add to apiconversationhistory
			// need to save assistant responses to file before proceeding to tool use since user can exit at any moment and we wouldn't be able to save the assistant's response
			let didEndLoop = false
			if (assistantMessage.length > 0) {
				telemetryService.captureConversationTurnEvent(this.ulid, providerId, model.id, "assistant", {
					tokensIn: inputTokens,
					tokensOut: outputTokens,
					cacheWriteTokens,
					cacheReadTokens,
					totalCost,
				})

				await this.messageStateHandler.addToApiConversationHistory({
					role: "assistant",
					content: [{ type: "text", text: assistantMessage }],
				})

				// NOTE: this comment is here for future reference - this was a workaround for userMessageContent not getting set to true. It was due to it not recursively calling for partial blocks when didRejectTool, so it would get stuck waiting for a partial block to complete before it could continue.
				// in case the content blocks finished
				// it may be the api stream finished after the last parsed content block was executed, so  we are able to detect out of bounds and set userMessageContentReady to true (note you should not call presentAssistantMessage since if the last block is completed it will be presented again)
				// const completeBlocks = this.assistantMessageContent.filter((block) => !block.partial) // if there are any partial blocks after the stream ended we can consider them invalid
				// if (this.currentStreamingContentIndex >= completeBlocks.length) {
				// 	this.userMessageContentReady = true
				// }

				await pWaitFor(() => this.taskState.userMessageContentReady)

				// if the model did not tool use, then we need to tell it to either use a tool or attempt_completion
				const didToolUse = this.taskState.assistantMessageContent.some((block) => block.type === "tool_use")

				if (!didToolUse) {
					// normal request where tool use is required
					this.taskState.userMessageContent.push({
						type: "text",
						text: formatResponse.noToolsUsed(),
					})
					this.taskState.consecutiveMistakeCount++
				}

				const recDidEndLoop = await this.recursivelyMakeClineRequests(this.taskState.userMessageContent)
				didEndLoop = recDidEndLoop
			} else {
				// if there's no assistant_responses, that means we got no text or tool_use content blocks from API which we should assume is an error
				const { model, providerId } = this.getCurrentProviderInfo()
				const reqId = this.getApiRequestIdSafe()

				// Minimal diagnostics: structured log and telemetry
				console.error("[EmptyAssistantMessage]", {
					ulid: this.ulid,
					providerId,
					modelId: model.id,
					requestId: reqId,
				})
				telemetryService.captureProviderApiError({
					ulid: this.ulid,
					model: model.id,
					provider: providerId,
					errorMessage: "empty_assistant_message",
					requestId: reqId,
				})

				const baseErrorMessage =
					"Invalid API Response: The provider returned an empty or unparsable response. This is a provider-side issue where the model failed to generate valid output or returned tool calls that Cline cannot process. Retrying the request may help resolve this issue."
				const errorText = reqId ? `${baseErrorMessage} (Request ID: ${reqId})` : baseErrorMessage

				await this.say("error", errorText)
				await this.messageStateHandler.addToApiConversationHistory({
					role: "assistant",
					content: [
						{
							type: "text",
							text: "Failure: I did not provide a response.",
						},
					],
				})

				// Offer the user a chance to retry this API request
				const { response } = await this.ask(
					"api_req_failed",
					"No assistant message was received. Would you like to retry the request?",
				)

				if (response === "yesButtonClicked") {
					// Signal the loop to continue (i.e., do not end), so it will attempt again
					return false
				}

				// Returns early to avoid retry since user dismissed
				return true
			}

			return didEndLoop // will always be false for now
		} catch (_error) {
			// this should never happen since the only thing that can throw an error is the attemptApiRequest, which is wrapped in a try catch that sends an ask where if noButtonClicked, will clear current task and destroy this instance. However to avoid unhandled promise rejection, we will end this loop which will end execution of this instance (see startTask)
			return true // needs to be true so parent loop knows to end task
		}
	}

	async loadContext(
		userContent: UserContent,
		includeFileDetails: boolean = false,
		useCompactPrompt = false,
	): Promise<[UserContent, string, boolean]> {
		// Track if we need to check clinerulesFile
		let needsClinerulesFileCheck = false

		const { localWorkflowToggles, globalWorkflowToggles } = await refreshWorkflowToggles(this.controller, this.cwd)

		const processUserContent = async () => {
			// This is a temporary solution to dynamically load context mentions from tool results. It checks for the presence of tags that indicate that the tool was rejected and feedback was provided (see formatToolDeniedFeedback, attemptCompletion, executeCommand, and consecutiveMistakeCount >= 3) or "<answer>" (see askFollowupQuestion), we place all user generated content in these tags so they can effectively be used as markers for when we should parse mentions). However if we allow multiple tools responses in the future, we will need to parse mentions specifically within the user content tags.
			// (Note: this caused the @/ import alias bug where file contents were being parsed as well, since v2 converted tool results to text blocks)
			return await Promise.all(
				userContent.map(async (block) => {
					if (block.type === "text") {
						// We need to ensure any user generated content is wrapped in one of these tags so that we know to parse mentions
						// FIXME: Only parse text in between these tags instead of the entire text block which may contain other tool results. This is part of a larger issue where we shouldn't be using regex to parse mentions in the first place (ie for cases where file paths have spaces)
						if (
							block.text.includes("<feedback>") ||
							block.text.includes("<answer>") ||
							block.text.includes("<task>") ||
							block.text.includes("<user_message>")
						) {
							const parsedText = await parseMentions(
								block.text,
								this.cwd,
								this.urlContentFetcher,
								this.fileContextTracker,
							)

							// when parsing slash commands, we still want to allow the user to provide their desired context
							const { processedText, needsClinerulesFileCheck: needsCheck } = await parseSlashCommands(
								parsedText,
								localWorkflowToggles,
								globalWorkflowToggles,
								this.ulid,
								this.stateManager.getGlobalSettingsKey("focusChainSettings"),
							)

							if (needsCheck) {
								needsClinerulesFileCheck = true
							}

							return {
								...block,
								text: processedText,
							}
						}
					}
					return block
				}),
			)
		}

		// Run initial promises in parallel
		const [processedUserContent, environmentDetails] = await Promise.all([
			processUserContent(),
			this.getEnvironmentDetails(includeFileDetails),
		])

		// After processing content, check clinerulesData if needed
		let clinerulesError = false
		if (needsClinerulesFileCheck) {
			clinerulesError = await ensureLocalClineDirExists(this.cwd, GlobalFileNames.clineRules)
		}

		// Add focu chain list instructions if needed
		if (!useCompactPrompt && this.FocusChainManager?.shouldIncludeFocusChainInstructions()) {
			const focusChainInstructions = this.FocusChainManager.generateFocusChainInstructions()
			processedUserContent.push({
				type: "text",
				text: focusChainInstructions,
			})

			this.taskState.apiRequestsSinceLastTodoUpdate = 0
			this.taskState.todoListWasUpdatedByUser = false
		}

		// Return all results
		return [processedUserContent, environmentDetails, clinerulesError]
	}

	/**
	 * Format workspace roots section for multi-root workspaces
	 */
	private formatWorkspaceRootsSection(): string {
		const isMultiRootEnabled = featureFlagsService.getMultiRootEnabled()
		const hasWorkspaceManager = !!this.workspaceManager
		const roots = hasWorkspaceManager ? this.workspaceManager!.getRoots() : []

		// Only show workspace roots if multi-root is enabled and there are multiple roots
		if (!isMultiRootEnabled || roots.length <= 1) {
			return ""
		}

		let section = "\n\n# Workspace Roots"

		// Format each root with its name, path, and VCS info
		for (const root of roots) {
			const name = root.name || path.basename(root.path)
			const vcs = root.vcs ? ` (${String(root.vcs)})` : ""
			section += `\n- ${name}: ${root.path}${vcs}`
		}

		// Add primary workspace information
		const primary = this.workspaceManager!.getPrimaryRoot()
		const primaryName = this.getPrimaryWorkspaceName(primary)
		section += `\n\nPrimary workspace: ${primaryName}`

		return section
	}

	/**
	 * Get the display name for the primary workspace
	 */
	private getPrimaryWorkspaceName(primary?: ReturnType<WorkspaceRootManager["getRoots"]>[0]): string {
		if (primary?.name) {
			return primary.name
		}
		if (primary?.path) {
			return path.basename(primary.path)
		}
		return path.basename(this.cwd)
	}

	/**
	 * Format the file details header based on workspace configuration
	 */
	private formatFileDetailsHeader(): string {
		const isMultiRootEnabled = featureFlagsService.getMultiRootEnabled()
		const roots = this.workspaceManager?.getRoots() || []

		if (isMultiRootEnabled && roots.length > 1) {
			const primary = this.workspaceManager?.getPrimaryRoot()
			const primaryName = this.getPrimaryWorkspaceName(primary)
			return `\n\n# Current Working Directory (Primary: ${primaryName}) Files\n`
		} else {
			return `\n\n# Current Working Directory (${this.cwd.toPosix()}) Files\n`
		}
	}

	async getEnvironmentDetails(includeFileDetails: boolean = false) {
		const host = await HostProvider.env.getHostVersion({})
		let details = ""

		// Workspace roots (multi-root)
		details += this.formatWorkspaceRootsSection()

		// It could be useful for cline to know if the user went from one or no file to another between messages, so we always include this context
		details += `\n\n# ${host.platform} Visible Files`
		const visibleFilePaths = (await HostProvider.window.getVisibleTabs({})).paths.map((absolutePath) =>
			path.relative(this.cwd, absolutePath),
		)

		// Filter paths through clineIgnoreController
		const allowedVisibleFiles = this.clineIgnoreController
			.filterPaths(visibleFilePaths)
			.map((p) => p.toPosix())
			.join("\n")

		if (allowedVisibleFiles) {
			details += `\n${allowedVisibleFiles}`
		} else {
			details += "\n(No visible files)"
		}

		details += `\n\n# ${host.platform} Open Tabs`
		const openTabPaths = (await HostProvider.window.getOpenTabs({})).paths.map((absolutePath) =>
			path.relative(this.cwd, absolutePath),
		)

		// Filter paths through clineIgnoreController
		const allowedOpenTabs = this.clineIgnoreController
			.filterPaths(openTabPaths)
			.map((p) => p.toPosix())
			.join("\n")

		if (allowedOpenTabs) {
			details += `\n${allowedOpenTabs}`
		} else {
			details += "\n(No open tabs)"
		}

		const busyTerminals = this.terminalManager.getTerminals(true)
		const inactiveTerminals = this.terminalManager.getTerminals(false)
		// const allTerminals = [...busyTerminals, ...inactiveTerminals]

		if (busyTerminals.length > 0 && this.taskState.didEditFile) {
			//  || this.didEditFile
			await setTimeoutPromise(300) // delay after saving file to let terminals catch up
		}

		// let terminalWasBusy = false
		if (busyTerminals.length > 0) {
			// wait for terminals to cool down
			// terminalWasBusy = allTerminals.some((t) => this.terminalManager.isProcessHot(t.id))
			await pWaitFor(() => busyTerminals.every((t) => !this.terminalManager.isProcessHot(t.id)), {
				interval: 100,
				timeout: 15_000,
			}).catch(() => {})
		}

		this.taskState.didEditFile = false // reset, this lets us know when to wait for saved files to update terminals

		// waiting for updated diagnostics lets terminal output be the most up-to-date possible
		let terminalDetails = ""
		if (busyTerminals.length > 0) {
			// terminals are cool, let's retrieve their output
			terminalDetails += "\n\n# Actively Running Terminals"
			for (const busyTerminal of busyTerminals) {
				terminalDetails += `\n## Original command: \`${busyTerminal.lastCommand}\``
				const newOutput = this.terminalManager.getUnretrievedOutput(busyTerminal.id)
				if (newOutput) {
					terminalDetails += `\n### New Output\n${newOutput}`
				} else {
					// details += `\n(Still running, no new output)` // don't want to show this right after running the command
				}
			}
		}
		// only show inactive terminals if there's output to show
		if (inactiveTerminals.length > 0) {
			const inactiveTerminalOutputs = new Map<number, string>()
			for (const inactiveTerminal of inactiveTerminals) {
				const newOutput = this.terminalManager.getUnretrievedOutput(inactiveTerminal.id)
				if (newOutput) {
					inactiveTerminalOutputs.set(inactiveTerminal.id, newOutput)
				}
			}
			if (inactiveTerminalOutputs.size > 0) {
				terminalDetails += "\n\n# Inactive Terminals"
				for (const [terminalId, newOutput] of inactiveTerminalOutputs) {
					const inactiveTerminal = inactiveTerminals.find((t) => t.id === terminalId)
					if (inactiveTerminal) {
						terminalDetails += `\n## ${inactiveTerminal.lastCommand}`
						terminalDetails += `\n### New Output\n${newOutput}`
					}
				}
			}
		}

		if (terminalDetails) {
			details += terminalDetails
		}

		// Add recently modified files section
		const recentlyModifiedFiles = this.fileContextTracker.getAndClearRecentlyModifiedFiles()
		if (recentlyModifiedFiles.length > 0) {
			details +=
				"\n\n# Recently Modified Files\nThese files have been modified since you last accessed them (file was just edited so you may need to re-read it before editing):"
			for (const filePath of recentlyModifiedFiles) {
				details += `\n${filePath}`
			}
		}

		// Add current time information with timezone
		const now = new Date()
		const formatter = new Intl.DateTimeFormat(undefined, {
			year: "numeric",
			month: "numeric",
			day: "numeric",
			hour: "numeric",
			minute: "numeric",
			second: "numeric",
			hour12: true,
		})
		const timeZone = formatter.resolvedOptions().timeZone
		const timeZoneOffset = -now.getTimezoneOffset() / 60 // Convert to hours and invert sign to match conventional notation
		const timeZoneOffsetStr = `${timeZoneOffset >= 0 ? "+" : ""}${timeZoneOffset}:00`
		details += `\n\n# Current Time\n${formatter.format(now)} (${timeZone}, UTC${timeZoneOffsetStr})`

		if (includeFileDetails) {
			details += this.formatFileDetailsHeader()
			const isDesktop = arePathsEqual(this.cwd, getDesktopDir())
			if (isDesktop) {
				// don't want to immediately access desktop since it would show permission popup
				details += "(Desktop files not shown automatically. Use list_files to explore if needed.)"
			} else {
				const [files, didHitLimit] = await listFiles(this.cwd, true, 200)
				const result = formatResponse.formatFilesList(this.cwd, files, didHitLimit, this.clineIgnoreController)
				details += result
			}

			// Add git remote URLs section
			const gitRemotes = await getGitRemoteUrls(this.cwd)
			if (gitRemotes.length > 0) {
				details += `\n\n# Git Remote URLs\n${gitRemotes.join("\n")}`
			}

<<<<<<< HEAD
			// Add detected CLI tools
			const availableCliTools = await detectAvailableCliTools()
			if (availableCliTools.length > 0) {
				details += `\n\n# Detected CLI Tools\nThese are some of the tools on the user's machine, and may be useful if needed to accomplish the task: ${availableCliTools.join(", ")}. This list is not exhaustive, and other tools may be available.`
=======
			const latestGitHash = await getLatestGitCommitHash(this.cwd)
			if (latestGitHash) {
				details += `\n\n# Latest Git Commit Hash\n${latestGitHash}`
>>>>>>> 33d77eb0
			}
		}

		// Add context window usage information
		const { contextWindow } = getContextWindowInfo(this.api)

		// Get the token count from the most recent API request to accurately reflect context management
		const getTotalTokensFromApiReqMessage = (msg: ClineMessage) => {
			if (!msg.text) {
				return 0
			}
			try {
				const { tokensIn, tokensOut, cacheWrites, cacheReads } = JSON.parse(msg.text)
				return (tokensIn || 0) + (tokensOut || 0) + (cacheWrites || 0) + (cacheReads || 0)
			} catch (_e) {
				return 0
			}
		}

		const clineMessages = this.messageStateHandler.getClineMessages()
		const modifiedMessages = combineApiRequests(combineCommandSequences(clineMessages.slice(1)))
		const lastApiReqMessage = findLast(modifiedMessages, (msg) => {
			if (msg.say !== "api_req_started") {
				return false
			}
			return getTotalTokensFromApiReqMessage(msg) > 0
		})

		const lastApiReqTotalTokens = lastApiReqMessage ? getTotalTokensFromApiReqMessage(lastApiReqMessage) : 0
		const usagePercentage = Math.round((lastApiReqTotalTokens / contextWindow) * 100)

		details += "\n\n# Context Window Usage"
		details += `\n${lastApiReqTotalTokens.toLocaleString()} / ${(contextWindow / 1000).toLocaleString()}K tokens used (${usagePercentage}%)`

		details += "\n\n# Current Mode"
		const mode = this.stateManager.getGlobalSettingsKey("mode")
		if (mode === "plan") {
			details += "\nPLAN MODE\n" + formatResponse.planModeInstructions()
		} else {
			details += "\nACT MODE"
		}

		return `<environment_details>\n${details.trim()}\n</environment_details>`
	}
}<|MERGE_RESOLUTION|>--- conflicted
+++ resolved
@@ -80,16 +80,7 @@
 import { MessageStateHandler } from "./message-state"
 import { TaskState } from "./TaskState"
 import { ToolExecutor } from "./ToolExecutor"
-<<<<<<< HEAD
 import { updateApiReqMsg, detectAvailableCliTools } from "./utils"
-import { CacheService } from "../storage/CacheService"
-import { Mode, OpenaiReasoningEffort } from "@shared/storage/types"
-import { ShowMessageType } from "@/shared/proto/index.host"
-
-export const USE_EXPERIMENTAL_CLAUDE4_FEATURES = false
-=======
-import { updateApiReqMsg } from "./utils"
->>>>>>> 33d77eb0
 
 export type ToolResponse = string | Array<Anthropic.TextBlockParam | Anthropic.ImageBlockParam>
 type UserContent = Array<Anthropic.ContentBlockParam>
@@ -2533,17 +2524,16 @@
 			if (gitRemotes.length > 0) {
 				details += `\n\n# Git Remote URLs\n${gitRemotes.join("\n")}`
 			}
-
-<<<<<<< HEAD
-			// Add detected CLI tools
+      
+			const latestGitHash = await getLatestGitCommitHash(this.cwd)
+			if (latestGitHash) {
+				details += `\n\n# Latest Git Commit Hash\n${latestGitHash}`
+			}
+      
+      // Add detected CLI tools
 			const availableCliTools = await detectAvailableCliTools()
 			if (availableCliTools.length > 0) {
 				details += `\n\n# Detected CLI Tools\nThese are some of the tools on the user's machine, and may be useful if needed to accomplish the task: ${availableCliTools.join(", ")}. This list is not exhaustive, and other tools may be available.`
-=======
-			const latestGitHash = await getLatestGitCommitHash(this.cwd)
-			if (latestGitHash) {
-				details += `\n\n# Latest Git Commit Hash\n${latestGitHash}`
->>>>>>> 33d77eb0
 			}
 		}
 
