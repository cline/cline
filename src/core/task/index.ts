import { setTimeout as setTimeoutPromise } from "node:timers/promises"
import { Anthropic } from "@anthropic-ai/sdk"
import { ApiHandler, ApiProviderInfo, buildApiHandler } from "@core/api"
import { ApiStream } from "@core/api/transform/stream"
import { parseAssistantMessageV2 } from "@core/assistant-message"
import { ContextManager } from "@core/context/context-management/ContextManager"
import { checkContextWindowExceededError } from "@core/context/context-management/context-error-handling"
import { getContextWindowInfo } from "@core/context/context-management/context-window-utils"
import { FileContextTracker } from "@core/context/context-tracking/FileContextTracker"
import { ModelContextTracker } from "@core/context/context-tracking/ModelContextTracker"
import {
	getGlobalClineRules,
	getLocalClineRules,
	refreshClineRulesToggles,
} from "@core/context/instructions/user-instructions/cline-rules"
import {
	getLocalCursorRules,
	getLocalWindsurfRules,
	refreshExternalRulesToggles,
} from "@core/context/instructions/user-instructions/external-rules"
import { sendPartialMessageEvent } from "@core/controller/ui/subscribeToPartialMessage"
import { ClineIgnoreController } from "@core/ignore/ClineIgnoreController"
import { parseMentions } from "@core/mentions"
import { summarizeTask } from "@core/prompts/contextManagement"
import { formatResponse } from "@core/prompts/responses"
import { parseSlashCommands } from "@core/slash-commands"
import {
	ensureRulesDirectoryExists,
	ensureTaskDirectoryExists,
	GlobalFileNames,
	getSavedApiConversationHistory,
	getSavedClineMessages,
} from "@core/storage/disk"
import { WorkspaceRootManager } from "@core/workspace/WorkspaceRootManager"
import { buildCheckpointManager, shouldUseMultiRoot } from "@integrations/checkpoints/factory"
import { ensureCheckpointInitialized } from "@integrations/checkpoints/initializer"
import { ICheckpointManager } from "@integrations/checkpoints/types"
import { DiffViewProvider } from "@integrations/editor/DiffViewProvider"
import { formatContentBlockToMarkdown } from "@integrations/misc/export-markdown"
import { processFilesIntoText } from "@integrations/misc/extract-text"
import { showSystemNotification } from "@integrations/notifications"
import { TerminalManager } from "@integrations/terminal/TerminalManager"
import { BrowserSession } from "@services/browser/BrowserSession"
import { UrlContentFetcher } from "@services/browser/UrlContentFetcher"
import { listFiles } from "@services/glob/list-files"
import { Logger } from "@services/logging/Logger"
import { McpHub } from "@services/mcp/McpHub"
import { ApiConfiguration } from "@shared/api"
import { findLast, findLastIndex } from "@shared/array"
import { combineApiRequests } from "@shared/combineApiRequests"
import { combineCommandSequences } from "@shared/combineCommandSequences"
import { ClineApiReqCancelReason, ClineApiReqInfo, ClineAsk, ClineMessage, ClineSay } from "@shared/ExtensionMessage"
import { HistoryItem } from "@shared/HistoryItem"
import { DEFAULT_LANGUAGE_SETTINGS, getLanguageKey, LanguageDisplay } from "@shared/Languages"
import { convertClineMessageToProto } from "@shared/proto-conversions/cline-message"
import { ClineDefaultTool } from "@shared/tools"
import { ClineAskResponse } from "@shared/WebviewMessage"
import { getGitRemoteUrls, getLatestGitCommitHash } from "@utils/git"
import { isLocalModel, isNextGenModelFamily } from "@utils/model-utils"
import { arePathsEqual, getDesktopDir } from "@utils/path"
import cloneDeep from "clone-deep"
import { execa } from "execa"
import pWaitFor from "p-wait-for"
import * as path from "path"
import { ulid } from "ulid"
import * as vscode from "vscode"
import type { SystemPromptContext } from "@/core/prompts/system-prompt"
import { getSystemPrompt } from "@/core/prompts/system-prompt"
import { HostProvider } from "@/hosts/host-provider"
import { ErrorService } from "@/services/error"
import { featureFlagsService } from "@/services/feature-flags"
import { TerminalHangStage, TerminalUserInterventionAction, telemetryService } from "@/services/telemetry"
import { ShowMessageType } from "@/shared/proto/index.host"
import { isInTestMode } from "../../services/test/TestMode"
import { ensureLocalClineDirExists } from "../context/instructions/user-instructions/rule-helpers"
import { refreshWorkflowToggles } from "../context/instructions/user-instructions/workflows"
import { Controller } from "../controller"
import { StateManager } from "../storage/StateManager"
import { FocusChainManager } from "./focus-chain"
import { MessageStateHandler } from "./message-state"
import { TaskState } from "./TaskState"
import { ToolExecutor } from "./ToolExecutor"
import { detectAvailableCliTools, updateApiReqMsg } from "./utils"

export type ToolResponse = string | Array<Anthropic.TextBlockParam | Anthropic.ImageBlockParam>
type UserContent = Array<Anthropic.ContentBlockParam>

type TaskParams = {
	controller: Controller
	mcpHub: McpHub
	updateTaskHistory: (historyItem: HistoryItem) => Promise<HistoryItem[]>
	postStateToWebview: () => Promise<void>
	reinitExistingTaskFromId: (taskId: string) => Promise<void>
	cancelTask: () => Promise<void>
	shellIntegrationTimeout: number
	terminalReuseEnabled: boolean
	terminalOutputLineLimit: number
	defaultTerminalProfile: string
	cwd: string
	stateManager: StateManager
	workspaceManager?: WorkspaceRootManager
	task?: string
	images?: string[]
	files?: string[]
	historyItem?: HistoryItem
}

export class Task {
	// Core task variables
	readonly taskId: string
	readonly ulid: string
	private taskIsFavorited?: boolean
	private cwd: string
	private taskInitializationStartTime: number

	taskState: TaskState

	// Core dependencies
	private controller: Controller
	private mcpHub: McpHub

	// Service handlers
	api: ApiHandler
	terminalManager: TerminalManager
	private urlContentFetcher: UrlContentFetcher
	browserSession: BrowserSession
	contextManager: ContextManager
	private diffViewProvider: DiffViewProvider
	public checkpointManager?: ICheckpointManager
	private clineIgnoreController: ClineIgnoreController
	private toolExecutor: ToolExecutor

	// Metadata tracking
	private fileContextTracker: FileContextTracker
	private modelContextTracker: ModelContextTracker

	// Focus Chain
	private FocusChainManager?: FocusChainManager

	// Callbacks
	private updateTaskHistory: (historyItem: HistoryItem) => Promise<HistoryItem[]>
	private postStateToWebview: () => Promise<void>
	private reinitExistingTaskFromId: (taskId: string) => Promise<void>
	private cancelTask: () => Promise<void>

	// Cache service
	private stateManager: StateManager

	// Message and conversation state
	messageStateHandler: MessageStateHandler

	// Workspace manager
	workspaceManager?: WorkspaceRootManager

	constructor(params: TaskParams) {
		const {
			controller,
			mcpHub,
			updateTaskHistory,
			postStateToWebview,
			reinitExistingTaskFromId,
			cancelTask,
			shellIntegrationTimeout,
			terminalReuseEnabled,
			terminalOutputLineLimit,
			defaultTerminalProfile,
			cwd,
			stateManager,
			workspaceManager,
			task,
			images,
			files,
			historyItem,
		} = params

		this.taskInitializationStartTime = performance.now()
		this.taskState = new TaskState()
		this.controller = controller
		this.mcpHub = mcpHub
		this.updateTaskHistory = updateTaskHistory
		this.postStateToWebview = postStateToWebview
		this.reinitExistingTaskFromId = reinitExistingTaskFromId
		this.cancelTask = cancelTask
		this.clineIgnoreController = new ClineIgnoreController(cwd)

		// TODO(ae) this is a hack to replace the terminal manager for standalone,
		// until we have proper host bridge support for terminal execution. The
		// standaloneTerminalManager is defined in the vscode-impls and injected
		// during compilation of the standalone manager only, so this variable only
		// exists in that case
		if ((global as any).standaloneTerminalManager) {
			console.log("[DEBUG] Using vscode-impls.js terminal manager")
			this.terminalManager = (global as any).standaloneTerminalManager
		} else {
			console.log("[DEBUG] Using built in terminal manager")
			this.terminalManager = new TerminalManager()
		}
		this.terminalManager.setShellIntegrationTimeout(shellIntegrationTimeout)
		this.terminalManager.setTerminalReuseEnabled(terminalReuseEnabled ?? true)
		this.terminalManager.setTerminalOutputLineLimit(terminalOutputLineLimit)
		this.terminalManager.setDefaultTerminalProfile(defaultTerminalProfile)

		this.urlContentFetcher = new UrlContentFetcher(controller.context)
		this.browserSession = new BrowserSession(stateManager)
		this.contextManager = new ContextManager()
		this.diffViewProvider = HostProvider.get().createDiffViewProvider()
		this.cwd = cwd
		this.stateManager = stateManager
		this.workspaceManager = workspaceManager

		// Set up MCP notification callback for real-time notifications
		this.mcpHub.setNotificationCallback(async (serverName: string, _level: string, message: string) => {
			// Display notification in chat immediately
			await this.say("mcp_notification", `[${serverName}] ${message}`)
		})

		// Initialize taskId first
		if (historyItem) {
			this.taskId = historyItem.id
			this.ulid = historyItem.ulid ?? ulid()
			this.taskIsFavorited = historyItem.isFavorited
			this.taskState.conversationHistoryDeletedRange = historyItem.conversationHistoryDeletedRange
			if (historyItem.checkpointManagerErrorMessage) {
				this.taskState.checkpointManagerErrorMessage = historyItem.checkpointManagerErrorMessage
			}
		} else if (task || images || files) {
			this.taskId = Date.now().toString()
			this.ulid = ulid()
		} else {
			throw new Error("Either historyItem or task/images must be provided")
		}

		this.messageStateHandler = new MessageStateHandler({
			taskId: this.taskId,
			ulid: this.ulid,
			taskState: this.taskState,
			taskIsFavorited: this.taskIsFavorited,
			updateTaskHistory: this.updateTaskHistory,
		})

		// Initialize file context tracker
		this.fileContextTracker = new FileContextTracker(controller, this.taskId)
		this.modelContextTracker = new ModelContextTracker(this.taskId)

		// Initialize focus chain manager only if enabled
		const focusChainSettings = this.stateManager.getGlobalSettingsKey("focusChainSettings")
		if (focusChainSettings.enabled) {
			this.FocusChainManager = new FocusChainManager({
				taskId: this.taskId,
				taskState: this.taskState,
				mode: this.stateManager.getGlobalSettingsKey("mode"),
				stateManager: this.stateManager,
				postStateToWebview: this.postStateToWebview,
				say: this.say.bind(this),
				focusChainSettings: focusChainSettings,
			})
		}

		const enableCheckpoints = this.stateManager.getGlobalSettingsKey("enableCheckpointsSetting")

		// Initialize checkpoint manager based on workspace configuration
		try {
			this.checkpointManager = buildCheckpointManager({
				taskId: this.taskId,
				messageStateHandler: this.messageStateHandler,
				fileContextTracker: this.fileContextTracker,
				diffViewProvider: this.diffViewProvider,
				taskState: this.taskState,
				workspaceManager: this.workspaceManager,
				updateTaskHistory: this.updateTaskHistory,
				say: this.say.bind(this),
				cancelTask: this.cancelTask,
				postStateToWebview: this.postStateToWebview,
				initialConversationHistoryDeletedRange: this.taskState.conversationHistoryDeletedRange,
				initialCheckpointManagerErrorMessage: this.taskState.checkpointManagerErrorMessage,
				stateManager: this.stateManager,
			})

			// If multi-root, kick off non-blocking initialization
			if (
				shouldUseMultiRoot({
					workspaceManager: this.workspaceManager,
					enableCheckpoints: enableCheckpoints,
					isMultiRootEnabled: featureFlagsService.getMultiRootEnabled(),
				})
			) {
				this.checkpointManager.initialize?.().catch((error: Error) => {
					console.error("Failed to initialize multi-root checkpoint manager:", error)
					this.taskState.checkpointManagerErrorMessage = error?.message || String(error)
				})
			}
		} catch (error) {
			console.error("Failed to initialize checkpoint manager:", error)
			if (enableCheckpoints) {
				const errorMessage = error instanceof Error ? error.message : "Unknown error"
				HostProvider.window.showMessage({
					type: ShowMessageType.ERROR,
					message: `Failed to initialize checkpoint manager: ${errorMessage}`,
				})
			}
		}

		// Prepare effective API configuration
		const apiConfiguration = this.stateManager.getApiConfiguration()
		const effectiveApiConfiguration: ApiConfiguration = {
			...apiConfiguration,
			ulid: this.ulid,
			onRetryAttempt: async (attempt: number, maxRetries: number, delay: number, error: any) => {
				const clineMessages = this.messageStateHandler.getClineMessages()
				const lastApiReqStartedIndex = findLastIndex(clineMessages, (m) => m.say === "api_req_started")
				if (lastApiReqStartedIndex !== -1) {
					try {
						const currentApiReqInfo: ClineApiReqInfo = JSON.parse(clineMessages[lastApiReqStartedIndex].text || "{}")
						currentApiReqInfo.retryStatus = {
							attempt: attempt, // attempt is already 1-indexed from retry.ts
							maxAttempts: maxRetries, // total attempts
							delaySec: Math.round(delay / 1000),
							errorSnippet: error?.message ? `${String(error.message).substring(0, 50)}...` : undefined,
						}
						// Clear previous cancelReason and streamingFailedMessage if we are retrying
						delete currentApiReqInfo.cancelReason
						delete currentApiReqInfo.streamingFailedMessage
						await this.messageStateHandler.updateClineMessage(lastApiReqStartedIndex, {
							text: JSON.stringify(currentApiReqInfo),
						})

						// Post the updated state to the webview so the UI reflects the retry attempt
						await this.postStateToWebview().catch((e) =>
							console.error("Error posting state to webview in onRetryAttempt:", e),
						)

						console.log(
							`[Task ${this.taskId}] API Auto-Retry Status Update: Attempt ${attempt}/${maxRetries}, Delay: ${delay}ms`,
						)
					} catch (e) {
						console.error(`[Task ${this.taskId}] Error updating api_req_started with retryStatus:`, e)
					}
				}
			},
		}
		const mode = this.stateManager.getGlobalSettingsKey("mode")
		const currentProvider = mode === "plan" ? apiConfiguration.planModeApiProvider : apiConfiguration.actModeApiProvider

		const openaiReasoningEffort = this.stateManager.getGlobalSettingsKey("openaiReasoningEffort")
		if (currentProvider === "openai" || currentProvider === "openai-native" || currentProvider === "sapaicore") {
			if (mode === "plan") {
				effectiveApiConfiguration.planModeReasoningEffort = openaiReasoningEffort
			} else {
				effectiveApiConfiguration.actModeReasoningEffort = openaiReasoningEffort
			}
		}

		// Now that ulid is initialized, we can build the API handler
		this.api = buildApiHandler(effectiveApiConfiguration, mode)

		// Set ulid on browserSession for telemetry tracking
		this.browserSession.setUlid(this.ulid)

		// Continue with task initialization
		if (historyItem) {
			this.resumeTaskFromHistory()
		} else if (task || images || files) {
			this.startTask(task, images, files)
		}

		// Set up focus chain file watcher (async, runs in background) only if focus chain is enabled
		if (this.FocusChainManager) {
			this.FocusChainManager.setupFocusChainFileWatcher().catch((error) => {
				console.error(`[Task ${this.taskId}] Failed to setup focus chain file watcher:`, error)
			})
		}

		// initialize telemetry
		if (historyItem) {
			// Open task from history
			telemetryService.captureTaskRestarted(this.ulid, currentProvider)
		} else {
			// New task started
			telemetryService.captureTaskCreated(this.ulid, currentProvider)
		}

		this.toolExecutor = new ToolExecutor(
			this.controller.context,
			this.taskState,
			this.messageStateHandler,
			this.api,
			this.urlContentFetcher,
			this.browserSession,
			this.diffViewProvider,
			this.mcpHub,
			this.fileContextTracker,
			this.clineIgnoreController,
			this.contextManager,
			this.stateManager,
			cwd,
			this.taskId,
			this.ulid,
			this.workspaceManager,
			featureFlagsService.getMultiRootEnabled(),
			this.say.bind(this),
			this.ask.bind(this),
			this.saveCheckpointCallback.bind(this),
			this.sayAndCreateMissingParamError.bind(this),
			this.removeLastPartialMessageIfExistsWithType.bind(this),
			this.executeCommandTool.bind(this),
			() => this.checkpointManager?.doesLatestTaskCompletionHaveNewChanges() ?? Promise.resolve(false),
			this.FocusChainManager?.updateFCListFromToolResponse.bind(this.FocusChainManager) || (async () => {}),
			this.switchToActModeCallback.bind(this),
		)
	}

	public resetConsecutiveAutoApprovedRequestsCount(): void {
		this.taskState.consecutiveAutoApprovedRequestsCount = 0
	}

	// Communicate with webview

	// partial has three valid states true (partial message), false (completion of partial message), undefined (individual complete message)
	async ask(
		type: ClineAsk,
		text?: string,
		partial?: boolean,
	): Promise<{
		response: ClineAskResponse
		text?: string
		images?: string[]
		files?: string[]
		askTs?: number
	}> {
		// If this Cline instance was aborted by the provider, then the only thing keeping us alive is a promise still running in the background, in which case we don't want to send its result to the webview as it is attached to a new instance of Cline now. So we can safely ignore the result of any active promises, and this class will be deallocated. (Although we set Cline = undefined in provider, that simply removes the reference to this instance, but the instance is still alive until this promise resolves or rejects.)
		if (this.taskState.abort) {
			throw new Error("Cline instance aborted")
		}
		let askTs: number
		if (partial !== undefined) {
			const clineMessages = this.messageStateHandler.getClineMessages()
			const lastMessage = clineMessages.at(-1)
			const lastMessageIndex = clineMessages.length - 1

			const isUpdatingPreviousPartial =
				lastMessage && lastMessage.partial && lastMessage.type === "ask" && lastMessage.ask === type
			if (partial) {
				if (isUpdatingPreviousPartial) {
					// existing partial message, so update it
					await this.messageStateHandler.updateClineMessage(lastMessageIndex, {
						text,
						partial,
					})
					// todo be more efficient about saving and posting only new data or one whole message at a time so ignore partial for saves, and only post parts of partial message instead of whole array in new listener
					// await this.saveClineMessagesAndUpdateHistory()
					// await this.postStateToWebview()
					const protoMessage = convertClineMessageToProto(lastMessage)
					await sendPartialMessageEvent(protoMessage)
					throw new Error("Current ask promise was ignored 1")
				} else {
					// this is a new partial message, so add it with partial state
					// this.askResponse = undefined
					// this.askResponseText = undefined
					// this.askResponseImages = undefined
					askTs = Date.now()
					this.taskState.lastMessageTs = askTs
					await this.messageStateHandler.addToClineMessages({
						ts: askTs,
						type: "ask",
						ask: type,
						text,
						partial,
					})
					await this.postStateToWebview()
					throw new Error("Current ask promise was ignored 2")
				}
			} else {
				// partial=false means its a complete version of a previously partial message
				if (isUpdatingPreviousPartial) {
					// this is the complete version of a previously partial message, so replace the partial with the complete version
					this.taskState.askResponse = undefined
					this.taskState.askResponseText = undefined
					this.taskState.askResponseImages = undefined
					this.taskState.askResponseFiles = undefined

					/*
					Bug for the history books:
					In the webview we use the ts as the chatrow key for the virtuoso list. Since we would update this ts right at the end of streaming, it would cause the view to flicker. The key prop has to be stable otherwise react has trouble reconciling items between renders, causing unmounting and remounting of components (flickering).
					The lesson here is if you see flickering when rendering lists, it's likely because the key prop is not stable.
					So in this case we must make sure that the message ts is never altered after first setting it.
					*/
					askTs = lastMessage.ts
					this.taskState.lastMessageTs = askTs
					// lastMessage.ts = askTs
					await this.messageStateHandler.updateClineMessage(lastMessageIndex, {
						text,
						partial: false,
					})
					// await this.postStateToWebview()
					const protoMessage = convertClineMessageToProto(lastMessage)
					await sendPartialMessageEvent(protoMessage)
				} else {
					// this is a new partial=false message, so add it like normal
					this.taskState.askResponse = undefined
					this.taskState.askResponseText = undefined
					this.taskState.askResponseImages = undefined
					this.taskState.askResponseFiles = undefined
					askTs = Date.now()
					this.taskState.lastMessageTs = askTs
					await this.messageStateHandler.addToClineMessages({
						ts: askTs,
						type: "ask",
						ask: type,
						text,
					})
					await this.postStateToWebview()
				}
			}
		} else {
			// this is a new non-partial message, so add it like normal
			// const lastMessage = this.clineMessages.at(-1)
			this.taskState.askResponse = undefined
			this.taskState.askResponseText = undefined
			this.taskState.askResponseImages = undefined
			this.taskState.askResponseFiles = undefined
			askTs = Date.now()
			this.taskState.lastMessageTs = askTs
			await this.messageStateHandler.addToClineMessages({
				ts: askTs,
				type: "ask",
				ask: type,
				text,
			})
			await this.postStateToWebview()
		}

		await pWaitFor(() => this.taskState.askResponse !== undefined || this.taskState.lastMessageTs !== askTs, {
			interval: 100,
		})
		if (this.taskState.lastMessageTs !== askTs) {
			throw new Error("Current ask promise was ignored") // could happen if we send multiple asks in a row i.e. with command_output. It's important that when we know an ask could fail, it is handled gracefully
		}
		const result = {
			response: this.taskState.askResponse!,
			text: this.taskState.askResponseText,
			images: this.taskState.askResponseImages,
			files: this.taskState.askResponseFiles,
		}
		this.taskState.askResponse = undefined
		this.taskState.askResponseText = undefined
		this.taskState.askResponseImages = undefined
		this.taskState.askResponseFiles = undefined
		return result
	}

	async handleWebviewAskResponse(askResponse: ClineAskResponse, text?: string, images?: string[], files?: string[]) {
		this.taskState.askResponse = askResponse
		this.taskState.askResponseText = text
		this.taskState.askResponseImages = images
		this.taskState.askResponseFiles = files
	}

	async say(
		type: ClineSay,
		text?: string,
		images?: string[],
		files?: string[],
		partial?: boolean,
	): Promise<number | undefined> {
		if (this.taskState.abort) {
			throw new Error("Cline instance aborted")
		}

		if (partial !== undefined) {
			const lastMessage = this.messageStateHandler.getClineMessages().at(-1)
			const isUpdatingPreviousPartial =
				lastMessage && lastMessage.partial && lastMessage.type === "say" && lastMessage.say === type
			if (partial) {
				if (isUpdatingPreviousPartial) {
					// existing partial message, so update it
					lastMessage.text = text
					lastMessage.images = images
					lastMessage.files = files
					lastMessage.partial = partial
					const protoMessage = convertClineMessageToProto(lastMessage)
					await sendPartialMessageEvent(protoMessage)
					return undefined
				} else {
					// this is a new partial message, so add it with partial state
					const sayTs = Date.now()
					this.taskState.lastMessageTs = sayTs
					await this.messageStateHandler.addToClineMessages({
						ts: sayTs,
						type: "say",
						say: type,
						text,
						images,
						files,
						partial,
					})
					await this.postStateToWebview()
					return sayTs
				}
			} else {
				// partial=false means its a complete version of a previously partial message
				if (isUpdatingPreviousPartial) {
					// this is the complete version of a previously partial message, so replace the partial with the complete version
					this.taskState.lastMessageTs = lastMessage.ts
					// lastMessage.ts = sayTs
					lastMessage.text = text
					lastMessage.images = images
					lastMessage.files = files // Ensure files is updated
					lastMessage.partial = false

					// instead of streaming partialMessage events, we do a save and post like normal to persist to disk
					await this.messageStateHandler.saveClineMessagesAndUpdateHistory()
					// await this.postStateToWebview()
					const protoMessage = convertClineMessageToProto(lastMessage)
					await sendPartialMessageEvent(protoMessage) // more performant than an entire postStateToWebview
					return undefined
				} else {
					// this is a new partial=false message, so add it like normal
					const sayTs = Date.now()
					this.taskState.lastMessageTs = sayTs
					await this.messageStateHandler.addToClineMessages({
						ts: sayTs,
						type: "say",
						say: type,
						text,
						images,
						files,
					})
					await this.postStateToWebview()
					return sayTs
				}
			}
		} else {
			// this is a new non-partial message, so add it like normal
			const sayTs = Date.now()
			this.taskState.lastMessageTs = sayTs
			await this.messageStateHandler.addToClineMessages({
				ts: sayTs,
				type: "say",
				say: type,
				text,
				images,
				files,
			})
			await this.postStateToWebview()
			return sayTs
		}
	}

	async sayAndCreateMissingParamError(toolName: ClineDefaultTool, paramName: string, relPath?: string) {
		await this.say(
			"error",
			`Cline tried to use ${toolName}${
				relPath ? ` for '${relPath.toPosix()}'` : ""
			} without value for required parameter '${paramName}'. Retrying...`,
		)
		return formatResponse.toolError(formatResponse.missingToolParameterError(paramName))
	}

	async removeLastPartialMessageIfExistsWithType(type: "ask" | "say", askOrSay: ClineAsk | ClineSay) {
		const clineMessages = this.messageStateHandler.getClineMessages()
		const lastMessage = clineMessages.at(-1)
		if (lastMessage?.partial && lastMessage.type === type && (lastMessage.ask === askOrSay || lastMessage.say === askOrSay)) {
			this.messageStateHandler.setClineMessages(clineMessages.slice(0, -1))
			await this.messageStateHandler.saveClineMessagesAndUpdateHistory()
		}
	}

	private async saveCheckpointCallback(isAttemptCompletionMessage?: boolean, completionMessageTs?: number): Promise<void> {
		return this.checkpointManager?.saveCheckpoint(isAttemptCompletionMessage, completionMessageTs) ?? Promise.resolve()
	}

	private async switchToActModeCallback(): Promise<boolean> {
		return await this.controller.toggleActModeForYoloMode()
	}

	// Task lifecycle

	private async startTask(task?: string, images?: string[], files?: string[]): Promise<void> {
		try {
			await this.clineIgnoreController.initialize()
		} catch (error) {
			console.error("Failed to initialize ClineIgnoreController:", error)
			// Optionally, inform the user or handle the error appropriately
		}
		// conversationHistory (for API) and clineMessages (for webview) need to be in sync
		// if the extension process were killed, then on restart the clineMessages might not be empty, so we need to set it to [] when we create a new Cline client (otherwise webview would show stale messages from previous session)
		this.messageStateHandler.setClineMessages([])
		this.messageStateHandler.setApiConversationHistory([])

		await this.postStateToWebview()

		await this.say("text", task, images, files)

		this.taskState.isInitialized = true

		const imageBlocks: Anthropic.ImageBlockParam[] = formatResponse.imageBlocks(images)

		const userContent: UserContent = [
			{
				type: "text",
				text: `<task>\n${task}\n</task>`,
			},
			...imageBlocks,
		]

		if (files && files.length > 0) {
			const fileContentString = await processFilesIntoText(files)
			if (fileContentString) {
				userContent.push({
					type: "text",
					text: fileContentString,
				})
			}
		}

		await this.initiateTaskLoop(userContent)
	}

	private async resumeTaskFromHistory() {
		try {
			await this.clineIgnoreController.initialize()
		} catch (error) {
			console.error("Failed to initialize ClineIgnoreController:", error)
			// Optionally, inform the user or handle the error appropriately
		}

		const savedClineMessages = await getSavedClineMessages(this.taskId)

		// Remove any resume messages that may have been added before
		const lastRelevantMessageIndex = findLastIndex(
			savedClineMessages,
			(m) => !(m.ask === "resume_task" || m.ask === "resume_completed_task"),
		)
		if (lastRelevantMessageIndex !== -1) {
			savedClineMessages.splice(lastRelevantMessageIndex + 1)
		}

		// since we don't use api_req_finished anymore, we need to check if the last api_req_started has a cost value, if it doesn't and no cancellation reason to present, then we remove it since it indicates an api request without any partial content streamed
		const lastApiReqStartedIndex = findLastIndex(savedClineMessages, (m) => m.type === "say" && m.say === "api_req_started")
		if (lastApiReqStartedIndex !== -1) {
			const lastApiReqStarted = savedClineMessages[lastApiReqStartedIndex]
			const { cost, cancelReason }: ClineApiReqInfo = JSON.parse(lastApiReqStarted.text || "{}")
			if (cost === undefined && cancelReason === undefined) {
				savedClineMessages.splice(lastApiReqStartedIndex, 1)
			}
		}

		await this.messageStateHandler.overwriteClineMessages(savedClineMessages)
		this.messageStateHandler.setClineMessages(await getSavedClineMessages(this.taskId))

		// Now present the cline messages to the user and ask if they want to resume (NOTE: we ran into a bug before where the apiconversationhistory wouldn't be initialized when opening a old task, and it was because we were waiting for resume)
		// This is important in case the user deletes messages without resuming the task first
		const savedApiConversationHistory = await getSavedApiConversationHistory(this.taskId)
		this.messageStateHandler.setApiConversationHistory(savedApiConversationHistory)

		// load the context history state
		await ensureTaskDirectoryExists(this.taskId)
		await this.contextManager.initializeContextHistory(await ensureTaskDirectoryExists(this.taskId))

		const lastClineMessage = this.messageStateHandler
			.getClineMessages()
			.slice()
			.reverse()
			.find((m) => !(m.ask === "resume_task" || m.ask === "resume_completed_task")) // could be multiple resume tasks

		let askType: ClineAsk
		if (lastClineMessage?.ask === "completion_result") {
			askType = "resume_completed_task"
		} else {
			askType = "resume_task"
		}

		this.taskState.isInitialized = true

		const { response, text, images, files } = await this.ask(askType) // calls poststatetowebview
		let responseText: string | undefined
		let responseImages: string[] | undefined
		let responseFiles: string[] | undefined
		if (response === "messageResponse") {
			await this.say("user_feedback", text, images, files)
			await this.checkpointManager?.saveCheckpoint()
			responseText = text
			responseImages = images
			responseFiles = files
		}

		// need to make sure that the api conversation history can be resumed by the api, even if it goes out of sync with cline messages

		const existingApiConversationHistory: Anthropic.Messages.MessageParam[] = await getSavedApiConversationHistory(
			this.taskId,
		)

		// Remove the last user message so we can update it with the resume message
		let modifiedOldUserContent: UserContent // either the last message if its user message, or the user message before the last (assistant) message
		let modifiedApiConversationHistory: Anthropic.Messages.MessageParam[] // need to remove the last user message to replace with new modified user message
		if (existingApiConversationHistory.length > 0) {
			const lastMessage = existingApiConversationHistory[existingApiConversationHistory.length - 1]
			if (lastMessage.role === "assistant") {
				modifiedApiConversationHistory = [...existingApiConversationHistory]
				modifiedOldUserContent = []
			} else if (lastMessage.role === "user") {
				const existingUserContent: UserContent = Array.isArray(lastMessage.content)
					? lastMessage.content
					: [{ type: "text", text: lastMessage.content }]
				modifiedApiConversationHistory = existingApiConversationHistory.slice(0, -1)
				modifiedOldUserContent = [...existingUserContent]
			} else {
				throw new Error("Unexpected: Last message is not a user or assistant message")
			}
		} else {
			throw new Error("Unexpected: No existing API conversation history")
		}

		const newUserContent: UserContent = [...modifiedOldUserContent]

		const agoText = (() => {
			const timestamp = lastClineMessage?.ts ?? Date.now()
			const now = Date.now()
			const diff = now - timestamp
			const minutes = Math.floor(diff / 60000)
			const hours = Math.floor(minutes / 60)
			const days = Math.floor(hours / 24)

			if (days > 0) {
				return `${days} day${days > 1 ? "s" : ""} ago`
			}
			if (hours > 0) {
				return `${hours} hour${hours > 1 ? "s" : ""} ago`
			}
			if (minutes > 0) {
				return `${minutes} minute${minutes > 1 ? "s" : ""} ago`
			}
			return "just now"
		})()

		const wasRecent = lastClineMessage?.ts && Date.now() - lastClineMessage.ts < 30_000

		// Check if there are pending file context warnings before calling taskResumption
		const pendingContextWarning = await this.fileContextTracker.retrieveAndClearPendingFileContextWarning()
		const hasPendingFileContextWarnings = pendingContextWarning && pendingContextWarning.length > 0

		const mode = this.stateManager.getGlobalSettingsKey("mode")
		const [taskResumptionMessage, userResponseMessage] = formatResponse.taskResumption(
			mode === "plan" ? "plan" : "act",
			agoText,
			this.cwd,
			wasRecent,
			responseText,
			hasPendingFileContextWarnings,
		)

		if (taskResumptionMessage !== "") {
			newUserContent.push({
				type: "text",
				text: taskResumptionMessage,
			})
		}

		if (userResponseMessage !== "") {
			newUserContent.push({
				type: "text",
				text: userResponseMessage,
			})
		}

		if (responseImages && responseImages.length > 0) {
			newUserContent.push(...formatResponse.imageBlocks(responseImages))
		}

		if (responseFiles && responseFiles.length > 0) {
			const fileContentString = await processFilesIntoText(responseFiles)
			if (fileContentString) {
				newUserContent.push({
					type: "text",
					text: fileContentString,
				})
			}
		}

		// Inject file context warning if there were pending warnings from message editing
		if (pendingContextWarning && pendingContextWarning.length > 0) {
			const fileContextWarning = formatResponse.fileContextWarning(pendingContextWarning)
			newUserContent.push({
				type: "text",
				text: fileContextWarning,
			})
		}

		await this.messageStateHandler.overwriteApiConversationHistory(modifiedApiConversationHistory)
		await this.initiateTaskLoop(newUserContent)
	}

	private async initiateTaskLoop(userContent: UserContent): Promise<void> {
		let nextUserContent = userContent
		let includeFileDetails = true
		while (!this.taskState.abort) {
			const didEndLoop = await this.recursivelyMakeClineRequests(nextUserContent, includeFileDetails)
			includeFileDetails = false // we only need file details the first time

			//  The way this agentic loop works is that cline will be given a task that he then calls tools to complete. unless there's an attempt_completion call, we keep responding back to him with his tool's responses until he either attempt_completion or does not use anymore tools. If he does not use anymore tools, we ask him to consider if he's completed the task and then call attempt_completion, otherwise proceed with completing the task.
			// There is a MAX_REQUESTS_PER_TASK limit to prevent infinite requests, but Cline is prompted to finish the task as efficiently as he can.

			//const totalCost = this.calculateApiCost(totalInputTokens, totalOutputTokens)
			if (didEndLoop) {
				// For now a task never 'completes'. This will only happen if the user hits max requests and denies resetting the count.
				//this.say("task_completed", `Task completed. Total API usage cost: ${totalCost}`)
				break
			} else {
				// this.say(
				// 	"tool",
				// 	"Cline responded with only text blocks but has not called attempt_completion yet. Forcing him to continue with task..."
				// )
				nextUserContent = [
					{
						type: "text",
						text: formatResponse.noToolsUsed(),
					},
				]
				this.taskState.consecutiveMistakeCount++
			}
		}
	}

	async abortTask() {
		// Check for incomplete progress before aborting
		if (this.FocusChainManager) {
			this.FocusChainManager.checkIncompleteProgressOnCompletion()
		}

		this.taskState.abort = true // will stop any autonomously running promises
		this.terminalManager.disposeAll()
		this.urlContentFetcher.closeBrowser()
		await this.browserSession.dispose()
		this.clineIgnoreController.dispose()
		this.fileContextTracker.dispose()
		// need to await for when we want to make sure directories/files are reverted before
		// re-starting the task from a checkpoint
		await this.diffViewProvider.revertChanges()
		// Clear the notification callback when task is aborted
		this.mcpHub.clearNotificationCallback()
		if (this.FocusChainManager) {
			this.FocusChainManager.dispose()
		}
	}

	// Tools

	/**
	 * Executes a command directly in Node.js using execa
	 * This is used in test mode to capture the full output without using the VS Code terminal
	 * Commands are automatically terminated after 30 seconds using Promise.race
	 */
	private async executeCommandInNode(command: string): Promise<[boolean, ToolResponse]> {
		try {
			// Create a child process
			const childProcess = execa(command, {
				shell: true,
				cwd: this.cwd,
				reject: false,
				all: true, // Merge stdout and stderr
			})

			// Set up variables to collect output
			let output = ""

			// Collect output in real-time
			if (childProcess.all) {
				childProcess.all.on("data", (data) => {
					output += data.toString()
				})
			}

			// Create a timeout promise that rejects after 30 seconds
			const timeoutPromise = new Promise<never>((_, reject) => {
				setTimeout(() => {
					if (childProcess.pid) {
						childProcess.kill("SIGKILL") // Use SIGKILL for more forceful termination
					}
					reject(new Error("Command timeout after 30s"))
				}, 30000)
			})

			// Race between command completion and timeout
			const result = await Promise.race([childProcess, timeoutPromise]).catch((_error) => {
				// If we get here due to timeout, return a partial result with timeout flag
				Logger.info(`Command timed out after 30s: ${command}`)
				return {
					stdout: "",
					stderr: "",
					exitCode: 124, // Standard timeout exit code
					timedOut: true,
				}
			})

			// Check if timeout occurred
			const wasTerminated = result.timedOut === true

			// Use collected output or result output
			if (!output) {
				output = result.stdout || result.stderr || ""
			}

			Logger.info(`Command executed in Node: ${command}\nOutput:\n${output}`)

			// Add termination message if the command was terminated
			if (wasTerminated) {
				output += "\nCommand was taking a while to run so it was auto terminated after 30s"
			}

			// Format the result similar to terminal output
			return [
				false,
				`Command executed${wasTerminated ? " (terminated after 30s)" : ""} with exit code ${
					result.exitCode
				}.${output.length > 0 ? `\nOutput:\n${output}` : ""}`,
			]
		} catch (error) {
			// Handle any errors that might occur
			const errorMessage = error instanceof Error ? error.message : String(error)
			return [false, `Error executing command: ${errorMessage}`]
		}
	}

	async executeCommandTool(command: string, timeoutSeconds: number | undefined): Promise<[boolean, ToolResponse]> {
		Logger.info("IS_TEST: " + isInTestMode())

		// Check if we're in test mode
		if (isInTestMode()) {
			// In test mode, execute the command directly in Node
			Logger.info("Executing command in Node: " + command)
			return this.executeCommandInNode(command)
		}
		Logger.info("Executing command in terminal: " + command)

		const terminalInfo = await this.terminalManager.getOrCreateTerminal(this.cwd)
		terminalInfo.terminal.show() // weird visual bug when creating new terminals (even manually) where there's an empty space at the top.
		const process = this.terminalManager.runCommand(terminalInfo, command)

		let userFeedback: { text?: string; images?: string[]; files?: string[] } | undefined
		let didContinue = false

		// Chunked terminal output buffering
		const CHUNK_LINE_COUNT = 20
		const CHUNK_BYTE_SIZE = 2048 // 2KB
		const CHUNK_DEBOUNCE_MS = 100

		let outputBuffer: string[] = []
		let outputBufferSize: number = 0
		let chunkTimer: NodeJS.Timeout | null = null

		// Track if buffer gets stuck (correlated with PROCESS_WHILE_RUNNING to indicate genuine technical issues)
		let bufferStuckTimer: NodeJS.Timeout | null = null
		const BUFFER_STUCK_TIMEOUT_MS = 6000 // 6 seconds

		const flushBuffer = async (force = false) => {
			if (outputBuffer.length === 0) {
				if (force) {
					// If force is true, flush anyway
				} else {
					return
				}
			}
			const chunk = outputBuffer.join("\n")
			outputBuffer = []
			outputBufferSize = 0

			// Start timer to detect if buffer gets stuck
			bufferStuckTimer = setTimeout(() => {
				telemetryService.captureTerminalHang(TerminalHangStage.BUFFER_STUCK)
				bufferStuckTimer = null
			}, BUFFER_STUCK_TIMEOUT_MS)

			try {
				const { response, text, images, files } = await this.ask("command_output", chunk)
				if (response === "yesButtonClicked") {
					// Track when user clicks "Process while Running"
					telemetryService.captureTerminalUserIntervention(TerminalUserInterventionAction.PROCESS_WHILE_RUNNING)
					// proceed while running - but still capture user feedback if provided
					if (text || (images && images.length > 0) || (files && files.length > 0)) {
						userFeedback = { text, images, files }
					}
				} else {
					userFeedback = { text, images, files }
				}
				didContinue = true
				process.continue()

				// If more output accumulated, flush again
				if (outputBuffer.length > 0) {
					await flushBuffer()
				}
			} catch {
				Logger.error("Error while asking for command output")
			} finally {
				// If the command finishes execution before the 'command_output' ask promise resolves (in other words before the user responded to the ask, which is expected when the command finishes execution first), this block is reached. This is expected and safe to ignore, as no further handling is required.

				// Clear the stuck timer
				if (bufferStuckTimer) {
					clearTimeout(bufferStuckTimer)
					bufferStuckTimer = null
				}
			}
		}

		const scheduleFlush = () => {
			if (chunkTimer) {
				clearTimeout(chunkTimer)
			}
			chunkTimer = setTimeout(async () => await flushBuffer(), CHUNK_DEBOUNCE_MS)
		}

		const outputLines: string[] = []
		process.on("line", async (line) => {
			outputLines.push(line)

			if (!didContinue) {
				outputBuffer.push(line)
				outputBufferSize += Buffer.byteLength(line, "utf8")
				// Flush if buffer is large enough
				if (outputBuffer.length >= CHUNK_LINE_COUNT || outputBufferSize >= CHUNK_BYTE_SIZE) {
					await flushBuffer()
				} else {
					scheduleFlush()
				}
			} else {
				this.say("command_output", line)
			}
		})

		let completed = false
		let completionTimer: NodeJS.Timeout | null = null
		const COMPLETION_TIMEOUT_MS = 6000 // 6 seconds

		// Start timer to detect if waiting for completion takes too long
		completionTimer = setTimeout(() => {
			if (!completed) {
				telemetryService.captureTerminalHang(TerminalHangStage.WAITING_FOR_COMPLETION)
				completionTimer = null
			}
		}, COMPLETION_TIMEOUT_MS)

		process.once("completed", async () => {
			completed = true
			// Clear the completion timer
			if (completionTimer) {
				clearTimeout(completionTimer)
				completionTimer = null
			}
			// Flush any remaining buffered output
			if (!didContinue && outputBuffer.length > 0) {
				if (chunkTimer) {
					clearTimeout(chunkTimer)
					chunkTimer = null
				}
				await flushBuffer(true)
			}
		})

		process.once("no_shell_integration", async () => {
			await this.say("shell_integration_warning")
		})

		//await process

		if (timeoutSeconds) {
			const timeoutPromise = new Promise<never>((_, reject) => {
				setTimeout(() => {
					reject(new Error("COMMAND_TIMEOUT"))
				}, timeoutSeconds * 1000)
			})

			try {
				await Promise.race([process, timeoutPromise])
			} catch (error) {
				// This will continue running the command in the background
				didContinue = true
				process.continue()

				// Clear all our timers
				if (chunkTimer) {
					clearTimeout(chunkTimer)
					chunkTimer = null
				}
				if (completionTimer) {
					clearTimeout(completionTimer)
					completionTimer = null
				}

				// Process any output we captured before timeout
				await setTimeoutPromise(50)
				const result = this.terminalManager.processOutput(outputLines)

				if (error.message === "COMMAND_TIMEOUT") {
					return [
						false,
						`Command execution timed out after ${timeoutSeconds} seconds. The command may still be running in the terminal.${result.length > 0 ? `\nOutput so far:\n${result}` : ""}`,
					]
				}

				// Re-throw other errors
				throw error
			}
		} else {
			await process
		}

		// Clear timer if process completes normally
		if (completionTimer) {
			clearTimeout(completionTimer)
			completionTimer = null
		}

		// Wait for a short delay to ensure all messages are sent to the webview
		// This delay allows time for non-awaited promises to be created and
		// for their associated messages to be sent to the webview, maintaining
		// the correct order of messages (although the webview is smart about
		// grouping command_output messages despite any gaps anyways)
		await setTimeoutPromise(50)

		const result = this.terminalManager.processOutput(outputLines)

		if (userFeedback) {
			await this.say("user_feedback", userFeedback.text, userFeedback.images, userFeedback.files)

			let fileContentString = ""
			if (userFeedback.files && userFeedback.files.length > 0) {
				fileContentString = await processFilesIntoText(userFeedback.files)
			}

			return [
				true,
				formatResponse.toolResult(
					`Command is still running in the user's terminal.${
						result.length > 0 ? `\nHere's the output so far:\n${result}` : ""
					}\n\nThe user provided the following feedback:\n<feedback>\n${userFeedback.text}\n</feedback>`,
					userFeedback.images,
					fileContentString,
				),
			]
		}

		if (completed) {
			return [false, `Command executed.${result.length > 0 ? `\nOutput:\n${result}` : ""}`]
		} else {
			return [
				false,
				`Command is still running in the user's terminal.${
					result.length > 0 ? `\nHere's the output so far:\n${result}` : ""
				}\n\nYou will be updated on the terminal status and new output in the future.`,
			]
		}
	}

	/**
	 * Migrates the disableBrowserTool setting from VSCode configuration to browserSettings
	 */
	private async migrateDisableBrowserToolSetting(): Promise<void> {
		const config = vscode.workspace.getConfiguration("cline")
		const disableBrowserTool = config.get<boolean>("disableBrowserTool")

		if (disableBrowserTool !== undefined) {
			const browserSettings = this.stateManager.getGlobalSettingsKey("browserSettings")
			browserSettings.disableToolUse = disableBrowserTool
			// Remove from VSCode configuration
			await config.update("disableBrowserTool", undefined, true)
		}
	}

	private getCurrentProviderInfo(): ApiProviderInfo {
		const model = this.api.getModel()
		const apiConfig = this.stateManager.getApiConfiguration()
		const mode = this.stateManager.getGlobalSettingsKey("mode")
		const providerId = (mode === "plan" ? apiConfig.planModeApiProvider : apiConfig.actModeApiProvider) as string
		const customPrompt = this.stateManager.getGlobalSettingsKey("customPrompt")
		return { model, providerId, customPrompt }
	}

	private getApiRequestIdSafe(): string | undefined {
		const apiLike = this.api as Partial<{
			getLastRequestId: () => string | undefined
			lastGenerationId?: string
		}>
		return apiLike.getLastRequestId?.() ?? apiLike.lastGenerationId
	}

	private async handleContextWindowExceededError(): Promise<void> {
		const apiConversationHistory = this.messageStateHandler.getApiConversationHistory()

		this.taskState.conversationHistoryDeletedRange = this.contextManager.getNextTruncationRange(
			apiConversationHistory,
			this.taskState.conversationHistoryDeletedRange,
			"quarter", // Force aggressive truncation
		)
		await this.messageStateHandler.saveClineMessagesAndUpdateHistory()
		await this.contextManager.triggerApplyStandardContextTruncationNoticeChange(
			Date.now(),
			await ensureTaskDirectoryExists(this.taskId),
			apiConversationHistory,
		)

		this.taskState.didAutomaticallyRetryFailedApiRequest = true
	}

	async *attemptApiRequest(previousApiReqIndex: number): ApiStream {
		// Wait for MCP servers to be connected before generating system prompt
		await pWaitFor(() => this.mcpHub.isConnecting !== true, {
			timeout: 10_000,
		}).catch(() => {
			console.error("MCP servers failed to connect in time")
		})

		const providerInfo = this.getCurrentProviderInfo()
		const ide = (await HostProvider.env.getHostVersion({})).platform || "Unknown"
		await this.migrateDisableBrowserToolSetting()
		const browserSettings = this.stateManager.getGlobalSettingsKey("browserSettings")
		const disableBrowserTool = browserSettings.disableToolUse ?? false
		// cline browser tool uses image recognition for navigation (requires model image support).
		const modelSupportsBrowserUse = providerInfo.model.info.supportsImages ?? false

		const supportsBrowserUse = modelSupportsBrowserUse && !disableBrowserTool // only enable browser use if the model supports it and the user hasn't disabled it
		const preferredLanguageRaw = this.stateManager.getGlobalSettingsKey("preferredLanguage")
		const preferredLanguage = getLanguageKey(preferredLanguageRaw as LanguageDisplay)
		const preferredLanguageInstructions =
			preferredLanguage && preferredLanguage !== DEFAULT_LANGUAGE_SETTINGS
				? `# Preferred Language\n\nSpeak in ${preferredLanguage}.`
				: ""

		const { globalToggles, localToggles } = await refreshClineRulesToggles(this.controller, this.cwd)
		const { windsurfLocalToggles, cursorLocalToggles } = await refreshExternalRulesToggles(this.controller, this.cwd)

		const globalClineRulesFilePath = await ensureRulesDirectoryExists()
		const globalClineRulesFileInstructions = await getGlobalClineRules(globalClineRulesFilePath, globalToggles)

		const localClineRulesFileInstructions = await getLocalClineRules(this.cwd, localToggles)
		const [localCursorRulesFileInstructions, localCursorRulesDirInstructions] = await getLocalCursorRules(
			this.cwd,
			cursorLocalToggles,
		)
		const localWindsurfRulesFileInstructions = await getLocalWindsurfRules(this.cwd, windsurfLocalToggles)

		const clineIgnoreContent = this.clineIgnoreController.clineIgnoreContent
		let clineIgnoreInstructions: string | undefined
		if (clineIgnoreContent) {
			clineIgnoreInstructions = formatResponse.clineIgnoreInstructions(clineIgnoreContent)
		}

		// Prepare multi-root workspace information if enabled
		let workspaceRoots: Array<{ path: string; name: string; vcs?: string }> | undefined
		const isMultiRootEnabled = featureFlagsService.getMultiRootEnabled()
		if (isMultiRootEnabled && this.workspaceManager) {
			workspaceRoots = this.workspaceManager.getRoots().map((root) => ({
				path: root.path,
				name: root.name || path.basename(root.path), // Fallback to basename if name is undefined
				vcs: root.vcs as string | undefined, // Cast VcsType to string
			}))
		}

		const promptContext: SystemPromptContext = {
			cwd: this.cwd,
			ide,
			providerInfo,
			supportsBrowserUse,
			mcpHub: this.mcpHub,
			focusChainSettings: this.stateManager.getGlobalSettingsKey("focusChainSettings"),
			globalClineRulesFileInstructions,
			localClineRulesFileInstructions,
			localCursorRulesFileInstructions,
			localCursorRulesDirInstructions,
			localWindsurfRulesFileInstructions,
			clineIgnoreInstructions,
			preferredLanguageInstructions,
			browserSettings: this.stateManager.getGlobalSettingsKey("browserSettings"),
			yoloModeToggled: this.stateManager.getGlobalSettingsKey("yoloModeToggled"),
			isMultiRootEnabled,
			workspaceRoots,
		}

		const systemPrompt = await getSystemPrompt(promptContext)

		const contextManagementMetadata = await this.contextManager.getNewContextMessagesAndMetadata(
			this.messageStateHandler.getApiConversationHistory(),
			this.messageStateHandler.getClineMessages(),
			this.api,
			this.taskState.conversationHistoryDeletedRange,
			previousApiReqIndex,
			await ensureTaskDirectoryExists(this.taskId),
			this.stateManager.getGlobalSettingsKey("useAutoCondense"),
		)

		if (contextManagementMetadata.updatedConversationHistoryDeletedRange) {
			this.taskState.conversationHistoryDeletedRange = contextManagementMetadata.conversationHistoryDeletedRange
			await this.messageStateHandler.saveClineMessagesAndUpdateHistory()
			// saves task history item which we use to keep track of conversation history deleted range
		}

		const stream = this.api.createMessage(systemPrompt, contextManagementMetadata.truncatedConversationHistory)

		const iterator = stream[Symbol.asyncIterator]()

		try {
			// awaiting first chunk to see if it will throw an error
			this.taskState.isWaitingForFirstChunk = true
			const firstChunk = await iterator.next()
			yield firstChunk.value
			this.taskState.isWaitingForFirstChunk = false
		} catch (error) {
			const isContextWindowExceededError = checkContextWindowExceededError(error)
			const { model, providerId } = this.getCurrentProviderInfo()
			const clineError = ErrorService.get().toClineError(error, model.id, providerId)

			// Capture provider failure telemetry using clineError
			// TODO: Move into errorService
			ErrorService.get().logMessage(clineError.message)
			ErrorService.get().logException(clineError)

			if (isContextWindowExceededError && !this.taskState.didAutomaticallyRetryFailedApiRequest) {
				await this.handleContextWindowExceededError()
			} else {
				// request failed after retrying automatically once, ask user if they want to retry again
				// note that this api_req_failed ask is unique in that we only present this option if the api hasn't streamed any content yet (ie it fails on the first chunk due), as it would allow them to hit a retry button. However if the api failed mid-stream, it could be in any arbitrary state where some tools may have executed, so that error is handled differently and requires cancelling the task entirely.

				if (isContextWindowExceededError) {
					const truncatedConversationHistory = this.contextManager.getTruncatedMessages(
						this.messageStateHandler.getApiConversationHistory(),
						this.taskState.conversationHistoryDeletedRange,
					)

					// If the conversation has more than 3 messages, we can truncate again. If not, then the conversation is bricked.
					// ToDo: Allow the user to change their input if this is the case.
					if (truncatedConversationHistory.length > 3) {
						clineError.message = "Context window exceeded. Click retry to truncate the conversation and try again."
						this.taskState.didAutomaticallyRetryFailedApiRequest = false
					}
				}

				const streamingFailedMessage = clineError.serialize()

				// Update the 'api_req_started' message to reflect final failure before asking user to manually retry
				const lastApiReqStartedIndex = findLastIndex(
					this.messageStateHandler.getClineMessages(),
					(m) => m.say === "api_req_started",
				)
				if (lastApiReqStartedIndex !== -1) {
					const clineMessages = this.messageStateHandler.getClineMessages()
					const currentApiReqInfo: ClineApiReqInfo = JSON.parse(clineMessages[lastApiReqStartedIndex].text || "{}")
					delete currentApiReqInfo.retryStatus

					await this.messageStateHandler.updateClineMessage(lastApiReqStartedIndex, {
						text: JSON.stringify({
							...currentApiReqInfo, // Spread the modified info (with retryStatus removed)
							// cancelReason: "retries_exhausted", // Indicate that automatic retries failed
							streamingFailedMessage,
						} satisfies ClineApiReqInfo),
					})
					// this.ask will trigger postStateToWebview, so this change should be picked up.
				}

				const { response } = await this.ask("api_req_failed", streamingFailedMessage)

				if (response !== "yesButtonClicked") {
					// this will never happen since if noButtonClicked, we will clear current task, aborting this instance
					throw new Error("API request failed")
				}

				// Clear streamingFailedMessage when user manually retries
				const manualRetryApiReqIndex = findLastIndex(
					this.messageStateHandler.getClineMessages(),
					(m) => m.say === "api_req_started",
				)
				if (manualRetryApiReqIndex !== -1) {
					const clineMessages = this.messageStateHandler.getClineMessages()
					const currentApiReqInfo: ClineApiReqInfo = JSON.parse(clineMessages[manualRetryApiReqIndex].text || "{}")
					delete currentApiReqInfo.streamingFailedMessage
					await this.messageStateHandler.updateClineMessage(manualRetryApiReqIndex, {
						text: JSON.stringify(currentApiReqInfo),
					})
				}

				await this.say("api_req_retried")

				// Reset the automatic retry flag so the request can proceed
				this.taskState.didAutomaticallyRetryFailedApiRequest = false
			}
			// delegate generator output from the recursive call
			yield* this.attemptApiRequest(previousApiReqIndex)
			return
		}

		// no error, so we can continue to yield all remaining chunks
		// (needs to be placed outside of try/catch since it we want caller to handle errors not with api_req_failed as that is reserved for first chunk failures only)
		// this delegates to another generator or iterable object. In this case, it's saying "yield all remaining values from this iterator". This effectively passes along all subsequent chunks from the original stream.
		yield* iterator
	}

	async presentAssistantMessage() {
		if (this.taskState.abort) {
			throw new Error("Cline instance aborted")
		}

		if (this.taskState.presentAssistantMessageLocked) {
			this.taskState.presentAssistantMessageHasPendingUpdates = true
			return
		}
		this.taskState.presentAssistantMessageLocked = true
		this.taskState.presentAssistantMessageHasPendingUpdates = false

		if (this.taskState.currentStreamingContentIndex >= this.taskState.assistantMessageContent.length) {
			// this may happen if the last content block was completed before streaming could finish. if streaming is finished, and we're out of bounds then this means we already presented/executed the last content block and are ready to continue to next request
			if (this.taskState.didCompleteReadingStream) {
				this.taskState.userMessageContentReady = true
			}
			this.taskState.presentAssistantMessageLocked = false
			return
			//throw new Error("No more content blocks to stream! This shouldn't happen...") // remove and just return after testing
		}

		const block = cloneDeep(this.taskState.assistantMessageContent[this.taskState.currentStreamingContentIndex]) // need to create copy bc while stream is updating the array, it could be updating the reference block properties too
		switch (block.type) {
			case "text": {
				if (this.taskState.didRejectTool || this.taskState.didAlreadyUseTool) {
					break
				}
				let content = block.content
				if (content) {
					// (have to do this for partial and complete since sending content in thinking tags to markdown renderer will automatically be removed)
					// Remove end substrings of <thinking or </thinking (below xml parsing is only for opening tags)
					// (this is done with the xml parsing below now, but keeping here for reference)
					// content = content.replace(/<\/?t(?:h(?:i(?:n(?:k(?:i(?:n(?:g)?)?)?)?)?)?)?$/, "")
					// Remove all instances of <thinking> (with optional line break after) and </thinking> (with optional line break before)
					// - Needs to be separate since we dont want to remove the line break before the first tag
					// - Needs to happen before the xml parsing below
					content = content.replace(/<thinking>\s?/g, "")
					content = content.replace(/\s?<\/thinking>/g, "")

					// Remove partial XML tag at the very end of the content (for tool use and thinking tags)
					// (prevents scrollview from jumping when tags are automatically removed)
					const lastOpenBracketIndex = content.lastIndexOf("<")
					if (lastOpenBracketIndex !== -1) {
						const possibleTag = content.slice(lastOpenBracketIndex)
						// Check if there's a '>' after the last '<' (i.e., if the tag is complete) (complete thinking and tool tags will have been removed by now)
						const hasCloseBracket = possibleTag.includes(">")
						if (!hasCloseBracket) {
							// Extract the potential tag name
							let tagContent: string
							if (possibleTag.startsWith("</")) {
								tagContent = possibleTag.slice(2).trim()
							} else {
								tagContent = possibleTag.slice(1).trim()
							}
							// Check if tagContent is likely an incomplete tag name (letters and underscores only)
							const isLikelyTagName = /^[a-zA-Z_]+$/.test(tagContent)
							// Preemptively remove < or </ to keep from these artifacts showing up in chat (also handles closing thinking tags)
							const isOpeningOrClosing = possibleTag === "<" || possibleTag === "</"
							// If the tag is incomplete and at the end, remove it from the content
							if (isOpeningOrClosing || isLikelyTagName) {
								content = content.slice(0, lastOpenBracketIndex).trim()
							}
						}
					}
				}

				if (!block.partial) {
					// Some models add code block artifacts (around the tool calls) which show up at the end of text content
					// matches ``` with at least one char after the last backtick, at the end of the string
					const match = content?.trimEnd().match(/```[a-zA-Z0-9_-]+$/)
					if (match) {
						const matchLength = match[0].length
						content = content.trimEnd().slice(0, -matchLength)
					}
				}

				await this.say("text", content, undefined, undefined, block.partial)
				break
			}
			case "tool_use":
				await this.toolExecutor.executeTool(block)
				break
		}

		/*
		Seeing out of bounds is fine, it means that the next too call is being built up and ready to add to assistantMessageContent to present. 
		When you see the UI inactive during this, it means that a tool is breaking without presenting any UI. For example the write_to_file tool was breaking when relpath was undefined, and for invalid relpath it never presented UI.
		*/
		this.taskState.presentAssistantMessageLocked = false // this needs to be placed here, if not then calling this.presentAssistantMessage below would fail (sometimes) since it's locked
		// NOTE: when tool is rejected, iterator stream is interrupted and it waits for userMessageContentReady to be true. Future calls to present will skip execution since didRejectTool and iterate until contentIndex is set to message length and it sets userMessageContentReady to true itself (instead of preemptively doing it in iterator)
		if (!block.partial || this.taskState.didRejectTool || this.taskState.didAlreadyUseTool) {
			// block is finished streaming and executing
			if (this.taskState.currentStreamingContentIndex === this.taskState.assistantMessageContent.length - 1) {
				// its okay that we increment if !didCompleteReadingStream, it'll just return bc out of bounds and as streaming continues it will call presentAssistantMessage if a new block is ready. if streaming is finished then we set userMessageContentReady to true when out of bounds. This gracefully allows the stream to continue on and all potential content blocks be presented.
				// last block is complete and it is finished executing
				this.taskState.userMessageContentReady = true // will allow pwaitfor to continue
			}

			// call next block if it exists (if not then read stream will call it when its ready)
			this.taskState.currentStreamingContentIndex++ // need to increment regardless, so when read stream calls this function again it will be streaming the next block

			if (this.taskState.currentStreamingContentIndex < this.taskState.assistantMessageContent.length) {
				// there are already more content blocks to stream, so we'll call this function ourselves
				// await this.presentAssistantContent()

				this.presentAssistantMessage()
				return
			}
		}
		// block is partial, but the read stream may have finished
		if (this.taskState.presentAssistantMessageHasPendingUpdates) {
			this.presentAssistantMessage()
		}
	}

	async recursivelyMakeClineRequests(userContent: UserContent, includeFileDetails: boolean = false): Promise<boolean> {
		if (this.taskState.abort) {
			throw new Error("Cline instance aborted")
		}

		// Increment API request counter for focus chain list management
		this.taskState.apiRequestCount++
		this.taskState.apiRequestsSinceLastTodoUpdate++

		// Used to know what models were used in the task if user wants to export metadata for error reporting purposes
		const { model, providerId, customPrompt } = this.getCurrentProviderInfo()
		if (providerId && model.id) {
			try {
				await this.modelContextTracker.recordModelUsage(
					providerId,
					model.id,
					this.stateManager.getGlobalSettingsKey("mode"),
				)
			} catch {}
		}

		if (this.taskState.consecutiveMistakeCount >= 3) {
			const autoApprovalSettings = this.stateManager.getGlobalSettingsKey("autoApprovalSettings")
			if (autoApprovalSettings.enabled && autoApprovalSettings.enableNotifications) {
				showSystemNotification({
					subtitle: "Error",
					message: "Cline is having trouble. Would you like to continue the task?",
				})
			}
			const { response, text, images, files } = await this.ask(
				"mistake_limit_reached",
				this.api.getModel().id.includes("claude")
					? `This may indicate a failure in his thought process or inability to use a tool properly, which can be mitigated with some user guidance (e.g. "Try breaking down the task into smaller steps").`
					: "Cline uses complex prompts and iterative task execution that may be challenging for less capable models. For best results, it's recommended to use Claude 4 Sonnet for its advanced agentic coding capabilities.",
			)
			if (response === "messageResponse") {
				// Display the user's message in the chat UI
				await this.say("user_feedback", text, images, files)

				// This userContent is for the *next* API call.
				const feedbackUserContent: UserContent = []
				feedbackUserContent.push({
					type: "text",
					text: formatResponse.tooManyMistakes(text),
				})
				if (images && images.length > 0) {
					feedbackUserContent.push(...formatResponse.imageBlocks(images))
				}

				let fileContentString = ""
				if (files && files.length > 0) {
					fileContentString = await processFilesIntoText(files)
				}

				if (fileContentString) {
					feedbackUserContent.push({
						type: "text",
						text: fileContentString,
					})
				}

				userContent = feedbackUserContent
			}
			this.taskState.consecutiveMistakeCount = 0
		}

		const autoApprovalSettings = this.stateManager.getGlobalSettingsKey("autoApprovalSettings")

		if (
			autoApprovalSettings.enabled &&
			this.taskState.consecutiveAutoApprovedRequestsCount >= autoApprovalSettings.maxRequests
		) {
			if (autoApprovalSettings.enableNotifications) {
				showSystemNotification({
					subtitle: "Max Requests Reached",
					message: `Cline has auto-approved ${autoApprovalSettings.maxRequests.toString()} API requests.`,
				})
			}
			const { response, text, images, files } = await this.ask(
				"auto_approval_max_req_reached",
				`Cline has auto-approved ${autoApprovalSettings.maxRequests.toString()} API requests. Would you like to reset the count and proceed with the task?`,
			)
			// if we get past the promise it means the user approved and did not start a new task
			this.taskState.consecutiveAutoApprovedRequestsCount = 0

			// Process user feedback if provided
			if (response === "messageResponse") {
				// Display the user's message in the chat UI
				await this.say("user_feedback", text, images, files)

				// This userContent is for the *next* API call.
				const feedbackUserContent: UserContent = []
				feedbackUserContent.push({
					type: "text",
					text: formatResponse.autoApprovalMaxReached(text),
				})
				if (images && images.length > 0) {
					feedbackUserContent.push(...formatResponse.imageBlocks(images))
				}

				let fileContentString = ""
				if (files && files.length > 0) {
					fileContentString = await processFilesIntoText(files)
				}

				if (fileContentString) {
					feedbackUserContent.push({
						type: "text",
						text: fileContentString,
					})
				}

				userContent = feedbackUserContent
			}
		}

		// get previous api req's index to check token usage and determine if we need to truncate conversation history
		const previousApiReqIndex = findLastIndex(this.messageStateHandler.getClineMessages(), (m) => m.say === "api_req_started")

		// Save checkpoint if this is the first API request
		const isFirstRequest = this.messageStateHandler.getClineMessages().filter((m) => m.say === "api_req_started").length === 0

		// getting verbose details is an expensive operation, it uses globby to top-down build file structure of project which for large projects can take a few seconds
		// for the best UX we show a placeholder api_req_started message with a loading spinner as this happens
		await this.say(
			"api_req_started",
			JSON.stringify({
				request: userContent.map((block) => formatContentBlockToMarkdown(block)).join("\n\n") + "\n\nLoading...",
			}),
		)

		const enableCheckpoints = this.stateManager.getGlobalSettingsKey("enableCheckpointsSetting")

		// Initialize checkpointManager first if enabled and it's the first request
		if (
			isFirstRequest &&
			enableCheckpoints &&
			this.checkpointManager && // TODO REVIEW: may be able to implement a replacement for the 15s timer
			!this.taskState.checkpointManagerErrorMessage
		) {
			try {
				await ensureCheckpointInitialized({ checkpointManager: this.checkpointManager })
			} catch (error) {
				const errorMessage = error instanceof Error ? error.message : "Unknown error"
				console.error("Failed to initialize checkpoint manager:", errorMessage)
				this.taskState.checkpointManagerErrorMessage = errorMessage // will be displayed right away since we saveClineMessages next which posts state to webview
				HostProvider.window.showMessage({
					type: ShowMessageType.ERROR,
					message: `Checkpoint initialization timed out: ${errorMessage}`,
				})
			}
		}

		// Now, if it's the first request AND checkpoints are enabled AND tracker was successfully initialized,
		// then say "checkpoint_created" and perform the commit.
<<<<<<< HEAD
		if (isFirstRequest && enableCheckpoints && this.checkpointManager) {
			const commitHash = await this.checkpointManager.commit() // Actual commit
=======
		if (isFirstRequest && this.stateManager.getGlobalSettingsKey("enableCheckpointsSetting") && this.checkpointManager) {
>>>>>>> 15f713d2
			await this.say("checkpoint_created") // Now this is conditional
			const lastCheckpointMessageIndex = findLastIndex(
				this.messageStateHandler.getClineMessages(),
				(m) => m.say === "checkpoint_created",
			)
			if (lastCheckpointMessageIndex !== -1) {
				this.checkpointManager
					?.commit()
					.then(async (commitHash) => {
						if (commitHash) {
							await this.messageStateHandler.updateClineMessage(lastCheckpointMessageIndex, {
								lastCheckpointHash: commitHash,
							})
							// saveClineMessagesAndUpdateHistory will be called later after API response,
							// so no need to call it here unless this is the only modification to this message.
							// For now, assuming it's handled later.
						}
					})
					.catch((error) => {
						console.error(
							`[TaskCheckpointManager] Failed to create checkpoint commit for task ${this.taskId}:`,
							error,
						)
					})
			}
		} else if (
			isFirstRequest &&
			enableCheckpoints &&
			!this.checkpointManager &&
			this.taskState.checkpointManagerErrorMessage
		) {
			// Checkpoints are enabled, but tracker failed to initialize.
			// checkpointManagerErrorMessage is already set and will be part of the state.
			// No explicit UI message here, error message will be in ExtensionState.
		}

		// Separate logic when using the auto-condense context management vs the original context management methods
		const useAutoCondense = this.stateManager.getGlobalSettingsKey("useAutoCondense")
		if (useAutoCondense && isNextGenModelFamily(this.api.getModel().id)) {
			// when we initially trigger the context cleanup, we will be increasing the context window size, so we need some state `currentlySummarizing`
			// to store whether we have already started the context summarization flow, so we don't attempt to summarize again. additionally, immediately
			// post summarizing we need to increment the conversationHistoryDeletedRange to mask out the summarization-trigger user & assistant response messaages
			let shouldCompact = false
			if (this.taskState.currentlySummarizing) {
				this.taskState.currentlySummarizing = false

				if (this.taskState.conversationHistoryDeletedRange) {
					const [start, end] = this.taskState.conversationHistoryDeletedRange
					const apiHistory = this.messageStateHandler.getApiConversationHistory()

					// we want to increment the deleted range to remove the pre-summarization tool call output, with additional safety check
					const safeEnd = Math.min(end + 2, apiHistory.length - 1)
					if (end + 2 <= safeEnd) {
						this.taskState.conversationHistoryDeletedRange = [start, end + 2]
						await this.messageStateHandler.saveClineMessagesAndUpdateHistory()
					}
				}
			} else {
				const autoCondenseThreshold = this.stateManager.getGlobalSettingsKey("autoCondenseThreshold") as
					| number
					| undefined
				shouldCompact = this.contextManager.shouldCompactContextWindow(
					this.messageStateHandler.getClineMessages(),
					this.api,
					previousApiReqIndex,
					autoCondenseThreshold,
				)

				// There is an edge case where the summarize_task tool call completes but the user cancels the next request before it finishes
				// this will result in this.taskState.currentlySummarizing being false, and we also failed to update the context window token
				// estimate, which require a full new message to be completed along with gathering the latest usage block. A proxy for whether
				// we just summarized would be to check the number of in-range messages, which itself has some extreme edge case (e.g. what if
				// first+second user messages take up entire context-window, but in this case there's already an issue). TODO: Examine other
				// approaches such as storing this.taskState.currentlySummarizing on disk in the clineMessages. This was intentionally not done
				// for now to prevent additional disk from needing to be used.
				// The worse case scenario is effectively cline summarizing a summary, which is bad UX, but doesn't break other logic.
				if (shouldCompact && this.taskState.conversationHistoryDeletedRange) {
					const apiHistory = this.messageStateHandler.getApiConversationHistory()
					const activeMessageCount = apiHistory.length - this.taskState.conversationHistoryDeletedRange[1] - 1

					// IMPORTANT - we didn't append this next user message yet so the last message in this array is an assistant message
					// that's why we are comparing to an even number of messages (0, 2) rather than odd (1, 3)
					if (activeMessageCount <= 2) {
						shouldCompact = false
					}
				}
			}

			let parsedUserContent: UserContent
			let environmentDetails: string
			let clinerulesError: boolean

			// when summarizing the context window, we do not want to inject updated to the context
			if (shouldCompact) {
				parsedUserContent = userContent
				environmentDetails = ""
				clinerulesError = false
				this.taskState.lastAutoCompactTriggerIndex = previousApiReqIndex
			} else {
				;[parsedUserContent, environmentDetails, clinerulesError] = await this.loadContext(
					userContent,
					includeFileDetails,
				)
			}

			// error handling if the user uses the /newrule command & their .clinerules is a file, for file read operations didnt work properly
			if (clinerulesError === true) {
				await this.say(
					"error",
					"Issue with processing the /newrule command. Double check that, if '.clinerules' already exists, it's a directory and not a file. Otherwise there was an issue referencing this file/directory.",
				)
			}

			userContent = parsedUserContent
			// add environment details as its own text block, separate from tool results
			// do not add environment details to the message which we are compacting the context window
			if (!shouldCompact) {
				userContent.push({ type: "text", text: environmentDetails })
			}

			if (shouldCompact) {
				userContent.push({
					type: "text",
					text: summarizeTask(this.stateManager.getGlobalSettingsKey("focusChainSettings")),
				})
			}
		} else {
			const useCompactPrompt = customPrompt === "compact" && isLocalModel(this.getCurrentProviderInfo())
			const [parsedUserContent, environmentDetails, clinerulesError] = await this.loadContext(
				userContent,
				includeFileDetails,
				useCompactPrompt,
			)

			if (clinerulesError === true) {
				await this.say(
					"error",
					"Issue with processing the /newrule command. Double check that, if '.clinerules' already exists, it's a directory and not a file. Otherwise there was an issue referencing this file/directory.",
				)
			}

			userContent = parsedUserContent

			userContent.push({ type: "text", text: environmentDetails })
		}

		await this.messageStateHandler.addToApiConversationHistory({
			role: "user",
			content: userContent,
		})

		telemetryService.captureConversationTurnEvent(this.ulid, providerId, model.id, "user")

		// Capture task initialization timing telemetry for the first API request
		if (isFirstRequest) {
			const durationMs = Math.round(performance.now() - this.taskInitializationStartTime)
			telemetryService.captureTaskInitialization(this.ulid, this.taskId, durationMs, enableCheckpoints)
		}

		// since we sent off a placeholder api_req_started message to update the webview while waiting to actually start the API request (to load potential details for example), we need to update the text of that message
		const lastApiReqIndex = findLastIndex(this.messageStateHandler.getClineMessages(), (m) => m.say === "api_req_started")
		await this.messageStateHandler.updateClineMessage(lastApiReqIndex, {
			text: JSON.stringify({
				request: userContent.map((block) => formatContentBlockToMarkdown(block)).join("\n\n"),
			} satisfies ClineApiReqInfo),
		})
		await this.postStateToWebview()

		try {
			let cacheWriteTokens = 0
			let cacheReadTokens = 0
			let inputTokens = 0
			let outputTokens = 0
			let totalCost: number | undefined

			const abortStream = async (cancelReason: ClineApiReqCancelReason, streamingFailedMessage?: string) => {
				if (this.diffViewProvider.isEditing) {
					await this.diffViewProvider.revertChanges() // closes diff view
				}

				// if last message is a partial we need to update and save it
				const lastMessage = this.messageStateHandler.getClineMessages().at(-1)
				if (lastMessage && lastMessage.partial) {
					// lastMessage.ts = Date.now() DO NOT update ts since it is used as a key for virtuoso list
					lastMessage.partial = false
					// instead of streaming partialMessage events, we do a save and post like normal to persist to disk
					console.log("updating partial message", lastMessage)
					// await this.saveClineMessagesAndUpdateHistory()
				}

				// Let assistant know their response was interrupted for when task is resumed
				await this.messageStateHandler.addToApiConversationHistory({
					role: "assistant",
					content: [
						{
							type: "text",
							text:
								assistantMessage +
								`\n\n[${
									cancelReason === "streaming_failed"
										? "Response interrupted by API Error"
										: "Response interrupted by user"
								}]`,
						},
					],
				})

				// update api_req_started to have cancelled and cost, so that we can display the cost of the partial stream
				await updateApiReqMsg({
					messageStateHandler: this.messageStateHandler,
					lastApiReqIndex,
					inputTokens,
					outputTokens,
					cacheWriteTokens,
					cacheReadTokens,
					totalCost,
					api: this.api,
					cancelReason,
					streamingFailedMessage,
				})
				await this.messageStateHandler.saveClineMessagesAndUpdateHistory()

				telemetryService.captureConversationTurnEvent(this.ulid, providerId, this.api.getModel().id, "assistant", {
					tokensIn: inputTokens,
					tokensOut: outputTokens,
					cacheWriteTokens,
					cacheReadTokens,
					totalCost,
				})

				// signals to provider that it can retrieve the saved messages from disk, as abortTask can not be awaited on in nature
				this.taskState.didFinishAbortingStream = true
			}

			// reset streaming state
			this.taskState.currentStreamingContentIndex = 0
			this.taskState.assistantMessageContent = []
			this.taskState.didCompleteReadingStream = false
			this.taskState.userMessageContent = []
			this.taskState.userMessageContentReady = false
			this.taskState.didRejectTool = false
			this.taskState.didAlreadyUseTool = false
			this.taskState.presentAssistantMessageLocked = false
			this.taskState.presentAssistantMessageHasPendingUpdates = false
			this.taskState.didAutomaticallyRetryFailedApiRequest = false
			await this.diffViewProvider.reset()

			const stream = this.attemptApiRequest(previousApiReqIndex) // yields only if the first chunk is successful, otherwise will allow the user to retry the request (most likely due to rate limit error, which gets thrown on the first chunk)
			let assistantMessage = ""
			let reasoningMessage = ""
			const reasoningDetails = []
			const antThinkingContent: (Anthropic.Messages.RedactedThinkingBlock | Anthropic.Messages.ThinkingBlock)[] = []
			this.taskState.isStreaming = true
			let didReceiveUsageChunk = false
			try {
				for await (const chunk of stream) {
					if (!chunk) {
						continue
					}
					switch (chunk.type) {
						case "usage":
							didReceiveUsageChunk = true
							inputTokens += chunk.inputTokens
							outputTokens += chunk.outputTokens
							cacheWriteTokens += chunk.cacheWriteTokens ?? 0
							cacheReadTokens += chunk.cacheReadTokens ?? 0
							totalCost = chunk.totalCost
							break
						case "reasoning":
							// reasoning will always come before assistant message
							reasoningMessage += chunk.reasoning
							// fixes bug where cancelling task > aborts task > for loop may be in middle of streaming reasoning > say function throws error before we get a chance to properly clean up and cancel the task.
							if (!this.taskState.abort) {
								await this.say("reasoning", reasoningMessage, undefined, undefined, true)
							}
							break
						// for cline/openrouter providers
						case "reasoning_details":
							reasoningDetails.push(chunk.reasoning_details)
							break
						// for anthropic providers
						case "ant_thinking":
							antThinkingContent.push({
								type: "thinking",
								thinking: chunk.thinking,
								signature: chunk.signature,
							})
							break
						case "ant_redacted_thinking":
							antThinkingContent.push({
								type: "redacted_thinking",
								data: chunk.data,
							})
							break
						case "text": {
							if (reasoningMessage && assistantMessage.length === 0) {
								// complete reasoning message
								await this.say("reasoning", reasoningMessage, undefined, undefined, false)
							}
							assistantMessage += chunk.text
							// parse raw assistant message into content blocks
							const prevLength = this.taskState.assistantMessageContent.length

							this.taskState.assistantMessageContent = parseAssistantMessageV2(assistantMessage)

							if (this.taskState.assistantMessageContent.length > prevLength) {
								this.taskState.userMessageContentReady = false // new content we need to present, reset to false in case previous content set this to true
							}
							// present content to user
							this.presentAssistantMessage()
							break
						}
					}

					if (this.taskState.abort) {
						console.log("aborting stream...")
						if (!this.taskState.abandoned) {
							// only need to gracefully abort if this instance isn't abandoned (sometimes openrouter stream hangs, in which case this would affect future instances of cline)
							await abortStream("user_cancelled")
						}
						break // aborts the stream
					}

					if (this.taskState.didRejectTool) {
						// userContent has a tool rejection, so interrupt the assistant's response to present the user's feedback
						assistantMessage += "\n\n[Response interrupted by user feedback]"
						// this.userMessageContentReady = true // instead of setting this preemptively, we allow the present iterator to finish and set userMessageContentReady when its ready
						break
					}

					// PREV: we need to let the request finish for openrouter to get generation details
					// UPDATE: it's better UX to interrupt the request at the cost of the api cost not being retrieved
					if (this.taskState.didAlreadyUseTool) {
						assistantMessage +=
							"\n\n[Response interrupted by a tool use result. Only one tool may be used at a time and should be placed at the end of the message.]"
						break
					}
				}
			} catch (error) {
				// abandoned happens when extension is no longer waiting for the cline instance to finish aborting (error is thrown here when any function in the for loop throws due to this.abort)
				if (!this.taskState.abandoned) {
					this.abortTask() // if the stream failed, there's various states the task could be in (i.e. could have streamed some tools the user may have executed), so we just resort to replicating a cancel task
					const clineError = ErrorService.get().toClineError(error, this.api.getModel().id)
					const errorMessage = clineError.serialize()

					await abortStream("streaming_failed", errorMessage)
					await this.reinitExistingTaskFromId(this.taskId)
				}
			} finally {
				this.taskState.isStreaming = false
			}

			// OpenRouter/Cline may not return token usage as part of the stream (since it may abort early), so we fetch after the stream is finished
			// (updateApiReq below will update the api_req_started message with the usage details. we do this async so it updates the api_req_started message in the background)
			if (!didReceiveUsageChunk) {
				this.api.getApiStreamUsage?.().then(async (apiStreamUsage) => {
					if (apiStreamUsage) {
						inputTokens += apiStreamUsage.inputTokens
						outputTokens += apiStreamUsage.outputTokens
						cacheWriteTokens += apiStreamUsage.cacheWriteTokens ?? 0
						cacheReadTokens += apiStreamUsage.cacheReadTokens ?? 0
						totalCost = apiStreamUsage.totalCost
					}
					await updateApiReqMsg({
						messageStateHandler: this.messageStateHandler,
						lastApiReqIndex,
						inputTokens,
						outputTokens,
						cacheWriteTokens,
						cacheReadTokens,
						api: this.api,
						totalCost,
					})
					await this.messageStateHandler.saveClineMessagesAndUpdateHistory()
					await this.postStateToWebview()
				})
			}

			// need to call here in case the stream was aborted
			if (this.taskState.abort) {
				throw new Error("Cline instance aborted")
			}

			this.taskState.didCompleteReadingStream = true

			// set any blocks to be complete to allow presentAssistantMessage to finish and set userMessageContentReady to true
			// (could be a text block that had no subsequent tool uses, or a text block at the very end, or an invalid tool use, etc. whatever the case, presentAssistantMessage relies on these blocks either to be completed or the user to reject a block in order to proceed and eventually set userMessageContentReady to true)
			const partialBlocks = this.taskState.assistantMessageContent.filter((block) => block.partial)
			partialBlocks.forEach((block) => {
				block.partial = false
			})
			// this.assistantMessageContent.forEach((e) => (e.partial = false)) // can't just do this bc a tool could be in the middle of executing ()
			if (partialBlocks.length > 0) {
				this.presentAssistantMessage() // if there is content to update then it will complete and update this.userMessageContentReady to true, which we pwaitfor before making the next request. all this is really doing is presenting the last partial message that we just set to complete
			}

			await updateApiReqMsg({
				messageStateHandler: this.messageStateHandler,
				lastApiReqIndex,
				inputTokens,
				outputTokens,
				cacheWriteTokens,
				cacheReadTokens,
				api: this.api,
				totalCost,
			})
			await this.messageStateHandler.saveClineMessagesAndUpdateHistory()
			await this.postStateToWebview()

			// now add to apiconversationhistory
			// need to save assistant responses to file before proceeding to tool use since user can exit at any moment and we wouldn't be able to save the assistant's response
			let didEndLoop = false
			if (assistantMessage.length > 0) {
				telemetryService.captureConversationTurnEvent(this.ulid, providerId, model.id, "assistant", {
					tokensIn: inputTokens,
					tokensOut: outputTokens,
					cacheWriteTokens,
					cacheReadTokens,
					totalCost,
				})

				await this.messageStateHandler.addToApiConversationHistory({
					role: "assistant",
					content: [
						// This is critical for maintaining the model’s reasoning flow and conversation integrity.
						// "When providing thinking blocks, the entire sequence of consecutive thinking blocks must match the outputs generated by the model during the original request; you cannot rearrange or modify the sequence of these blocks." The signature_delta is used to verify that the thinking was generated by Claude, and the thinking blocks will be ignored if it's incorrect or missing.
						// https://docs.claude.com/en/docs/build-with-claude/extended-thinking#preserving-thinking-blocks
						...antThinkingContent,
						{
							type: "text",
							text: assistantMessage,
							// reasoning_details only exists for cline/openrouter providers
							// @ts-ignore-next-line
							reasoning_details: reasoningDetails.length > 0 ? reasoningDetails : undefined,
						},
					] as Array<
						Anthropic.Messages.RedactedThinkingBlock | Anthropic.Messages.ThinkingBlock | Anthropic.Messages.TextBlock
					>,
				})

				// NOTE: this comment is here for future reference - this was a workaround for userMessageContent not getting set to true. It was due to it not recursively calling for partial blocks when didRejectTool, so it would get stuck waiting for a partial block to complete before it could continue.
				// in case the content blocks finished
				// it may be the api stream finished after the last parsed content block was executed, so  we are able to detect out of bounds and set userMessageContentReady to true (note you should not call presentAssistantMessage since if the last block is completed it will be presented again)
				// const completeBlocks = this.assistantMessageContent.filter((block) => !block.partial) // if there are any partial blocks after the stream ended we can consider them invalid
				// if (this.currentStreamingContentIndex >= completeBlocks.length) {
				// 	this.userMessageContentReady = true
				// }

				await pWaitFor(() => this.taskState.userMessageContentReady)

				// if the model did not tool use, then we need to tell it to either use a tool or attempt_completion
				const didToolUse = this.taskState.assistantMessageContent.some((block) => block.type === "tool_use")

				if (!didToolUse) {
					// normal request where tool use is required
					this.taskState.userMessageContent.push({
						type: "text",
						text: formatResponse.noToolsUsed(),
					})
					this.taskState.consecutiveMistakeCount++
				}

				const recDidEndLoop = await this.recursivelyMakeClineRequests(this.taskState.userMessageContent)
				didEndLoop = recDidEndLoop
			} else {
				// if there's no assistant_responses, that means we got no text or tool_use content blocks from API which we should assume is an error
				const { model, providerId } = this.getCurrentProviderInfo()
				const reqId = this.getApiRequestIdSafe()

				// Minimal diagnostics: structured log and telemetry
				console.error("[EmptyAssistantMessage]", {
					ulid: this.ulid,
					providerId,
					modelId: model.id,
					requestId: reqId,
				})
				telemetryService.captureProviderApiError({
					ulid: this.ulid,
					model: model.id,
					provider: providerId,
					errorMessage: "empty_assistant_message",
					requestId: reqId,
				})

				const baseErrorMessage =
					"Invalid API Response: The provider returned an empty or unparsable response. This is a provider-side issue where the model failed to generate valid output or returned tool calls that Cline cannot process. Retrying the request may help resolve this issue."
				const errorText = reqId ? `${baseErrorMessage} (Request ID: ${reqId})` : baseErrorMessage

				await this.say("error", errorText)
				await this.messageStateHandler.addToApiConversationHistory({
					role: "assistant",
					content: [
						{
							type: "text",
							text: "Failure: I did not provide a response.",
						},
					],
				})

				// Offer the user a chance to retry this API request
				const { response } = await this.ask(
					"api_req_failed",
					"No assistant message was received. Would you like to retry the request?",
				)

				if (response === "yesButtonClicked") {
					// Signal the loop to continue (i.e., do not end), so it will attempt again
					return false
				}

				// Returns early to avoid retry since user dismissed
				return true
			}

			return didEndLoop // will always be false for now
		} catch (_error) {
			// this should never happen since the only thing that can throw an error is the attemptApiRequest, which is wrapped in a try catch that sends an ask where if noButtonClicked, will clear current task and destroy this instance. However to avoid unhandled promise rejection, we will end this loop which will end execution of this instance (see startTask)
			return true // needs to be true so parent loop knows to end task
		}
	}

	async loadContext(
		userContent: UserContent,
		includeFileDetails: boolean = false,
		useCompactPrompt = false,
	): Promise<[UserContent, string, boolean]> {
		// Track if we need to check clinerulesFile
		let needsClinerulesFileCheck = false

		const { localWorkflowToggles, globalWorkflowToggles } = await refreshWorkflowToggles(this.controller, this.cwd)

		const processUserContent = async () => {
			// This is a temporary solution to dynamically load context mentions from tool results. It checks for the presence of tags that indicate that the tool was rejected and feedback was provided (see formatToolDeniedFeedback, attemptCompletion, executeCommand, and consecutiveMistakeCount >= 3) or "<answer>" (see askFollowupQuestion), we place all user generated content in these tags so they can effectively be used as markers for when we should parse mentions). However if we allow multiple tools responses in the future, we will need to parse mentions specifically within the user content tags.
			// (Note: this caused the @/ import alias bug where file contents were being parsed as well, since v2 converted tool results to text blocks)
			return await Promise.all(
				userContent.map(async (block) => {
					if (block.type === "text") {
						// We need to ensure any user generated content is wrapped in one of these tags so that we know to parse mentions
						// FIXME: Only parse text in between these tags instead of the entire text block which may contain other tool results. This is part of a larger issue where we shouldn't be using regex to parse mentions in the first place (ie for cases where file paths have spaces)
						if (
							block.text.includes("<feedback>") ||
							block.text.includes("<answer>") ||
							block.text.includes("<task>") ||
							block.text.includes("<user_message>")
						) {
							const parsedText = await parseMentions(
								block.text,
								this.cwd,
								this.urlContentFetcher,
								this.fileContextTracker,
							)

							// when parsing slash commands, we still want to allow the user to provide their desired context
							const { processedText, needsClinerulesFileCheck: needsCheck } = await parseSlashCommands(
								parsedText,
								localWorkflowToggles,
								globalWorkflowToggles,
								this.ulid,
								this.stateManager.getGlobalSettingsKey("focusChainSettings"),
							)

							if (needsCheck) {
								needsClinerulesFileCheck = true
							}

							return {
								...block,
								text: processedText,
							}
						}
					}
					return block
				}),
			)
		}

		// Run initial promises in parallel
		const [processedUserContent, environmentDetails] = await Promise.all([
			processUserContent(),
			this.getEnvironmentDetails(includeFileDetails),
		])

		// After processing content, check clinerulesData if needed
		let clinerulesError = false
		if (needsClinerulesFileCheck) {
			clinerulesError = await ensureLocalClineDirExists(this.cwd, GlobalFileNames.clineRules)
		}

		// Add focu chain list instructions if needed
		if (!useCompactPrompt && this.FocusChainManager?.shouldIncludeFocusChainInstructions()) {
			const focusChainInstructions = this.FocusChainManager.generateFocusChainInstructions()
			processedUserContent.push({
				type: "text",
				text: focusChainInstructions,
			})

			this.taskState.apiRequestsSinceLastTodoUpdate = 0
			this.taskState.todoListWasUpdatedByUser = false
		}

		// Return all results
		return [processedUserContent, environmentDetails, clinerulesError]
	}

	/**
	 * Format workspace roots section for multi-root workspaces
	 */
	private formatWorkspaceRootsSection(): string {
		const isMultiRootEnabled = featureFlagsService.getMultiRootEnabled()
		const hasWorkspaceManager = !!this.workspaceManager
		const roots = hasWorkspaceManager ? this.workspaceManager!.getRoots() : []

		// Only show workspace roots if multi-root is enabled and there are multiple roots
		if (!isMultiRootEnabled || roots.length <= 1) {
			return ""
		}

		let section = "\n\n# Workspace Roots"

		// Format each root with its name, path, and VCS info
		for (const root of roots) {
			const name = root.name || path.basename(root.path)
			const vcs = root.vcs ? ` (${String(root.vcs)})` : ""
			section += `\n- ${name}: ${root.path}${vcs}`
		}

		// Add primary workspace information
		const primary = this.workspaceManager!.getPrimaryRoot()
		const primaryName = this.getPrimaryWorkspaceName(primary)
		section += `\n\nPrimary workspace: ${primaryName}`

		return section
	}

	/**
	 * Get the display name for the primary workspace
	 */
	private getPrimaryWorkspaceName(primary?: ReturnType<WorkspaceRootManager["getRoots"]>[0]): string {
		if (primary?.name) {
			return primary.name
		}
		if (primary?.path) {
			return path.basename(primary.path)
		}
		return path.basename(this.cwd)
	}

	/**
	 * Format the file details header based on workspace configuration
	 */
	private formatFileDetailsHeader(): string {
		const isMultiRootEnabled = featureFlagsService.getMultiRootEnabled()
		const roots = this.workspaceManager?.getRoots() || []

		if (isMultiRootEnabled && roots.length > 1) {
			const primary = this.workspaceManager?.getPrimaryRoot()
			const primaryName = this.getPrimaryWorkspaceName(primary)
			return `\n\n# Current Working Directory (Primary: ${primaryName}) Files\n`
		} else {
			return `\n\n# Current Working Directory (${this.cwd.toPosix()}) Files\n`
		}
	}

	async getEnvironmentDetails(includeFileDetails: boolean = false) {
		const host = await HostProvider.env.getHostVersion({})
		let details = ""

		// Workspace roots (multi-root)
		details += this.formatWorkspaceRootsSection()

		// It could be useful for cline to know if the user went from one or no file to another between messages, so we always include this context
		details += `\n\n# ${host.platform} Visible Files`
		const visibleFilePaths = (await HostProvider.window.getVisibleTabs({})).paths.map((absolutePath) =>
			path.relative(this.cwd, absolutePath),
		)

		// Filter paths through clineIgnoreController
		const allowedVisibleFiles = this.clineIgnoreController
			.filterPaths(visibleFilePaths)
			.map((p) => p.toPosix())
			.join("\n")

		if (allowedVisibleFiles) {
			details += `\n${allowedVisibleFiles}`
		} else {
			details += "\n(No visible files)"
		}

		details += `\n\n# ${host.platform} Open Tabs`
		const openTabPaths = (await HostProvider.window.getOpenTabs({})).paths.map((absolutePath) =>
			path.relative(this.cwd, absolutePath),
		)

		// Filter paths through clineIgnoreController
		const allowedOpenTabs = this.clineIgnoreController
			.filterPaths(openTabPaths)
			.map((p) => p.toPosix())
			.join("\n")

		if (allowedOpenTabs) {
			details += `\n${allowedOpenTabs}`
		} else {
			details += "\n(No open tabs)"
		}

		const busyTerminals = this.terminalManager.getTerminals(true)
		const inactiveTerminals = this.terminalManager.getTerminals(false)
		// const allTerminals = [...busyTerminals, ...inactiveTerminals]

		if (busyTerminals.length > 0 && this.taskState.didEditFile) {
			//  || this.didEditFile
			await setTimeoutPromise(300) // delay after saving file to let terminals catch up
		}

		// let terminalWasBusy = false
		if (busyTerminals.length > 0) {
			// wait for terminals to cool down
			// terminalWasBusy = allTerminals.some((t) => this.terminalManager.isProcessHot(t.id))
			await pWaitFor(() => busyTerminals.every((t) => !this.terminalManager.isProcessHot(t.id)), {
				interval: 100,
				timeout: 15_000,
			}).catch(() => {})
		}

		this.taskState.didEditFile = false // reset, this lets us know when to wait for saved files to update terminals

		// waiting for updated diagnostics lets terminal output be the most up-to-date possible
		let terminalDetails = ""
		if (busyTerminals.length > 0) {
			// terminals are cool, let's retrieve their output
			terminalDetails += "\n\n# Actively Running Terminals"
			for (const busyTerminal of busyTerminals) {
				terminalDetails += `\n## Original command: \`${busyTerminal.lastCommand}\``
				const newOutput = this.terminalManager.getUnretrievedOutput(busyTerminal.id)
				if (newOutput) {
					terminalDetails += `\n### New Output\n${newOutput}`
				} else {
					// details += `\n(Still running, no new output)` // don't want to show this right after running the command
				}
			}
		}
		// only show inactive terminals if there's output to show
		if (inactiveTerminals.length > 0) {
			const inactiveTerminalOutputs = new Map<number, string>()
			for (const inactiveTerminal of inactiveTerminals) {
				const newOutput = this.terminalManager.getUnretrievedOutput(inactiveTerminal.id)
				if (newOutput) {
					inactiveTerminalOutputs.set(inactiveTerminal.id, newOutput)
				}
			}
			if (inactiveTerminalOutputs.size > 0) {
				terminalDetails += "\n\n# Inactive Terminals"
				for (const [terminalId, newOutput] of inactiveTerminalOutputs) {
					const inactiveTerminal = inactiveTerminals.find((t) => t.id === terminalId)
					if (inactiveTerminal) {
						terminalDetails += `\n## ${inactiveTerminal.lastCommand}`
						terminalDetails += `\n### New Output\n${newOutput}`
					}
				}
			}
		}

		if (terminalDetails) {
			details += terminalDetails
		}

		// Add recently modified files section
		const recentlyModifiedFiles = this.fileContextTracker.getAndClearRecentlyModifiedFiles()
		if (recentlyModifiedFiles.length > 0) {
			details +=
				"\n\n# Recently Modified Files\nThese files have been modified since you last accessed them (file was just edited so you may need to re-read it before editing):"
			for (const filePath of recentlyModifiedFiles) {
				details += `\n${filePath}`
			}
		}

		// Add current time information with timezone
		const now = new Date()
		const formatter = new Intl.DateTimeFormat(undefined, {
			year: "numeric",
			month: "numeric",
			day: "numeric",
			hour: "numeric",
			minute: "numeric",
			second: "numeric",
			hour12: true,
		})
		const timeZone = formatter.resolvedOptions().timeZone
		const timeZoneOffset = -now.getTimezoneOffset() / 60 // Convert to hours and invert sign to match conventional notation
		const timeZoneOffsetStr = `${timeZoneOffset >= 0 ? "+" : ""}${timeZoneOffset}:00`
		details += `\n\n# Current Time\n${formatter.format(now)} (${timeZone}, UTC${timeZoneOffsetStr})`

		if (includeFileDetails) {
			details += this.formatFileDetailsHeader()
			const isDesktop = arePathsEqual(this.cwd, getDesktopDir())
			if (isDesktop) {
				// don't want to immediately access desktop since it would show permission popup
				details += "(Desktop files not shown automatically. Use list_files to explore if needed.)"
			} else {
				const [files, didHitLimit] = await listFiles(this.cwd, true, 200)
				const result = formatResponse.formatFilesList(this.cwd, files, didHitLimit, this.clineIgnoreController)
				details += result
			}

			// Add git remote URLs section
			const gitRemotes = await getGitRemoteUrls(this.cwd)
			if (gitRemotes.length > 0) {
				details += `\n\n# Git Remote URLs\n${gitRemotes.join("\n")}`
			}

			const latestGitHash = await getLatestGitCommitHash(this.cwd)
			if (latestGitHash) {
				details += `\n\n# Latest Git Commit Hash\n${latestGitHash}`
			}

			// Add detected CLI tools
			const availableCliTools = await detectAvailableCliTools()
			if (availableCliTools.length > 0) {
				details += `\n\n# Detected CLI Tools\nThese are some of the tools on the user's machine, and may be useful if needed to accomplish the task: ${availableCliTools.join(", ")}. This list is not exhaustive, and other tools may be available.`
			}
		}

		// Add context window usage information
		const { contextWindow } = getContextWindowInfo(this.api)

		// Get the token count from the most recent API request to accurately reflect context management
		const getTotalTokensFromApiReqMessage = (msg: ClineMessage) => {
			if (!msg.text) {
				return 0
			}
			try {
				const { tokensIn, tokensOut, cacheWrites, cacheReads } = JSON.parse(msg.text)
				return (tokensIn || 0) + (tokensOut || 0) + (cacheWrites || 0) + (cacheReads || 0)
			} catch (_e) {
				return 0
			}
		}

		const clineMessages = this.messageStateHandler.getClineMessages()
		const modifiedMessages = combineApiRequests(combineCommandSequences(clineMessages.slice(1)))
		const lastApiReqMessage = findLast(modifiedMessages, (msg) => {
			if (msg.say !== "api_req_started") {
				return false
			}
			return getTotalTokensFromApiReqMessage(msg) > 0
		})

		const lastApiReqTotalTokens = lastApiReqMessage ? getTotalTokensFromApiReqMessage(lastApiReqMessage) : 0
		const usagePercentage = Math.round((lastApiReqTotalTokens / contextWindow) * 100)

		details += "\n\n# Context Window Usage"
		details += `\n${lastApiReqTotalTokens.toLocaleString()} / ${(contextWindow / 1000).toLocaleString()}K tokens used (${usagePercentage}%)`

		details += "\n\n# Current Mode"
		const mode = this.stateManager.getGlobalSettingsKey("mode")
		if (mode === "plan") {
			details += "\nPLAN MODE\n" + formatResponse.planModeInstructions()
		} else {
			details += "\nACT MODE"
		}

		return `<environment_details>\n${details.trim()}\n</environment_details>`
	}
}<|MERGE_RESOLUTION|>--- conflicted
+++ resolved
@@ -1763,12 +1763,7 @@
 
 		// Now, if it's the first request AND checkpoints are enabled AND tracker was successfully initialized,
 		// then say "checkpoint_created" and perform the commit.
-<<<<<<< HEAD
 		if (isFirstRequest && enableCheckpoints && this.checkpointManager) {
-			const commitHash = await this.checkpointManager.commit() // Actual commit
-=======
-		if (isFirstRequest && this.stateManager.getGlobalSettingsKey("enableCheckpointsSetting") && this.checkpointManager) {
->>>>>>> 15f713d2
 			await this.say("checkpoint_created") // Now this is conditional
 			const lastCheckpointMessageIndex = findLastIndex(
 				this.messageStateHandler.getClineMessages(),
