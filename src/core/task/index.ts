import { setTimeout as setTimeoutPromise } from "node:timers/promises"
import { ApiHandler, ApiProviderInfo, buildApiHandler } from "@core/api"
import { ApiStream } from "@core/api/transform/stream"
import { AssistantMessageContent, parseAssistantMessageV2, ToolUse } from "@core/assistant-message"
import { ContextManager } from "@core/context/context-management/ContextManager"
import { checkContextWindowExceededError } from "@core/context/context-management/context-error-handling"
import { getContextWindowInfo } from "@core/context/context-management/context-window-utils"
import { EnvironmentContextTracker } from "@core/context/context-tracking/EnvironmentContextTracker"
import { FileContextTracker } from "@core/context/context-tracking/FileContextTracker"
import { ModelContextTracker } from "@core/context/context-tracking/ModelContextTracker"
import {
	getGlobalClineRules,
	getLocalClineRules,
	refreshClineRulesToggles,
} from "@core/context/instructions/user-instructions/cline-rules"
import {
	getLocalAgentsRules,
	getLocalCursorRules,
	getLocalWindsurfRules,
	refreshExternalRulesToggles,
} from "@core/context/instructions/user-instructions/external-rules"
import { sendPartialMessageEvent } from "@core/controller/ui/subscribeToPartialMessage"
import { executePreCompactHookWithCleanup, HookCancellationError, HookExecution } from "@core/hooks/precompact-executor"
import { ClineIgnoreController } from "@core/ignore/ClineIgnoreController"
import { parseMentions } from "@core/mentions"
import { summarizeTask } from "@core/prompts/contextManagement"
import { formatResponse } from "@core/prompts/responses"
import { parseSlashCommands } from "@core/slash-commands"
import {
	ensureRulesDirectoryExists,
	ensureTaskDirectoryExists,
	GlobalFileNames,
	getSavedApiConversationHistory,
	getSavedClineMessages,
} from "@core/storage/disk"
import { releaseTaskLock } from "@core/task/TaskLockUtils"
import { isMultiRootEnabled } from "@core/workspace/multi-root-utils"
import { WorkspaceRootManager } from "@core/workspace/WorkspaceRootManager"
import { buildCheckpointManager, shouldUseMultiRoot } from "@integrations/checkpoints/factory"
import { ensureCheckpointInitialized } from "@integrations/checkpoints/initializer"
import { ICheckpointManager } from "@integrations/checkpoints/types"
import { DiffViewProvider } from "@integrations/editor/DiffViewProvider"
import { formatContentBlockToMarkdown } from "@integrations/misc/export-markdown"
import { processFilesIntoText } from "@integrations/misc/extract-text"
import { showSystemNotification } from "@integrations/notifications"
import { ITerminalManager } from "@integrations/terminal/types"
import { BrowserSession } from "@services/browser/BrowserSession"
import { UrlContentFetcher } from "@services/browser/UrlContentFetcher"
import { featureFlagsService } from "@services/feature-flags"
import { listFiles } from "@services/glob/list-files"
import { Logger } from "@services/logging/Logger"
import { McpHub } from "@services/mcp/McpHub"
import { ApiConfiguration } from "@shared/api"
import { findLast, findLastIndex } from "@shared/array"
import { combineApiRequests } from "@shared/combineApiRequests"
import { combineCommandSequences } from "@shared/combineCommandSequences"
import { ClineApiReqCancelReason, ClineApiReqInfo, ClineAsk, ClineMessage, ClineSay } from "@shared/ExtensionMessage"
import { HistoryItem } from "@shared/HistoryItem"
import { DEFAULT_LANGUAGE_SETTINGS, getLanguageKey, LanguageDisplay } from "@shared/Languages"
import { USER_CONTENT_TAGS } from "@shared/messages/constants"
import { convertClineMessageToProto } from "@shared/proto-conversions/cline-message"
import { ClineDefaultTool, READ_ONLY_TOOLS } from "@shared/tools"
import { ClineAskResponse } from "@shared/WebviewMessage"
import { isClaude4PlusModelFamily, isGPT5ModelFamily, isLocalModel, isNextGenModelFamily } from "@utils/model-utils"
import { arePathsEqual, getDesktopDir } from "@utils/path"
import { filterExistingFiles } from "@utils/tabFiltering"
import cloneDeep from "clone-deep"
import Mutex from "p-mutex"
import pWaitFor from "p-wait-for"
import * as path from "path"
import { ulid } from "ulid"
import * as vscode from "vscode"
import type { SystemPromptContext } from "@/core/prompts/system-prompt"
import { getSystemPrompt } from "@/core/prompts/system-prompt"
import { HostProvider } from "@/hosts/host-provider"
import { CommandExecutorCallbacks, StandaloneTerminalManager } from "@/integrations/terminal"
import { CommandExecutor, FullCommandExecutorConfig } from "@/integrations/terminal/CommandExecutor"
import { ClineError, ClineErrorType, ErrorService } from "@/services/error"
import { telemetryService } from "@/services/telemetry"
import {
	ClineAssistantContent,
	ClineContent,
	ClineImageContentBlock,
	ClineMessageModelInfo,
	ClineStorageMessage,
	ClineTextContentBlock,
	ClineToolResponseContent,
	ClineUserContent,
} from "@/shared/messages"
import { ShowMessageType } from "@/shared/proto/index.host"
import { isClineCliInstalled, isCliSubagentContext } from "@/utils/cli-detector"
import { ensureLocalClineDirExists } from "../context/instructions/user-instructions/rule-helpers"
import { refreshWorkflowToggles } from "../context/instructions/user-instructions/workflows"
import { Controller } from "../controller"
import { executeHook } from "../hooks/hook-executor"
import { StateManager } from "../storage/StateManager"
import { FocusChainManager } from "./focus-chain"
import { MessageStateHandler } from "./message-state"
import { StreamResponseHandler } from "./StreamResponseHandler"
import { TaskState } from "./TaskState"
import { ToolExecutor } from "./ToolExecutor"
import { detectAvailableCliTools, extractProviderDomainFromUrl, updateApiReqMsg } from "./utils"
import { buildUserFeedbackContent } from "./utils/buildUserFeedbackContent"

export type ToolResponse = ClineToolResponseContent

type TaskParams = {
	controller: Controller
	mcpHub: McpHub
	updateTaskHistory: (historyItem: HistoryItem) => Promise<HistoryItem[]>
	postStateToWebview: () => Promise<void>
	reinitExistingTaskFromId: (taskId: string) => Promise<void>
	cancelTask: () => Promise<void>
	shellIntegrationTimeout: number
	terminalReuseEnabled: boolean
	terminalOutputLineLimit: number
	subagentTerminalOutputLineLimit: number
	defaultTerminalProfile: string
	vscodeTerminalExecutionMode: "vscodeTerminal" | "backgroundExec"
	cwd: string
	stateManager: StateManager
	workspaceManager?: WorkspaceRootManager
	task?: string
	images?: string[]
	files?: string[]
	historyItem?: HistoryItem
	taskId: string
	taskLockAcquired: boolean
}

export class Task {
	// Core task variables
	readonly taskId: string
	readonly ulid: string
	private taskIsFavorited?: boolean
	private cwd: string
	private taskInitializationStartTime: number

	taskState: TaskState

	// ONE mutex for ALL state modifications to prevent race conditions
	private stateMutex = new Mutex()

	/**
	 * Execute function with exclusive lock on all task state
	 * Use this for ANY state modification to prevent races
	 */
	private async withStateLock<T>(fn: () => T | Promise<T>): Promise<T> {
		return await this.stateMutex.withLock(fn)
	}

	/**
	 * Atomically set active hook execution with mutex protection
	 * Prevents TOCTOU races when setting hook execution state
	 * PUBLIC: Exposed for ToolExecutor to use
	 */
	public async setActiveHookExecution(hookExecution: NonNullable<typeof this.taskState.activeHookExecution>): Promise<void> {
		await this.withStateLock(() => {
			this.taskState.activeHookExecution = hookExecution
		})
	}

	/**
	 * Atomically clear active hook execution with mutex protection
	 * Prevents TOCTOU races when clearing hook execution state
	 * PUBLIC: Exposed for ToolExecutor to use
	 */
	public async clearActiveHookExecution(): Promise<void> {
		await this.withStateLock(() => {
			this.taskState.activeHookExecution = undefined
		})
	}

	/**
	 * Atomically read active hook execution state with mutex protection
	 * Returns a snapshot of the current state to prevent TOCTOU races
	 * PUBLIC: Exposed for ToolExecutor to use
	 */
	public async getActiveHookExecution(): Promise<typeof this.taskState.activeHookExecution> {
		return await this.withStateLock(() => {
			return this.taskState.activeHookExecution
		})
	}

	// Core dependencies
	private controller: Controller
	private mcpHub: McpHub

	// Service handlers
	api: ApiHandler
	terminalManager: ITerminalManager
	private urlContentFetcher: UrlContentFetcher
	browserSession: BrowserSession
	contextManager: ContextManager
	private diffViewProvider: DiffViewProvider
	public checkpointManager?: ICheckpointManager
	private initialCheckpointCommitPromise?: Promise<string | undefined>
	private clineIgnoreController: ClineIgnoreController
	private toolExecutor: ToolExecutor
	/**
	 * Whether the task is using native tool calls.
	 * This is used to determine how we would format response.
	 * Example: We don't add noToolsUsed response when native tool call is used
	 * because of the expected format from the tool calls is different.
	 */
	private useNativeToolCalls: boolean = false
	private streamHandler: StreamResponseHandler

	private terminalExecutionMode: "vscodeTerminal" | "backgroundExec"

	// Metadata tracking
	private fileContextTracker: FileContextTracker
	private modelContextTracker: ModelContextTracker
	private environmentContextTracker: EnvironmentContextTracker

	// Focus Chain
	private FocusChainManager?: FocusChainManager

	// Callbacks
	private updateTaskHistory: (historyItem: HistoryItem) => Promise<HistoryItem[]>
	private postStateToWebview: () => Promise<void>
	private reinitExistingTaskFromId: (taskId: string) => Promise<void>
	private cancelTask: () => Promise<void>

	// Cache service
	private stateManager: StateManager

	// Message and conversation state
	messageStateHandler: MessageStateHandler

	// Workspace manager
	workspaceManager?: WorkspaceRootManager

	// Task Locking (Sqlite)
	private taskLockAcquired: boolean

	// Command executor for running shell commands (extracted from executeCommandTool)
	private commandExecutor!: CommandExecutor

	constructor(params: TaskParams) {
		const {
			controller,
			mcpHub,
			updateTaskHistory,
			postStateToWebview,
			reinitExistingTaskFromId,
			cancelTask,
			shellIntegrationTimeout,
			terminalReuseEnabled,
			terminalOutputLineLimit,
			subagentTerminalOutputLineLimit,
			defaultTerminalProfile,
			vscodeTerminalExecutionMode,
			cwd,
			stateManager,
			workspaceManager,
			task,
			images,
			files,
			historyItem,
			taskId,
			taskLockAcquired,
		} = params

		this.taskInitializationStartTime = performance.now()
		this.taskState = new TaskState()
		this.controller = controller
		this.mcpHub = mcpHub
		this.updateTaskHistory = updateTaskHistory
		this.postStateToWebview = postStateToWebview
		this.reinitExistingTaskFromId = reinitExistingTaskFromId
		this.cancelTask = cancelTask
		this.clineIgnoreController = new ClineIgnoreController(cwd)
		this.taskLockAcquired = taskLockAcquired

		// Determine terminal execution mode and create appropriate terminal manager
		this.terminalExecutionMode = vscodeTerminalExecutionMode || "vscodeTerminal"

		// When backgroundExec mode is selected, use StandaloneTerminalManager for hidden execution
		// Otherwise, use the HostProvider's terminal manager (VSCode terminal in VSCode, standalone in CLI)
		if (this.terminalExecutionMode === "backgroundExec") {
			// Import StandaloneTerminalManager for background execution
			this.terminalManager = new StandaloneTerminalManager()
			Logger.info(`[Task ${taskId}] Using StandaloneTerminalManager for backgroundExec mode`)
		} else {
			// Use the host-provided terminal manager (VSCode terminal in VSCode environment)
			this.terminalManager = HostProvider.get().createTerminalManager()
			Logger.info(`[Task ${taskId}] Using HostProvider terminal manager for vscodeTerminal mode`)
		}
		this.terminalManager.setShellIntegrationTimeout(shellIntegrationTimeout)
		this.terminalManager.setTerminalReuseEnabled(terminalReuseEnabled ?? true)
		this.terminalManager.setTerminalOutputLineLimit(terminalOutputLineLimit)
		this.terminalManager.setSubagentTerminalOutputLineLimit(subagentTerminalOutputLineLimit)
		this.terminalManager.setDefaultTerminalProfile(defaultTerminalProfile)

		this.urlContentFetcher = new UrlContentFetcher(controller.context)
		this.browserSession = new BrowserSession(stateManager)
		this.contextManager = new ContextManager()
		this.diffViewProvider = HostProvider.get().createDiffViewProvider()
		this.streamHandler = new StreamResponseHandler()
		this.cwd = cwd
		this.stateManager = stateManager
		this.workspaceManager = workspaceManager

		// Set up MCP notification callback for real-time notifications
		this.mcpHub.setNotificationCallback(async (serverName: string, _level: string, message: string) => {
			// Display notification in chat immediately
			await this.say("mcp_notification", `[${serverName}] ${message}`)
		})

		this.taskId = taskId

		// Initialize taskId first
		if (historyItem) {
			this.ulid = historyItem.ulid ?? ulid()
			this.taskIsFavorited = historyItem.isFavorited
			this.taskState.conversationHistoryDeletedRange = historyItem.conversationHistoryDeletedRange
			if (historyItem.checkpointManagerErrorMessage) {
				this.taskState.checkpointManagerErrorMessage = historyItem.checkpointManagerErrorMessage
			}
		} else if (task || images || files) {
			this.ulid = ulid()
		} else {
			throw new Error("Either historyItem or task/images must be provided")
		}

		this.messageStateHandler = new MessageStateHandler({
			taskId: this.taskId,
			ulid: this.ulid,
			taskState: this.taskState,
			taskIsFavorited: this.taskIsFavorited,
			updateTaskHistory: this.updateTaskHistory,
		})

		// Initialize context trackers
		this.fileContextTracker = new FileContextTracker(controller, this.taskId)
		this.modelContextTracker = new ModelContextTracker(this.taskId)
		this.environmentContextTracker = new EnvironmentContextTracker(this.taskId)

		// Initialize focus chain manager only if enabled
		const focusChainSettings = this.stateManager.getGlobalSettingsKey("focusChainSettings")
		if (focusChainSettings.enabled) {
			this.FocusChainManager = new FocusChainManager({
				taskId: this.taskId,
				taskState: this.taskState,
				mode: this.stateManager.getGlobalSettingsKey("mode"),
				stateManager: this.stateManager,
				postStateToWebview: this.postStateToWebview,
				say: this.say.bind(this),
				focusChainSettings: focusChainSettings,
			})
		}

		// Check for multiroot workspace and warn about checkpoints
		const isMultiRootWorkspace = this.workspaceManager && this.workspaceManager.getRoots().length > 1
		const checkpointsEnabled = this.stateManager.getGlobalSettingsKey("enableCheckpointsSetting")

		if (isMultiRootWorkspace && checkpointsEnabled) {
			// Set checkpoint manager error message to display warning in TaskHeader
			this.taskState.checkpointManagerErrorMessage = "Checkpoints are not currently supported in multi-root workspaces."
		}

		// Initialize checkpoint manager based on workspace configuration
		if (!isMultiRootWorkspace) {
			try {
				this.checkpointManager = buildCheckpointManager({
					taskId: this.taskId,
					messageStateHandler: this.messageStateHandler,
					fileContextTracker: this.fileContextTracker,
					diffViewProvider: this.diffViewProvider,
					taskState: this.taskState,
					workspaceManager: this.workspaceManager,
					updateTaskHistory: this.updateTaskHistory,
					say: this.say.bind(this),
					cancelTask: this.cancelTask,
					postStateToWebview: this.postStateToWebview,
					initialConversationHistoryDeletedRange: this.taskState.conversationHistoryDeletedRange,
					initialCheckpointManagerErrorMessage: this.taskState.checkpointManagerErrorMessage,
					stateManager: this.stateManager,
				})

				// If multi-root, kick off non-blocking initialization
				// Unreachable for now, leaving in for future multi-root checkpoint support
				if (
					shouldUseMultiRoot({
						workspaceManager: this.workspaceManager,
						enableCheckpoints: this.stateManager.getGlobalSettingsKey("enableCheckpointsSetting"),
						stateManager: this.stateManager,
					})
				) {
					this.checkpointManager.initialize?.().catch((error: Error) => {
						console.error("Failed to initialize multi-root checkpoint manager:", error)
						this.taskState.checkpointManagerErrorMessage = error?.message || String(error)
					})
				}
			} catch (error) {
				console.error("Failed to initialize checkpoint manager:", error)
				if (this.stateManager.getGlobalSettingsKey("enableCheckpointsSetting")) {
					const errorMessage = error instanceof Error ? error.message : "Unknown error"
					HostProvider.window.showMessage({
						type: ShowMessageType.ERROR,
						message: `Failed to initialize checkpoint manager: ${errorMessage}`,
					})
				}
			}
		}

		// Prepare effective API configuration
		const apiConfiguration = this.stateManager.getApiConfiguration()
		const effectiveApiConfiguration: ApiConfiguration = {
			...apiConfiguration,
			ulid: this.ulid,
			onRetryAttempt: async (attempt: number, maxRetries: number, delay: number, error: any) => {
				const clineMessages = this.messageStateHandler.getClineMessages()
				const lastApiReqStartedIndex = findLastIndex(clineMessages, (m) => m.say === "api_req_started")
				if (lastApiReqStartedIndex !== -1) {
					try {
						const currentApiReqInfo: ClineApiReqInfo = JSON.parse(clineMessages[lastApiReqStartedIndex].text || "{}")
						currentApiReqInfo.retryStatus = {
							attempt: attempt, // attempt is already 1-indexed from retry.ts
							maxAttempts: maxRetries, // total attempts
							delaySec: Math.round(delay / 1000),
							errorSnippet: error?.message ? `${String(error.message).substring(0, 50)}...` : undefined,
						}
						// Clear previous cancelReason and streamingFailedMessage if we are retrying
						delete currentApiReqInfo.cancelReason
						delete currentApiReqInfo.streamingFailedMessage
						await this.messageStateHandler.updateClineMessage(lastApiReqStartedIndex, {
							text: JSON.stringify(currentApiReqInfo),
						})

						// Post the updated state to the webview so the UI reflects the retry attempt
						await this.postStateToWebview().catch((e) =>
							console.error("Error posting state to webview in onRetryAttempt:", e),
						)
					} catch (e) {
						console.error(`[Task ${this.taskId}] Error updating api_req_started with retryStatus:`, e)
					}
				}
			},
		}
		const mode = this.stateManager.getGlobalSettingsKey("mode")
		const currentProvider = mode === "plan" ? apiConfiguration.planModeApiProvider : apiConfiguration.actModeApiProvider

		const openaiReasoningEffort = this.stateManager.getGlobalSettingsKey("openaiReasoningEffort")
		if (currentProvider === "openai" || currentProvider === "openai-native" || currentProvider === "sapaicore") {
			if (mode === "plan") {
				effectiveApiConfiguration.planModeReasoningEffort = openaiReasoningEffort
			} else {
				effectiveApiConfiguration.actModeReasoningEffort = openaiReasoningEffort
			}
		}

		// Now that ulid is initialized, we can build the API handler
		this.api = buildApiHandler(effectiveApiConfiguration, mode)

		// Set ulid on browserSession for telemetry tracking
		this.browserSession.setUlid(this.ulid)

		// Note: Task initialization (startTask/resumeTaskFromHistory) is now called
		// from Controller.initTask() AFTER the task instance is fully assigned.
		// This prevents race conditions where hooks run before controller.task is ready.

		// Set up focus chain file watcher (async, runs in background) only if focus chain is enabled
		if (this.FocusChainManager) {
			this.FocusChainManager.setupFocusChainFileWatcher().catch((error) => {
				console.error(`[Task ${this.taskId}] Failed to setup focus chain file watcher:`, error)
			})
		}

		// initialize telemetry

		// Extract domain of the provider endpoint if using OpenAI Compatible provider
		let openAiCompatibleDomain: string | undefined
		if (currentProvider === "openai" && apiConfiguration.openAiBaseUrl) {
			openAiCompatibleDomain = extractProviderDomainFromUrl(apiConfiguration.openAiBaseUrl)
		}

		if (historyItem) {
			// Open task from history
			telemetryService.captureTaskRestarted(this.ulid, currentProvider, openAiCompatibleDomain)
		} else {
			// New task started
			telemetryService.captureTaskCreated(this.ulid, currentProvider, openAiCompatibleDomain)
		}

		// Initialize command executor with config and callbacks
		const commandExecutorConfig: FullCommandExecutorConfig = {
			cwd: this.cwd,
			terminalExecutionMode: this.terminalExecutionMode,
			terminalManager: this.terminalManager,
			taskId: this.taskId,
			ulid: this.ulid,
		}

		const commandExecutorCallbacks: CommandExecutorCallbacks = {
			say: this.say.bind(this) as CommandExecutorCallbacks["say"],
			ask: async (type: string, text?: string, partial?: boolean) => {
				const result = await this.ask(type as ClineAsk, text, partial)
				return {
					response: result.response,
					text: result.text,
					images: result.images,
					files: result.files,
				}
			},
			updateBackgroundCommandState: (isRunning: boolean) =>
				this.controller.updateBackgroundCommandState(isRunning, this.taskId),
			updateClineMessage: async (index: number, updates: { commandCompleted?: boolean }) => {
				await this.messageStateHandler.updateClineMessage(index, updates)
			},
			getClineMessages: () => this.messageStateHandler.getClineMessages() as Array<{ ask?: string; say?: string }>,
			addToUserMessageContent: (content: { type: string; text: string }) => {
				// Cast to ClineTextContentBlock which is compatible with ClineContent
				this.taskState.userMessageContent.push({ type: "text", text: content.text } as ClineTextContentBlock)
			},
		}

		this.commandExecutor = new CommandExecutor(commandExecutorConfig, commandExecutorCallbacks)

		this.toolExecutor = new ToolExecutor(
			this.controller.context,
			this.taskState,
			this.messageStateHandler,
			this.api,
			this.urlContentFetcher,
			this.browserSession,
			this.diffViewProvider,
			this.mcpHub,
			this.fileContextTracker,
			this.clineIgnoreController,
			this.contextManager,
			this.stateManager,
			cwd,
			this.taskId,
			this.ulid,
			this.terminalExecutionMode,
			this.workspaceManager,
			isMultiRootEnabled(this.stateManager),
			this.say.bind(this),
			this.ask.bind(this),
			this.saveCheckpointCallback.bind(this),
			this.sayAndCreateMissingParamError.bind(this),
			this.removeLastPartialMessageIfExistsWithType.bind(this),
			this.executeCommandTool.bind(this),
			() => this.checkpointManager?.doesLatestTaskCompletionHaveNewChanges() ?? Promise.resolve(false),
			this.FocusChainManager?.updateFCListFromToolResponse.bind(this.FocusChainManager) || (async () => {}),
			this.switchToActModeCallback.bind(this),
			this.cancelTask,
			// Atomic hook state helpers for ToolExecutor
			this.setActiveHookExecution.bind(this),
			this.clearActiveHookExecution.bind(this),
			this.getActiveHookExecution.bind(this),
			this.runUserPromptSubmitHook.bind(this),
		)
	}

	// Communicate with webview

	// partial has three valid states true (partial message), false (completion of partial message), undefined (individual complete message)
	async ask(
		type: ClineAsk,
		text?: string,
		partial?: boolean,
	): Promise<{
		response: ClineAskResponse
		text?: string
		images?: string[]
		files?: string[]
		askTs?: number
	}> {
		// Allow resume asks even when aborted to enable resume button after cancellation
		if (this.taskState.abort && type !== "resume_task" && type !== "resume_completed_task") {
			throw new Error("Cline instance aborted")
		}
		let askTs: number
		if (partial !== undefined) {
			const clineMessages = this.messageStateHandler.getClineMessages()
			const lastMessage = clineMessages.at(-1)
			const lastMessageIndex = clineMessages.length - 1

			const isUpdatingPreviousPartial =
				lastMessage && lastMessage.partial && lastMessage.type === "ask" && lastMessage.ask === type
			if (partial) {
				if (isUpdatingPreviousPartial) {
					// existing partial message, so update it
					await this.messageStateHandler.updateClineMessage(lastMessageIndex, {
						text,
						partial,
					})
					// todo be more efficient about saving and posting only new data or one whole message at a time so ignore partial for saves, and only post parts of partial message instead of whole array in new listener
					// await this.saveClineMessagesAndUpdateHistory()
					// await this.postStateToWebview()
					const protoMessage = convertClineMessageToProto(lastMessage)
					await sendPartialMessageEvent(protoMessage)
					throw new Error("Current ask promise was ignored 1")
				} else {
					// this is a new partial message, so add it with partial state
					// this.askResponse = undefined
					// this.askResponseText = undefined
					// this.askResponseImages = undefined
					askTs = Date.now()
					this.taskState.lastMessageTs = askTs
					await this.messageStateHandler.addToClineMessages({
						ts: askTs,
						type: "ask",
						ask: type,
						text,
						partial,
					})
					await this.postStateToWebview()
					throw new Error("Current ask promise was ignored 2")
				}
			} else {
				// partial=false means its a complete version of a previously partial message
				if (isUpdatingPreviousPartial) {
					// this is the complete version of a previously partial message, so replace the partial with the complete version
					this.taskState.askResponse = undefined
					this.taskState.askResponseText = undefined
					this.taskState.askResponseImages = undefined
					this.taskState.askResponseFiles = undefined

					/*
					Bug for the history books:
					In the webview we use the ts as the chatrow key for the virtuoso list. Since we would update this ts right at the end of streaming, it would cause the view to flicker. The key prop has to be stable otherwise react has trouble reconciling items between renders, causing unmounting and remounting of components (flickering).
					The lesson here is if you see flickering when rendering lists, it's likely because the key prop is not stable.
					So in this case we must make sure that the message ts is never altered after first setting it.
					*/
					askTs = lastMessage.ts
					this.taskState.lastMessageTs = askTs
					// lastMessage.ts = askTs
					await this.messageStateHandler.updateClineMessage(lastMessageIndex, {
						text,
						partial: false,
					})
					// await this.postStateToWebview()
					const protoMessage = convertClineMessageToProto(lastMessage)
					await sendPartialMessageEvent(protoMessage)
				} else {
					// this is a new partial=false message, so add it like normal
					this.taskState.askResponse = undefined
					this.taskState.askResponseText = undefined
					this.taskState.askResponseImages = undefined
					this.taskState.askResponseFiles = undefined
					askTs = Date.now()
					this.taskState.lastMessageTs = askTs
					await this.messageStateHandler.addToClineMessages({
						ts: askTs,
						type: "ask",
						ask: type,
						text,
					})
					await this.postStateToWebview()
				}
			}
		} else {
			// this is a new non-partial message, so add it like normal
			// const lastMessage = this.clineMessages.at(-1)
			this.taskState.askResponse = undefined
			this.taskState.askResponseText = undefined
			this.taskState.askResponseImages = undefined
			this.taskState.askResponseFiles = undefined
			askTs = Date.now()
			this.taskState.lastMessageTs = askTs
			await this.messageStateHandler.addToClineMessages({
				ts: askTs,
				type: "ask",
				ask: type,
				text,
			})
			await this.postStateToWebview()
		}

		await pWaitFor(() => this.taskState.askResponse !== undefined || this.taskState.lastMessageTs !== askTs, {
			interval: 100,
		})
		if (this.taskState.lastMessageTs !== askTs) {
			throw new Error("Current ask promise was ignored") // could happen if we send multiple asks in a row i.e. with command_output. It's important that when we know an ask could fail, it is handled gracefully
		}
		const result = {
			response: this.taskState.askResponse!,
			text: this.taskState.askResponseText,
			images: this.taskState.askResponseImages,
			files: this.taskState.askResponseFiles,
		}
		this.taskState.askResponse = undefined
		this.taskState.askResponseText = undefined
		this.taskState.askResponseImages = undefined
		this.taskState.askResponseFiles = undefined
		return result
	}

	async handleWebviewAskResponse(askResponse: ClineAskResponse, text?: string, images?: string[], files?: string[]) {
		this.taskState.askResponse = askResponse
		this.taskState.askResponseText = text
		this.taskState.askResponseImages = images
		this.taskState.askResponseFiles = files
	}

	async say(
		type: ClineSay,
		text?: string,
		images?: string[],
		files?: string[],
		partial?: boolean,
	): Promise<number | undefined> {
		// Allow hook messages even when aborted to enable proper cleanup
		if (this.taskState.abort && type !== "hook" && type !== "hook_output") {
			throw new Error("Cline instance aborted")
		}

		const providerInfo = this.getCurrentProviderInfo()
		const modelInfo: ClineMessageModelInfo = {
			providerId: providerInfo.providerId,
			modelId: providerInfo.model.id,
			mode: providerInfo.mode,
		}

		if (partial !== undefined) {
			const lastMessage = this.messageStateHandler.getClineMessages().at(-1)
			const isUpdatingPreviousPartial =
				lastMessage && lastMessage.partial && lastMessage.type === "say" && lastMessage.say === type
			if (partial) {
				if (isUpdatingPreviousPartial) {
					// existing partial message, so update it
					lastMessage.text = text
					lastMessage.images = images
					lastMessage.files = files
					lastMessage.partial = partial
					const protoMessage = convertClineMessageToProto(lastMessage)
					await sendPartialMessageEvent(protoMessage)
					return undefined
				} else {
					// this is a new partial message, so add it with partial state
					const sayTs = Date.now()
					this.taskState.lastMessageTs = sayTs
					await this.messageStateHandler.addToClineMessages({
						ts: sayTs,
						type: "say",
						say: type,
						text,
						images,
						files,
						partial,
						modelInfo,
					})
					await this.postStateToWebview()
					return sayTs
				}
			} else {
				// partial=false means its a complete version of a previously partial message
				if (isUpdatingPreviousPartial) {
					// this is the complete version of a previously partial message, so replace the partial with the complete version
					this.taskState.lastMessageTs = lastMessage.ts
					// lastMessage.ts = sayTs
					lastMessage.text = text
					lastMessage.images = images
					lastMessage.files = files // Ensure files is updated
					lastMessage.partial = false

					// instead of streaming partialMessage events, we do a save and post like normal to persist to disk
					await this.messageStateHandler.saveClineMessagesAndUpdateHistory()
					// await this.postStateToWebview()
					const protoMessage = convertClineMessageToProto(lastMessage)
					await sendPartialMessageEvent(protoMessage) // more performant than an entire postStateToWebview
					return undefined
				} else {
					// this is a new partial=false message, so add it like normal
					const sayTs = Date.now()
					this.taskState.lastMessageTs = sayTs
					await this.messageStateHandler.addToClineMessages({
						ts: sayTs,
						type: "say",
						say: type,
						text,
						images,
						files,
						modelInfo,
					})
					await this.postStateToWebview()
					return sayTs
				}
			}
		} else {
			// this is a new non-partial message, so add it like normal
			const sayTs = Date.now()
			this.taskState.lastMessageTs = sayTs
			await this.messageStateHandler.addToClineMessages({
				ts: sayTs,
				type: "say",
				say: type,
				text,
				images,
				files,
				modelInfo,
			})
			await this.postStateToWebview()
			return sayTs
		}
	}

	async sayAndCreateMissingParamError(toolName: ClineDefaultTool, paramName: string, relPath?: string) {
		await this.say(
			"error",
			`Cline tried to use ${toolName}${
				relPath ? ` for '${relPath.toPosix()}'` : ""
			} without value for required parameter '${paramName}'. Retrying...`,
		)
		return formatResponse.toolError(formatResponse.missingToolParameterError(paramName))
	}

	async removeLastPartialMessageIfExistsWithType(type: "ask" | "say", askOrSay: ClineAsk | ClineSay) {
		const clineMessages = this.messageStateHandler.getClineMessages()
		const lastMessage = clineMessages.at(-1)
		if (lastMessage?.partial && lastMessage.type === type && (lastMessage.ask === askOrSay || lastMessage.say === askOrSay)) {
			this.messageStateHandler.setClineMessages(clineMessages.slice(0, -1))
			await this.messageStateHandler.saveClineMessagesAndUpdateHistory()
		}
	}

	private async saveCheckpointCallback(isAttemptCompletionMessage?: boolean, completionMessageTs?: number): Promise<void> {
		return this.checkpointManager?.saveCheckpoint(isAttemptCompletionMessage, completionMessageTs) ?? Promise.resolve()
	}

	/**
	 * Check if parallel tool calling is enabled.
	 * Parallel tool calling is enabled if:
	 * 1. User has enabled it in settings, OR
	 * 2. The current model is GPT-5 (which handles parallel tools well)
	 */
	private isParallelToolCallingEnabled(): boolean {
		const modelId = this.api.getModel().id
		return this.stateManager.getGlobalSettingsKey("enableParallelToolCalling") || isGPT5ModelFamily(modelId)
	}

	private async switchToActModeCallback(): Promise<boolean> {
		return await this.controller.toggleActModeForYoloMode()
	}

	/**
	 * Unified cancellation handler for hook-requested cancellations.
	 * Ensures state is always saved before aborting, regardless of whether
	 * the user clicked cancel or the hook returned {cancel: true}.
	 *
	 * @param hookName The name of the hook for logging
	 * @param wasCancelled Whether user clicked cancel (vs hook returning cancel: true)
	 */
	private async handleHookCancellation(hookName: string, wasCancelled: boolean): Promise<void> {
		// ALWAYS save state, regardless of cancellation source
		this.taskState.didFinishAbortingStream = true

		// Save conversation state to disk
		await this.messageStateHandler.saveClineMessagesAndUpdateHistory()
		await this.messageStateHandler.overwriteApiConversationHistory(this.messageStateHandler.getApiConversationHistory())

		// Update UI
		await this.postStateToWebview()

		// Log for debugging/telemetry
		console.log(`[Task ${this.taskId}] ${hookName} hook cancelled (userInitiated: ${wasCancelled})`)
	}

	/**
	 * Calculate the new deleted range for PreCompact hook
	 * @param apiConversationHistory The full API conversation history
	 * @returns Tuple with start and end indices for the deleted range
	 */
	private calculatePreCompactDeletedRange(apiConversationHistory: ClineStorageMessage[]): [number, number] {
		const newDeletedRange = this.contextManager.getNextTruncationRange(
			apiConversationHistory,
			this.taskState.conversationHistoryDeletedRange,
			"quarter", // Force aggressive truncation on error
		)

		return newDeletedRange || [0, 0]
	}

	private async runUserPromptSubmitHook(
		userContent: ClineContent[],
		_context: "initial_task" | "resume" | "feedback",
	): Promise<{ cancel?: boolean; wasCancelled?: boolean; contextModification?: string; errorMessage?: string }> {
		const hooksEnabled = this.stateManager.getGlobalSettingsKey("hooksEnabled")

		if (!hooksEnabled) {
			return {}
		}

		const { extractUserPromptFromContent } = await import("./utils/extractUserPromptFromContent")

		// Extract clean user prompt from content, stripping system wrappers and metadata
		const promptText = extractUserPromptFromContent(userContent)

		const userPromptResult = await executeHook({
			hookName: "UserPromptSubmit",
			hookInput: {
				userPromptSubmit: {
					prompt: promptText,
					attachments: [],
				},
			},
			isCancellable: true,
			say: this.say.bind(this),
			setActiveHookExecution: this.setActiveHookExecution.bind(this),
			clearActiveHookExecution: this.clearActiveHookExecution.bind(this),
			messageStateHandler: this.messageStateHandler,
			taskId: this.taskId,
			hooksEnabled,
		})

		// Handle cancellation from hook
		if (userPromptResult.cancel === true && userPromptResult.wasCancelled) {
			// Set flag to allow Controller.cancelTask() to proceed
			this.taskState.didFinishAbortingStream = true
			// Save BOTH files so Controller.cancelTask() can find the task
			await this.messageStateHandler.saveClineMessagesAndUpdateHistory()
			await this.messageStateHandler.overwriteApiConversationHistory(this.messageStateHandler.getApiConversationHistory())
			await this.postStateToWebview()
		}

		return {
			cancel: userPromptResult.cancel,
			contextModification: userPromptResult.contextModification,
			errorMessage: userPromptResult.errorMessage,
		}
	}

	// Task lifecycle

	public async startTask(task?: string, images?: string[], files?: string[]): Promise<void> {
		try {
			await this.clineIgnoreController.initialize()
		} catch (error) {
			console.error("Failed to initialize ClineIgnoreController:", error)
			// Optionally, inform the user or handle the error appropriately
		}
		// conversationHistory (for API) and clineMessages (for webview) need to be in sync
		// if the extension process were killed, then on restart the clineMessages might not be empty, so we need to set it to [] when we create a new Cline client (otherwise webview would show stale messages from previous session)
		this.messageStateHandler.setClineMessages([])
		this.messageStateHandler.setApiConversationHistory([])

		await this.postStateToWebview()

		await this.say("text", task, images, files)

		this.taskState.isInitialized = true

		const imageBlocks: ClineImageContentBlock[] = formatResponse.imageBlocks(images)

		const userContent: ClineUserContent[] = [
			{
				type: "text",
				text: `<task>\n${task}\n</task>`,
			},
			...imageBlocks,
		]

		if (files && files.length > 0) {
			const fileContentString = await processFilesIntoText(files)
			if (fileContentString) {
				userContent.push({
					type: "text",
					text: fileContentString,
				})
			}
		}

		// Add TaskStart hook context to the conversation if provided
		const hooksEnabled = this.stateManager.getGlobalSettingsKey("hooksEnabled")
		if (hooksEnabled) {
			const taskStartResult = await executeHook({
				hookName: "TaskStart",
				hookInput: {
					taskStart: {
						taskMetadata: {
							taskId: this.taskId,
							ulid: this.ulid,
							initialTask: task || "",
						},
					},
				},
				isCancellable: true,
				say: this.say.bind(this),
				setActiveHookExecution: this.setActiveHookExecution.bind(this),
				clearActiveHookExecution: this.clearActiveHookExecution.bind(this),
				messageStateHandler: this.messageStateHandler,
				taskId: this.taskId,
				hooksEnabled,
			})

			// Handle cancellation from hook
			if (taskStartResult.cancel === true) {
				// Always save state regardless of cancellation source
				await this.handleHookCancellation("TaskStart", taskStartResult.wasCancelled)

				// Let Controller handle the cancellation (it will call abortTask)
				await this.cancelTask()
				return
			}

			// Add context modification to the conversation if provided
			if (taskStartResult.contextModification) {
				const contextText = taskStartResult.contextModification.trim()
				if (contextText) {
					userContent.push({
						type: "text",
						text: `<hook_context source="TaskStart">\n${contextText}\n</hook_context>`,
					})
				}
			}
		}

		// Defensive check: Verify task wasn't aborted during hook execution before continuing
		// Must be OUTSIDE the hooksEnabled block to prevent UserPromptSubmit from running
		if (this.taskState.abort) {
			return
		}

		// Run UserPromptSubmit hook for initial task (after TaskStart for UI ordering)
		const userPromptHookResult = await this.runUserPromptSubmitHook(userContent, "initial_task")

		// Defensive check: Verify task wasn't aborted during hook execution (handles async cancellation)
		if (this.taskState.abort) {
			return
		}

		// Handle hook cancellation
		if (userPromptHookResult.cancel === true) {
			await this.handleHookCancellation("UserPromptSubmit", userPromptHookResult.wasCancelled ?? false)
			await this.cancelTask()
			return
		}

		// Add hook context if provided
		if (userPromptHookResult.contextModification) {
			userContent.push({
				type: "text",
				text: `<hook_context source="UserPromptSubmit">\n${userPromptHookResult.contextModification}\n</hook_context>`,
			})
		}

		// Record environment metadata for new task
		try {
			await this.environmentContextTracker.recordEnvironment()
		} catch (error) {
			console.error("Failed to record environment metadata:", error)
		}

		await this.initiateTaskLoop(userContent)
	}

	public async resumeTaskFromHistory() {
		try {
			await this.clineIgnoreController.initialize()
		} catch (error) {
			console.error("Failed to initialize ClineIgnoreController:", error)
			// Optionally, inform the user or handle the error appropriately
		}

		const savedClineMessages = await getSavedClineMessages(this.taskId)

		// Remove any resume messages that may have been added before

		const lastRelevantMessageIndex = findLastIndex(
			savedClineMessages,
			(m) => !(m.ask === "resume_task" || m.ask === "resume_completed_task"),
		)
		if (lastRelevantMessageIndex !== -1) {
			savedClineMessages.splice(lastRelevantMessageIndex + 1)
		}

		// since we don't use api_req_finished anymore, we need to check if the last api_req_started has a cost value, if it doesn't and no cancellation reason to present, then we remove it since it indicates an api request without any partial content streamed
		const lastApiReqStartedIndex = findLastIndex(savedClineMessages, (m) => m.type === "say" && m.say === "api_req_started")
		if (lastApiReqStartedIndex !== -1) {
			const lastApiReqStarted = savedClineMessages[lastApiReqStartedIndex]
			const { cost, cancelReason }: ClineApiReqInfo = JSON.parse(lastApiReqStarted.text || "{}")
			if (cost === undefined && cancelReason === undefined) {
				savedClineMessages.splice(lastApiReqStartedIndex, 1)
			}
		}

		await this.messageStateHandler.overwriteClineMessages(savedClineMessages)
		this.messageStateHandler.setClineMessages(await getSavedClineMessages(this.taskId))

		// Now present the cline messages to the user and ask if they want to resume (NOTE: we ran into a bug before where the apiconversationhistory wouldn't be initialized when opening a old task, and it was because we were waiting for resume)
		// This is important in case the user deletes messages without resuming the task first
		const savedApiConversationHistory = await getSavedApiConversationHistory(this.taskId)

		this.messageStateHandler.setApiConversationHistory(savedApiConversationHistory)

		// load the context history state
		await ensureTaskDirectoryExists(this.taskId)
		await this.contextManager.initializeContextHistory(await ensureTaskDirectoryExists(this.taskId))

		const lastClineMessage = this.messageStateHandler
			.getClineMessages()
			.slice()
			.reverse()
			.find((m) => !(m.ask === "resume_task" || m.ask === "resume_completed_task")) // could be multiple resume tasks

		let askType: ClineAsk
		if (lastClineMessage?.ask === "completion_result") {
			askType = "resume_completed_task"
		} else {
			askType = "resume_task"
		}

		this.taskState.isInitialized = true
		this.taskState.abort = false // Reset abort flag when resuming task

		const { response, text, images, files } = await this.ask(askType) // calls poststatetowebview

		// Initialize newUserContent array for hook context
		const newUserContent: ClineContent[] = []

		// Run TaskResume hook AFTER user clicks resume button
		const hooksEnabled = this.stateManager.getGlobalSettingsKey("hooksEnabled")
		if (hooksEnabled) {
			const clineMessages = this.messageStateHandler.getClineMessages()
			const taskResumeResult = await executeHook({
				hookName: "TaskResume",
				hookInput: {
					taskResume: {
						taskMetadata: {
							taskId: this.taskId,
							ulid: this.ulid,
						},
						previousState: {
							lastMessageTs: lastClineMessage?.ts?.toString() || "",
							messageCount: clineMessages.length.toString(),
							conversationHistoryDeleted: (this.taskState.conversationHistoryDeletedRange !== undefined).toString(),
						},
					},
				},
				isCancellable: true,
				say: this.say.bind(this),
				setActiveHookExecution: this.setActiveHookExecution.bind(this),
				clearActiveHookExecution: this.clearActiveHookExecution.bind(this),
				messageStateHandler: this.messageStateHandler,
				taskId: this.taskId,
				hooksEnabled,
			})

			// Handle cancellation from hook
			if (taskResumeResult.cancel === true) {
				// UNIFIED: Always save state regardless of cancellation source
				await this.handleHookCancellation("TaskResume", taskResumeResult.wasCancelled)

				// Let Controller handle the cancellation (it will call abortTask)
				await this.cancelTask()
				return
			}

			// Add context if provided
			if (taskResumeResult.contextModification) {
				newUserContent.push({
					type: "text",
					text: `<hook_context source="TaskResume" type="general">\n${taskResumeResult.contextModification}\n</hook_context>`,
				})
			}
		}

		// Defensive check: Verify task wasn't aborted during hook execution before continuing
		// Must be OUTSIDE the hooksEnabled block to prevent UserPromptSubmit from running
		if (this.taskState.abort) {
			return
		}

		let responseText: string | undefined
		let responseImages: string[] | undefined
		let responseFiles: string[] | undefined
		if (response === "messageResponse" || text || (images && images.length > 0) || (files && files.length > 0)) {
			await this.say("user_feedback", text, images, files)
			await this.checkpointManager?.saveCheckpoint()
			responseText = text
			responseImages = images
			responseFiles = files
		}

		// need to make sure that the api conversation history can be resumed by the api, even if it goes out of sync with cline messages

		// Use the already-loaded API conversation history from memory instead of reloading from disk
		// This prevents issues where the file might be empty or stale after hook execution
		const existingApiConversationHistory = this.messageStateHandler.getApiConversationHistory()

		// Remove the last user message so we can update it with the resume message
		let modifiedOldUserContent: ClineContent[] // either the last message if its user message, or the user message before the last (assistant) message
		let modifiedApiConversationHistory: ClineStorageMessage[] // need to remove the last user message to replace with new modified user message
		if (existingApiConversationHistory.length > 0) {
			const lastMessage = existingApiConversationHistory[existingApiConversationHistory.length - 1]
			if (lastMessage.role === "assistant") {
				modifiedApiConversationHistory = [...existingApiConversationHistory]
				modifiedOldUserContent = []
			} else if (lastMessage.role === "user") {
				const existingUserContent: ClineContent[] = Array.isArray(lastMessage.content)
					? lastMessage.content
					: [{ type: "text", text: lastMessage.content }]
				modifiedApiConversationHistory = existingApiConversationHistory.slice(0, -1)
				modifiedOldUserContent = [...existingUserContent]
			} else {
				throw new Error("Unexpected: Last message is not a user or assistant message")
			}
		} else {
			// No API conversation history yet (e.g., cancelled during hook before first API request)
			// Start fresh with empty history and no previous content
			modifiedApiConversationHistory = []
			modifiedOldUserContent = []
		}

		// Add previous content to newUserContent array
		newUserContent.push(...modifiedOldUserContent)

		const agoText = (() => {
			const timestamp = lastClineMessage?.ts ?? Date.now()
			const now = Date.now()
			const diff = now - timestamp
			const minutes = Math.floor(diff / 60000)
			const hours = Math.floor(minutes / 60)
			const days = Math.floor(hours / 24)

			if (days > 0) {
				return `${days} day${days > 1 ? "s" : ""} ago`
			}
			if (hours > 0) {
				return `${hours} hour${hours > 1 ? "s" : ""} ago`
			}
			if (minutes > 0) {
				return `${minutes} minute${minutes > 1 ? "s" : ""} ago`
			}
			return "just now"
		})()

		const wasRecent = lastClineMessage?.ts && Date.now() - lastClineMessage.ts < 30_000

		// Check if there are pending file context warnings before calling taskResumption
		const pendingContextWarning = await this.fileContextTracker.retrieveAndClearPendingFileContextWarning()
		const hasPendingFileContextWarnings = pendingContextWarning && pendingContextWarning.length > 0

		const mode = this.stateManager.getGlobalSettingsKey("mode")
		const [taskResumptionMessage, userResponseMessage] = formatResponse.taskResumption(
			mode === "plan" ? "plan" : "act",
			agoText,
			this.cwd,
			wasRecent,
			responseText,
			hasPendingFileContextWarnings,
		)

		if (taskResumptionMessage !== "") {
			newUserContent.push({
				type: "text",
				text: taskResumptionMessage,
			})
		}

		if (userResponseMessage !== "") {
			newUserContent.push({
				type: "text",
				text: userResponseMessage,
			})
		}

		if (responseImages && responseImages.length > 0) {
			newUserContent.push(...formatResponse.imageBlocks(responseImages))
		}

		if (responseFiles && responseFiles.length > 0) {
			const fileContentString = await processFilesIntoText(responseFiles)
			if (fileContentString) {
				newUserContent.push({
					type: "text",
					text: fileContentString,
				})
			}
		}

		// Inject file context warning if there were pending warnings from message editing
		if (pendingContextWarning && pendingContextWarning.length > 0) {
			const fileContextWarning = formatResponse.fileContextWarning(pendingContextWarning)
			newUserContent.push({
				type: "text",
				text: fileContextWarning,
			})
		}

		// Run UserPromptSubmit hook for task resumption with ONLY the new user feedback
		// (not the entire conversation context that includes previous messages)
		const userFeedbackContent = await buildUserFeedbackContent(responseText, responseImages, responseFiles)

		const userPromptHookResult = await this.runUserPromptSubmitHook(userFeedbackContent, "resume")

		// Defensive check: Verify task wasn't aborted during hook execution (handles async cancellation)
		if (this.taskState.abort) {
			return
		}

		// Handle hook cancellation request
		if (userPromptHookResult.cancel === true) {
			// The hook already updated its status to "cancelled" internally and saved state
			await this.cancelTask()
			return
		}

		// Add hook context if provided (after all other content)
		if (userPromptHookResult.contextModification) {
			newUserContent.push({
				type: "text",
				text: `<hook_context source="UserPromptSubmit">\n${userPromptHookResult.contextModification}\n</hook_context>`,
			})
		}

		// Record environment metadata when resuming task (tracks cross-platform migrations)
		try {
			await this.environmentContextTracker.recordEnvironment()
		} catch (error) {
			console.error("Failed to record environment metadata on resume:", error)
		}

		await this.messageStateHandler.overwriteApiConversationHistory(modifiedApiConversationHistory)
		await this.initiateTaskLoop(newUserContent)
	}

	private async initiateTaskLoop(userContent: ClineContent[]): Promise<void> {
		let nextUserContent = userContent
		let includeFileDetails = true
		while (!this.taskState.abort) {
			const didEndLoop = await this.recursivelyMakeClineRequests(nextUserContent, includeFileDetails)
			includeFileDetails = false // we only need file details the first time

			//  The way this agentic loop works is that cline will be given a task that he then calls tools to complete. unless there's an attempt_completion call, we keep responding back to him with his tool's responses until he either attempt_completion or does not use anymore tools. If he does not use anymore tools, we ask him to consider if he's completed the task and then call attempt_completion, otherwise proceed with completing the task.

			//const totalCost = this.calculateApiCost(totalInputTokens, totalOutputTokens)
			if (didEndLoop) {
				// For now a task never 'completes'. This will only happen if the user hits max requests and denies resetting the count.
				//this.say("task_completed", `Task completed. Total API usage cost: ${totalCost}`)
				break
			} else {
				// this.say(
				// 	"tool",
				// 	"Cline responded with only text blocks but has not called attempt_completion yet. Forcing him to continue with task..."
				// )
				nextUserContent = [
					{
						type: "text",
						text: formatResponse.noToolsUsed(this.useNativeToolCalls),
					},
				]
				this.taskState.consecutiveMistakeCount++
			}
		}
	}

	/**
	 * Determines if the TaskCancel hook should run.
	 * Only runs if there's actual active work happening or if work was started in this session.
	 * Does NOT run when just showing the resume button or completion button with no active work.
	 * @returns true if the hook should run, false otherwise
	 */
	private async shouldRunTaskCancelHook(): Promise<boolean> {
		// Atomically check for active hook execution (work happening now)
		const activeHook = await this.getActiveHookExecution()
		if (activeHook) {
			return true
		}

		// Run if the API is currently streaming (work happening now)
		if (this.taskState.isStreaming) {
			return true
		}

		// Run if we're waiting for the first chunk (work happening now)
		if (this.taskState.isWaitingForFirstChunk) {
			return true
		}

		// Run if there's active background command (work happening now)
		if (this.commandExecutor.hasActiveBackgroundCommand()) {
			return true
		}

		// Check if we're at a button-only state (no active work, just waiting for user action)
		const clineMessages = this.messageStateHandler.getClineMessages()
		const lastMessage = clineMessages.at(-1)
		const isAtButtonOnlyState =
			lastMessage?.type === "ask" &&
			(lastMessage.ask === "resume_task" ||
				lastMessage.ask === "resume_completed_task" ||
				lastMessage.ask === "completion_result")

		if (isAtButtonOnlyState) {
			// At button-only state - DON'T run hook because we're just waiting for user input
			// These button states appear when:
			// 1. Opening from history (resume_task/resume_completed_task)
			// 2. After task completion (completion_result with "Start New Task" button)
			// 3. After cancelling during active work (but work already stopped)
			// In all cases, we shouldn't run TaskCancel hook
			return false
		}

		// Not at a button-only state - we're in the middle of work or just finished something
		// Run the hook since cancelling would interrupt actual work
		return true
	}

	async abortTask() {
		try {
			// PHASE 1: Check if TaskCancel should run BEFORE any cleanup
			// We must capture this state now because subsequent cleanup will
			// clear the active work indicators that shouldRunTaskCancelHook checks
			const shouldRunTaskCancelHook = await this.shouldRunTaskCancelHook()

			// PHASE 2: Set abort flag to prevent race conditions
			// This must happen before canceling hooks so that hook catch blocks
			// can properly detect the abort state
			this.taskState.abort = true

			// PHASE 3: Cancel any running hook execution
			const activeHook = await this.getActiveHookExecution()
			if (activeHook) {
				try {
					await this.cancelHookExecution()
					// Clear activeHookExecution after hook is signaled
					await this.clearActiveHookExecution()
				} catch (error) {
					Logger.error("Failed to cancel hook during task abort", error)
					// Still clear state even on error to prevent stuck state
					await this.clearActiveHookExecution()
				}
			}

			if (this.commandExecutor.hasActiveBackgroundCommand()) {
				try {
					await this.commandExecutor.cancelBackgroundCommand()
				} catch (error) {
					Logger.error("Failed to cancel background command during task abort", error)
				}
			}

			// PHASE 4: Run TaskCancel hook
			// This allows the hook UI to appear in the webview
			// Use the shouldRunTaskCancelHook value we captured in Phase 1
			const hooksEnabled = this.stateManager.getGlobalSettingsKey("hooksEnabled")
			if (hooksEnabled && shouldRunTaskCancelHook) {
				try {
					await executeHook({
						hookName: "TaskCancel",
						hookInput: {
							taskCancel: {
								taskMetadata: {
									taskId: this.taskId,
									ulid: this.ulid,
									completionStatus: this.taskState.abandoned ? "abandoned" : "cancelled",
								},
							},
						},
						isCancellable: false, // TaskCancel is NOT cancellable
						say: this.say.bind(this),
						// No setActiveHookExecution or clearActiveHookExecution for non-cancellable hooks
						messageStateHandler: this.messageStateHandler,
						taskId: this.taskId,
						hooksEnabled,
					})

					// TaskCancel completed successfully
					// Present resume button after successful TaskCancel hook
					const lastClineMessage = this.messageStateHandler
						.getClineMessages()
						.slice()
						.reverse()
						.find((m) => !(m.ask === "resume_task" || m.ask === "resume_completed_task"))

					let askType: ClineAsk
					if (lastClineMessage?.ask === "completion_result") {
						askType = "resume_completed_task"
					} else {
						askType = "resume_task"
					}

					// Present the resume ask - this will show the resume button in the UI
					// We don't await this because we want to set the abort flag immediately
					// The ask will be waiting when the user decides to resume
					this.ask(askType).catch((error) => {
						// If ask fails (e.g., task was cleared), that's okay - just log it
						console.log("[TaskCancel] Resume ask failed (task may have been cleared):", error)
					})
				} catch (error) {
					// TaskCancel hook failed - non-fatal, just log
					console.error("[TaskCancel Hook] Failed (non-fatal):", error)
				}
			}

			// PHASE 5: Immediately update UI to reflect abort state
			try {
				await this.messageStateHandler.saveClineMessagesAndUpdateHistory()
				await this.postStateToWebview()
			} catch (error) {
				Logger.error("Failed to post state after setting abort flag", error)
			}

			// PHASE 6: Check for incomplete progress
			if (this.FocusChainManager) {
				// Extract current model and provider for telemetry
				const apiConfig = this.stateManager.getApiConfiguration()
				const currentMode = this.stateManager.getGlobalSettingsKey("mode")
				const currentProvider = (
					currentMode === "plan" ? apiConfig.planModeApiProvider : apiConfig.actModeApiProvider
				) as string
				const currentModelId = this.api.getModel().id

				this.FocusChainManager.checkIncompleteProgressOnCompletion(currentModelId, currentProvider)
			}

			// PHASE 7: Clean up resources
			this.terminalManager.disposeAll()
			this.urlContentFetcher.closeBrowser()
			await this.browserSession.dispose()
			this.clineIgnoreController.dispose()
			this.fileContextTracker.dispose()
			// need to await for when we want to make sure directories/files are reverted before
			// re-starting the task from a checkpoint
			await this.diffViewProvider.revertChanges()
			// Clear the notification callback when task is aborted
			this.mcpHub.clearNotificationCallback()
			if (this.FocusChainManager) {
				this.FocusChainManager.dispose()
			}
		} finally {
			// Release task folder lock
			if (this.taskLockAcquired) {
				try {
					await releaseTaskLock(this.taskId)
					this.taskLockAcquired = false
					console.info(`[Task ${this.taskId}] Task lock released`)
				} catch (error) {
					console.error(`[Task ${this.taskId}] Failed to release task lock:`, error)
				}
			}

			// Final state update to notify UI that abort is complete
			try {
				await this.postStateToWebview()
			} catch (error) {
				Logger.error("Failed to post final state after abort", error)
			}
		}
	}

	// Tools
	async executeCommandTool(command: string, timeoutSeconds: number | undefined): Promise<[boolean, ClineToolResponseContent]> {
		return this.commandExecutor.execute(command, timeoutSeconds)
	}

	/**
	 * Cancel a background command that is running in the background
	 * @returns true if a command was cancelled, false if no command was running
	 */
	public async cancelBackgroundCommand(): Promise<boolean> {
		return this.commandExecutor.cancelBackgroundCommand()
	}

	/**
	 * Cancel a currently running hook execution
	 * @returns true if a hook was cancelled, false if no hook was running
	 */
	public async cancelHookExecution(): Promise<boolean> {
		const activeHook = await this.getActiveHookExecution()
		if (!activeHook) {
			return false
		}

		const { hookName, toolName, messageTs, abortController } = activeHook

		try {
			// Abort the hook process
			abortController.abort()

			// Update hook message status to "cancelled"
			const clineMessages = this.messageStateHandler.getClineMessages()
			const hookMessageIndex = clineMessages.findIndex((m) => m.ts === messageTs)
			if (hookMessageIndex !== -1) {
				const cancelledMetadata = {
					hookName,
					toolName,
					status: "cancelled",
					exitCode: 130, // Standard SIGTERM exit code
				}
				await this.messageStateHandler.updateClineMessage(hookMessageIndex, {
					text: JSON.stringify(cancelledMetadata),
				})
			}

			// Notify UI that hook was cancelled
			await this.say("hook_output", "\nHook execution cancelled by user")

			// Return success - let caller (abortTask) handle next steps
			// DON'T call abortTask() here to avoid infinite recursion
			return true
		} catch (error) {
			Logger.error("Failed to cancel hook execution", error)
			return false
		}
	}

	/**
	 * Migrates the disableBrowserTool setting from VSCode configuration to browserSettings
	 */
	private async migrateDisableBrowserToolSetting(): Promise<void> {
		const config = vscode.workspace.getConfiguration("cline")
		const disableBrowserTool = config.get<boolean>("disableBrowserTool")

		if (disableBrowserTool !== undefined) {
			const browserSettings = this.stateManager.getGlobalSettingsKey("browserSettings")
			browserSettings.disableToolUse = disableBrowserTool
			// Remove from VSCode configuration
			await config.update("disableBrowserTool", undefined, true)
		}
	}

	private getCurrentProviderInfo(): ApiProviderInfo {
		const model = this.api.getModel()
		const apiConfig = this.stateManager.getApiConfiguration()
		const mode = this.stateManager.getGlobalSettingsKey("mode")
		const providerId = (mode === "plan" ? apiConfig.planModeApiProvider : apiConfig.actModeApiProvider) as string
		const customPrompt = this.stateManager.getGlobalSettingsKey("customPrompt")
		return { model, providerId, customPrompt, mode }
	}

	private getApiRequestIdSafe(): string | undefined {
		const apiLike = this.api as Partial<{
			getLastRequestId: () => string | undefined
			lastGenerationId?: string
		}>
		return apiLike.getLastRequestId?.() ?? apiLike.lastGenerationId
	}

	private async handleContextWindowExceededError(): Promise<void> {
		const apiConversationHistory = this.messageStateHandler.getApiConversationHistory()

		// Run PreCompact hook before truncation
		const hooksEnabled = this.stateManager.getGlobalSettingsKey("hooksEnabled")
		if (hooksEnabled) {
			try {
				// Calculate what the new deleted range will be
				const deletedRange = this.calculatePreCompactDeletedRange(apiConversationHistory)

				// Execute hook - throws HookCancellationError if cancelled
				await executePreCompactHookWithCleanup({
					taskId: this.taskId,
					ulid: this.ulid,
					apiConversationHistory,
					conversationHistoryDeletedRange: this.taskState.conversationHistoryDeletedRange,
					contextManager: this.contextManager,
					clineMessages: this.messageStateHandler.getClineMessages(),
					messageStateHandler: this.messageStateHandler,
					compactionStrategy: "standard-truncation-lastquarter",
					deletedRange,
					say: this.say.bind(this),
					setActiveHookExecution: async (hookExecution: HookExecution | undefined) => {
						if (hookExecution) {
							await this.setActiveHookExecution(hookExecution)
						}
					},
					clearActiveHookExecution: this.clearActiveHookExecution.bind(this),
					postStateToWebview: this.postStateToWebview.bind(this),
					taskState: this.taskState,
					cancelTask: this.cancelTask.bind(this),
					hooksEnabled: true,
				})
			} catch (error) {
				// If hook was cancelled, re-throw to stop compaction
				if (error instanceof HookCancellationError) {
					throw error
				}

				// Graceful degradation: Log error but continue with truncation
				console.error("[PreCompact] Hook execution failed:", error)
			}
		}

		// Proceed with standard truncation
		const newDeletedRange = this.contextManager.getNextTruncationRange(
			apiConversationHistory,
			this.taskState.conversationHistoryDeletedRange,
			"quarter", // Force aggressive truncation
		)

		this.taskState.conversationHistoryDeletedRange = newDeletedRange

		await this.messageStateHandler.saveClineMessagesAndUpdateHistory()
		await this.contextManager.triggerApplyStandardContextTruncationNoticeChange(
			Date.now(),
			await ensureTaskDirectoryExists(this.taskId),
			apiConversationHistory,
		)

		this.taskState.didAutomaticallyRetryFailedApiRequest = true
	}

	async *attemptApiRequest(previousApiReqIndex: number): ApiStream {
		// Wait for MCP servers to be connected before generating system prompt
		await pWaitFor(() => this.mcpHub.isConnecting !== true, {
			timeout: 10_000,
		}).catch(() => {
			console.error("MCP servers failed to connect in time")
		})

		const providerInfo = this.getCurrentProviderInfo()
		const ide = (await HostProvider.env.getHostVersion({})).platform || "Unknown"
		await this.migrateDisableBrowserToolSetting()
		const browserSettings = this.stateManager.getGlobalSettingsKey("browserSettings")
		const disableBrowserTool = browserSettings.disableToolUse ?? false
		// cline browser tool uses image recognition for navigation (requires model image support).
		const modelSupportsBrowserUse = providerInfo.model.info.supportsImages ?? false

		const supportsBrowserUse = modelSupportsBrowserUse && !disableBrowserTool // only enable browser use if the model supports it and the user hasn't disabled it
		const preferredLanguageRaw = this.stateManager.getGlobalSettingsKey("preferredLanguage")
		const preferredLanguage = getLanguageKey(preferredLanguageRaw as LanguageDisplay)
		const preferredLanguageInstructions =
			preferredLanguage && preferredLanguage !== DEFAULT_LANGUAGE_SETTINGS
				? `# Preferred Language\n\nSpeak in ${preferredLanguage}.`
				: ""

		// Check CLI installation status only if subagents are enabled
		const subagentsEnabled = this.stateManager.getGlobalSettingsKey("subagentsEnabled")
		let isSubagentsEnabledAndCliInstalled = false
		if (subagentsEnabled) {
			const clineCliInstalled = await isClineCliInstalled()
			isSubagentsEnabledAndCliInstalled = subagentsEnabled && clineCliInstalled
		}

		const { globalToggles, localToggles } = await refreshClineRulesToggles(this.controller, this.cwd)
		const { windsurfLocalToggles, cursorLocalToggles, agentsLocalToggles } = await refreshExternalRulesToggles(
			this.controller,
			this.cwd,
		)

		const globalClineRulesFilePath = await ensureRulesDirectoryExists()
		const globalClineRulesFileInstructions = await getGlobalClineRules(globalClineRulesFilePath, globalToggles)

		const localClineRulesFileInstructions = await getLocalClineRules(this.cwd, localToggles)
		const [localCursorRulesFileInstructions, localCursorRulesDirInstructions] = await getLocalCursorRules(
			this.cwd,
			cursorLocalToggles,
		)
		const localWindsurfRulesFileInstructions = await getLocalWindsurfRules(this.cwd, windsurfLocalToggles)

		const localAgentsRulesFileInstructions = await getLocalAgentsRules(this.cwd, agentsLocalToggles)

		const clineIgnoreContent = this.clineIgnoreController.clineIgnoreContent
		let clineIgnoreInstructions: string | undefined
		if (clineIgnoreContent) {
			clineIgnoreInstructions = formatResponse.clineIgnoreInstructions(clineIgnoreContent)
		}

		// Prepare multi-root workspace information if enabled
		let workspaceRoots: Array<{ path: string; name: string; vcs?: string }> | undefined
		const multiRootEnabled = isMultiRootEnabled(this.stateManager)
		if (multiRootEnabled && this.workspaceManager) {
			workspaceRoots = this.workspaceManager.getRoots().map((root) => ({
				path: root.path,
				name: root.name || path.basename(root.path), // Fallback to basename if name is undefined
				vcs: root.vcs as string | undefined, // Cast VcsType to string
			}))
		}

		// Detect if this is a CLI subagent to prevent nested subagent creation
		const isCliSubagent = isCliSubagentContext({
			yoloModeToggled: this.stateManager.getGlobalSettingsKey("yoloModeToggled"),
			maxConsecutiveMistakes: this.stateManager.getGlobalSettingsKey("maxConsecutiveMistakes"),
		})

		const promptContext: SystemPromptContext = {
			cwd: this.cwd,
			ide,
			providerInfo,
			supportsBrowserUse,
			mcpHub: this.mcpHub,
			focusChainSettings: this.stateManager.getGlobalSettingsKey("focusChainSettings"),
			globalClineRulesFileInstructions,
			localClineRulesFileInstructions,
			localCursorRulesFileInstructions,
			localCursorRulesDirInstructions,
			localWindsurfRulesFileInstructions,
			localAgentsRulesFileInstructions,
			clineIgnoreInstructions,
			preferredLanguageInstructions,
			browserSettings: this.stateManager.getGlobalSettingsKey("browserSettings"),
			yoloModeToggled: this.stateManager.getGlobalSettingsKey("yoloModeToggled"),
			clineWebToolsEnabled:
				this.stateManager.getGlobalSettingsKey("clineWebToolsEnabled") && featureFlagsService.getWebtoolsEnabled(),
			isMultiRootEnabled: multiRootEnabled,
			workspaceRoots,
			isSubagentsEnabledAndCliInstalled,
			isCliSubagent,
			enableNativeToolCalls: this.stateManager.getGlobalStateKey("nativeToolCallEnabled"),
		}

		const { systemPrompt, tools } = await getSystemPrompt(promptContext)
		this.useNativeToolCalls = !!tools?.length

		const contextManagementMetadata = await this.contextManager.getNewContextMessagesAndMetadata(
			this.messageStateHandler.getApiConversationHistory(),
			this.messageStateHandler.getClineMessages(),
			this.api,
			this.taskState.conversationHistoryDeletedRange,
			previousApiReqIndex,
			await ensureTaskDirectoryExists(this.taskId),
			this.stateManager.getGlobalSettingsKey("useAutoCondense") && isNextGenModelFamily(this.api.getModel().id),
		)

		if (contextManagementMetadata.updatedConversationHistoryDeletedRange) {
			this.taskState.conversationHistoryDeletedRange = contextManagementMetadata.conversationHistoryDeletedRange
			await this.messageStateHandler.saveClineMessagesAndUpdateHistory()
			// saves task history item which we use to keep track of conversation history deleted range
		}

		// Response API requires native tool calls to be enabled
		const stream = this.api.createMessage(systemPrompt, contextManagementMetadata.truncatedConversationHistory, tools)

		const iterator = stream[Symbol.asyncIterator]()

		try {
			// awaiting first chunk to see if it will throw an error
			this.taskState.isWaitingForFirstChunk = true
			const firstChunk = await iterator.next()
			yield firstChunk.value
			this.taskState.isWaitingForFirstChunk = false
		} catch (error) {
			const isContextWindowExceededError = checkContextWindowExceededError(error)
			const { model, providerId } = this.getCurrentProviderInfo()
			const clineError = ErrorService.get().toClineError(error, model.id, providerId)

			// Capture provider failure telemetry using clineError
			ErrorService.get().logMessage(clineError.message)

			if (isContextWindowExceededError && !this.taskState.didAutomaticallyRetryFailedApiRequest) {
				await this.handleContextWindowExceededError()
			} else {
				// request failed after retrying automatically once, ask user if they want to retry again
				// note that this api_req_failed ask is unique in that we only present this option if the api hasn't streamed any content yet (ie it fails on the first chunk due), as it would allow them to hit a retry button. However if the api failed mid-stream, it could be in any arbitrary state where some tools may have executed, so that error is handled differently and requires cancelling the task entirely.

				if (isContextWindowExceededError) {
					const truncatedConversationHistory = this.contextManager.getTruncatedMessages(
						this.messageStateHandler.getApiConversationHistory(),
						this.taskState.conversationHistoryDeletedRange,
					)

					// If the conversation has more than 3 messages, we can truncate again. If not, then the conversation is bricked.
					// ToDo: Allow the user to change their input if this is the case.
					if (truncatedConversationHistory.length > 3) {
						clineError.message = "Context window exceeded. Click retry to truncate the conversation and try again."
						this.taskState.didAutomaticallyRetryFailedApiRequest = false
					}
				}

				const streamingFailedMessage = clineError.serialize()

				// Update the 'api_req_started' message to reflect final failure before asking user to manually retry
				const lastApiReqStartedIndex = findLastIndex(
					this.messageStateHandler.getClineMessages(),
					(m) => m.say === "api_req_started",
				)
				if (lastApiReqStartedIndex !== -1) {
					const clineMessages = this.messageStateHandler.getClineMessages()
					const currentApiReqInfo: ClineApiReqInfo = JSON.parse(clineMessages[lastApiReqStartedIndex].text || "{}")
					delete currentApiReqInfo.retryStatus

					await this.messageStateHandler.updateClineMessage(lastApiReqStartedIndex, {
						text: JSON.stringify({
							...currentApiReqInfo, // Spread the modified info (with retryStatus removed)
							// cancelReason: "retries_exhausted", // Indicate that automatic retries failed
							streamingFailedMessage,
						} satisfies ClineApiReqInfo),
					})
					// this.ask will trigger postStateToWebview, so this change should be picked up.
				}

				const isAuthError = clineError.isErrorType(ClineErrorType.Auth)

				// Check if this is a Cline provider insufficient credits error - don't auto-retry these
				const isClineProviderInsufficientCredits = (() => {
					if (providerId !== "cline") {
						return false
					}
					try {
						const parsedError = ClineError.transform(error, model.id, providerId)
						return parsedError.isErrorType(ClineErrorType.Balance)
					} catch {
						return false
					}
				})()

				let response: ClineAskResponse
				// Skip auto-retry for Cline provider insufficient credits or auth errors
				if (!isClineProviderInsufficientCredits && !isAuthError && this.taskState.autoRetryAttempts < 3) {
					// Auto-retry enabled with max 3 attempts: automatically approve the retry
					this.taskState.autoRetryAttempts++

					// Calculate delay: 2s, 4s, 8s
					const delay = 2000 * 2 ** (this.taskState.autoRetryAttempts - 1)

					await updateApiReqMsg({
						messageStateHandler: this.messageStateHandler,
						lastApiReqIndex: lastApiReqStartedIndex,
						inputTokens: 0,
						outputTokens: 0,
						cacheWriteTokens: 0,
						cacheReadTokens: 0,
						totalCost: undefined,
						api: this.api,
						cancelReason: "streaming_failed",
						streamingFailedMessage,
					})
					await this.messageStateHandler.saveClineMessagesAndUpdateHistory()
					await this.postStateToWebview()

					response = "yesButtonClicked"
					await this.say(
						"error_retry",
						JSON.stringify({
							attempt: this.taskState.autoRetryAttempts,
							maxAttempts: 3,
							delaySeconds: delay / 1000,
						}),
					)
					await setTimeoutPromise(delay)
				} else {
					// Show error_retry with failed flag to indicate all retries exhausted (but not for insufficient credits)
					if (!isClineProviderInsufficientCredits && !isAuthError) {
						await this.say(
							"error_retry",
							JSON.stringify({
								attempt: 3,
								maxAttempts: 3,
								delaySeconds: 0,
								failed: true, // Special flag to indicate retries exhausted
							}),
						)
					}
					const askResult = await this.ask("api_req_failed", streamingFailedMessage)
					response = askResult.response
					if (response === "yesButtonClicked") {
						this.taskState.autoRetryAttempts = 0
					}
				}

				if (response !== "yesButtonClicked") {
					// this will never happen since if noButtonClicked, we will clear current task, aborting this instance
					throw new Error("API request failed")
				}

				// Clear streamingFailedMessage when user manually retries
				const manualRetryApiReqIndex = findLastIndex(
					this.messageStateHandler.getClineMessages(),
					(m) => m.say === "api_req_started",
				)
				if (manualRetryApiReqIndex !== -1) {
					const clineMessages = this.messageStateHandler.getClineMessages()
					const currentApiReqInfo: ClineApiReqInfo = JSON.parse(clineMessages[manualRetryApiReqIndex].text || "{}")
					delete currentApiReqInfo.streamingFailedMessage
					await this.messageStateHandler.updateClineMessage(manualRetryApiReqIndex, {
						text: JSON.stringify(currentApiReqInfo),
					})
				}

				await this.say("api_req_retried")

				// Reset the automatic retry flag so the request can proceed
				this.taskState.didAutomaticallyRetryFailedApiRequest = false
			}
			// delegate generator output from the recursive call
			yield* this.attemptApiRequest(previousApiReqIndex)
			return
		}

		// no error, so we can continue to yield all remaining chunks
		// (needs to be placed outside of try/catch since it we want caller to handle errors not with api_req_failed as that is reserved for first chunk failures only)
		// this delegates to another generator or iterable object. In this case, it's saying "yield all remaining values from this iterator". This effectively passes along all subsequent chunks from the original stream.
		yield* iterator
	}

	async presentAssistantMessage() {
		if (this.taskState.abort) {
			throw new Error("Cline instance aborted")
		}

		// If we're locked, mark pending and return
		// Complete tool blocks can proceed to acquire the lock and execute
		if (this.taskState.presentAssistantMessageLocked) {
			this.taskState.presentAssistantMessageHasPendingUpdates = true
			return
		}

		this.taskState.presentAssistantMessageLocked = true
		this.taskState.presentAssistantMessageHasPendingUpdates = false

		if (this.taskState.currentStreamingContentIndex >= this.taskState.assistantMessageContent.length) {
			// this may happen if the last content block was completed before streaming could finish. if streaming is finished, and we're out of bounds then this means we already presented/executed the last content block and are ready to continue to next request
			if (this.taskState.didCompleteReadingStream) {
				this.taskState.userMessageContentReady = true
			}
			this.taskState.presentAssistantMessageLocked = false
			return
			//throw new Error("No more content blocks to stream! This shouldn't happen...") // remove and just return after testing
		}

		const block = cloneDeep(this.taskState.assistantMessageContent[this.taskState.currentStreamingContentIndex]) // need to create copy bc while stream is updating the array, it could be updating the reference block properties too
		switch (block.type) {
			case "text": {
				// Skip text rendering if tool was rejected, or if a tool was already used and parallel calling is disabled
				if (this.taskState.didRejectTool || (!this.isParallelToolCallingEnabled() && this.taskState.didAlreadyUseTool)) {
					break
				}
				let content = block.content
				if (content) {
					// (have to do this for partial and complete since sending content in thinking tags to markdown renderer will automatically be removed)
					// Remove end substrings of <thinking or </thinking (below xml parsing is only for opening tags)
					// (this is done with the xml parsing below now, but keeping here for reference)
					// content = content.replace(/<\/?t(?:h(?:i(?:n(?:k(?:i(?:n(?:g)?)?)?)?)?)?)?$/, "")
					// Remove all instances of <thinking> (with optional line break after) and </thinking> (with optional line break before)
					// - Needs to be separate since we dont want to remove the line break before the first tag
					// - Needs to happen before the xml parsing below
					content = content.replace(/<thinking>\s?/g, "")
					content = content.replace(/\s?<\/thinking>/g, "")

					// Remove all instances of <think> tags (alternative to <thinking>, some models are trained to use this tag instead)
					content = content.replace(/<think>\s?/g, "")
					content = content.replace(/\s?<\/think>/g, "")

					// New claude models tend to output <function_calls> tags which we don't want to show in the chat
					content = content.replace(/<function_calls>\s?/g, "")
					content = content.replace(/\s?<\/function_calls>/g, "")

					// Remove partial XML tag at the very end of the content (for tool use and thinking tags)
					// (prevents scrollview from jumping when tags are automatically removed)
					const lastOpenBracketIndex = content.lastIndexOf("<")
					if (lastOpenBracketIndex !== -1) {
						const possibleTag = content.slice(lastOpenBracketIndex)
						// Check if there's a '>' after the last '<' (i.e., if the tag is complete) (complete thinking and tool tags will have been removed by now)
						const hasCloseBracket = possibleTag.includes(">")
						if (!hasCloseBracket) {
							// Extract the potential tag name
							let tagContent: string
							if (possibleTag.startsWith("</")) {
								tagContent = possibleTag.slice(2).trim()
							} else {
								tagContent = possibleTag.slice(1).trim()
							}
							// Check if tagContent is likely an incomplete tag name (letters and underscores only)
							const isLikelyTagName = /^[a-zA-Z_]+$/.test(tagContent)
							// Preemptively remove < or </ to keep from these artifacts showing up in chat (also handles closing thinking tags)
							const isOpeningOrClosing = possibleTag === "<" || possibleTag === "</"
							// If the tag is incomplete and at the end, remove it from the content
							if (isOpeningOrClosing || isLikelyTagName) {
								content = content.slice(0, lastOpenBracketIndex).trim()
							}
						}
					}
				}

				if (!block.partial) {
					// Some models add code block artifacts (around the tool calls) which show up at the end of text content
					// matches ``` with at least one char after the last backtick, at the end of the string
					const match = content?.trimEnd().match(/```[a-zA-Z0-9_-]+$/)
					if (match) {
						const matchLength = match[0].length
						content = content.trimEnd().slice(0, -matchLength)
					}
				}

				await this.say("text", content, undefined, undefined, block.partial)
				break
			}
			case "tool_use":
				// If we have a pending initial commit, we must block unsafe tools until it finishes.
				// Safe tools (read-only) can run in parallel.
				if (this.initialCheckpointCommitPromise) {
					if (!READ_ONLY_TOOLS.includes(block.name as any)) {
						await this.initialCheckpointCommitPromise
						this.initialCheckpointCommitPromise = undefined
					}
				}
				await this.toolExecutor.executeTool(block)
				break
		}

		/*
		Seeing out of bounds is fine, it means that the next tool call is being built up and ready to add to assistantMessageContent to present.
		When you see the UI inactive during this, it means that a tool is breaking without presenting any UI. For example the write_to_file tool was breaking when relpath was undefined, and for invalid relpath it never presented UI.
		*/
		this.taskState.presentAssistantMessageLocked = false // this needs to be placed here, if not then calling this.presentAssistantMessage below would fail (sometimes) since it's locked
		// NOTE: when tool is rejected, iterator stream is interrupted and it waits for userMessageContentReady to be true. Future calls to present will skip execution since didRejectTool and iterate until contentIndex is set to message length and it sets userMessageContentReady to true itself (instead of preemptively doing it in iterator)
		// Also advance when a tool was used and parallel calling is disabled
		if (
			!block.partial ||
			this.taskState.didRejectTool ||
			(!this.isParallelToolCallingEnabled() && this.taskState.didAlreadyUseTool)
		) {
			// block is finished streaming and executing
			if (this.taskState.currentStreamingContentIndex === this.taskState.assistantMessageContent.length - 1) {
				// its okay that we increment if !didCompleteReadingStream, it'll just return bc out of bounds and as streaming continues it will call presentAssistantMessage if a new block is ready. if streaming is finished then we set userMessageContentReady to true when out of bounds. This gracefully allows the stream to continue on and all potential content blocks be presented.
				// last block is complete and it is finished executing
				this.taskState.userMessageContentReady = true // will allow pwaitfor to continue
			}

			// call next block if it exists (if not then read stream will call it when its ready)
			this.taskState.currentStreamingContentIndex++ // need to increment regardless, so when read stream calls this function again it will be streaming the next block

			if (this.taskState.currentStreamingContentIndex < this.taskState.assistantMessageContent.length) {
				// there are already more content blocks to stream, so we'll call this function ourselves
				await this.presentAssistantMessage()
				return
			}
		}
		// block is partial, but the read stream may have finished
		if (this.taskState.presentAssistantMessageHasPendingUpdates) {
			await this.presentAssistantMessage()
		}
	}

	async recursivelyMakeClineRequests(userContent: ClineContent[], includeFileDetails: boolean = false): Promise<boolean> {
		// Check abort flag at the very start to prevent any execution after cancellation
		if (this.taskState.abort) {
			throw new Error("Task instance aborted")
		}

		// Increment API request counter for focus chain list management
		this.taskState.apiRequestCount++
		this.taskState.apiRequestsSinceLastTodoUpdate++

		// Used to know what models were used in the task if user wants to export metadata for error reporting purposes
		const { model, providerId, customPrompt, mode } = this.getCurrentProviderInfo()
		if (providerId && model.id) {
			try {
				await this.modelContextTracker.recordModelUsage(providerId, model.id, mode)
			} catch {}
		}

		const modelInfo: ClineMessageModelInfo = {
			modelId: model.id,
			providerId: providerId,
			mode: mode,
		}

		if (this.taskState.consecutiveMistakeCount >= this.stateManager.getGlobalSettingsKey("maxConsecutiveMistakes")) {
			const autoApprovalSettings = this.stateManager.getGlobalSettingsKey("autoApprovalSettings")
			if (autoApprovalSettings.enableNotifications) {
				showSystemNotification({
					subtitle: "Error",
					message: "Cline is having trouble. Would you like to continue the task?",
				})
			}
			const { response, text, images, files } = await this.ask(
				"mistake_limit_reached",
				this.api.getModel().id.includes("claude")
					? `This may indicate a failure in his thought process or inability to use a tool properly, which can be mitigated with some user guidance (e.g. "Try breaking down the task into smaller steps").`
					: "Cline uses complex prompts and iterative task execution that may be challenging for less capable models. For best results, it's recommended to use Claude 4 Sonnet for its advanced agentic coding capabilities.",
			)
			if (response === "messageResponse") {
				// Display the user's message in the chat UI
				await this.say("user_feedback", text, images, files)

				// This userContent is for the *next* API call.
				const feedbackUserContent: ClineUserContent[] = []
				feedbackUserContent.push({
					type: "text",
					text: formatResponse.tooManyMistakes(text),
				})
				if (images && images.length > 0) {
					feedbackUserContent.push(...formatResponse.imageBlocks(images))
				}

				let fileContentString = ""
				if (files && files.length > 0) {
					fileContentString = await processFilesIntoText(files)
				}

				if (fileContentString) {
					feedbackUserContent.push({
						type: "text",
						text: fileContentString,
					})
				}

				userContent = feedbackUserContent
			}
			this.taskState.consecutiveMistakeCount = 0
			this.taskState.autoRetryAttempts = 0 // need to reset this if the user chooses to manually retry after the mistake limit is reached
		}

		// get previous api req's index to check token usage and determine if we need to truncate conversation history
		const previousApiReqIndex = findLastIndex(this.messageStateHandler.getClineMessages(), (m) => m.say === "api_req_started")

		// Save checkpoint if this is the first API request
		const isFirstRequest = this.messageStateHandler.getClineMessages().filter((m) => m.say === "api_req_started").length === 0

		// Initialize checkpointManager first if enabled and it's the first request
		if (
			isFirstRequest &&
			this.stateManager.getGlobalSettingsKey("enableCheckpointsSetting") &&
			this.checkpointManager && // TODO REVIEW: may be able to implement a replacement for the 15s timer
			!this.taskState.checkpointManagerErrorMessage
		) {
			try {
				await ensureCheckpointInitialized({ checkpointManager: this.checkpointManager })
			} catch (error) {
				const errorMessage = error instanceof Error ? error.message : "Unknown error"
				console.error("Failed to initialize checkpoint manager:", errorMessage)
				this.taskState.checkpointManagerErrorMessage = errorMessage // will be displayed right away since we saveClineMessages next which posts state to webview
				HostProvider.window.showMessage({
					type: ShowMessageType.ERROR,
					message: `Checkpoint initialization timed out: ${errorMessage}`,
				})
			}
		}

		// Now, if it's the first request AND checkpoints are enabled AND tracker was successfully initialized,
		// then say "checkpoint_created" and perform the commit.
		if (isFirstRequest && this.stateManager.getGlobalSettingsKey("enableCheckpointsSetting") && this.checkpointManager) {
			await this.say("checkpoint_created") // Now this is conditional
			const lastCheckpointMessageIndex = findLastIndex(
				this.messageStateHandler.getClineMessages(),
				(m) => m.say === "checkpoint_created",
			)
			if (lastCheckpointMessageIndex !== -1) {
				const commitPromise = this.checkpointManager?.commit()
				this.initialCheckpointCommitPromise = commitPromise
				commitPromise
					?.then(async (commitHash) => {
						if (commitHash) {
							await this.messageStateHandler.updateClineMessage(lastCheckpointMessageIndex, {
								lastCheckpointHash: commitHash,
							})
							// saveClineMessagesAndUpdateHistory will be called later after API response,
							// so no need to call it here unless this is the only modification to this message.
							// For now, assuming it's handled later.
						}
					})
					.catch((error) => {
						console.error(
							`[TaskCheckpointManager] Failed to create checkpoint commit for task ${this.taskId}:`,
							error,
						)
					})
			}
		} else if (
			isFirstRequest &&
			this.stateManager.getGlobalSettingsKey("enableCheckpointsSetting") &&
			!this.checkpointManager &&
			this.taskState.checkpointManagerErrorMessage
		) {
			// Checkpoints are enabled, but tracker failed to initialize.
			// checkpointManagerErrorMessage is already set and will be part of the state.
			// No explicit UI message here, error message will be in ExtensionState.
		}

		// Determine if we should compact context window
		// Note: We delay context loading until we know if we're compacting (performance optimization)
		const useCompactPrompt = customPrompt === "compact" && isLocalModel(this.getCurrentProviderInfo())
		let shouldCompact = false
		const useAutoCondense = this.stateManager.getGlobalSettingsKey("useAutoCondense")

		if (useAutoCondense && isNextGenModelFamily(this.api.getModel().id)) {
			// When we initially trigger context cleanup, we increase the context window size, so we need state `currentlySummarizing`
			// to track if we've already started the context summarization flow. After summarizing, we increment
			// conversationHistoryDeletedRange to mask out the summarization-trigger user & assistant response messages
			if (this.taskState.currentlySummarizing) {
				this.taskState.currentlySummarizing = false

				if (this.taskState.conversationHistoryDeletedRange) {
					const [start, end] = this.taskState.conversationHistoryDeletedRange
					const apiHistory = this.messageStateHandler.getApiConversationHistory()

					// we want to increment the deleted range to remove the pre-summarization tool call output, with additional safety check
					const safeEnd = Math.min(end + 2, apiHistory.length - 1)
					if (end + 2 <= safeEnd) {
						this.taskState.conversationHistoryDeletedRange = [start, end + 2]
						await this.messageStateHandler.saveClineMessagesAndUpdateHistory()
					}
				}
			} else {
				const autoCondenseThreshold = this.stateManager.getGlobalSettingsKey("autoCondenseThreshold") as
					| number
					| undefined
				shouldCompact = this.contextManager.shouldCompactContextWindow(
					this.messageStateHandler.getClineMessages(),
					this.api,
					previousApiReqIndex,
					autoCondenseThreshold,
				)

				// Edge case: summarize_task tool call completes but user cancels next request before it finishes.
				// This results in currentlySummarizing being false, and we fail to update the context window token estimate.
				// Check active message count to avoid summarizing a summary (bad UX but doesn't break logic).
				if (shouldCompact && this.taskState.conversationHistoryDeletedRange) {
					const apiHistory = this.messageStateHandler.getApiConversationHistory()
					const activeMessageCount = apiHistory.length - this.taskState.conversationHistoryDeletedRange[1] - 1

					// IMPORTANT: We haven't appended the next user message yet, so the last message is an assistant message.
					// That's why we compare to even numbers (0, 2) rather than odd (1, 3).
					if (activeMessageCount <= 2) {
						shouldCompact = false
					}
				}

				// Determine whether we can save enough tokens from context rewriting to skip auto-compact
				if (shouldCompact) {
					shouldCompact = await this.contextManager.attemptFileReadOptimization(
						this.messageStateHandler.getApiConversationHistory(),
						this.taskState.conversationHistoryDeletedRange,
						this.messageStateHandler.getClineMessages(),
						previousApiReqIndex,
						await ensureTaskDirectoryExists(this.taskId),
					)
				}
			}
		}

		// NOW load context based on compaction decision
		// This optimization avoids expensive context loading when using summarize_task
		let parsedUserContent: ClineContent[]
		let environmentDetails: string
		let clinerulesError: boolean

		if (shouldCompact) {
			// When compacting, skip full context loading (use summarize_task instead)
			parsedUserContent = userContent
			environmentDetails = ""
			clinerulesError = false
			this.taskState.lastAutoCompactTriggerIndex = previousApiReqIndex
		} else {
			// When NOT compacting, load full context with mentions parsing and slash commands
			;[parsedUserContent, environmentDetails, clinerulesError] = await this.loadContext(
				userContent,
				includeFileDetails,
				useCompactPrompt,
			)
		}

		// error handling if the user uses the /newrule command & their .clinerules is a file, for file read operations didnt work properly
		if (clinerulesError === true) {
			await this.say(
				"error",
				"Issue with processing the /newrule command. Double check that, if '.clinerules' already exists, it's a directory and not a file. Otherwise there was an issue referencing this file/directory.",
			)
		}

		// Replace userContent with parsed content that includes file details and command instructions.
		userContent = parsedUserContent

		// add environment details as its own text block, separate from tool results
		// do not add environment details to the message which we are compacting the context window
		if (environmentDetails) {
			userContent.push({ type: "text", text: environmentDetails })
		}

		if (shouldCompact) {
			userContent.push({
				type: "text",
				text: summarizeTask(
					this.stateManager.getGlobalSettingsKey("focusChainSettings"),
					this.cwd,
					isMultiRootEnabled(this.stateManager),
				),
			})
		}

		// getting verbose details is an expensive operation, it uses globby to top-down build file structure of project which for large projects can take a few seconds
		// for the best UX we show a placeholder api_req_started message with a loading spinner as this happens
		await this.say(
			"api_req_started",
			JSON.stringify({
				request: userContent.map((block) => formatContentBlockToMarkdown(block)).join("\n\n") + "\n\nLoading...",
			}),
		)

		await this.messageStateHandler.addToApiConversationHistory({
			role: "user",
			content: userContent,
		})

		telemetryService.captureConversationTurnEvent(this.ulid, providerId, model.id, "user", modelInfo.mode)

		// Capture task initialization timing telemetry for the first API request
		if (isFirstRequest) {
			const durationMs = Math.round(performance.now() - this.taskInitializationStartTime)
			telemetryService.captureTaskInitialization(
				this.ulid,
				this.taskId,
				durationMs,
				this.stateManager.getGlobalSettingsKey("enableCheckpointsSetting"),
			)
		}

		// since we sent off a placeholder api_req_started message to update the webview while waiting to actually start the API request (to load potential details for example), we need to update the text of that message
		const lastApiReqIndex = findLastIndex(this.messageStateHandler.getClineMessages(), (m) => m.say === "api_req_started")
		await this.messageStateHandler.updateClineMessage(lastApiReqIndex, {
			text: JSON.stringify({
				request: userContent.map((block) => formatContentBlockToMarkdown(block)).join("\n\n"),
			} satisfies ClineApiReqInfo),
		})
		await this.postStateToWebview()

		try {
			const taskMetrics: {
				cacheWriteTokens: number
				cacheReadTokens: number
				inputTokens: number
				outputTokens: number
				totalCost: number | undefined
			} = { cacheWriteTokens: 0, cacheReadTokens: 0, inputTokens: 0, outputTokens: 0, totalCost: undefined }

			const abortStream = async (cancelReason: ClineApiReqCancelReason, streamingFailedMessage?: string) => {
				if (this.diffViewProvider.isEditing) {
					await this.diffViewProvider.revertChanges() // closes diff view
				}

				// if last message is a partial we need to update and save it
				const lastMessage = this.messageStateHandler.getClineMessages().at(-1)
				if (lastMessage && lastMessage.partial) {
					// lastMessage.ts = Date.now() DO NOT update ts since it is used as a key for virtuoso list
					lastMessage.partial = false
					// instead of streaming partialMessage events, we do a save and post like normal to persist to disk
					console.log("updating partial message", lastMessage)
					// await this.saveClineMessagesAndUpdateHistory()
				}
				// update api_req_started to have cancelled and cost, so that we can display the cost of the partial stream
				await updateApiReqMsg({
					messageStateHandler: this.messageStateHandler,
					lastApiReqIndex,
					inputTokens: taskMetrics.inputTokens,
					outputTokens: taskMetrics.outputTokens,
					cacheWriteTokens: taskMetrics.cacheWriteTokens,
					cacheReadTokens: taskMetrics.cacheReadTokens,
					totalCost: taskMetrics.totalCost,
					api: this.api,
					cancelReason,
					streamingFailedMessage,
				})
				await this.messageStateHandler.saveClineMessagesAndUpdateHistory()

				// Let assistant know their response was interrupted for when task is resumed
				await this.messageStateHandler.addToApiConversationHistory({
					role: "assistant",
					content: [
						{
							type: "text",
							text:
								assistantMessage +
								`\n\n[${
									cancelReason === "streaming_failed"
										? "Response interrupted by API Error"
										: "Response interrupted by user"
								}]`,
						},
					],
					modelInfo,
					metrics: {
						tokens: {
							prompt: taskMetrics.inputTokens,
							completion: taskMetrics.outputTokens,
							cached: (taskMetrics.cacheWriteTokens ?? 0) + (taskMetrics.cacheReadTokens ?? 0),
						},
						cost: taskMetrics.totalCost,
					},
				})

				telemetryService.captureConversationTurnEvent(
					this.ulid,
					providerId,
					modelInfo.modelId,
					"assistant",
					modelInfo.mode,
					{
						tokensIn: taskMetrics.inputTokens,
						tokensOut: taskMetrics.outputTokens,
						cacheWriteTokens: taskMetrics.cacheWriteTokens,
						cacheReadTokens: taskMetrics.cacheReadTokens,
						totalCost: taskMetrics.totalCost,
					},
					this.useNativeToolCalls, // For assistant turn only.
				)

				// signals to provider that it can retrieve the saved messages from disk, as abortTask can not be awaited on in nature
				this.taskState.didFinishAbortingStream = true
			}

			// reset streaming state
			this.taskState.currentStreamingContentIndex = 0
			this.taskState.assistantMessageContent = []
			this.taskState.didCompleteReadingStream = false
			this.taskState.userMessageContent = []
			this.taskState.userMessageContentReady = false
			this.taskState.didRejectTool = false
			this.taskState.didAlreadyUseTool = false
			this.taskState.presentAssistantMessageLocked = false
			this.taskState.presentAssistantMessageHasPendingUpdates = false
			this.taskState.didAutomaticallyRetryFailedApiRequest = false
			await this.diffViewProvider.reset()
			this.streamHandler.reset()
			this.taskState.toolUseIdMap.clear()

			const { toolUseHandler, reasonsHandler } = this.streamHandler.getHandlers()
			const stream = this.attemptApiRequest(previousApiReqIndex) // yields only if the first chunk is successful, otherwise will allow the user to retry the request (most likely due to rate limit error, which gets thrown on the first chunk)

			let assistantMessageId = ""
			let assistantMessage = "" // For UI display (includes XML)
			let assistantTextOnly = "" // For API history (text only, no tool XML)
			let assistantTextSignature: string | undefined

			this.taskState.isStreaming = true
			let didReceiveUsageChunk = false

			try {
				for await (const chunk of stream) {
					switch (chunk.type) {
						case "usage":
							this.streamHandler.setRequestId(chunk.id)
							didReceiveUsageChunk = true
<<<<<<< HEAD
							inputTokens = chunk.inputTokens
							outputTokens = chunk.outputTokens
							cacheWriteTokens = chunk.cacheWriteTokens ?? 0
							cacheReadTokens = chunk.cacheReadTokens ?? 0
							totalCost = chunk.totalCost
=======
							taskMetrics.inputTokens += chunk.inputTokens
							taskMetrics.outputTokens += chunk.outputTokens
							taskMetrics.cacheWriteTokens += chunk.cacheWriteTokens ?? 0
							taskMetrics.cacheReadTokens += chunk.cacheReadTokens ?? 0
							taskMetrics.totalCost = chunk.totalCost ?? taskMetrics.totalCost
>>>>>>> 2b0c0a65
							break
						case "reasoning": {
							// Process the reasoning delta through the handler
							// Ensure details is always an array
							const details = chunk.details ? (Array.isArray(chunk.details) ? chunk.details : [chunk.details]) : []
							reasonsHandler.processReasoningDelta({
								id: chunk.id,
								reasoning: chunk.reasoning,
								signature: chunk.signature,
								details,
								redacted_data: chunk.redacted_data,
							})

							// fixes bug where cancelling task > aborts task > for loop may be in middle of streaming reasoning > say function throws error before we get a chance to properly clean up and cancel the task.
							if (!this.taskState.abort) {
								const thinkingBlock = reasonsHandler.getCurrentReasoning()
								if (thinkingBlock?.thinking && chunk.reasoning) {
									await this.say("reasoning", thinkingBlock.thinking, undefined, undefined, true)
								}
							}

							break
						}
						case "tool_calls": {
							// Accumulate tool use blocks in proper Anthropic format
							toolUseHandler.processToolUseDelta(
								{
									id: chunk.tool_call.function?.id,
									type: "tool_use",
									name: chunk.tool_call.function?.name,
									input: chunk.tool_call.function?.arguments,
									signature: chunk?.signature,
								},
								chunk.tool_call.call_id,
							)
							// Extract and store tool_use_id for creating proper ToolResultBlockParam
							// Use call_id as key to support multiple calls to the same tool
							if (chunk.tool_call.function?.id && chunk.tool_call.call_id) {
								this.taskState.toolUseIdMap.set(chunk.tool_call.call_id, chunk.tool_call.function.id)
							}

							this.processNativeToolCalls(assistantTextOnly, toolUseHandler.getPartialToolUsesAsContent())
							await this.presentAssistantMessage()
							break
						}
						case "text": {
							// If we have reasoning content, finalize it before processing text (only once)
							const currentReasoning = reasonsHandler.getCurrentReasoning()
							if (currentReasoning?.thinking && assistantMessage.length === 0) {
								// Complete the reasoning message (only once)
								await this.say("reasoning", currentReasoning.thinking, undefined, undefined, false)
							}
							if (chunk.signature) {
								assistantTextSignature = chunk.signature
							}
							if (chunk.id) {
								assistantMessageId = chunk.id
							}
							assistantMessage += chunk.text
							assistantTextOnly += chunk.text // Accumulate text separately
							// parse raw assistant message into content blocks
							const prevLength = this.taskState.assistantMessageContent.length

							this.taskState.assistantMessageContent = parseAssistantMessageV2(assistantMessage)

							if (this.taskState.assistantMessageContent.length > prevLength) {
								this.taskState.userMessageContentReady = false // new content we need to present, reset to false in case previous content set this to true
							}
							// Process the new text content as it streams in without awaiting for full message
							this.presentAssistantMessage()
							break
						}
					}

					// present content to user - we don't want the stream to break if present fails, so we catch errors here
					await this.presentAssistantMessage().catch((error) =>
						Logger.debug("[Task] Failed to present message: " + error),
					)

					if (this.taskState.abort) {
						this.api.abort?.()
						if (!this.taskState.abandoned) {
							// only need to gracefully abort if this instance isn't abandoned (sometimes openrouter stream hangs, in which case this would affect future instances of cline)
							await abortStream("user_cancelled")
						}
						break // aborts the stream
					}

					if (this.taskState.didRejectTool) {
						// userContent has a tool rejection, so interrupt the assistant's response to present the user's feedback
						assistantMessage += "\n\n[Response interrupted by user feedback]"
						// this.userMessageContentReady = true // instead of setting this preemptively, we allow the present iterator to finish and set userMessageContentReady when its ready
						break
					}

					// Interrupt stream if a tool was used and parallel calling is disabled
					// PREV: we need to let the request finish for openrouter to get generation details
					// UPDATE: it's better UX to interrupt the request at the cost of the api cost not being retrieved
					if (!this.isParallelToolCallingEnabled() && this.taskState.didAlreadyUseTool) {
						assistantMessage +=
							"\n\n[Response interrupted by a tool use result. Only one tool may be used at a time and should be placed at the end of the message.]"
						break
					}
				}
			} catch (error) {
				// abandoned happens when extension is no longer waiting for the cline instance to finish aborting (error is thrown here when any function in the for loop throws due to this.abort)
				if (!this.taskState.abandoned) {
					const clineError = ErrorService.get().toClineError(error, this.api.getModel().id)
					const errorMessage = clineError.serialize()
					// Auto-retry for streaming failures (always enabled)
					if (this.taskState.autoRetryAttempts < 3) {
						this.taskState.autoRetryAttempts++

						// Calculate exponential backoff for streaming failures: 2s, 4s, 8s
						const delay = 2000 * 2 ** (this.taskState.autoRetryAttempts - 1)

						// API Request component is updated to show error message, we then display retry information underneath that...
						await this.say(
							"error_retry",
							JSON.stringify({
								attempt: this.taskState.autoRetryAttempts,
								maxAttempts: 3,
								delaySeconds: delay / 1000,
							}),
						)

						// Wait with exponential backoff before auto-resuming
						setTimeoutPromise(delay).then(async () => {
							// Programmatically click the resume button on the new task instance
							if (this.controller.task) {
								// Pass retry state to the new task instance
								this.controller.task.taskState.autoRetryAttempts = this.taskState.autoRetryAttempts
								await this.controller.task.handleWebviewAskResponse("yesButtonClicked", "", [])
							}
						})
					} else if (this.taskState.autoRetryAttempts >= 3) {
						// Show error_retry with failed flag to indicate all retries exhausted
						await this.say(
							"error_retry",
							JSON.stringify({
								attempt: 3,
								maxAttempts: 3,
								delaySeconds: 0,
								failed: true, // Special flag to indicate retries exhausted
							}),
						)
					}

					// needs to happen after the say, otherwise the say would fail
					this.abortTask() // if the stream failed, there's various states the task could be in (i.e. could have streamed some tools the user may have executed), so we just resort to replicating a cancel task

					await abortStream("streaming_failed", errorMessage)
					await this.reinitExistingTaskFromId(this.taskId)
				}
			} finally {
				this.taskState.isStreaming = false
			}

			// Finalize any remaining tool calls at the end of the stream

			// OpenRouter/Cline may not return token usage as part of the stream (since it may abort early), so we fetch after the stream is finished
			// (updateApiReq below will update the api_req_started message with the usage details. we do this async so it updates the api_req_started message in the background)
			if (!didReceiveUsageChunk) {
				this.api.getApiStreamUsage?.().then(async (apiStreamUsage) => {
					if (apiStreamUsage) {
<<<<<<< HEAD
						inputTokens = apiStreamUsage.inputTokens
						outputTokens = apiStreamUsage.outputTokens
						cacheWriteTokens = apiStreamUsage.cacheWriteTokens ?? 0
						cacheReadTokens = apiStreamUsage.cacheReadTokens ?? 0
						totalCost = apiStreamUsage.totalCost
=======
						taskMetrics.inputTokens += apiStreamUsage.inputTokens
						taskMetrics.outputTokens += apiStreamUsage.outputTokens
						taskMetrics.cacheWriteTokens += apiStreamUsage.cacheWriteTokens ?? 0
						taskMetrics.cacheReadTokens += apiStreamUsage.cacheReadTokens ?? 0
						taskMetrics.totalCost = apiStreamUsage.totalCost ?? taskMetrics.totalCost
>>>>>>> 2b0c0a65
					}
				})
			}

			// Update the api_req_started message with final usage and cost details
			await updateApiReqMsg({
				messageStateHandler: this.messageStateHandler,
				lastApiReqIndex,
				inputTokens: taskMetrics.inputTokens,
				outputTokens: taskMetrics.outputTokens,
				cacheWriteTokens: taskMetrics.cacheWriteTokens,
				cacheReadTokens: taskMetrics.cacheReadTokens,
				api: this.api,
				totalCost: taskMetrics.totalCost,
			})
			await this.messageStateHandler.saveClineMessagesAndUpdateHistory()
			await this.postStateToWebview()

			// need to call here in case the stream was aborted
			if (this.taskState.abort) {
				throw new Error("Cline instance aborted")
			}

			// Stored the assistant API response immediately after the stream finishes in the same turn
			const assistantHasContent = assistantMessage.length > 0 || this.useNativeToolCalls
			if (assistantHasContent) {
				telemetryService.captureConversationTurnEvent(
					this.ulid,
					providerId,
					model.id,
					"assistant",
					modelInfo.mode,
					{
						tokensIn: taskMetrics.inputTokens,
						tokensOut: taskMetrics.outputTokens,
						cacheWriteTokens: taskMetrics.cacheWriteTokens,
						cacheReadTokens: taskMetrics.cacheReadTokens,
						totalCost: taskMetrics.totalCost,
					},
					this.useNativeToolCalls,
				)

				const { reasonsHandler } = this.streamHandler.getHandlers()
				const redactedThinkingContent = reasonsHandler.getRedactedThinking()

				const requestId = this.streamHandler.requestId

				// Build content array with thinking blocks, text (if any), and tool use blocks
				const assistantContent: Array<ClineAssistantContent> = [
					// This is critical for maintaining the model's reasoning flow and conversation integrity.
					// "When providing thinking blocks, the entire sequence of consecutive thinking blocks must match the outputs generated by the model during the original request; you cannot rearrange or modify the sequence of these blocks." The signature_delta is used to verify that the thinking was generated by Claude, and the thinking blocks will be ignored if it's incorrect or missing.
					// https://docs.claude.com/en/docs/build-with-claude/extended-thinking#preserving-thinking-blocks
					...redactedThinkingContent,
				]
				// Add thinking block from the reasoning handler if available
				const thinkingBlock = reasonsHandler.getCurrentReasoning()
				if (thinkingBlock) {
					assistantContent.push({ ...thinkingBlock })
				}

				// Only add text block if there's actual text (not just tool XML)
				const hasAssistantText = assistantTextOnly.trim().length > 0
				if (hasAssistantText) {
					assistantContent.push({
						type: "text",
						text: assistantTextOnly,
						// reasoning_details only exists for cline/openrouter providers
						reasoning_details: thinkingBlock?.summary as any[],
						signature: assistantTextSignature,
						call_id: assistantMessageId,
					})
				}

				// Get finalized tool use blocks from the handler
				const toolUseBlocks = toolUseHandler.getAllFinalizedToolUses(
					// NOTE: If there is no assistant text but there is a thinking block, we attach the summary to the tool use blocks
					// for providers that required reasoning traces included with assistant content.
					hasAssistantText ? undefined : thinkingBlock?.summary,
				)
				// Append tool use blocks if any exist
				if (toolUseBlocks.length > 0) {
					assistantContent.push(...toolUseBlocks)
				}

				// Append the assistant's content to the API conversation history only if there's content
				if (assistantContent.length > 0) {
					await this.messageStateHandler.addToApiConversationHistory({
						role: "assistant",
						content: assistantContent,
						modelInfo,
						id: requestId,
						metrics: {
							tokens: {
								prompt: taskMetrics.inputTokens,
								completion: taskMetrics.outputTokens,
								cached: (taskMetrics.cacheWriteTokens ?? 0) + (taskMetrics.cacheReadTokens ?? 0),
							},
							cost: taskMetrics.totalCost,
						},
					})
				}
			}

			this.taskState.didCompleteReadingStream = true

			// set any blocks to be complete to allow presentAssistantMessage to finish and set userMessageContentReady to true
			// (could be a text block that had no subsequent tool uses, or a text block at the very end, or an invalid tool use, etc. whatever the case, presentAssistantMessage relies on these blocks either to be completed or the user to reject a block in order to proceed and eventually set userMessageContentReady to true)
			const partialBlocks = this.taskState.assistantMessageContent.filter((block) => block.partial)
			partialBlocks.forEach((block) => {
				block.partial = false
			})
			// in case there are native tool calls pending
			const partialToolBlocks = toolUseHandler.getPartialToolUsesAsContent()?.map((block) => ({ ...block, partial: false }))
			this.processNativeToolCalls(assistantTextOnly, partialToolBlocks)

			if (partialBlocks.length > 0) {
				await this.presentAssistantMessage() // if there is content to update then it will complete and update this.userMessageContentReady to true, which we pwaitfor before making the next request. all this is really doing is presenting the last partial message that we just set to complete
			}

			// now add to apiconversationhistory
			// need to save assistant responses to file before proceeding to tool use since user can exit at any moment and we wouldn't be able to save the assistant's response
			let didEndLoop = false
			if (assistantHasContent) {
				// NOTE: this comment is here for future reference - this was a workaround for userMessageContent not getting set to true. It was due to it not recursively calling for partial blocks when didRejectTool, so it would get stuck waiting for a partial block to complete before it could continue.
				// in case the content blocks finished
				// it may be the api stream finished after the last parsed content block was executed, so  we are able to detect out of bounds and set userMessageContentReady to true (note you should not call presentAssistantMessage since if the last block is completed it will be presented again)
				// const completeBlocks = this.assistantMessageContent.filter((block) => !block.partial) // if there are any partial blocks after the stream ended we can consider them invalid
				// if (this.currentStreamingContentIndex >= completeBlocks.length) {
				// 	this.userMessageContentReady = true
				// }

				await pWaitFor(() => this.taskState.userMessageContentReady)

				// Save checkpoint after all tools in this response have finished executing
				await this.checkpointManager?.saveCheckpoint()

				// if the model did not tool use, then we need to tell it to either use a tool or attempt_completion
				const didToolUse = this.taskState.assistantMessageContent.some((block) => block.type === "tool_use")

				if (!didToolUse) {
					// normal request where tool use is required
					this.taskState.userMessageContent.push({
						type: "text",
						text: formatResponse.noToolsUsed(this.useNativeToolCalls),
					})
					this.taskState.consecutiveMistakeCount++
				}

				// Reset auto-retry counter for each new API request
				this.taskState.autoRetryAttempts = 0

				const recDidEndLoop = await this.recursivelyMakeClineRequests(this.taskState.userMessageContent)
				didEndLoop = recDidEndLoop
			} else {
				// if there's no assistant_responses, that means we got no text or tool_use content blocks from API which we should assume is an error
				const { model, providerId } = this.getCurrentProviderInfo()
				const reqId = this.getApiRequestIdSafe()

				// Minimal diagnostics: structured log and telemetry
				telemetryService.captureProviderApiError({
					ulid: this.ulid,
					model: model.id,
					provider: providerId,
					errorMessage: "empty_assistant_message",
					requestId: reqId,
					isNativeToolCall: this.useNativeToolCalls,
				})

				const baseErrorMessage =
					"Invalid API Response: The provider returned an empty or unparsable response. This is a provider-side issue where the model failed to generate valid output or returned tool calls that Cline cannot process. Retrying the request may help resolve this issue."
				const errorText = reqId ? `${baseErrorMessage} (Request ID: ${reqId})` : baseErrorMessage

				await this.say("error", errorText)
				await this.messageStateHandler.addToApiConversationHistory({
					role: "assistant",
					content: [
						{
							type: "text",
							text: "Failure: I did not provide a response.",
						},
					],
					modelInfo,
					id: this.streamHandler.requestId,
					metrics: {
						tokens: {
							prompt: taskMetrics.inputTokens,
							completion: taskMetrics.outputTokens,
							cached: (taskMetrics.cacheWriteTokens ?? 0) + (taskMetrics.cacheReadTokens ?? 0),
						},
						cost: taskMetrics.totalCost,
					},
				})

				let response: ClineAskResponse

				if (this.taskState.autoRetryAttempts < 3) {
					// Auto-retry enabled with max 3 attempts: automatically approve the retry
					this.taskState.autoRetryAttempts++

					// Calculate delay: 2s, 4s, 8s
					const delay = 2000 * 2 ** (this.taskState.autoRetryAttempts - 1)
					response = "yesButtonClicked"
					await this.say(
						"error_retry",
						JSON.stringify({
							attempt: this.taskState.autoRetryAttempts,
							maxAttempts: 3,
							delaySeconds: delay / 1000,
						}),
					)
					await setTimeoutPromise(delay)
				} else {
					// Max retries exhausted (>= 3 attempts), ask user
					await this.say(
						"error_retry",
						JSON.stringify({
							attempt: 3,
							maxAttempts: 3,
							delaySeconds: 0,
							failed: true, // Special flag to indicate retries exhausted
						}),
					)
					const askResult = await this.ask(
						"api_req_failed",
						"No assistant message was received. Would you like to retry the request?",
					)
					response = askResult.response
					// Reset retry counter if user chooses to manually retry
					if (response === "yesButtonClicked") {
						this.taskState.autoRetryAttempts = 0
					}
				}

				if (response === "yesButtonClicked") {
					// Signal the loop to continue (i.e., do not end), so it will attempt again
					return false
				}

				// Returns early to avoid retry since user dismissed
				return true
			}

			return didEndLoop // will always be false for now
		} catch (_error) {
			// this should never happen since the only thing that can throw an error is the attemptApiRequest, which is wrapped in a try catch that sends an ask where if noButtonClicked, will clear current task and destroy this instance. However to avoid unhandled promise rejection, we will end this loop which will end execution of this instance (see startTask)
			return true // needs to be true so parent loop knows to end task
		}
	}

	async loadContext(
		userContent: ClineContent[],
		includeFileDetails: boolean = false,
		useCompactPrompt = false,
	): Promise<[ClineContent[], string, boolean]> {
		let needsClinerulesFileCheck = false

		// Pre-fetch necessary data to avoid redundant calls within loops
		const ulid = this.ulid
		const focusChainSettings = this.stateManager.getGlobalSettingsKey("focusChainSettings")
		const useNativeToolCalls = this.stateManager.getGlobalStateKey("nativeToolCallEnabled")
		const providerInfo = this.getCurrentProviderInfo()
		const cwd = this.cwd
		const { localWorkflowToggles, globalWorkflowToggles } = await refreshWorkflowToggles(this.controller, cwd)

		const hasUserContentTag = (text: string): boolean => {
			return USER_CONTENT_TAGS.some((tag) => text.includes(tag))
		}

		const parseTextBlock = async (text: string): Promise<string> => {
			const parsedText = await parseMentions(
				text,
				cwd,
				this.urlContentFetcher,
				this.fileContextTracker,
				this.workspaceManager,
			)

			const { processedText, needsClinerulesFileCheck: needsCheck } = await parseSlashCommands(
				parsedText,
				localWorkflowToggles,
				globalWorkflowToggles,
				ulid,
				focusChainSettings,
				useNativeToolCalls,
				providerInfo,
			)

			if (needsCheck) {
				needsClinerulesFileCheck = true
			}

			return processedText
		}

		const processTextContent = async (block: ClineTextContentBlock): Promise<ClineTextContentBlock> => {
			if (block.type !== "text" || !hasUserContentTag(block.text)) {
				return block
			}

			const processedText = await parseTextBlock(block.text)
			return { ...block, text: processedText }
		}

		const processContentBlock = async (block: ClineContent): Promise<ClineContent> => {
			if (block.type === "text") {
				return processTextContent(block)
			}

			if (block.type === "tool_result") {
				if (!block.content) {
					return block
				}

				// Handle string content
				if (typeof block.content === "string") {
					const processed = await processTextContent({ type: "text", text: block.content })
					// Creates NEW object and turns the string content as array
					return { ...block, content: [processed] }
				}

				// Handle array content
				if (Array.isArray(block.content)) {
					const processedContent = await Promise.all(
						block.content.map(async (contentBlock) => {
							return contentBlock.type === "text" ? processTextContent(contentBlock) : contentBlock
						}),
					)

					return { ...block, content: processedContent }
				}
			}

			return block
		}

		// Process all content and environment details in parallel
		// NOTE: (Ara) This is a temporary solution to dynamically load context mentions from tool results. It checks for the presence of tags that indicate that the tool was rejected and feedback was provided (see formatToolDeniedFeedback, attemptCompletion, executeCommand, and consecutiveMistakeCount >= 3) or "<answer>" (see askFollowupQuestion), we place all user generated content in these tags so they can effectively be used as markers for when we should parse mentions). However if we allow multiple tools responses in the future, we will need to parse mentions specifically within the user content tags.
		// (Note: this caused the @/ import alias bug where file contents were being parsed as well, since v2 converted tool results to text blocks)
		const [processedUserContent, environmentDetails] = await Promise.all([
			Promise.all(userContent.map(processContentBlock)),
			this.getEnvironmentDetails(includeFileDetails),
		])

		// Check clinerulesData if needed
		const clinerulesError = needsClinerulesFileCheck
			? await ensureLocalClineDirExists(this.cwd, GlobalFileNames.clineRules)
			: false

		// Add focus chain instructions if needed
		if (!useCompactPrompt && this.FocusChainManager?.shouldIncludeFocusChainInstructions()) {
			const focusChainInstructions = this.FocusChainManager.generateFocusChainInstructions()
			if (focusChainInstructions.trim()) {
				processedUserContent.push({
					type: "text",
					text: focusChainInstructions,
				})

				this.taskState.apiRequestsSinceLastTodoUpdate = 0
				this.taskState.todoListWasUpdatedByUser = false
			}
		}

		return [processedUserContent, environmentDetails, clinerulesError]
	}

	processNativeToolCalls(assistantTextOnly: string, toolBlocks: ToolUse[]) {
		if (!toolBlocks?.length) {
			return
		}
		// For native tool calls, mark all pending tool uses as complete
		const prevLength = this.taskState.assistantMessageContent.length

		// Get finalized tool uses and mark them as complete
		const textContent = assistantTextOnly.trim()
		const textBlocks: AssistantMessageContent[] = textContent ? [{ type: "text", content: textContent, partial: false }] : []

		this.taskState.assistantMessageContent = [...textBlocks, ...toolBlocks]

		// Reset index to the first tool block position so they can be executed
		// This fixes the issue where tools remain unexecuted because the index
		// advanced past them or was out of bounds during streaming
		if (toolBlocks.length > 0) {
			this.taskState.currentStreamingContentIndex = textBlocks.length
			this.taskState.userMessageContentReady = false
		} else if (this.taskState.assistantMessageContent.length > prevLength) {
			this.taskState.userMessageContentReady = false
		}
	}

	/**
	 * Format workspace roots section for multi-root workspaces
	 */
	private formatWorkspaceRootsSection(): string {
		const multiRootEnabled = isMultiRootEnabled(this.stateManager)
		const hasWorkspaceManager = !!this.workspaceManager
		const roots = hasWorkspaceManager ? this.workspaceManager!.getRoots() : []

		// Only show workspace roots if multi-root is enabled and there are multiple roots
		if (!multiRootEnabled || roots.length <= 1) {
			return ""
		}

		let section = "\n\n# Workspace Roots"

		// Format each root with its name, path, and VCS info
		for (const root of roots) {
			const name = root.name || path.basename(root.path)
			const vcs = root.vcs ? ` (${String(root.vcs)})` : ""
			section += `\n- ${name}: ${root.path}${vcs}`
		}

		// Add primary workspace information
		const primary = this.workspaceManager!.getPrimaryRoot()
		const primaryName = this.getPrimaryWorkspaceName(primary)
		section += `\n\nPrimary workspace: ${primaryName}`

		return section
	}

	/**
	 * Get the display name for the primary workspace
	 */
	private getPrimaryWorkspaceName(primary?: ReturnType<WorkspaceRootManager["getRoots"]>[0]): string {
		if (primary?.name) {
			return primary.name
		}
		if (primary?.path) {
			return path.basename(primary.path)
		}
		return path.basename(this.cwd)
	}

	/**
	 * Format the file details header based on workspace configuration
	 */
	private formatFileDetailsHeader(): string {
		const multiRootEnabled = isMultiRootEnabled(this.stateManager)
		const roots = this.workspaceManager?.getRoots() || []

		if (multiRootEnabled && roots.length > 1) {
			const primary = this.workspaceManager?.getPrimaryRoot()
			const primaryName = this.getPrimaryWorkspaceName(primary)
			return `\n\n# Current Working Directory (Primary: ${primaryName}) Files\n`
		} else {
			return `\n\n# Current Working Directory (${this.cwd.toPosix()}) Files\n`
		}
	}

	async getEnvironmentDetails(includeFileDetails: boolean = false) {
		const host = await HostProvider.env.getHostVersion({})
		let details = ""

		// Workspace roots (multi-root)
		details += this.formatWorkspaceRootsSection()

		// It could be useful for cline to know if the user went from one or no file to another between messages, so we always include this context
		details += `\n\n# ${host.platform} Visible Files`
		const rawVisiblePaths = (await HostProvider.window.getVisibleTabs({})).paths
		const filteredVisiblePaths = await filterExistingFiles(rawVisiblePaths)
		const visibleFilePaths = filteredVisiblePaths.map((absolutePath) => path.relative(this.cwd, absolutePath))

		// Filter paths through clineIgnoreController
		const allowedVisibleFiles = this.clineIgnoreController
			.filterPaths(visibleFilePaths)
			.map((p) => p.toPosix())
			.join("\n")

		if (allowedVisibleFiles) {
			details += `\n${allowedVisibleFiles}`
		} else {
			details += "\n(No visible files)"
		}

		details += `\n\n# ${host.platform} Open Tabs`
		const rawOpenTabPaths = (await HostProvider.window.getOpenTabs({})).paths
		const filteredOpenTabPaths = await filterExistingFiles(rawOpenTabPaths)
		const openTabPaths = filteredOpenTabPaths.map((absolutePath) => path.relative(this.cwd, absolutePath))

		// Filter paths through clineIgnoreController
		const allowedOpenTabs = this.clineIgnoreController
			.filterPaths(openTabPaths)
			.map((p) => p.toPosix())
			.join("\n")

		if (allowedOpenTabs) {
			details += `\n${allowedOpenTabs}`
		} else {
			details += "\n(No open tabs)"
		}

		const busyTerminals = this.terminalManager.getTerminals(true)
		const inactiveTerminals = this.terminalManager.getTerminals(false)
		// const allTerminals = [...busyTerminals, ...inactiveTerminals]

		if (busyTerminals.length > 0 && this.taskState.didEditFile) {
			//  || this.didEditFile
			await setTimeoutPromise(300) // delay after saving file to let terminals catch up
		}
		// let terminalWasBusy = false
		if (busyTerminals.length > 0) {
			// wait for terminals to cool down
			// terminalWasBusy = allTerminals.some((t) => this.terminalManager.isProcessHot(t.id))
			await pWaitFor(() => busyTerminals.every((t) => !this.terminalManager.isProcessHot(t.id)), {
				interval: 100,
				timeout: 15_000,
			}).catch(() => {})
		}

		this.taskState.didEditFile = false // reset, this lets us know when to wait for saved files to update terminals

		// waiting for updated diagnostics lets terminal output be the most up-to-date possible
		let terminalDetails = ""
		if (busyTerminals.length > 0) {
			// terminals are cool, let's retrieve their output
			terminalDetails += "\n\n# Actively Running Terminals"
			for (const busyTerminal of busyTerminals) {
				terminalDetails += `\n## Original command: \`${busyTerminal.lastCommand}\``
				const newOutput = this.terminalManager.getUnretrievedOutput(busyTerminal.id)
				if (newOutput) {
					terminalDetails += `\n### New Output\n${newOutput}`
				} else {
					// details += `\n(Still running, no new output)` // don't want to show this right after running the command
				}
			}
		}
		// only show inactive terminals if there's output to show
		if (inactiveTerminals.length > 0) {
			const inactiveTerminalOutputs = new Map<number, string>()
			for (const inactiveTerminal of inactiveTerminals) {
				const newOutput = this.terminalManager.getUnretrievedOutput(inactiveTerminal.id)
				if (newOutput) {
					inactiveTerminalOutputs.set(inactiveTerminal.id, newOutput)
				}
			}
			if (inactiveTerminalOutputs.size > 0) {
				terminalDetails += "\n\n# Inactive Terminals"
				for (const [terminalId, newOutput] of inactiveTerminalOutputs) {
					const inactiveTerminal = inactiveTerminals.find((t) => t.id === terminalId)
					if (inactiveTerminal) {
						terminalDetails += `\n## ${inactiveTerminal.lastCommand}`
						terminalDetails += `\n### New Output\n${newOutput}`
					}
				}
			}
		}

		if (terminalDetails) {
			details += terminalDetails
		}

		// Add recently modified files section
		const recentlyModifiedFiles = this.fileContextTracker.getAndClearRecentlyModifiedFiles()
		if (recentlyModifiedFiles.length > 0) {
			details +=
				"\n\n# Recently Modified Files\nThese files have been modified since you last accessed them (file was just edited so you may need to re-read it before editing):"
			for (const filePath of recentlyModifiedFiles) {
				details += `\n${filePath}`
			}
		}

		// Add current time information with timezone
		const now = new Date()
		const formatter = new Intl.DateTimeFormat(undefined, {
			year: "numeric",
			month: "numeric",
			day: "numeric",
			hour: "numeric",
			minute: "numeric",
			second: "numeric",
			hour12: true,
		})
		const timeZone = formatter.resolvedOptions().timeZone
		const timeZoneOffset = -now.getTimezoneOffset() / 60 // Convert to hours and invert sign to match conventional notation
		const timeZoneOffsetStr = `${timeZoneOffset >= 0 ? "+" : ""}${timeZoneOffset}:00`
		details += `\n\n# Current Time\n${formatter.format(now)} (${timeZone}, UTC${timeZoneOffsetStr})`

		if (includeFileDetails) {
			details += this.formatFileDetailsHeader()
			const isDesktop = arePathsEqual(this.cwd, getDesktopDir())
			if (isDesktop) {
				// don't want to immediately access desktop since it would show permission popup
				details += "(Desktop files not shown automatically. Use list_files to explore if needed.)"
			} else {
				const [files, didHitLimit] = await listFiles(this.cwd, true, 200)
				const result = formatResponse.formatFilesList(this.cwd, files, didHitLimit, this.clineIgnoreController)
				details += result
			}

			// Add workspace information in JSON format
			if (this.workspaceManager) {
				const workspacesJson = await this.workspaceManager.buildWorkspacesJson()
				if (workspacesJson) {
					details += `\n\n# Workspace Configuration\n${workspacesJson}`
				}
			}

			// Add detected CLI tools
			const availableCliTools = await detectAvailableCliTools()
			if (availableCliTools.length > 0) {
				details += `\n\n# Detected CLI Tools\nThese are some of the tools on the user's machine, and may be useful if needed to accomplish the task: ${availableCliTools.join(", ")}. This list is not exhaustive, and other tools may be available.`
			}
		}

		// Add context window usage information (conditionally for some models)
		const { contextWindow } = getContextWindowInfo(this.api)

		// Get the token count from the most recent API request to accurately reflect context management
		const getTotalTokensFromApiReqMessage = (msg: ClineMessage) => {
			if (!msg.text) {
				return 0
			}
			try {
				const { tokensIn, tokensOut, cacheWrites, cacheReads } = JSON.parse(msg.text)
				return (tokensIn || 0) + (tokensOut || 0) + (cacheWrites || 0) + (cacheReads || 0)
			} catch (_e) {
				return 0
			}
		}

		const clineMessages = this.messageStateHandler.getClineMessages()
		const modifiedMessages = combineApiRequests(combineCommandSequences(clineMessages.slice(1)))
		const lastApiReqMessage = findLast(modifiedMessages, (msg) => {
			if (msg.say !== "api_req_started") {
				return false
			}
			return getTotalTokensFromApiReqMessage(msg) > 0
		})

		const lastApiReqTotalTokens = lastApiReqMessage ? getTotalTokensFromApiReqMessage(lastApiReqMessage) : 0
		const usagePercentage = Math.round((lastApiReqTotalTokens / contextWindow) * 100)

		// Determine if context window info should be displayed
		const currentModelId = this.api.getModel().id
		const isNextGenModel = isClaude4PlusModelFamily(currentModelId) || isGPT5ModelFamily(currentModelId)

		let shouldShowContextWindow = true
		// For next-gen models, only show context window usage if it exceeds a certain threshold
		if (isNextGenModel) {
			const autoCondenseThreshold =
				(this.stateManager.getGlobalSettingsKey("autoCondenseThreshold") as number | undefined) ?? 0.75
			const displayThreshold = autoCondenseThreshold - 0.15
			const currentUsageRatio = lastApiReqTotalTokens / contextWindow
			shouldShowContextWindow = currentUsageRatio >= displayThreshold
		}

		if (shouldShowContextWindow) {
			details += "\n\n# Context Window Usage"
			details += `\n${lastApiReqTotalTokens.toLocaleString()} / ${(contextWindow / 1000).toLocaleString()}K tokens used (${usagePercentage}%)`
		}

		details += "\n\n# Current Mode"
		const mode = this.stateManager.getGlobalSettingsKey("mode")
		if (mode === "plan") {
			details += "\nPLAN MODE\n" + formatResponse.planModeInstructions()
		} else {
			details += "\nACT MODE"
		}

		return `<environment_details>\n${details.trim()}\n</environment_details>`
	}
}<|MERGE_RESOLUTION|>--- conflicted
+++ resolved
@@ -2516,19 +2516,11 @@
 						case "usage":
 							this.streamHandler.setRequestId(chunk.id)
 							didReceiveUsageChunk = true
-<<<<<<< HEAD
-							inputTokens = chunk.inputTokens
-							outputTokens = chunk.outputTokens
-							cacheWriteTokens = chunk.cacheWriteTokens ?? 0
-							cacheReadTokens = chunk.cacheReadTokens ?? 0
-							totalCost = chunk.totalCost
-=======
 							taskMetrics.inputTokens += chunk.inputTokens
 							taskMetrics.outputTokens += chunk.outputTokens
 							taskMetrics.cacheWriteTokens += chunk.cacheWriteTokens ?? 0
 							taskMetrics.cacheReadTokens += chunk.cacheReadTokens ?? 0
 							taskMetrics.totalCost = chunk.totalCost ?? taskMetrics.totalCost
->>>>>>> 2b0c0a65
 							break
 						case "reasoning": {
 							// Process the reasoning delta through the handler
@@ -2694,19 +2686,11 @@
 			if (!didReceiveUsageChunk) {
 				this.api.getApiStreamUsage?.().then(async (apiStreamUsage) => {
 					if (apiStreamUsage) {
-<<<<<<< HEAD
-						inputTokens = apiStreamUsage.inputTokens
-						outputTokens = apiStreamUsage.outputTokens
-						cacheWriteTokens = apiStreamUsage.cacheWriteTokens ?? 0
-						cacheReadTokens = apiStreamUsage.cacheReadTokens ?? 0
-						totalCost = apiStreamUsage.totalCost
-=======
 						taskMetrics.inputTokens += apiStreamUsage.inputTokens
 						taskMetrics.outputTokens += apiStreamUsage.outputTokens
 						taskMetrics.cacheWriteTokens += apiStreamUsage.cacheWriteTokens ?? 0
 						taskMetrics.cacheReadTokens += apiStreamUsage.cacheReadTokens ?? 0
 						taskMetrics.totalCost = apiStreamUsage.totalCost ?? taskMetrics.totalCost
->>>>>>> 2b0c0a65
 					}
 				})
 			}
