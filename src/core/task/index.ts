import { Anthropic } from "@anthropic-ai/sdk"
import cloneDeep from "clone-deep"
import { ApiRequestHistoryEntry } from "../../shared/ClineAccount"
import { getGlobalState, updateGlobalState } from "../storage/state"
import getFolderSize from "get-folder-size"
import { setTimeout as setTimeoutPromise } from "node:timers/promises"
import os from "os"
import pTimeout from "p-timeout"
import pWaitFor from "p-wait-for"
import * as path from "path"
import { serializeError } from "serialize-error"
import * as vscode from "vscode"
import { ApiHandler, buildApiHandler } from "../../api"
import { AnthropicHandler } from "../../api/providers/anthropic"
import { ClineHandler } from "../../api/providers/cline"
import { OpenRouterHandler } from "../../api/providers/openrouter"
import { ApiStream } from "../../api/transform/stream"
import CheckpointTracker from "../../integrations/checkpoints/CheckpointTracker"
import { DIFF_VIEW_URI_SCHEME, DiffViewProvider } from "../../integrations/editor/DiffViewProvider"
import { formatContentBlockToMarkdown } from "../../integrations/misc/export-markdown"
import { extractTextFromFile } from "../../integrations/misc/extract-text"
import { showSystemNotification } from "../../integrations/notifications"
import { TerminalManager } from "../../integrations/terminal/TerminalManager"
import { BrowserSession } from "../../services/browser/BrowserSession"
import { UrlContentFetcher } from "../../services/browser/UrlContentFetcher"
import { listFiles } from "../../services/glob/list-files"
import { regexSearchFiles } from "../../services/ripgrep"
import { telemetryService } from "../../services/telemetry/TelemetryService"
import { parseSourceCodeForDefinitionsTopLevel } from "../../services/tree-sitter"
import { ApiConfiguration } from "../../shared/api"
import { findLast, findLastIndex, parsePartialArrayString } from "../../shared/array"
import { AutoApprovalSettings } from "../../shared/AutoApprovalSettings"
import { BrowserSettings } from "../../shared/BrowserSettings"
import { ChatSettings } from "../../shared/ChatSettings"
import { combineApiRequests } from "../../shared/combineApiRequests"
import { combineCommandSequences, COMMAND_REQ_APP_STRING } from "../../shared/combineCommandSequences"
import {
	BrowserAction,
	BrowserActionResult,
	browserActions,
	ClineApiReqCancelReason,
	ClineApiReqInfo,
	ClineAsk,
	ClineAskQuestion,
	ClineAskUseMcpServer,
	ClineMessage,
	ClinePlanModeResponse,
	ClineSay,
	ClineSayBrowserAction,
	ClineSayTool,
	COMPLETION_RESULT_CHANGES_FLAG,
	ExtensionMessage,
} from "../../shared/ExtensionMessage"
import { getApiMetrics } from "../../shared/getApiMetrics"
import { HistoryItem } from "../../shared/HistoryItem"
import { DEFAULT_LANGUAGE_SETTINGS, getLanguageKey, LanguageDisplay } from "../../shared/Languages"
import { ClineAskResponse, ClineCheckpointRestore } from "../../shared/WebviewMessage"
import { calculateApiCostAnthropic } from "../../utils/cost"
import { fileExistsAtPath } from "../../utils/fs"
import { arePathsEqual, getReadablePath, isLocatedInWorkspace } from "../../utils/path"
import { fixModelHtmlEscaping, removeInvalidChars } from "../../utils/string"
import { AssistantMessageContent, parseAssistantMessage, ToolParamName, ToolUseName } from ".././assistant-message"
import { constructNewFileContent } from ".././assistant-message/diff"
import { ClineIgnoreController } from ".././ignore/ClineIgnoreController"
import { parseMentions } from ".././mentions"
import { formatResponse } from ".././prompts/responses"
import { addUserInstructions, SYSTEM_PROMPT } from ".././prompts/system"
import { getContextWindowInfo } from "../context/context-management/context-window-utils"
import { FileContextTracker } from "../context/context-tracking/FileContextTracker"
import { ModelContextTracker } from "../context/context-tracking/ModelContextTracker"
import {
	checkIsAnthropicContextWindowError,
	checkIsOpenRouterContextWindowError,
} from "../context/context-management/context-error-handling"
import { ContextManager } from "../context/context-management/ContextManager"
import { loadMcpDocumentation } from "../prompts/loadMcpDocumentation"
import {
	ensureRulesDirectoryExists,
	ensureTaskDirectoryExists,
	getSavedApiConversationHistory,
	getSavedClineMessages,
	saveApiConversationHistory,
	saveClineMessages,
} from "../storage/disk"
<<<<<<< HEAD
import { getGlobalClineRules, getLocalClineRules } from "../context/instructions/user-instructions/cline-rules"
=======
import {
	getGlobalClineRules,
	getLocalClineRules,
	refreshClineRulesToggles,
} from "../context/instructions/user-instructions/cline-rules"
import { getGlobalState } from "../storage/state"
import { parseSlashCommands } from ".././slash-commands"
import WorkspaceTracker from "../../integrations/workspace/WorkspaceTracker"
import { McpHub } from "../../services/mcp/McpHub"
>>>>>>> ba6dcb5b

export const cwd =
	vscode.workspace.workspaceFolders?.map((folder) => folder.uri.fsPath).at(0) ?? path.join(os.homedir(), "Desktop") // may or may not exist but fs checking existence would immediately ask for permission which would be bad UX, need to come up with a better solution

type ToolResponse = string | Array<Anthropic.TextBlockParam | Anthropic.ImageBlockParam>
type UserContent = Array<Anthropic.ContentBlockParam>

export class Task {
	// dependencies
	private context: vscode.ExtensionContext
	private mcpHub: McpHub
	private workspaceTracker: WorkspaceTracker
	private updateTaskHistory: (historyItem: HistoryItem) => Promise<HistoryItem[]>
	private postStateToWebview: () => Promise<void>
	private postMessageToWebview: (message: ExtensionMessage) => Promise<void>
	private reinitExistingTaskFromId: (taskId: string) => Promise<void>
	private cancelTask: () => Promise<void>

	readonly taskId: string
	api: ApiHandler
	private terminalManager: TerminalManager
	private urlContentFetcher: UrlContentFetcher
	browserSession: BrowserSession
	contextManager: ContextManager
	private didEditFile: boolean = false
	customInstructions?: string
	autoApprovalSettings: AutoApprovalSettings
	browserSettings: BrowserSettings
	chatSettings: ChatSettings
	apiConversationHistory: Anthropic.MessageParam[] = []
	clineMessages: ClineMessage[] = []
	private clineIgnoreController: ClineIgnoreController
	private askResponse?: ClineAskResponse
	private askResponseText?: string
	private askResponseImages?: string[]
	private lastMessageTs?: number
	private consecutiveAutoApprovedRequestsCount: number = 0
	private consecutiveMistakeCount: number = 0
	private abort: boolean = false
	didFinishAbortingStream = false
	abandoned = false
	private diffViewProvider: DiffViewProvider
	private checkpointTracker?: CheckpointTracker
	checkpointTrackerErrorMessage?: string
	conversationHistoryDeletedRange?: [number, number]
	isInitialized = false
	isAwaitingPlanResponse = false
	didRespondToPlanAskBySwitchingMode = false

	// Metadata tracking
	private fileContextTracker: FileContextTracker
	private modelContextTracker: ModelContextTracker

	// streaming
	isWaitingForFirstChunk = false
	isStreaming = false
	private currentStreamingContentIndex = 0
	private assistantMessageContent: AssistantMessageContent[] = []
	private presentAssistantMessageLocked = false
	private presentAssistantMessageHasPendingUpdates = false
	private userMessageContent: (Anthropic.TextBlockParam | Anthropic.ImageBlockParam)[] = []
	private userMessageContentReady = false
	private didRejectTool = false
	private didAlreadyUseTool = false
	private didCompleteReadingStream = false
	private didAutomaticallyRetryFailedApiRequest = false

	constructor(
		context: vscode.ExtensionContext,
		mcpHub: McpHub,
		workspaceTracker: WorkspaceTracker,
		updateTaskHistory: (historyItem: HistoryItem) => Promise<HistoryItem[]>,
		postStateToWebview: () => Promise<void>,
		postMessageToWebview: (message: ExtensionMessage) => Promise<void>,
		reinitExistingTaskFromId: (taskId: string) => Promise<void>,
		cancelTask: () => Promise<void>,
		apiConfiguration: ApiConfiguration,
		autoApprovalSettings: AutoApprovalSettings,
		browserSettings: BrowserSettings,
		chatSettings: ChatSettings,
		customInstructions?: string,
		task?: string,
		images?: string[],
		historyItem?: HistoryItem,
	) {
		this.context = context
		this.mcpHub = mcpHub
		this.workspaceTracker = workspaceTracker
		this.updateTaskHistory = updateTaskHistory
		this.postStateToWebview = postStateToWebview
		this.postMessageToWebview = postMessageToWebview
		this.reinitExistingTaskFromId = reinitExistingTaskFromId
		this.cancelTask = cancelTask
		this.clineIgnoreController = new ClineIgnoreController(cwd)
		this.clineIgnoreController.initialize().catch((error) => {
			console.error("Failed to initialize ClineIgnoreController:", error)
		})
		this.terminalManager = new TerminalManager()
		this.urlContentFetcher = new UrlContentFetcher(context)
		this.browserSession = new BrowserSession(context, browserSettings)
		this.contextManager = new ContextManager()
		this.diffViewProvider = new DiffViewProvider(cwd)
		this.customInstructions = customInstructions
		this.autoApprovalSettings = autoApprovalSettings
		this.browserSettings = browserSettings
		this.chatSettings = chatSettings

		// Initialize taskId first
		if (historyItem) {
			this.taskId = historyItem.id
			this.conversationHistoryDeletedRange = historyItem.conversationHistoryDeletedRange
		} else if (task || images) {
			this.taskId = Date.now().toString()
		} else {
			throw new Error("Either historyItem or task/images must be provided")
		}

		// Initialize file context tracker
		this.fileContextTracker = new FileContextTracker(context, this.taskId)
		this.modelContextTracker = new ModelContextTracker(context, this.taskId)
		// Now that taskId is initialized, we can build the API handler
		this.api = buildApiHandler({
			...apiConfiguration,
			taskId: this.taskId,
		})

		// Set taskId on browserSession for telemetry tracking
		this.browserSession.setTaskId(this.taskId)

		// Continue with task initialization
		if (historyItem) {
			this.resumeTaskFromHistory()
		} else if (task || images) {
			this.startTask(task, images)
		}

		// initialize telemetry
		if (historyItem) {
			// Open task from history
			telemetryService.captureTaskRestarted(this.taskId, apiConfiguration.apiProvider)
		} else {
			// New task started
			telemetryService.captureTaskCreated(this.taskId, apiConfiguration.apiProvider)
		}
	}

	// While a task is ref'd by a controller, it will always have access to the extension context
	// This error is thrown if the controller derefs the task after e.g., aborting the task
	private getContext(): vscode.ExtensionContext {
		const context = this.context
		if (!context) {
			throw new Error("Unable to access extension context")
		}
		return context
	}

	// Storing task to disk for history
	private async addToApiConversationHistory(message: Anthropic.MessageParam) {
		this.apiConversationHistory.push(message)
		await saveApiConversationHistory(this.getContext(), this.taskId, this.apiConversationHistory)
	}

	private async overwriteApiConversationHistory(newHistory: Anthropic.MessageParam[]) {
		this.apiConversationHistory = newHistory
		await saveApiConversationHistory(this.getContext(), this.taskId, this.apiConversationHistory)
	}

	private async addToClineMessages(message: ClineMessage) {
		// these values allow us to reconstruct the conversation history at the time this cline message was created
		// it's important that apiConversationHistory is initialized before we add cline messages
		message.conversationHistoryIndex = this.apiConversationHistory.length - 1 // NOTE: this is the index of the last added message which is the user message, and once the clinemessages have been presented we update the apiconversationhistory with the completed assistant message. This means when resetting to a message, we need to +1 this index to get the correct assistant message that this tool use corresponds to
		message.conversationHistoryDeletedRange = this.conversationHistoryDeletedRange
		this.clineMessages.push(message)
		await this.saveClineMessagesAndUpdateHistory()
	}

	private async overwriteClineMessages(newMessages: ClineMessage[]) {
		this.clineMessages = newMessages
		await this.saveClineMessagesAndUpdateHistory()
	}

	private async saveClineMessagesAndUpdateHistory() {
		try {
			await saveClineMessages(this.getContext(), this.taskId, this.clineMessages)

			// combined as they are in ChatView
			const apiMetrics = getApiMetrics(combineApiRequests(combineCommandSequences(this.clineMessages.slice(1))))
			const taskMessage = this.clineMessages[0] // first message is always the task say
			const lastRelevantMessage =
				this.clineMessages[
					findLastIndex(this.clineMessages, (m) => !(m.ask === "resume_task" || m.ask === "resume_completed_task"))
				]
			const taskDir = await ensureTaskDirectoryExists(this.getContext(), this.taskId)
			let taskDirSize = 0
			try {
				// getFolderSize.loose silently ignores errors
				// returns # of bytes, size/1000/1000 = MB
				taskDirSize = await getFolderSize.loose(taskDir)
			} catch (error) {
				console.error("Failed to get task directory size:", taskDir, error)
			}
			await this.updateTaskHistory({
				id: this.taskId,
				ts: lastRelevantMessage.ts,
				task: taskMessage.text ?? "",
				tokensIn: apiMetrics.totalTokensIn,
				tokensOut: apiMetrics.totalTokensOut,
				cacheWrites: apiMetrics.totalCacheWrites,
				cacheReads: apiMetrics.totalCacheReads,
				totalCost: apiMetrics.totalCost,
				size: taskDirSize,
				shadowGitConfigWorkTree: await this.checkpointTracker?.getShadowGitConfigWorkTree(),
				conversationHistoryDeletedRange: this.conversationHistoryDeletedRange,
			})
		} catch (error) {
			console.error("Failed to save cline messages:", error)
		}
	}

	async restoreCheckpoint(messageTs: number, restoreType: ClineCheckpointRestore, offset?: number) {
		const messageIndex = this.clineMessages.findIndex((m) => m.ts === messageTs) - (offset || 0)
		// Find the last message before messageIndex that has a lastCheckpointHash
		const lastHashIndex = findLastIndex(this.clineMessages.slice(0, messageIndex), (m) => m.lastCheckpointHash !== undefined)
		const message = this.clineMessages[messageIndex]
		const lastMessageWithHash = this.clineMessages[lastHashIndex]

		if (!message) {
			console.error("Message not found", this.clineMessages)
			return
		}

		let didWorkspaceRestoreFail = false

		switch (restoreType) {
			case "task":
				break
			case "taskAndWorkspace":
			case "workspace":
				if (!this.checkpointTracker && !this.checkpointTrackerErrorMessage) {
					try {
						this.checkpointTracker = await CheckpointTracker.create(this.taskId, this.context.globalStorageUri.fsPath)
					} catch (error) {
						const errorMessage = error instanceof Error ? error.message : "Unknown error"
						console.error("Failed to initialize checkpoint tracker:", errorMessage)
						this.checkpointTrackerErrorMessage = errorMessage
						await this.postStateToWebview()
						vscode.window.showErrorMessage(errorMessage)
						didWorkspaceRestoreFail = true
					}
				}
				if (message.lastCheckpointHash && this.checkpointTracker) {
					try {
						await this.checkpointTracker.resetHead(message.lastCheckpointHash)
					} catch (error) {
						const errorMessage = error instanceof Error ? error.message : "Unknown error"
						vscode.window.showErrorMessage("Failed to restore checkpoint: " + errorMessage)
						didWorkspaceRestoreFail = true
					}
				} else if (offset && lastMessageWithHash.lastCheckpointHash && this.checkpointTracker) {
					try {
						await this.checkpointTracker.resetHead(lastMessageWithHash.lastCheckpointHash)
					} catch (error) {
						const errorMessage = error instanceof Error ? error.message : "Unknown error"
						vscode.window.showErrorMessage("Failed to restore offsetcheckpoint: " + errorMessage)
						didWorkspaceRestoreFail = true
					}
				}
				break
		}

		if (!didWorkspaceRestoreFail) {
			switch (restoreType) {
				case "task":
				case "taskAndWorkspace":
					this.conversationHistoryDeletedRange = message.conversationHistoryDeletedRange
					const newConversationHistory = this.apiConversationHistory.slice(
						0,
						(message.conversationHistoryIndex || 0) + 2,
					) // +1 since this index corresponds to the last user message, and another +1 since slice end index is exclusive
					await this.overwriteApiConversationHistory(newConversationHistory)

					// update the context history state
					await this.contextManager.truncateContextHistory(
						message.ts,
						await ensureTaskDirectoryExists(this.getContext(), this.taskId),
					)

					// aggregate deleted api reqs info so we don't lose costs/tokens
					const deletedMessages = this.clineMessages.slice(messageIndex + 1)
					const deletedApiReqsMetrics = getApiMetrics(combineApiRequests(combineCommandSequences(deletedMessages)))

					const newClineMessages = this.clineMessages.slice(0, messageIndex + 1)
					await this.overwriteClineMessages(newClineMessages) // calls saveClineMessages which saves historyItem

					await this.say(
						"deleted_api_reqs",
						JSON.stringify({
							tokensIn: deletedApiReqsMetrics.totalTokensIn,
							tokensOut: deletedApiReqsMetrics.totalTokensOut,
							cacheWrites: deletedApiReqsMetrics.totalCacheWrites,
							cacheReads: deletedApiReqsMetrics.totalCacheReads,
							cost: deletedApiReqsMetrics.totalCost,
						} satisfies ClineApiReqInfo),
					)
					break
				case "workspace":
					break
			}

			switch (restoreType) {
				case "task":
					vscode.window.showInformationMessage("Task messages have been restored to the checkpoint")
					break
				case "workspace":
					vscode.window.showInformationMessage("Workspace files have been restored to the checkpoint")
					break
				case "taskAndWorkspace":
					vscode.window.showInformationMessage("Task and workspace have been restored to the checkpoint")
					break
			}

			if (restoreType !== "task") {
				// Set isCheckpointCheckedOut flag on the message
				// Find all checkpoint messages before this one
				const checkpointMessages = this.clineMessages.filter((m) => m.say === "checkpoint_created")
				const currentMessageIndex = checkpointMessages.findIndex((m) => m.ts === messageTs)

				// Set isCheckpointCheckedOut to false for all checkpoint messages
				checkpointMessages.forEach((m, i) => {
					m.isCheckpointCheckedOut = i === currentMessageIndex
				})
			}

			await this.saveClineMessagesAndUpdateHistory()

			await this.postMessageToWebview({ type: "relinquishControl" })

			this.cancelTask() // the task is already cancelled by the provider beforehand, but we need to re-init to get the updated messages
		} else {
			await this.postMessageToWebview({ type: "relinquishControl" })
		}
	}

	async presentMultifileDiff(messageTs: number, seeNewChangesSinceLastTaskCompletion: boolean) {
		const relinquishButton = () => {
			this.postMessageToWebview({ type: "relinquishControl" })
		}

		console.log("presentMultifileDiff", messageTs)
		const messageIndex = this.clineMessages.findIndex((m) => m.ts === messageTs)
		const message = this.clineMessages[messageIndex]
		if (!message) {
			console.error("Message not found")
			relinquishButton()
			return
		}
		const hash = message.lastCheckpointHash
		if (!hash) {
			console.error("No checkpoint hash found")
			relinquishButton()
			return
		}

		// TODO: handle if this is called from outside original workspace, in which case we need to show user error message we can't show diff outside of workspace?
		if (!this.checkpointTracker && !this.checkpointTrackerErrorMessage) {
			try {
				this.checkpointTracker = await CheckpointTracker.create(this.taskId, this.context.globalStorageUri.fsPath)
			} catch (error) {
				const errorMessage = error instanceof Error ? error.message : "Unknown error"
				console.error("Failed to initialize checkpoint tracker:", errorMessage)
				this.checkpointTrackerErrorMessage = errorMessage
				await this.postStateToWebview()
				vscode.window.showErrorMessage(errorMessage)
				relinquishButton()
				return
			}
		}

		let changedFiles:
			| {
					relativePath: string
					absolutePath: string
					before: string
					after: string
			  }[]
			| undefined

		try {
			if (seeNewChangesSinceLastTaskCompletion) {
				// Get last task completed
				const lastTaskCompletedMessageCheckpointHash = findLast(
					this.clineMessages.slice(0, messageIndex),
					(m) => m.say === "completion_result",
				)?.lastCheckpointHash // ask is only used to relinquish control, its the last say we care about
				// if undefined, then we get diff from beginning of git
				// if (!lastTaskCompletedMessage) {
				// 	console.error("No previous task completion message found")
				// 	return
				// }
				// This value *should* always exist
				const firstCheckpointMessageCheckpointHash = this.clineMessages.find(
					(m) => m.say === "checkpoint_created",
				)?.lastCheckpointHash

				const previousCheckpointHash = lastTaskCompletedMessageCheckpointHash || firstCheckpointMessageCheckpointHash // either use the diff between the first checkpoint and the task completion, or the diff between the latest two task completions

				if (!previousCheckpointHash) {
					vscode.window.showErrorMessage("Unexpected error: No checkpoint hash found")
					relinquishButton()
					return
				}

				// Get changed files between current state and commit
				changedFiles = await this.checkpointTracker?.getDiffSet(previousCheckpointHash, hash)
				if (!changedFiles?.length) {
					vscode.window.showInformationMessage("No changes found")
					relinquishButton()
					return
				}
			} else {
				// Get changed files between current state and commit
				changedFiles = await this.checkpointTracker?.getDiffSet(hash)
				if (!changedFiles?.length) {
					vscode.window.showInformationMessage("No changes found")
					relinquishButton()
					return
				}
			}
		} catch (error) {
			const errorMessage = error instanceof Error ? error.message : "Unknown error"
			vscode.window.showErrorMessage("Failed to retrieve diff set: " + errorMessage)
			relinquishButton()
			return
		}

		// Check if multi-diff editor is enabled in VS Code settings
		// const config = vscode.workspace.getConfiguration()
		// const isMultiDiffEnabled = config.get("multiDiffEditor.experimental.enabled")

		// if (!isMultiDiffEnabled) {
		// 	vscode.window.showErrorMessage(
		// 		"Please enable 'multiDiffEditor.experimental.enabled' in your VS Code settings to use this feature.",
		// 	)
		// 	relinquishButton()
		// 	return
		// }
		// Open multi-diff editor
		await vscode.commands.executeCommand(
			"vscode.changes",
			seeNewChangesSinceLastTaskCompletion ? "New changes" : "Changes since snapshot",
			changedFiles.map((file) => [
				vscode.Uri.file(file.absolutePath),
				vscode.Uri.parse(`${DIFF_VIEW_URI_SCHEME}:${file.relativePath}`).with({
					query: Buffer.from(file.before ?? "").toString("base64"),
				}),
				vscode.Uri.parse(`${DIFF_VIEW_URI_SCHEME}:${file.relativePath}`).with({
					query: Buffer.from(file.after ?? "").toString("base64"),
				}),
			]),
		)
		relinquishButton()
	}

	async doesLatestTaskCompletionHaveNewChanges() {
		const messageIndex = findLastIndex(this.clineMessages, (m) => m.say === "completion_result")
		const message = this.clineMessages[messageIndex]
		if (!message) {
			console.error("Completion message not found")
			return false
		}
		const hash = message.lastCheckpointHash
		if (!hash) {
			console.error("No checkpoint hash found")
			return false
		}

		if (!this.checkpointTracker && !this.checkpointTrackerErrorMessage) {
			try {
				this.checkpointTracker = await CheckpointTracker.create(this.taskId, this.context.globalStorageUri.fsPath)
			} catch (error) {
				const errorMessage = error instanceof Error ? error.message : "Unknown error"
				console.error("Failed to initialize checkpoint tracker:", errorMessage)
				return false
			}
		}

		// Get last task completed
		const lastTaskCompletedMessage = findLast(this.clineMessages.slice(0, messageIndex), (m) => m.say === "completion_result")

		try {
			// Get last task completed
			const lastTaskCompletedMessageCheckpointHash = lastTaskCompletedMessage?.lastCheckpointHash // ask is only used to relinquish control, its the last say we care about
			// if undefined, then we get diff from beginning of git
			// if (!lastTaskCompletedMessage) {
			// 	console.error("No previous task completion message found")
			// 	return
			// }
			// This value *should* always exist
			const firstCheckpointMessageCheckpointHash = this.clineMessages.find(
				(m) => m.say === "checkpoint_created",
			)?.lastCheckpointHash

			const previousCheckpointHash = lastTaskCompletedMessageCheckpointHash || firstCheckpointMessageCheckpointHash // either use the diff between the first checkpoint and the task completion, or the diff between the latest two task completions

			if (!previousCheckpointHash) {
				return false
			}

			// Get count of changed files between current state and commit
			const changedFilesCount = (await this.checkpointTracker?.getDiffCount(previousCheckpointHash, hash)) || 0
			if (changedFilesCount > 0) {
				return true
			}
		} catch (error) {
			console.error("Failed to get diff set:", error)
			return false
		}

		return false
	}

	// Communicate with webview

	// partial has three valid states true (partial message), false (completion of partial message), undefined (individual complete message)
	async ask(
		type: ClineAsk,
		text?: string,
		partial?: boolean,
	): Promise<{
		response: ClineAskResponse
		text?: string
		images?: string[]
	}> {
		// If this Cline instance was aborted by the provider, then the only thing keeping us alive is a promise still running in the background, in which case we don't want to send its result to the webview as it is attached to a new instance of Cline now. So we can safely ignore the result of any active promises, and this class will be deallocated. (Although we set Cline = undefined in provider, that simply removes the reference to this instance, but the instance is still alive until this promise resolves or rejects.)
		if (this.abort) {
			throw new Error("Cline instance aborted")
		}
		let askTs: number
		if (partial !== undefined) {
			const lastMessage = this.clineMessages.at(-1)
			const isUpdatingPreviousPartial =
				lastMessage && lastMessage.partial && lastMessage.type === "ask" && lastMessage.ask === type
			if (partial) {
				if (isUpdatingPreviousPartial) {
					// existing partial message, so update it
					lastMessage.text = text
					lastMessage.partial = partial
					// todo be more efficient about saving and posting only new data or one whole message at a time so ignore partial for saves, and only post parts of partial message instead of whole array in new listener
					// await this.saveClineMessagesAndUpdateHistory()
					// await this.postStateToWebview()
					await this.postMessageToWebview({
						type: "partialMessage",
						partialMessage: lastMessage,
					})
					throw new Error("Current ask promise was ignored 1")
				} else {
					// this is a new partial message, so add it with partial state
					// this.askResponse = undefined
					// this.askResponseText = undefined
					// this.askResponseImages = undefined
					askTs = Date.now()
					this.lastMessageTs = askTs
					await this.addToClineMessages({
						ts: askTs,
						type: "ask",
						ask: type,
						text,
						partial,
					})
					await this.postStateToWebview()
					throw new Error("Current ask promise was ignored 2")
				}
			} else {
				// partial=false means its a complete version of a previously partial message
				if (isUpdatingPreviousPartial) {
					// this is the complete version of a previously partial message, so replace the partial with the complete version
					this.askResponse = undefined
					this.askResponseText = undefined
					this.askResponseImages = undefined

					/*
					Bug for the history books:
					In the webview we use the ts as the chatrow key for the virtuoso list. Since we would update this ts right at the end of streaming, it would cause the view to flicker. The key prop has to be stable otherwise react has trouble reconciling items between renders, causing unmounting and remounting of components (flickering).
					The lesson here is if you see flickering when rendering lists, it's likely because the key prop is not stable.
					So in this case we must make sure that the message ts is never altered after first setting it.
					*/
					askTs = lastMessage.ts
					this.lastMessageTs = askTs
					// lastMessage.ts = askTs
					lastMessage.text = text
					lastMessage.partial = false
					await this.saveClineMessagesAndUpdateHistory()
					// await this.postStateToWebview()
					await this.postMessageToWebview({
						type: "partialMessage",
						partialMessage: lastMessage,
					})
				} else {
					// this is a new partial=false message, so add it like normal
					this.askResponse = undefined
					this.askResponseText = undefined
					this.askResponseImages = undefined
					askTs = Date.now()
					this.lastMessageTs = askTs
					await this.addToClineMessages({
						ts: askTs,
						type: "ask",
						ask: type,
						text,
					})
					await this.postStateToWebview()
				}
			}
		} else {
			// this is a new non-partial message, so add it like normal
			// const lastMessage = this.clineMessages.at(-1)
			this.askResponse = undefined
			this.askResponseText = undefined
			this.askResponseImages = undefined
			askTs = Date.now()
			this.lastMessageTs = askTs
			await this.addToClineMessages({
				ts: askTs,
				type: "ask",
				ask: type,
				text,
			})
			await this.postStateToWebview()
		}

		await pWaitFor(() => this.askResponse !== undefined || this.lastMessageTs !== askTs, { interval: 100 })
		if (this.lastMessageTs !== askTs) {
			throw new Error("Current ask promise was ignored") // could happen if we send multiple asks in a row i.e. with command_output. It's important that when we know an ask could fail, it is handled gracefully
		}
		const result = {
			response: this.askResponse!,
			text: this.askResponseText,
			images: this.askResponseImages,
		}
		this.askResponse = undefined
		this.askResponseText = undefined
		this.askResponseImages = undefined
		return result
	}

	async handleWebviewAskResponse(askResponse: ClineAskResponse, text?: string, images?: string[]) {
		this.askResponse = askResponse
		this.askResponseText = text
		this.askResponseImages = images
	}

	async say(type: ClineSay, text?: string, images?: string[], partial?: boolean): Promise<undefined> {
		if (this.abort) {
			throw new Error("Cline instance aborted")
		}

		if (partial !== undefined) {
			const lastMessage = this.clineMessages.at(-1)
			const isUpdatingPreviousPartial =
				lastMessage && lastMessage.partial && lastMessage.type === "say" && lastMessage.say === type
			if (partial) {
				if (isUpdatingPreviousPartial) {
					// existing partial message, so update it
					lastMessage.text = text
					lastMessage.images = images
					lastMessage.partial = partial
					await this.postMessageToWebview({
						type: "partialMessage",
						partialMessage: lastMessage,
					})
				} else {
					// this is a new partial message, so add it with partial state
					const sayTs = Date.now()
					this.lastMessageTs = sayTs
					await this.addToClineMessages({
						ts: sayTs,
						type: "say",
						say: type,
						text,
						images,
						partial,
					})
					await this.postStateToWebview()
				}
			} else {
				// partial=false means its a complete version of a previously partial message
				if (isUpdatingPreviousPartial) {
					// this is the complete version of a previously partial message, so replace the partial with the complete version
					this.lastMessageTs = lastMessage.ts
					// lastMessage.ts = sayTs
					lastMessage.text = text
					lastMessage.images = images
					lastMessage.partial = false

					// instead of streaming partialMessage events, we do a save and post like normal to persist to disk
					await this.saveClineMessagesAndUpdateHistory()
					// await this.postStateToWebview()
					await this.postMessageToWebview({
						type: "partialMessage",
						partialMessage: lastMessage,
					}) // more performant than an entire postStateToWebview
				} else {
					// this is a new partial=false message, so add it like normal
					const sayTs = Date.now()
					this.lastMessageTs = sayTs
					await this.addToClineMessages({
						ts: sayTs,
						type: "say",
						say: type,
						text,
						images,
					})
					await this.postStateToWebview()
				}
			}
		} else {
			// this is a new non-partial message, so add it like normal
			const sayTs = Date.now()
			this.lastMessageTs = sayTs
			await this.addToClineMessages({
				ts: sayTs,
				type: "say",
				say: type,
				text,
				images,
			})
			await this.postStateToWebview()
		}
	}

	async sayAndCreateMissingParamError(toolName: ToolUseName, paramName: string, relPath?: string) {
		await this.say(
			"error",
			`Cline tried to use ${toolName}${
				relPath ? ` for '${relPath.toPosix()}'` : ""
			} without value for required parameter '${paramName}'. Retrying...`,
		)
		return formatResponse.toolError(formatResponse.missingToolParameterError(paramName))
	}

	async removeLastPartialMessageIfExistsWithType(type: "ask" | "say", askOrSay: ClineAsk | ClineSay) {
		const lastMessage = this.clineMessages.at(-1)
		if (lastMessage?.partial && lastMessage.type === type && (lastMessage.ask === askOrSay || lastMessage.say === askOrSay)) {
			this.clineMessages.pop()
			await this.saveClineMessagesAndUpdateHistory()
			await this.postStateToWebview()
		}
	}

	// Task lifecycle

	private async startTask(task?: string, images?: string[]): Promise<void> {
		// conversationHistory (for API) and clineMessages (for webview) need to be in sync
		// if the extension process were killed, then on restart the clineMessages might not be empty, so we need to set it to [] when we create a new Cline client (otherwise webview would show stale messages from previous session)
		this.clineMessages = []
		this.apiConversationHistory = []

		await this.postStateToWebview()

		await this.say("text", task, images)

		this.isInitialized = true

		let imageBlocks: Anthropic.ImageBlockParam[] = formatResponse.imageBlocks(images)
		await this.initiateTaskLoop([
			{
				type: "text",
				text: `<task>\n${task}\n</task>`,
			},
			...imageBlocks,
		])
	}

	private async resumeTaskFromHistory() {
		// UPDATE: we don't need this anymore since most tasks are now created with checkpoints enabled
		// right now we let users init checkpoints for old tasks, assuming they're continuing them from the same workspace (which we never tied to tasks, so no way for us to know if it's opened in the right workspace)
		// const doesShadowGitExist = await CheckpointTracker.doesShadowGitExist(this.taskId, this.controllerRef.deref())
		// if (!doesShadowGitExist) {
		// 	this.checkpointTrackerErrorMessage = "Checkpoints are only available for new tasks"
		// }

		const modifiedClineMessages = await getSavedClineMessages(this.getContext(), this.taskId)

		// Remove any resume messages that may have been added before
		const lastRelevantMessageIndex = findLastIndex(
			modifiedClineMessages,
			(m) => !(m.ask === "resume_task" || m.ask === "resume_completed_task"),
		)
		if (lastRelevantMessageIndex !== -1) {
			modifiedClineMessages.splice(lastRelevantMessageIndex + 1)
		}

		// since we don't use api_req_finished anymore, we need to check if the last api_req_started has a cost value, if it doesn't and no cancellation reason to present, then we remove it since it indicates an api request without any partial content streamed
		const lastApiReqStartedIndex = findLastIndex(
			modifiedClineMessages,
			(m) => m.type === "say" && m.say === "api_req_started",
		)
		if (lastApiReqStartedIndex !== -1) {
			const lastApiReqStarted = modifiedClineMessages[lastApiReqStartedIndex]
			const { cost, cancelReason }: ClineApiReqInfo = JSON.parse(lastApiReqStarted.text || "{}")
			if (cost === undefined && cancelReason === undefined) {
				modifiedClineMessages.splice(lastApiReqStartedIndex, 1)
			}
		}

		await this.overwriteClineMessages(modifiedClineMessages)
		this.clineMessages = await getSavedClineMessages(this.getContext(), this.taskId)

		// Now present the cline messages to the user and ask if they want to resume (NOTE: we ran into a bug before where the apiconversationhistory wouldn't be initialized when opening a old task, and it was because we were waiting for resume)
		// This is important in case the user deletes messages without resuming the task first
		this.apiConversationHistory = await getSavedApiConversationHistory(this.getContext(), this.taskId)

		// load the context history state
		await this.contextManager.initializeContextHistory(await ensureTaskDirectoryExists(this.getContext(), this.taskId))

		const lastClineMessage = this.clineMessages
			.slice()
			.reverse()
			.find((m) => !(m.ask === "resume_task" || m.ask === "resume_completed_task")) // could be multiple resume tasks

		let askType: ClineAsk
		if (lastClineMessage?.ask === "completion_result") {
			askType = "resume_completed_task"
		} else {
			askType = "resume_task"
		}

		this.isInitialized = true

		const { response, text, images } = await this.ask(askType) // calls poststatetowebview
		let responseText: string | undefined
		let responseImages: string[] | undefined
		if (response === "messageResponse") {
			await this.say("user_feedback", text, images)
			await this.saveCheckpoint()
			responseText = text
			responseImages = images
		}

		// need to make sure that the api conversation history can be resumed by the api, even if it goes out of sync with cline messages

		const existingApiConversationHistory: Anthropic.Messages.MessageParam[] = await getSavedApiConversationHistory(
			this.getContext(),
			this.taskId,
		)

		// Remove the last user message so we can update it with the resume message
		let modifiedOldUserContent: UserContent // either the last message if its user message, or the user message before the last (assistant) message
		let modifiedApiConversationHistory: Anthropic.Messages.MessageParam[] // need to remove the last user message to replace with new modified user message
		if (existingApiConversationHistory.length > 0) {
			const lastMessage = existingApiConversationHistory[existingApiConversationHistory.length - 1]
			if (lastMessage.role === "assistant") {
				modifiedApiConversationHistory = [...existingApiConversationHistory]
				modifiedOldUserContent = []
			} else if (lastMessage.role === "user") {
				const existingUserContent: UserContent = Array.isArray(lastMessage.content)
					? lastMessage.content
					: [{ type: "text", text: lastMessage.content }]
				modifiedApiConversationHistory = existingApiConversationHistory.slice(0, -1)
				modifiedOldUserContent = [...existingUserContent]
			} else {
				throw new Error("Unexpected: Last message is not a user or assistant message")
			}
		} else {
			throw new Error("Unexpected: No existing API conversation history")
		}

		let newUserContent: UserContent = [...modifiedOldUserContent]

		const agoText = (() => {
			const timestamp = lastClineMessage?.ts ?? Date.now()
			const now = Date.now()
			const diff = now - timestamp
			const minutes = Math.floor(diff / 60000)
			const hours = Math.floor(minutes / 60)
			const days = Math.floor(hours / 24)

			if (days > 0) {
				return `${days} day${days > 1 ? "s" : ""} ago`
			}
			if (hours > 0) {
				return `${hours} hour${hours > 1 ? "s" : ""} ago`
			}
			if (minutes > 0) {
				return `${minutes} minute${minutes > 1 ? "s" : ""} ago`
			}
			return "just now"
		})()

		const wasRecent = lastClineMessage?.ts && Date.now() - lastClineMessage.ts < 30_000

		const [taskResumptionMessage, userResponseMessage] = formatResponse.taskResumption(
			this.chatSettings?.mode === "plan" ? "plan" : "act",
			agoText,
			cwd,
			wasRecent,
			responseText,
		)

		if (taskResumptionMessage !== "") {
			newUserContent.push({
				type: "text",
				text: taskResumptionMessage,
			})
		}

		if (userResponseMessage !== "") {
			newUserContent.push({
				type: "text",
				text: userResponseMessage,
			})
		}

		if (responseImages && responseImages.length > 0) {
			newUserContent.push(...formatResponse.imageBlocks(responseImages))
		}

		await this.overwriteApiConversationHistory(modifiedApiConversationHistory)
		await this.initiateTaskLoop(newUserContent)
	}

	private async initiateTaskLoop(userContent: UserContent): Promise<void> {
		let nextUserContent = userContent
		let includeFileDetails = true
		while (!this.abort) {
			const didEndLoop = await this.recursivelyMakeClineRequests(nextUserContent, includeFileDetails)
			includeFileDetails = false // we only need file details the first time

			//  The way this agentic loop works is that cline will be given a task that he then calls tools to complete. unless there's an attempt_completion call, we keep responding back to him with his tool's responses until he either attempt_completion or does not use anymore tools. If he does not use anymore tools, we ask him to consider if he's completed the task and then call attempt_completion, otherwise proceed with completing the task.
			// There is a MAX_REQUESTS_PER_TASK limit to prevent infinite requests, but Cline is prompted to finish the task as efficiently as he can.

			//const totalCost = this.calculateApiCost(totalInputTokens, totalOutputTokens)
			if (didEndLoop) {
				// For now a task never 'completes'. This will only happen if the user hits max requests and denies resetting the count.
				//this.say("task_completed", `Task completed. Total API usage cost: ${totalCost}`)
				break
			} else {
				// this.say(
				// 	"tool",
				// 	"Cline responded with only text blocks but has not called attempt_completion yet. Forcing him to continue with task..."
				// )
				nextUserContent = [
					{
						type: "text",
						text: formatResponse.noToolsUsed(),
					},
				]
				this.consecutiveMistakeCount++
			}
		}
	}

	async abortTask() {
		this.abort = true // will stop any autonomously running promises
		this.terminalManager.disposeAll()
		this.urlContentFetcher.closeBrowser()
		await this.browserSession.dispose()
		this.clineIgnoreController.dispose()
		this.fileContextTracker.dispose()
		await this.diffViewProvider.revertChanges() // need to await for when we want to make sure directories/files are reverted before re-starting the task from a checkpoint
	}

	// Checkpoints

	async saveCheckpoint(isAttemptCompletionMessage: boolean = false) {
		// Set isCheckpointCheckedOut to false for all checkpoint_created messages
		this.clineMessages.forEach((message) => {
			if (message.say === "checkpoint_created") {
				message.isCheckpointCheckedOut = false
			}
		})

		if (!isAttemptCompletionMessage) {
			// ensure we aren't creating a duplicate checkpoint
			const lastMessage = this.clineMessages.at(-1)
			if (lastMessage?.say === "checkpoint_created") {
				return
			}

			// For non-attempt completion we just say checkpoints
			await this.say("checkpoint_created")
			this.checkpointTracker?.commit().then(async (commitHash) => {
				const lastCheckpointMessage = findLast(this.clineMessages, (m) => m.say === "checkpoint_created")
				if (lastCheckpointMessage) {
					lastCheckpointMessage.lastCheckpointHash = commitHash
					await this.saveClineMessagesAndUpdateHistory()
				}
			}) // silently fails for now

			//
		} else {
			// attempt completion requires checkpoint to be sync so that we can present button after attempt_completion
			const commitHash = await this.checkpointTracker?.commit()
			// For attempt_completion, find the last completion_result message and set its checkpoint hash. This will be used to present the 'see new changes' button
			const lastCompletionResultMessage = findLast(
				this.clineMessages,
				(m) => m.say === "completion_result" || m.ask === "completion_result",
			)
			if (lastCompletionResultMessage) {
				lastCompletionResultMessage.lastCheckpointHash = commitHash
				await this.saveClineMessagesAndUpdateHistory()
			}
		}

		// if (commitHash) {

		// Previously we checkpointed every message, but this is excessive and unnecessary.
		// // Start from the end and work backwards until we find a tool use or another message with a hash
		// for (let i = this.clineMessages.length - 1; i >= 0; i--) {
		// 	const message = this.clineMessages[i]
		// 	if (message.lastCheckpointHash) {
		// 		// Found a message with a hash, so we can stop
		// 		break
		// 	}
		// 	// Update this message with a hash
		// 	message.lastCheckpointHash = commitHash

		// 	// We only care about adding the hash to the last tool use (we don't want to add this hash to every prior message ie for tasks pre-checkpoint)
		// 	const isToolUse =
		// 		message.say === "tool" ||
		// 		message.ask === "tool" ||
		// 		message.say === "command" ||
		// 		message.ask === "command" ||
		// 		message.say === "completion_result" ||
		// 		message.ask === "completion_result" ||
		// 		message.ask === "followup" ||
		// 		message.say === "use_mcp_server" ||
		// 		message.ask === "use_mcp_server" ||
		// 		message.say === "browser_action" ||
		// 		message.say === "browser_action_launch" ||
		// 		message.ask === "browser_action_launch"

		// 	if (isToolUse) {
		// 		break
		// 	}
		// }
		// // Save the updated messages
		// await this.saveClineMessagesAndUpdateHistory()
		// }
	}

	// Tools

	async executeCommandTool(command: string): Promise<[boolean, ToolResponse]> {
		const terminalInfo = await this.terminalManager.getOrCreateTerminal(cwd)
		terminalInfo.terminal.show() // weird visual bug when creating new terminals (even manually) where there's an empty space at the top.
		const process = this.terminalManager.runCommand(terminalInfo, command)

		let userFeedback: { text?: string; images?: string[] } | undefined
		let didContinue = false

		// Chunked terminal output buffering
		const CHUNK_LINE_COUNT = 20
		const CHUNK_BYTE_SIZE = 2048 // 2KB
		const CHUNK_DEBOUNCE_MS = 100

		let outputBuffer: string[] = []
		let outputBufferSize: number = 0
		let chunkTimer: NodeJS.Timeout | null = null
		let chunkEnroute = false

		const flushBuffer = async (force = false) => {
			if (chunkEnroute || outputBuffer.length === 0) {
				if (force && !chunkEnroute && outputBuffer.length > 0) {
					// If force is true and no chunkEnroute, flush anyway
				} else {
					return
				}
			}
			const chunk = outputBuffer.join("\n")
			outputBuffer = []
			outputBufferSize = 0
			chunkEnroute = true
			try {
				const { response, text, images } = await this.ask("command_output", chunk)
				if (response === "yesButtonClicked") {
					// proceed while running
				} else {
					userFeedback = { text, images }
				}
				didContinue = true
				process.continue()
			} catch {
				// ask promise was ignored
			} finally {
				chunkEnroute = false
				// If more output accumulated while chunkEnroute, flush again
				if (outputBuffer.length > 0) {
					await flushBuffer()
				}
			}
		}

		const scheduleFlush = () => {
			if (chunkTimer) {
				clearTimeout(chunkTimer)
			}
			chunkTimer = setTimeout(() => flushBuffer(), CHUNK_DEBOUNCE_MS)
		}

		let result = ""
		process.on("line", (line) => {
			result += line + "\n"

			if (!didContinue) {
				outputBuffer.push(line)
				outputBufferSize += Buffer.byteLength(line, "utf8")
				// Flush if buffer is large enough
				if (outputBuffer.length >= CHUNK_LINE_COUNT || outputBufferSize >= CHUNK_BYTE_SIZE) {
					flushBuffer()
				} else {
					scheduleFlush()
				}
			} else {
				this.say("command_output", line)
			}
		})

		let completed = false
		process.once("completed", async () => {
			completed = true
			// Flush any remaining buffered output
			if (!didContinue && outputBuffer.length > 0) {
				if (chunkTimer) {
					clearTimeout(chunkTimer)
					chunkTimer = null
				}
				await flushBuffer(true)
			}
		})

		process.once("no_shell_integration", async () => {
			await this.say("shell_integration_warning")
		})

		await process

		// Wait for a short delay to ensure all messages are sent to the webview
		// This delay allows time for non-awaited promises to be created and
		// for their associated messages to be sent to the webview, maintaining
		// the correct order of messages (although the webview is smart about
		// grouping command_output messages despite any gaps anyways)
		await setTimeoutPromise(50)

		result = result.trim()

		if (userFeedback) {
			await this.say("user_feedback", userFeedback.text, userFeedback.images)
			await this.saveCheckpoint()
			return [
				true,
				formatResponse.toolResult(
					`Command is still running in the user's terminal.${
						result.length > 0 ? `\nHere's the output so far:\n${result}` : ""
					}\n\nThe user provided the following feedback:\n<feedback>\n${userFeedback.text}\n</feedback>`,
					userFeedback.images,
				),
			]
		}

		if (completed) {
			return [false, `Command executed.${result.length > 0 ? `\nOutput:\n${result}` : ""}`]
		} else {
			return [
				false,
				`Command is still running in the user's terminal.${
					result.length > 0 ? `\nHere's the output so far:\n${result}` : ""
				}\n\nYou will be updated on the terminal status and new output in the future.`,
			]
		}
	}

	// Check if the tool should be auto-approved based on the settings
	// Returns bool for most tools, and tuple for tools with nested settings
	shouldAutoApproveTool(toolName: ToolUseName): boolean | [boolean, boolean] {
		if (this.autoApprovalSettings.enabled) {
			switch (toolName) {
				case "read_file":
				case "list_files":
				case "list_code_definition_names":
				case "search_files":
					return [
						this.autoApprovalSettings.actions.readFiles,
						this.autoApprovalSettings.actions.readFilesExternally ?? false,
					]
				case "write_to_file":
				case "replace_in_file":
					return [
						this.autoApprovalSettings.actions.editFiles,
						this.autoApprovalSettings.actions.editFilesExternally ?? false,
					]
				case "execute_command":
					return [
						this.autoApprovalSettings.actions.executeSafeCommands ?? false,
						this.autoApprovalSettings.actions.executeAllCommands ?? false,
					]
				case "browser_action":
					return this.autoApprovalSettings.actions.useBrowser
				case "access_mcp_resource":
				case "use_mcp_tool":
					return this.autoApprovalSettings.actions.useMcp
			}
		}
		return false
	}

	// Check if the tool should be auto-approved based on the settings
	// and the path of the action. Returns true if the tool should be auto-approved
	// based on the user's settings and the path of the action.
	shouldAutoApproveToolWithPath(blockname: ToolUseName, autoApproveActionpath: string | undefined): boolean {
		let isLocalRead: boolean = false
		if (autoApproveActionpath) {
			const absolutePath = path.resolve(cwd, autoApproveActionpath)
			isLocalRead = absolutePath.startsWith(cwd)
		} else {
			// If we do not get a path for some reason, default to a (safer) false return
			isLocalRead = false
		}

		// Get auto-approve settings for local and external edits
		const autoApproveResult = this.shouldAutoApproveTool(blockname)
		const [autoApproveLocal, autoApproveExternal] = Array.isArray(autoApproveResult)
			? autoApproveResult
			: [autoApproveResult, false]

		if ((isLocalRead && autoApproveLocal) || (!isLocalRead && autoApproveLocal && autoApproveExternal)) {
			return true
		} else {
			return false
		}
	}

	private formatErrorWithStatusCode(error: any): string {
		const statusCode = error.status || error.statusCode || (error.response && error.response.status)
		const message = error.message ?? JSON.stringify(serializeError(error), null, 2)

		// Only prepend the statusCode if it's not already part of the message
		return statusCode && !message.includes(statusCode.toString()) ? `${statusCode} - ${message}` : message
	}

	async *attemptApiRequest(previousApiReqIndex: number): ApiStream {
		// Wait for MCP servers to be connected before generating system prompt
		await pWaitFor(() => this.mcpHub.isConnecting !== true, { timeout: 10_000 }).catch(() => {
			console.error("MCP servers failed to connect in time")
		})

		const disableBrowserTool = vscode.workspace.getConfiguration("cline").get<boolean>("disableBrowserTool") ?? false
		const modelSupportsComputerUse = this.api.getModel().info.supportsComputerUse ?? false

		const supportsComputerUse = modelSupportsComputerUse && !disableBrowserTool // only enable computer use if the model supports it and the user hasn't disabled it

		let systemPrompt = await SYSTEM_PROMPT(cwd, supportsComputerUse, this.mcpHub, this.browserSettings)

		let settingsCustomInstructions = this.customInstructions?.trim()
		const preferredLanguage = getLanguageKey(
			vscode.workspace.getConfiguration("cline").get<LanguageDisplay>("preferredLanguage"),
		)
		const preferredLanguageInstructions =
			preferredLanguage && preferredLanguage !== DEFAULT_LANGUAGE_SETTINGS
				? `# Preferred Language\n\nSpeak in ${preferredLanguage}.`
				: ""

		const { globalToggles, localToggles } = await refreshClineRulesToggles(this.getContext(), cwd)

		const globalClineRulesFilePath = await ensureRulesDirectoryExists()
		const globalClineRulesFileInstructions = await getGlobalClineRules(globalClineRulesFilePath, globalToggles)

		const localClineRulesFileInstructions = await getLocalClineRules(cwd, localToggles)

		const clineIgnoreContent = this.clineIgnoreController.clineIgnoreContent
		let clineIgnoreInstructions: string | undefined
		if (clineIgnoreContent) {
			clineIgnoreInstructions = formatResponse.clineIgnoreInstructions(clineIgnoreContent)
		}

		if (
			settingsCustomInstructions ||
			globalClineRulesFileInstructions ||
			localClineRulesFileInstructions ||
			clineIgnoreInstructions ||
			preferredLanguageInstructions
		) {
			// altering the system prompt mid-task will break the prompt cache, but in the grand scheme this will not change often so it's better to not pollute user messages with it the way we have to with <potentially relevant details>
			systemPrompt += addUserInstructions(
				settingsCustomInstructions,
				globalClineRulesFileInstructions,
				localClineRulesFileInstructions,
				clineIgnoreInstructions,
				preferredLanguageInstructions,
			)
		}
		const contextManagementMetadata = await this.contextManager.getNewContextMessagesAndMetadata(
			this.apiConversationHistory,
			this.clineMessages,
			this.api,
			this.conversationHistoryDeletedRange,
			previousApiReqIndex,
			await ensureTaskDirectoryExists(this.getContext(), this.taskId),
		)

		if (contextManagementMetadata.updatedConversationHistoryDeletedRange) {
			this.conversationHistoryDeletedRange = contextManagementMetadata.conversationHistoryDeletedRange
			await this.saveClineMessagesAndUpdateHistory() // saves task history item which we use to keep track of conversation history deleted range
		}

		let stream = this.api.createMessage(systemPrompt, contextManagementMetadata.truncatedConversationHistory)

		const iterator = stream[Symbol.asyncIterator]()

		try {
			// awaiting first chunk to see if it will throw an error
			this.isWaitingForFirstChunk = true
			const firstChunk = await iterator.next()
			yield firstChunk.value
			this.isWaitingForFirstChunk = false
		} catch (error) {
			const isOpenRouter = this.api instanceof OpenRouterHandler || this.api instanceof ClineHandler
			const isAnthropic = this.api instanceof AnthropicHandler
			const isOpenRouterContextWindowError = checkIsOpenRouterContextWindowError(error) && isOpenRouter
			const isAnthropicContextWindowError = checkIsAnthropicContextWindowError(error) && isAnthropic

			if (isAnthropic && isAnthropicContextWindowError && !this.didAutomaticallyRetryFailedApiRequest) {
				this.conversationHistoryDeletedRange = this.contextManager.getNextTruncationRange(
					this.apiConversationHistory,
					this.conversationHistoryDeletedRange,
					"quarter", // Force aggressive truncation
				)
				await this.saveClineMessagesAndUpdateHistory()

				this.didAutomaticallyRetryFailedApiRequest = true
			} else if (isOpenRouter && !this.didAutomaticallyRetryFailedApiRequest) {
				if (isOpenRouterContextWindowError) {
					this.conversationHistoryDeletedRange = this.contextManager.getNextTruncationRange(
						this.apiConversationHistory,
						this.conversationHistoryDeletedRange,
						"quarter", // Force aggressive truncation
					)
					await this.saveClineMessagesAndUpdateHistory()
				}

				console.log("first chunk failed, waiting 1 second before retrying")
				await setTimeoutPromise(1000)
				this.didAutomaticallyRetryFailedApiRequest = true
			} else {
				// request failed after retrying automatically once, ask user if they want to retry again
				// note that this api_req_failed ask is unique in that we only present this option if the api hasn't streamed any content yet (ie it fails on the first chunk due), as it would allow them to hit a retry button. However if the api failed mid-stream, it could be in any arbitrary state where some tools may have executed, so that error is handled differently and requires cancelling the task entirely.

				if (isOpenRouterContextWindowError || isAnthropicContextWindowError) {
					const truncatedConversationHistory = this.contextManager.getTruncatedMessages(
						this.apiConversationHistory,
						this.conversationHistoryDeletedRange,
					)

					// If the conversation has more than 3 messages, we can truncate again. If not, then the conversation is bricked.
					// ToDo: Allow the user to change their input if this is the case.
					if (truncatedConversationHistory.length > 3) {
						error = new Error("Context window exceeded. Click retry to truncate the conversation and try again.")
						this.didAutomaticallyRetryFailedApiRequest = false
					}
				}

				const errorMessage = this.formatErrorWithStatusCode(error)

				const { response } = await this.ask("api_req_failed", errorMessage)

				if (response !== "yesButtonClicked") {
					// this will never happen since if noButtonClicked, we will clear current task, aborting this instance
					throw new Error("API request failed")
				}

				await this.say("api_req_retried")
			}
			// delegate generator output from the recursive call
			yield* this.attemptApiRequest(previousApiReqIndex)
			return
		}

		// no error, so we can continue to yield all remaining chunks
		// (needs to be placed outside of try/catch since it we want caller to handle errors not with api_req_failed as that is reserved for first chunk failures only)
		// this delegates to another generator or iterable object. In this case, it's saying "yield all remaining values from this iterator". This effectively passes along all subsequent chunks from the original stream.
		yield* iterator
	}

	async presentAssistantMessage() {
		if (this.abort) {
			throw new Error("Cline instance aborted")
		}

		if (this.presentAssistantMessageLocked) {
			this.presentAssistantMessageHasPendingUpdates = true
			return
		}
		this.presentAssistantMessageLocked = true
		this.presentAssistantMessageHasPendingUpdates = false

		if (this.currentStreamingContentIndex >= this.assistantMessageContent.length) {
			// this may happen if the last content block was completed before streaming could finish. if streaming is finished, and we're out of bounds then this means we already presented/executed the last content block and are ready to continue to next request
			if (this.didCompleteReadingStream) {
				this.userMessageContentReady = true
			}
			// console.log("no more content blocks to stream! this shouldn't happen?")
			this.presentAssistantMessageLocked = false
			return
			//throw new Error("No more content blocks to stream! This shouldn't happen...") // remove and just return after testing
		}

		const block = cloneDeep(this.assistantMessageContent[this.currentStreamingContentIndex]) // need to create copy bc while stream is updating the array, it could be updating the reference block properties too
		switch (block.type) {
			case "text": {
				if (this.didRejectTool || this.didAlreadyUseTool) {
					break
				}
				let content = block.content
				if (content) {
					// (have to do this for partial and complete since sending content in thinking tags to markdown renderer will automatically be removed)
					// Remove end substrings of <thinking or </thinking (below xml parsing is only for opening tags)
					// (this is done with the xml parsing below now, but keeping here for reference)
					// content = content.replace(/<\/?t(?:h(?:i(?:n(?:k(?:i(?:n(?:g)?)?)?)?)?)?)?$/, "")
					// Remove all instances of <thinking> (with optional line break after) and </thinking> (with optional line break before)
					// - Needs to be separate since we dont want to remove the line break before the first tag
					// - Needs to happen before the xml parsing below
					content = content.replace(/<thinking>\s?/g, "")
					content = content.replace(/\s?<\/thinking>/g, "")

					// Remove partial XML tag at the very end of the content (for tool use and thinking tags)
					// (prevents scrollview from jumping when tags are automatically removed)
					const lastOpenBracketIndex = content.lastIndexOf("<")
					if (lastOpenBracketIndex !== -1) {
						const possibleTag = content.slice(lastOpenBracketIndex)
						// Check if there's a '>' after the last '<' (i.e., if the tag is complete) (complete thinking and tool tags will have been removed by now)
						const hasCloseBracket = possibleTag.includes(">")
						if (!hasCloseBracket) {
							// Extract the potential tag name
							let tagContent: string
							if (possibleTag.startsWith("</")) {
								tagContent = possibleTag.slice(2).trim()
							} else {
								tagContent = possibleTag.slice(1).trim()
							}
							// Check if tagContent is likely an incomplete tag name (letters and underscores only)
							const isLikelyTagName = /^[a-zA-Z_]+$/.test(tagContent)
							// Preemptively remove < or </ to keep from these artifacts showing up in chat (also handles closing thinking tags)
							const isOpeningOrClosing = possibleTag === "<" || possibleTag === "</"
							// If the tag is incomplete and at the end, remove it from the content
							if (isOpeningOrClosing || isLikelyTagName) {
								content = content.slice(0, lastOpenBracketIndex).trim()
							}
						}
					}
				}

				if (!block.partial) {
					// Some models add code block artifacts (around the tool calls) which show up at the end of text content
					// matches ``` with at least one char after the last backtick, at the end of the string
					const match = content?.trimEnd().match(/```[a-zA-Z0-9_-]+$/)
					if (match) {
						const matchLength = match[0].length
						content = content.trimEnd().slice(0, -matchLength)
					}
				}

				await this.say("text", content, undefined, block.partial)
				break
			}
			case "tool_use":
				const toolDescription = () => {
					switch (block.name) {
						case "execute_command":
							return `[${block.name} for '${block.params.command}']`
						case "read_file":
							return `[${block.name} for '${block.params.path}']`
						case "write_to_file":
							return `[${block.name} for '${block.params.path}']`
						case "replace_in_file":
							return `[${block.name} for '${block.params.path}']`
						case "search_files":
							return `[${block.name} for '${block.params.regex}'${
								block.params.file_pattern ? ` in '${block.params.file_pattern}'` : ""
							}]`
						case "list_files":
							return `[${block.name} for '${block.params.path}']`
						case "list_code_definition_names":
							return `[${block.name} for '${block.params.path}']`
						case "browser_action":
							return `[${block.name} for '${block.params.action}']`
						case "use_mcp_tool":
							return `[${block.name} for '${block.params.server_name}']`
						case "access_mcp_resource":
							return `[${block.name} for '${block.params.server_name}']`
						case "ask_followup_question":
							return `[${block.name} for '${block.params.question}']`
						case "plan_mode_respond":
							return `[${block.name}]`
						case "load_mcp_documentation":
							return `[${block.name}]`
						case "attempt_completion":
							return `[${block.name}]`
						case "new_task":
							return `[${block.name} for creating a new task]`
					}
				}

				if (this.didRejectTool) {
					// ignore any tool content after user has rejected tool once
					if (!block.partial) {
						this.userMessageContent.push({
							type: "text",
							text: `Skipping tool ${toolDescription()} due to user rejecting a previous tool.`,
						})
					} else {
						// partial tool after user rejected a previous tool
						this.userMessageContent.push({
							type: "text",
							text: `Tool ${toolDescription()} was interrupted and not executed due to user rejecting a previous tool.`,
						})
					}
					break
				}

				if (this.didAlreadyUseTool) {
					// ignore any content after a tool has already been used
					this.userMessageContent.push({
						type: "text",
						text: formatResponse.toolAlreadyUsed(block.name),
					})
					break
				}

				const pushToolResult = (content: ToolResponse) => {
					this.userMessageContent.push({
						type: "text",
						text: `${toolDescription()} Result:`,
					})
					if (typeof content === "string") {
						this.userMessageContent.push({
							type: "text",
							text: content || "(tool did not return anything)",
						})
					} else {
						this.userMessageContent.push(...content)
					}
					// once a tool result has been collected, ignore all other tool uses since we should only ever present one tool result per message
					this.didAlreadyUseTool = true
				}

				// The user can approve, reject, or provide feedback (rejection). However the user may also send a message along with an approval, in which case we add a separate user message with this feedback.
				const pushAdditionalToolFeedback = (feedback?: string, images?: string[]) => {
					if (!feedback && !images) {
						return
					}
					const content = formatResponse.toolResult(
						`The user provided the following feedback:\n<feedback>\n${feedback}\n</feedback>`,
						images,
					)
					if (typeof content === "string") {
						this.userMessageContent.push({
							type: "text",
							text: content,
						})
					} else {
						this.userMessageContent.push(...content)
					}
				}

				const askApproval = async (type: ClineAsk, partialMessage?: string) => {
					const { response, text, images } = await this.ask(type, partialMessage, false)
					if (response !== "yesButtonClicked") {
						// User pressed reject button or responded with a message, which we treat as a rejection
						pushToolResult(formatResponse.toolDenied())
						if (text || images?.length) {
							pushAdditionalToolFeedback(text, images)
							await this.say("user_feedback", text, images)
							await this.saveCheckpoint()
						}
						this.didRejectTool = true // Prevent further tool uses in this message
						return false
					} else {
						// User hit the approve button, and may have provided feedback
						if (text || images?.length) {
							pushAdditionalToolFeedback(text, images)
							await this.say("user_feedback", text, images)
							await this.saveCheckpoint()
						}
						return true
					}
				}

				const showNotificationForApprovalIfAutoApprovalEnabled = (message: string) => {
					if (this.autoApprovalSettings.enabled && this.autoApprovalSettings.enableNotifications) {
						showSystemNotification({
							subtitle: "Approval Required",
							message,
						})
					}
				}

				const handleError = async (action: string, error: Error) => {
					if (this.abandoned) {
						console.log("Ignoring error since task was abandoned (i.e. from task cancellation after resetting)")
						return
					}
					const errorString = `Error ${action}: ${JSON.stringify(serializeError(error))}`
					await this.say(
						"error",
						`Error ${action}:\n${error.message ?? JSON.stringify(serializeError(error), null, 2)}`,
					)
					// this.toolResults.push({
					// 	type: "tool_result",
					// 	tool_use_id: toolUseId,
					// 	content: await this.formatToolError(errorString),
					// })
					pushToolResult(formatResponse.toolError(errorString))
				}

				// If block is partial, remove partial closing tag so its not presented to user
				const removeClosingTag = (tag: ToolParamName, text?: string) => {
					if (!block.partial) {
						return text || ""
					}
					if (!text) {
						return ""
					}
					// This regex dynamically constructs a pattern to match the closing tag:
					// - Optionally matches whitespace before the tag
					// - Matches '<' or '</' optionally followed by any subset of characters from the tag name
					const tagRegex = new RegExp(
						`\\s?<\/?${tag
							.split("")
							.map((char) => `(?:${char})?`)
							.join("")}$`,
						"g",
					)
					return text.replace(tagRegex, "")
				}

				if (block.name !== "browser_action") {
					await this.browserSession.closeBrowser()
				}

				switch (block.name) {
					case "write_to_file":
					case "replace_in_file": {
						const relPath: string | undefined = block.params.path
						let content: string | undefined = block.params.content // for write_to_file
						let diff: string | undefined = block.params.diff // for replace_in_file
						if (!relPath || (!content && !diff)) {
							// checking for content/diff ensures relPath is complete
							// wait so we can determine if it's a new file or editing an existing file
							break
						}

						const accessAllowed = this.clineIgnoreController.validateAccess(relPath)
						if (!accessAllowed) {
							await this.say("clineignore_error", relPath)
							pushToolResult(formatResponse.toolError(formatResponse.clineIgnoreError(relPath)))
							await this.saveCheckpoint()
							break
						}

						// Check if file exists using cached map or fs.access
						let fileExists: boolean
						if (this.diffViewProvider.editType !== undefined) {
							fileExists = this.diffViewProvider.editType === "modify"
						} else {
							const absolutePath = path.resolve(cwd, relPath)
							fileExists = await fileExistsAtPath(absolutePath)
							this.diffViewProvider.editType = fileExists ? "modify" : "create"
						}

						try {
							// Construct newContent from diff
							let newContent: string
							if (diff) {
								if (!this.api.getModel().id.includes("claude")) {
									// deepseek models tend to use unescaped html entities in diffs
									diff = fixModelHtmlEscaping(diff)
									diff = removeInvalidChars(diff)
								}

								// open the editor if not done already.  This is to fix diff error when model provides correct search-replace text but Cline throws error
								// because file is not open.
								if (!this.diffViewProvider.isEditing) {
									await this.diffViewProvider.open(relPath)
								}

								try {
									newContent = await constructNewFileContent(
										diff,
										this.diffViewProvider.originalContent || "",
										!block.partial,
									)
								} catch (error) {
									await this.say("diff_error", relPath)

									// Extract error type from error message if possible, or use a generic type
									const errorType =
										error instanceof Error && error.message.includes("does not match anything")
											? "search_not_found"
											: "other_diff_error"

									// Add telemetry for diff edit failure
									telemetryService.captureDiffEditFailure(this.taskId, errorType)

									pushToolResult(
										formatResponse.toolError(
											`${(error as Error)?.message}\n\n` +
												formatResponse.diffError(relPath, this.diffViewProvider.originalContent),
										),
									)
									await this.diffViewProvider.revertChanges()
									await this.diffViewProvider.reset()
									await this.saveCheckpoint()
									break
								}
							} else if (content) {
								newContent = content

								// pre-processing newContent for cases where weaker models might add artifacts like markdown codeblock markers (deepseek/llama) or extra escape characters (gemini)
								if (newContent.startsWith("```")) {
									// this handles cases where it includes language specifiers like ```python ```js
									newContent = newContent.split("\n").slice(1).join("\n").trim()
								}
								if (newContent.endsWith("```")) {
									newContent = newContent.split("\n").slice(0, -1).join("\n").trim()
								}

								if (!this.api.getModel().id.includes("claude")) {
									// it seems not just llama models are doing this, but also gemini and potentially others
									newContent = fixModelHtmlEscaping(newContent)
									newContent = removeInvalidChars(newContent)
								}
							} else {
								// can't happen, since we already checked for content/diff above. but need to do this for type error
								break
							}

							newContent = newContent.trimEnd() // remove any trailing newlines, since it's automatically inserted by the editor

							const sharedMessageProps: ClineSayTool = {
								tool: fileExists ? "editedExistingFile" : "newFileCreated",
								path: getReadablePath(cwd, removeClosingTag("path", relPath)),
								content: diff || content,
								operationIsLocatedInWorkspace: isLocatedInWorkspace(relPath),
							}

							if (block.partial) {
								// update gui message
								const partialMessage = JSON.stringify(sharedMessageProps)

								if (this.shouldAutoApproveToolWithPath(block.name, relPath)) {
									this.removeLastPartialMessageIfExistsWithType("ask", "tool") // in case the user changes auto-approval settings mid stream
									await this.say("tool", partialMessage, undefined, block.partial)
								} else {
									this.removeLastPartialMessageIfExistsWithType("say", "tool")
									await this.ask("tool", partialMessage, block.partial).catch(() => {})
								}
								// update editor
								if (!this.diffViewProvider.isEditing) {
									// open the editor and prepare to stream content in
									await this.diffViewProvider.open(relPath)
								}
								// editor is open, stream content in
								await this.diffViewProvider.update(newContent, false)
								break
							} else {
								if (!relPath) {
									this.consecutiveMistakeCount++
									pushToolResult(await this.sayAndCreateMissingParamError(block.name, "path"))
									await this.diffViewProvider.reset()

									break
								}
								if (block.name === "replace_in_file" && !diff) {
									this.consecutiveMistakeCount++
									pushToolResult(await this.sayAndCreateMissingParamError("replace_in_file", "diff"))
									await this.diffViewProvider.reset()
									await this.saveCheckpoint()
									break
								}
								if (block.name === "write_to_file" && !content) {
									this.consecutiveMistakeCount++
									pushToolResult(await this.sayAndCreateMissingParamError("write_to_file", "content"))
									await this.diffViewProvider.reset()
									await this.saveCheckpoint()
									break
								}

								this.consecutiveMistakeCount = 0

								// if isEditingFile false, that means we have the full contents of the file already.
								// it's important to note how this function works, you can't make the assumption that the block.partial conditional will always be called since it may immediately get complete, non-partial data. So this part of the logic will always be called.
								// in other words, you must always repeat the block.partial logic here
								if (!this.diffViewProvider.isEditing) {
									// show gui message before showing edit animation
									const partialMessage = JSON.stringify(sharedMessageProps)
									await this.ask("tool", partialMessage, true).catch(() => {}) // sending true for partial even though it's not a partial, this shows the edit row before the content is streamed into the editor
									await this.diffViewProvider.open(relPath)
								}
								await this.diffViewProvider.update(newContent, true)
								await setTimeoutPromise(300) // wait for diff view to update
								this.diffViewProvider.scrollToFirstDiff()
								// showOmissionWarning(this.diffViewProvider.originalContent || "", newContent)

								const completeMessage = JSON.stringify({
									...sharedMessageProps,
									content: diff || content,
									operationIsLocatedInWorkspace: isLocatedInWorkspace(relPath),
									// ? formatResponse.createPrettyPatch(
									// 		relPath,
									// 		this.diffViewProvider.originalContent,
									// 		newContent,
									// 	)
									// : undefined,
								} satisfies ClineSayTool)
								if (this.shouldAutoApproveToolWithPath(block.name, relPath)) {
									this.removeLastPartialMessageIfExistsWithType("ask", "tool")
									await this.say("tool", completeMessage, undefined, false)
									this.consecutiveAutoApprovedRequestsCount++
									telemetryService.captureToolUsage(this.taskId, block.name, true, true)

									// we need an artificial delay to let the diagnostics catch up to the changes
									await setTimeoutPromise(3_500)
								} else {
									// If auto-approval is enabled but this tool wasn't auto-approved, send notification
									showNotificationForApprovalIfAutoApprovalEnabled(
										`Cline wants to ${fileExists ? "edit" : "create"} ${path.basename(relPath)}`,
									)
									this.removeLastPartialMessageIfExistsWithType("say", "tool")

									// Need a more customized tool response for file edits to highlight the fact that the file was not updated (particularly important for deepseek)
									let didApprove = true
									const { response, text, images } = await this.ask("tool", completeMessage, false)
									if (response !== "yesButtonClicked") {
										// User either sent a message or pressed reject button
										// TODO: add similar context for other tool denial responses, to emphasize ie that a command was not run
										const fileDeniedNote = fileExists
											? "The file was not updated, and maintains its original contents."
											: "The file was not created."
										pushToolResult(`The user denied this operation. ${fileDeniedNote}`)
										if (text || images?.length) {
											pushAdditionalToolFeedback(text, images)
											await this.say("user_feedback", text, images)
											await this.saveCheckpoint()
										}
										this.didRejectTool = true
										didApprove = false
										telemetryService.captureToolUsage(this.taskId, block.name, false, false)
									} else {
										// User hit the approve button, and may have provided feedback
										if (text || images?.length) {
											pushAdditionalToolFeedback(text, images)
											await this.say("user_feedback", text, images)
											await this.saveCheckpoint()
										}
										telemetryService.captureToolUsage(this.taskId, block.name, false, true)
									}

									if (!didApprove) {
										await this.diffViewProvider.revertChanges()
										await this.saveCheckpoint()
										break
									}
								}

								// Mark the file as edited by Cline to prevent false "recently modified" warnings
								this.fileContextTracker.markFileAsEditedByCline(relPath)

								const { newProblemsMessage, userEdits, autoFormattingEdits, finalContent } =
									await this.diffViewProvider.saveChanges()
								this.didEditFile = true // used to determine if we should wait for busy terminal to update before sending api request

								// Track file edit operation
								await this.fileContextTracker.trackFileContext(relPath, "cline_edited")

								if (userEdits) {
									// Track file edit operation
									await this.fileContextTracker.trackFileContext(relPath, "user_edited")

									await this.say(
										"user_feedback_diff",
										JSON.stringify({
											tool: fileExists ? "editedExistingFile" : "newFileCreated",
											path: getReadablePath(cwd, relPath),
											diff: userEdits,
										} satisfies ClineSayTool),
									)
									pushToolResult(
										formatResponse.fileEditWithUserChanges(
											relPath,
											userEdits,
											autoFormattingEdits,
											finalContent,
											newProblemsMessage,
										),
									)
								} else {
									pushToolResult(
										formatResponse.fileEditWithoutUserChanges(
											relPath,
											autoFormattingEdits,
											finalContent,
											newProblemsMessage,
										),
									)
								}

								if (!fileExists) {
									this.workspaceTracker.populateFilePaths()
								}

								await this.diffViewProvider.reset()

								await this.saveCheckpoint()

								break
							}
						} catch (error) {
							await handleError("writing file", error)
							await this.diffViewProvider.revertChanges()
							await this.diffViewProvider.reset()
							await this.saveCheckpoint()
							break
						}
					}
					case "read_file": {
						const relPath: string | undefined = block.params.path
						const sharedMessageProps: ClineSayTool = {
							tool: "readFile",
							path: getReadablePath(cwd, removeClosingTag("path", relPath)),
						}
						try {
							if (block.partial) {
								const partialMessage = JSON.stringify({
									...sharedMessageProps,
									content: undefined,
									operationIsLocatedInWorkspace: isLocatedInWorkspace(relPath),
								} satisfies ClineSayTool)
								if (this.shouldAutoApproveToolWithPath(block.name, block.params.path)) {
									this.removeLastPartialMessageIfExistsWithType("ask", "tool")
									await this.say("tool", partialMessage, undefined, block.partial)
								} else {
									this.removeLastPartialMessageIfExistsWithType("say", "tool")
									await this.ask("tool", partialMessage, block.partial).catch(() => {})
								}
								break
							} else {
								if (!relPath) {
									this.consecutiveMistakeCount++
									pushToolResult(await this.sayAndCreateMissingParamError("read_file", "path"))
									await this.saveCheckpoint()
									break
								}

								const accessAllowed = this.clineIgnoreController.validateAccess(relPath)
								if (!accessAllowed) {
									await this.say("clineignore_error", relPath)
									pushToolResult(formatResponse.toolError(formatResponse.clineIgnoreError(relPath)))
									await this.saveCheckpoint()
									break
								}

								this.consecutiveMistakeCount = 0
								const absolutePath = path.resolve(cwd, relPath)
								const completeMessage = JSON.stringify({
									...sharedMessageProps,
									content: absolutePath,
									operationIsLocatedInWorkspace: isLocatedInWorkspace(relPath),
								} satisfies ClineSayTool)
								if (this.shouldAutoApproveToolWithPath(block.name, block.params.path)) {
									this.removeLastPartialMessageIfExistsWithType("ask", "tool")
									await this.say("tool", completeMessage, undefined, false) // need to be sending partialValue bool, since undefined has its own purpose in that the message is treated neither as a partial or completion of a partial, but as a single complete message
									this.consecutiveAutoApprovedRequestsCount++
									telemetryService.captureToolUsage(this.taskId, block.name, true, true)
								} else {
									showNotificationForApprovalIfAutoApprovalEnabled(
										`Cline wants to read ${path.basename(absolutePath)}`,
									)
									this.removeLastPartialMessageIfExistsWithType("say", "tool")
									const didApprove = await askApproval("tool", completeMessage)
									if (!didApprove) {
										await this.saveCheckpoint()
										telemetryService.captureToolUsage(this.taskId, block.name, false, false)
										break
									}
									telemetryService.captureToolUsage(this.taskId, block.name, false, true)
								}
								// now execute the tool like normal
								const content = await extractTextFromFile(absolutePath)

								// Track file read operation
								await this.fileContextTracker.trackFileContext(relPath, "read_tool")

								pushToolResult(content)
								await this.saveCheckpoint()
								break
							}
						} catch (error) {
							await handleError("reading file", error)
							await this.saveCheckpoint()
							break
						}
					}
					case "list_files": {
						const relDirPath: string | undefined = block.params.path
						const recursiveRaw: string | undefined = block.params.recursive
						const recursive = recursiveRaw?.toLowerCase() === "true"
						const sharedMessageProps: ClineSayTool = {
							tool: !recursive ? "listFilesTopLevel" : "listFilesRecursive",
							path: getReadablePath(cwd, removeClosingTag("path", relDirPath)),
						}
						try {
							if (block.partial) {
								const partialMessage = JSON.stringify({
									...sharedMessageProps,
									content: "",
									operationIsLocatedInWorkspace: isLocatedInWorkspace(block.params.path),
								} satisfies ClineSayTool)
								if (this.shouldAutoApproveToolWithPath(block.name, block.params.path)) {
									this.removeLastPartialMessageIfExistsWithType("ask", "tool")
									await this.say("tool", partialMessage, undefined, block.partial)
								} else {
									this.removeLastPartialMessageIfExistsWithType("say", "tool")
									await this.ask("tool", partialMessage, block.partial).catch(() => {})
								}
								break
							} else {
								if (!relDirPath) {
									this.consecutiveMistakeCount++
									pushToolResult(await this.sayAndCreateMissingParamError("list_files", "path"))
									await this.saveCheckpoint()
									break
								}
								this.consecutiveMistakeCount = 0

								const absolutePath = path.resolve(cwd, relDirPath)

								const [files, didHitLimit] = await listFiles(absolutePath, recursive, 200)

								const result = formatResponse.formatFilesList(
									absolutePath,
									files,
									didHitLimit,
									this.clineIgnoreController,
								)
								const completeMessage = JSON.stringify({
									...sharedMessageProps,
									content: result,
									operationIsLocatedInWorkspace: isLocatedInWorkspace(block.params.path),
								} satisfies ClineSayTool)
								if (this.shouldAutoApproveToolWithPath(block.name, block.params.path)) {
									this.removeLastPartialMessageIfExistsWithType("ask", "tool")
									await this.say("tool", completeMessage, undefined, false)
									this.consecutiveAutoApprovedRequestsCount++
									telemetryService.captureToolUsage(this.taskId, block.name, true, true)
								} else {
									showNotificationForApprovalIfAutoApprovalEnabled(
										`Cline wants to view directory ${path.basename(absolutePath)}/`,
									)
									this.removeLastPartialMessageIfExistsWithType("say", "tool")
									const didApprove = await askApproval("tool", completeMessage)
									if (!didApprove) {
										await this.saveCheckpoint()
										telemetryService.captureToolUsage(this.taskId, block.name, false, false)
										break
									}
									telemetryService.captureToolUsage(this.taskId, block.name, false, true)
								}
								pushToolResult(result)
								await this.saveCheckpoint()
								break
							}
						} catch (error) {
							await handleError("listing files", error)
							await this.saveCheckpoint()
							break
						}
					}
					case "list_code_definition_names": {
						const relDirPath: string | undefined = block.params.path
						const sharedMessageProps: ClineSayTool = {
							tool: "listCodeDefinitionNames",
							path: getReadablePath(cwd, removeClosingTag("path", relDirPath)),
						}
						try {
							if (block.partial) {
								const partialMessage = JSON.stringify({
									...sharedMessageProps,
									content: "",
									operationIsLocatedInWorkspace: isLocatedInWorkspace(block.params.path),
								} satisfies ClineSayTool)
								if (this.shouldAutoApproveToolWithPath(block.name, block.params.path)) {
									this.removeLastPartialMessageIfExistsWithType("ask", "tool")
									await this.say("tool", partialMessage, undefined, block.partial)
								} else {
									this.removeLastPartialMessageIfExistsWithType("say", "tool")
									await this.ask("tool", partialMessage, block.partial).catch(() => {})
								}
								break
							} else {
								if (!relDirPath) {
									this.consecutiveMistakeCount++
									pushToolResult(await this.sayAndCreateMissingParamError("list_code_definition_names", "path"))
									await this.saveCheckpoint()
									break
								}

								this.consecutiveMistakeCount = 0

								const absolutePath = path.resolve(cwd, relDirPath)
								const result = await parseSourceCodeForDefinitionsTopLevel(
									absolutePath,
									this.clineIgnoreController,
								)

								const completeMessage = JSON.stringify({
									...sharedMessageProps,
									content: result,
									operationIsLocatedInWorkspace: isLocatedInWorkspace(block.params.path),
								} satisfies ClineSayTool)
								if (this.shouldAutoApproveToolWithPath(block.name, block.params.path)) {
									this.removeLastPartialMessageIfExistsWithType("ask", "tool")
									await this.say("tool", completeMessage, undefined, false)
									this.consecutiveAutoApprovedRequestsCount++
									telemetryService.captureToolUsage(this.taskId, block.name, true, true)
								} else {
									showNotificationForApprovalIfAutoApprovalEnabled(
										`Cline wants to view source code definitions in ${path.basename(absolutePath)}/`,
									)
									this.removeLastPartialMessageIfExistsWithType("say", "tool")
									const didApprove = await askApproval("tool", completeMessage)
									if (!didApprove) {
										await this.saveCheckpoint()
										telemetryService.captureToolUsage(this.taskId, block.name, false, false)
										break
									}
									telemetryService.captureToolUsage(this.taskId, block.name, false, true)
								}
								pushToolResult(result)
								await this.saveCheckpoint()
								break
							}
						} catch (error) {
							await handleError("parsing source code definitions", error)
							await this.saveCheckpoint()
							break
						}
					}
					case "search_files": {
						const relDirPath: string | undefined = block.params.path
						const regex: string | undefined = block.params.regex
						const filePattern: string | undefined = block.params.file_pattern
						const sharedMessageProps: ClineSayTool = {
							tool: "searchFiles",
							path: getReadablePath(cwd, removeClosingTag("path", relDirPath)),
							regex: removeClosingTag("regex", regex),
							filePattern: removeClosingTag("file_pattern", filePattern),
						}
						try {
							if (block.partial) {
								const partialMessage = JSON.stringify({
									...sharedMessageProps,
									content: "",
									operationIsLocatedInWorkspace: isLocatedInWorkspace(block.params.path),
								} satisfies ClineSayTool)
								if (this.shouldAutoApproveToolWithPath(block.name, block.params.path)) {
									this.removeLastPartialMessageIfExistsWithType("ask", "tool")
									await this.say("tool", partialMessage, undefined, block.partial)
								} else {
									this.removeLastPartialMessageIfExistsWithType("say", "tool")
									await this.ask("tool", partialMessage, block.partial).catch(() => {})
								}
								break
							} else {
								if (!relDirPath) {
									this.consecutiveMistakeCount++
									pushToolResult(await this.sayAndCreateMissingParamError("search_files", "path"))
									await this.saveCheckpoint()
									break
								}
								if (!regex) {
									this.consecutiveMistakeCount++
									pushToolResult(await this.sayAndCreateMissingParamError("search_files", "regex"))
									await this.saveCheckpoint()
									break
								}
								this.consecutiveMistakeCount = 0

								const absolutePath = path.resolve(cwd, relDirPath)
								const results = await regexSearchFiles(
									cwd,
									absolutePath,
									regex,
									filePattern,
									this.clineIgnoreController,
								)

								const completeMessage = JSON.stringify({
									...sharedMessageProps,
									content: results,
									operationIsLocatedInWorkspace: isLocatedInWorkspace(block.params.path),
								} satisfies ClineSayTool)
								if (this.shouldAutoApproveToolWithPath(block.name, block.params.path)) {
									this.removeLastPartialMessageIfExistsWithType("ask", "tool")
									await this.say("tool", completeMessage, undefined, false)
									this.consecutiveAutoApprovedRequestsCount++
									telemetryService.captureToolUsage(this.taskId, block.name, true, true)
								} else {
									showNotificationForApprovalIfAutoApprovalEnabled(
										`Cline wants to search files in ${path.basename(absolutePath)}/`,
									)
									this.removeLastPartialMessageIfExistsWithType("say", "tool")
									const didApprove = await askApproval("tool", completeMessage)
									if (!didApprove) {
										await this.saveCheckpoint()
										telemetryService.captureToolUsage(this.taskId, block.name, false, false)
										break
									}
									telemetryService.captureToolUsage(this.taskId, block.name, false, true)
								}
								pushToolResult(results)
								await this.saveCheckpoint()
								break
							}
						} catch (error) {
							await handleError("searching files", error)
							await this.saveCheckpoint()
							break
						}
					}
					case "browser_action": {
						const action: BrowserAction | undefined = block.params.action as BrowserAction
						const url: string | undefined = block.params.url
						const coordinate: string | undefined = block.params.coordinate
						const text: string | undefined = block.params.text
						if (!action || !browserActions.includes(action)) {
							// checking for action to ensure it is complete and valid
							if (!block.partial) {
								// if the block is complete and we don't have a valid action this is a mistake
								this.consecutiveMistakeCount++
								pushToolResult(await this.sayAndCreateMissingParamError("browser_action", "action"))
								await this.browserSession.closeBrowser()
								await this.saveCheckpoint()
							}
							break
						}

						try {
							if (block.partial) {
								if (action === "launch") {
									if (this.shouldAutoApproveTool(block.name)) {
										this.removeLastPartialMessageIfExistsWithType("ask", "browser_action_launch")
										await this.say(
											"browser_action_launch",
											removeClosingTag("url", url),
											undefined,
											block.partial,
										)
									} else {
										this.removeLastPartialMessageIfExistsWithType("say", "browser_action_launch")
										await this.ask(
											"browser_action_launch",
											removeClosingTag("url", url),
											block.partial,
										).catch(() => {})
									}
								} else {
									await this.say(
										"browser_action",
										JSON.stringify({
											action: action as BrowserAction,
											coordinate: removeClosingTag("coordinate", coordinate),
											text: removeClosingTag("text", text),
										} satisfies ClineSayBrowserAction),
										undefined,
										block.partial,
									)
								}
								break
							} else {
								let browserActionResult: BrowserActionResult
								if (action === "launch") {
									if (!url) {
										this.consecutiveMistakeCount++
										pushToolResult(await this.sayAndCreateMissingParamError("browser_action", "url"))
										await this.browserSession.closeBrowser()
										await this.saveCheckpoint()
										break
									}
									this.consecutiveMistakeCount = 0

									if (this.shouldAutoApproveTool(block.name)) {
										this.removeLastPartialMessageIfExistsWithType("ask", "browser_action_launch")
										await this.say("browser_action_launch", url, undefined, false)
										this.consecutiveAutoApprovedRequestsCount++
									} else {
										showNotificationForApprovalIfAutoApprovalEnabled(
											`Cline wants to use a browser and launch ${url}`,
										)
										this.removeLastPartialMessageIfExistsWithType("say", "browser_action_launch")
										const didApprove = await askApproval("browser_action_launch", url)
										if (!didApprove) {
											await this.saveCheckpoint()
											break
										}
									}

									// NOTE: it's okay that we call this message since the partial inspect_site is finished streaming. The only scenario we have to avoid is sending messages WHILE a partial message exists at the end of the messages array. For example the api_req_finished message would interfere with the partial message, so we needed to remove that.
									// await this.say("inspect_site_result", "") // no result, starts the loading spinner waiting for result
									await this.say("browser_action_result", "") // starts loading spinner

									// Re-make browserSession to make sure latest settings apply
									if (this.context) {
										await this.browserSession.dispose()
										this.browserSession = new BrowserSession(this.context, this.browserSettings)
									} else {
										console.warn("no controller context available for browserSession")
									}
									await this.browserSession.launchBrowser()
									browserActionResult = await this.browserSession.navigateToUrl(url)
								} else {
									if (action === "click") {
										if (!coordinate) {
											this.consecutiveMistakeCount++
											pushToolResult(
												await this.sayAndCreateMissingParamError("browser_action", "coordinate"),
											)
											await this.browserSession.closeBrowser()
											await this.saveCheckpoint()
											break // can't be within an inner switch
										}
									}
									if (action === "type") {
										if (!text) {
											this.consecutiveMistakeCount++
											pushToolResult(await this.sayAndCreateMissingParamError("browser_action", "text"))
											await this.browserSession.closeBrowser()
											await this.saveCheckpoint()
											break
										}
									}
									this.consecutiveMistakeCount = 0
									await this.say(
										"browser_action",
										JSON.stringify({
											action: action as BrowserAction,
											coordinate,
											text,
										} satisfies ClineSayBrowserAction),
										undefined,
										false,
									)
									switch (action) {
										case "click":
											browserActionResult = await this.browserSession.click(coordinate!)
											break
										case "type":
											browserActionResult = await this.browserSession.type(text!)
											break
										case "scroll_down":
											browserActionResult = await this.browserSession.scrollDown()
											break
										case "scroll_up":
											browserActionResult = await this.browserSession.scrollUp()
											break
										case "close":
											browserActionResult = await this.browserSession.closeBrowser()
											break
									}
								}

								switch (action) {
									case "launch":
									case "click":
									case "type":
									case "scroll_down":
									case "scroll_up":
										await this.say("browser_action_result", JSON.stringify(browserActionResult))
										pushToolResult(
											formatResponse.toolResult(
												`The browser action has been executed. The console logs and screenshot have been captured for your analysis.\n\nConsole logs:\n${
													browserActionResult.logs || "(No new logs)"
												}\n\n(REMEMBER: if you need to proceed to using non-\`browser_action\` tools or launch a new browser, you MUST first close this browser. For example, if after analyzing the logs and screenshot you need to edit a file, you must first close the browser before you can use the write_to_file tool.)`,
												browserActionResult.screenshot ? [browserActionResult.screenshot] : [],
											),
										)
										await this.saveCheckpoint()
										break
									case "close":
										pushToolResult(
											formatResponse.toolResult(
												`The browser has been closed. You may now proceed to using other tools.`,
											),
										)
										await this.saveCheckpoint()
										break
								}

								break
							}
						} catch (error) {
							await this.browserSession.closeBrowser() // if any error occurs, the browser session is terminated
							await handleError("executing browser action", error)
							await this.saveCheckpoint()
							break
						}
					}
					case "execute_command": {
						let command: string | undefined = block.params.command
						const requiresApprovalRaw: string | undefined = block.params.requires_approval
						const requiresApprovalPerLLM = requiresApprovalRaw?.toLowerCase() === "true"

						try {
							if (block.partial) {
								if (this.shouldAutoApproveTool(block.name)) {
									// since depending on an upcoming parameter, requiresApproval this may become an ask - we can't partially stream a say prematurely. So in this particular case we have to wait for the requiresApproval parameter to be completed before presenting it.
									// await this.say(
									// 	"command",
									// 	removeClosingTag("command", command),
									// 	undefined,
									// 	block.partial,
									// ).catch(() => {})
								} else {
									// don't need to remove last partial since we couldn't have streamed a say
									await this.ask("command", removeClosingTag("command", command), block.partial).catch(() => {})
								}
								break
							} else {
								if (!command) {
									this.consecutiveMistakeCount++
									pushToolResult(await this.sayAndCreateMissingParamError("execute_command", "command"))
									await this.saveCheckpoint()
									break
								}
								if (!requiresApprovalRaw) {
									this.consecutiveMistakeCount++
									pushToolResult(
										await this.sayAndCreateMissingParamError("execute_command", "requires_approval"),
									)
									await this.saveCheckpoint()
									break
								}
								this.consecutiveMistakeCount = 0

								// gemini models tend to use unescaped html entities in commands
								if (this.api.getModel().id.includes("gemini")) {
									command = fixModelHtmlEscaping(command)
								}

								const ignoredFileAttemptedToAccess = this.clineIgnoreController.validateCommand(command)
								if (ignoredFileAttemptedToAccess) {
									await this.say("clineignore_error", ignoredFileAttemptedToAccess)
									pushToolResult(
										formatResponse.toolError(formatResponse.clineIgnoreError(ignoredFileAttemptedToAccess)),
									)

									break
								}

								let didAutoApprove = false

								// If the model says this command is safe and auto approval for safe commands is true, execute the command
								// If the model says the command is risky, but *BOTH* auto approve settings are true, execute the command
								const autoApproveResult = this.shouldAutoApproveTool(block.name)
								const [autoApproveSafe, autoApproveAll] = Array.isArray(autoApproveResult)
									? autoApproveResult
									: [autoApproveResult, false]

								if (
									(!requiresApprovalPerLLM && autoApproveSafe) ||
									(requiresApprovalPerLLM && autoApproveSafe && autoApproveAll)
								) {
									this.removeLastPartialMessageIfExistsWithType("ask", "command")
									await this.say("command", command, undefined, false)
									this.consecutiveAutoApprovedRequestsCount++
									didAutoApprove = true
								} else {
									showNotificationForApprovalIfAutoApprovalEnabled(
										`Cline wants to execute a command: ${command}`,
									)
									// this.removeLastPartialMessageIfExistsWithType("say", "command")
									const didApprove = await askApproval(
										"command",
										command +
											`${this.shouldAutoApproveTool(block.name) && requiresApprovalPerLLM ? COMMAND_REQ_APP_STRING : ""}`, // ugly hack until we refactor combineCommandSequences
									)
									if (!didApprove) {
										await this.saveCheckpoint()
										break
									}
								}

								let timeoutId: NodeJS.Timeout | undefined
								if (didAutoApprove && this.autoApprovalSettings.enableNotifications) {
									// if the command was auto-approved, and it's long running we need to notify the user after some time has passed without proceeding
									timeoutId = setTimeout(() => {
										showSystemNotification({
											subtitle: "Command is still running",
											message:
												"An auto-approved command has been running for 30s, and may need your attention.",
										})
									}, 30_000)
								}

								const [userRejected, result] = await this.executeCommandTool(command)
								if (timeoutId) {
									clearTimeout(timeoutId)
								}
								if (userRejected) {
									this.didRejectTool = true
								}

								// Re-populate file paths in case the command modified the workspace (vscode listeners do not trigger unless the user manually creates/deletes files)
								this.workspaceTracker.populateFilePaths()

								pushToolResult(result)

								await this.saveCheckpoint()

								break
							}
						} catch (error) {
							await handleError("executing command", error)
							await this.saveCheckpoint()
							break
						}
					}
					case "use_mcp_tool": {
						const server_name: string | undefined = block.params.server_name
						const tool_name: string | undefined = block.params.tool_name
						const mcp_arguments: string | undefined = block.params.arguments
						try {
							if (block.partial) {
								const partialMessage = JSON.stringify({
									type: "use_mcp_tool",
									serverName: removeClosingTag("server_name", server_name),
									toolName: removeClosingTag("tool_name", tool_name),
									arguments: removeClosingTag("arguments", mcp_arguments),
								} satisfies ClineAskUseMcpServer)

								if (this.shouldAutoApproveTool(block.name)) {
									this.removeLastPartialMessageIfExistsWithType("ask", "use_mcp_server")
									await this.say("use_mcp_server", partialMessage, undefined, block.partial)
								} else {
									this.removeLastPartialMessageIfExistsWithType("say", "use_mcp_server")
									await this.ask("use_mcp_server", partialMessage, block.partial).catch(() => {})
								}

								break
							} else {
								if (!server_name) {
									this.consecutiveMistakeCount++
									pushToolResult(await this.sayAndCreateMissingParamError("use_mcp_tool", "server_name"))
									await this.saveCheckpoint()
									break
								}
								if (!tool_name) {
									this.consecutiveMistakeCount++
									pushToolResult(await this.sayAndCreateMissingParamError("use_mcp_tool", "tool_name"))
									await this.saveCheckpoint()
									break
								}
								// arguments are optional, but if they are provided they must be valid JSON
								// if (!mcp_arguments) {
								// 	this.consecutiveMistakeCount++
								// 	pushToolResult(await this.sayAndCreateMissingParamError("use_mcp_tool", "arguments"))
								// 	break
								// }
								let parsedArguments: Record<string, unknown> | undefined
								if (mcp_arguments) {
									try {
										parsedArguments = JSON.parse(mcp_arguments)
									} catch (error) {
										this.consecutiveMistakeCount++
										await this.say(
											"error",
											`Cline tried to use ${tool_name} with an invalid JSON argument. Retrying...`,
										)
										pushToolResult(
											formatResponse.toolError(
												formatResponse.invalidMcpToolArgumentError(server_name, tool_name),
											),
										)
										await this.saveCheckpoint()
										break
									}
								}
								this.consecutiveMistakeCount = 0
								const completeMessage = JSON.stringify({
									type: "use_mcp_tool",
									serverName: server_name,
									toolName: tool_name,
									arguments: mcp_arguments,
								} satisfies ClineAskUseMcpServer)

								const isToolAutoApproved = this.mcpHub.connections
									?.find((conn) => conn.server.name === server_name)
									?.server.tools?.find((tool) => tool.name === tool_name)?.autoApprove

								if (this.shouldAutoApproveTool(block.name) && isToolAutoApproved) {
									this.removeLastPartialMessageIfExistsWithType("ask", "use_mcp_server")
									await this.say("use_mcp_server", completeMessage, undefined, false)
									this.consecutiveAutoApprovedRequestsCount++
								} else {
									showNotificationForApprovalIfAutoApprovalEnabled(
										`Cline wants to use ${tool_name} on ${server_name}`,
									)
									this.removeLastPartialMessageIfExistsWithType("say", "use_mcp_server")
									const didApprove = await askApproval("use_mcp_server", completeMessage)
									if (!didApprove) {
										await this.saveCheckpoint()
										break
									}
								}

								// now execute the tool
								await this.say("mcp_server_request_started") // same as browser_action_result
								const toolResult = await this.mcpHub.callTool(server_name, tool_name, parsedArguments)

								// TODO: add progress indicator

								const toolResultImages =
									toolResult?.content
										.filter((item) => item.type === "image")
										.map((item) => `data:${item.mimeType};base64,${item.data}`) || []
								let toolResultText =
									(toolResult?.isError ? "Error:\n" : "") +
										toolResult?.content
											.map((item) => {
												if (item.type === "text") {
													return item.text
												}
												if (item.type === "resource") {
													const { blob, ...rest } = item.resource
													return JSON.stringify(rest, null, 2)
												}
												return ""
											})
											.filter(Boolean)
											.join("\n\n") || "(No response)"
								// webview extracts images from the text response to display in the UI
								const toolResultToDisplay =
									toolResultText + toolResultImages?.map((image) => `\n\n${image}`).join("")
								await this.say("mcp_server_response", toolResultToDisplay)

								// MCP's might return images to display to the user, but the model may not support them
								const supportsImages = this.api.getModel().info.supportsImages ?? false
								if (toolResultImages.length > 0 && !supportsImages) {
									toolResultText += `\n\n[${toolResultImages.length} images were provided in the response, and while they are displayed to the user, you do not have the ability to view them.]`
								}

								// only passes in images if model supports them
								pushToolResult(
									formatResponse.toolResult(toolResultText, supportsImages ? toolResultImages : undefined),
								)

								await this.saveCheckpoint()

								break
							}
						} catch (error) {
							await handleError("executing MCP tool", error)
							await this.saveCheckpoint()
							break
						}
					}
					case "access_mcp_resource": {
						const server_name: string | undefined = block.params.server_name
						const uri: string | undefined = block.params.uri
						try {
							if (block.partial) {
								const partialMessage = JSON.stringify({
									type: "access_mcp_resource",
									serverName: removeClosingTag("server_name", server_name),
									uri: removeClosingTag("uri", uri),
								} satisfies ClineAskUseMcpServer)

								if (this.shouldAutoApproveTool(block.name)) {
									this.removeLastPartialMessageIfExistsWithType("ask", "use_mcp_server")
									await this.say("use_mcp_server", partialMessage, undefined, block.partial)
								} else {
									this.removeLastPartialMessageIfExistsWithType("say", "use_mcp_server")
									await this.ask("use_mcp_server", partialMessage, block.partial).catch(() => {})
								}

								break
							} else {
								if (!server_name) {
									this.consecutiveMistakeCount++
									pushToolResult(await this.sayAndCreateMissingParamError("access_mcp_resource", "server_name"))
									await this.saveCheckpoint()
									break
								}
								if (!uri) {
									this.consecutiveMistakeCount++
									pushToolResult(await this.sayAndCreateMissingParamError("access_mcp_resource", "uri"))
									await this.saveCheckpoint()
									break
								}
								this.consecutiveMistakeCount = 0
								const completeMessage = JSON.stringify({
									type: "access_mcp_resource",
									serverName: server_name,
									uri,
								} satisfies ClineAskUseMcpServer)

								if (this.shouldAutoApproveTool(block.name)) {
									this.removeLastPartialMessageIfExistsWithType("ask", "use_mcp_server")
									await this.say("use_mcp_server", completeMessage, undefined, false)
									this.consecutiveAutoApprovedRequestsCount++
								} else {
									showNotificationForApprovalIfAutoApprovalEnabled(
										`Cline wants to access ${uri} on ${server_name}`,
									)
									this.removeLastPartialMessageIfExistsWithType("say", "use_mcp_server")
									const didApprove = await askApproval("use_mcp_server", completeMessage)
									if (!didApprove) {
										await this.saveCheckpoint()
										break
									}
								}

								// now execute the tool
								await this.say("mcp_server_request_started")
								const resourceResult = await this.mcpHub.readResource(server_name, uri)
								const resourceResultPretty =
									resourceResult?.contents
										.map((item) => {
											if (item.text) {
												return item.text
											}
											return ""
										})
										.filter(Boolean)
										.join("\n\n") || "(Empty response)"
								await this.say("mcp_server_response", resourceResultPretty)
								pushToolResult(formatResponse.toolResult(resourceResultPretty))
								await this.saveCheckpoint()
								break
							}
						} catch (error) {
							await handleError("accessing MCP resource", error)
							await this.saveCheckpoint()
							break
						}
					}
					case "ask_followup_question": {
						const question: string | undefined = block.params.question
						const optionsRaw: string | undefined = block.params.options
						const sharedMessage = {
							question: removeClosingTag("question", question),
							options: parsePartialArrayString(removeClosingTag("options", optionsRaw)),
						} satisfies ClineAskQuestion
						try {
							if (block.partial) {
								await this.ask("followup", JSON.stringify(sharedMessage), block.partial).catch(() => {})
								break
							} else {
								if (!question) {
									this.consecutiveMistakeCount++
									pushToolResult(await this.sayAndCreateMissingParamError("ask_followup_question", "question"))
									await this.saveCheckpoint()
									break
								}
								this.consecutiveMistakeCount = 0

								if (this.autoApprovalSettings.enabled && this.autoApprovalSettings.enableNotifications) {
									showSystemNotification({
										subtitle: "Cline has a question...",
										message: question.replace(/\n/g, " "),
									})
								}

								// Store the number of options for telemetry
								const options = parsePartialArrayString(optionsRaw || "[]")

								const { text, images } = await this.ask("followup", JSON.stringify(sharedMessage), false)

								// Check if options contains the text response
								if (optionsRaw && text && parsePartialArrayString(optionsRaw).includes(text)) {
									// Valid option selected, don't show user message in UI
									// Update last followup message with selected option
									const lastFollowupMessage = findLast(this.clineMessages, (m) => m.ask === "followup")
									if (lastFollowupMessage) {
										lastFollowupMessage.text = JSON.stringify({
											...sharedMessage,
											selected: text,
										} satisfies ClineAskQuestion)
										await this.saveClineMessagesAndUpdateHistory()
										telemetryService.captureOptionSelected(this.taskId, options.length, "act")
									}
								} else {
									// Option not selected, send user feedback
									telemetryService.captureOptionsIgnored(this.taskId, options.length, "act")
									await this.say("user_feedback", text ?? "", images)
								}

								pushToolResult(formatResponse.toolResult(`<answer>\n${text}\n</answer>`, images))
								await this.saveCheckpoint()
								break
							}
						} catch (error) {
							await handleError("asking question", error)
							await this.saveCheckpoint()
							break
						}
					}
					case "new_task": {
						const context: string | undefined = block.params.context
						try {
							if (block.partial) {
								await this.ask("new_task", removeClosingTag("context", context), block.partial).catch(() => {})
								break
							} else {
								if (!context) {
									this.consecutiveMistakeCount++
									pushToolResult(await this.sayAndCreateMissingParamError("new_task", "context"))
									await this.saveCheckpoint()
									break
								}
								this.consecutiveMistakeCount = 0

								if (this.autoApprovalSettings.enabled && this.autoApprovalSettings.enableNotifications) {
									showSystemNotification({
										subtitle: "Cline wants to start a new task...",
										message: `Cline is suggesting to start a new task with: ${context}`,
									})
								}

								const { text, images } = await this.ask("new_task", context, false)

								// If the user provided a response, treat it as feedback
								if (text || images?.length) {
									await this.say("user_feedback", text ?? "", images)
									pushToolResult(
										formatResponse.toolResult(
											`The user provided feedback instead of creating a new task:\n<feedback>\n${text}\n</feedback>`,
											images,
										),
									)
								} else {
									// If no response, the user clicked the "Create New Task" button
									pushToolResult(
										formatResponse.toolResult(`The user has created a new task with the provided context.`),
									)
								}
								await this.saveCheckpoint()
								break
							}
						} catch (error) {
							await handleError("creating new task", error)
							await this.saveCheckpoint()
							break
						}
					}
					case "plan_mode_respond": {
						const response: string | undefined = block.params.response
						const optionsRaw: string | undefined = block.params.options
						const sharedMessage = {
							response: removeClosingTag("response", response),
							options: parsePartialArrayString(removeClosingTag("options", optionsRaw)),
						} satisfies ClinePlanModeResponse
						try {
							if (block.partial) {
								await this.ask("plan_mode_respond", JSON.stringify(sharedMessage), block.partial).catch(() => {})
								break
							} else {
								if (!response) {
									this.consecutiveMistakeCount++
									pushToolResult(await this.sayAndCreateMissingParamError("plan_mode_respond", "response"))
									//
									break
								}
								this.consecutiveMistakeCount = 0

								// if (this.autoApprovalSettings.enabled && this.autoApprovalSettings.enableNotifications) {
								// 	showSystemNotification({
								// 		subtitle: "Cline has a response...",
								// 		message: response.replace(/\n/g, " "),
								// 	})
								// }

								// Store the number of options for telemetry
								const options = parsePartialArrayString(optionsRaw || "[]")

								this.isAwaitingPlanResponse = true
								let { text, images } = await this.ask("plan_mode_respond", JSON.stringify(sharedMessage), false)
								this.isAwaitingPlanResponse = false

								// webview invoke sendMessage will send this marker in order to put webview into the proper state (responding to an ask) and as a flag to extension that the user switched to ACT mode.
								if (text === "PLAN_MODE_TOGGLE_RESPONSE") {
									text = ""
								}

								// Check if options contains the text response
								if (optionsRaw && text && parsePartialArrayString(optionsRaw).includes(text)) {
									// Valid option selected, don't show user message in UI
									// Update last followup message with selected option
									const lastPlanMessage = findLast(this.clineMessages, (m) => m.ask === "plan_mode_respond")
									if (lastPlanMessage) {
										lastPlanMessage.text = JSON.stringify({
											...sharedMessage,
											selected: text,
										} satisfies ClinePlanModeResponse)
										await this.saveClineMessagesAndUpdateHistory()
										telemetryService.captureOptionSelected(this.taskId, options.length, "plan")
									}
								} else {
									// Option not selected, send user feedback
									if (text || images?.length) {
										telemetryService.captureOptionsIgnored(this.taskId, options.length, "plan")
										await this.say("user_feedback", text ?? "", images)
										await this.saveCheckpoint()
									}
								}

								if (this.didRespondToPlanAskBySwitchingMode) {
									pushToolResult(
										formatResponse.toolResult(
											`[The user has switched to ACT MODE, so you may now proceed with the task.]` +
												(text
													? `\n\nThe user also provided the following message when switching to ACT MODE:\n<user_message>\n${text}\n</user_message>`
													: ""),
											images,
										),
									)
								} else {
									// if we didn't switch to ACT MODE, then we can just send the user_feedback message
									pushToolResult(formatResponse.toolResult(`<user_message>\n${text}\n</user_message>`, images))
								}

								//
								break
							}
						} catch (error) {
							await handleError("responding to inquiry", error)
							//
							break
						}
					}
					case "load_mcp_documentation": {
						try {
							if (block.partial) {
								// shouldn't happen
								break
							} else {
								await this.say("load_mcp_documentation", "", undefined, false)
								pushToolResult(await loadMcpDocumentation(this.mcpHub))
								break
							}
						} catch (error) {
							await handleError("loading MCP documentation", error)
							break
						}
					}
					case "attempt_completion": {
						/*
						this.consecutiveMistakeCount = 0
						let resultToSend = result
						if (command) {
							await this.say("completion_result", resultToSend)
							// TODO: currently we don't handle if this command fails, it could be useful to let cline know and retry
							const [didUserReject, commandResult] = await this.executeCommand(command, true)
							// if we received non-empty string, the command was rejected or failed
							if (commandResult) {
								return [didUserReject, commandResult]
							}
							resultToSend = ""
						}
						const { response, text, images } = await this.ask("completion_result", resultToSend) // this prompts webview to show 'new task' button, and enable text input (which would be the 'text' here)
						if (response === "yesButtonClicked") {
							return [false, ""] // signals to recursive loop to stop (for now this never happens since yesButtonClicked will trigger a new task)
						}
						await this.say("user_feedback", text ?? "", images)
						return [
						*/
						const result: string | undefined = block.params.result
						const command: string | undefined = block.params.command

						const addNewChangesFlagToLastCompletionResultMessage = async () => {
							// Add newchanges flag if there are new changes to the workspace

							const hasNewChanges = await this.doesLatestTaskCompletionHaveNewChanges()
							const lastCompletionResultMessage = findLast(this.clineMessages, (m) => m.say === "completion_result")
							if (
								lastCompletionResultMessage &&
								hasNewChanges &&
								!lastCompletionResultMessage.text?.endsWith(COMPLETION_RESULT_CHANGES_FLAG)
							) {
								lastCompletionResultMessage.text += COMPLETION_RESULT_CHANGES_FLAG
							}
							await this.saveClineMessagesAndUpdateHistory()
						}

						try {
							const lastMessage = this.clineMessages.at(-1)
							if (block.partial) {
								if (command) {
									// the attempt_completion text is done, now we're getting command
									// remove the previous partial attempt_completion ask, replace with say, post state to webview, then stream command

									// const secondLastMessage = this.clineMessages.at(-2)
									// NOTE: we do not want to auto approve a command run as part of the attempt_completion tool
									if (lastMessage && lastMessage.ask === "command") {
										// update command
										await this.ask("command", removeClosingTag("command", command), block.partial).catch(
											() => {},
										)
									} else {
										// last message is completion_result
										// we have command string, which means we have the result as well, so finish it (doesn't have to exist yet)
										await this.say("completion_result", removeClosingTag("result", result), undefined, false)
										await this.saveCheckpoint(true)
										await addNewChangesFlagToLastCompletionResultMessage()
										await this.ask("command", removeClosingTag("command", command), block.partial).catch(
											() => {},
										)
									}
								} else {
									// no command, still outputting partial result
									await this.say(
										"completion_result",
										removeClosingTag("result", result),
										undefined,
										block.partial,
									)
								}
								break
							} else {
								if (!result) {
									this.consecutiveMistakeCount++
									pushToolResult(await this.sayAndCreateMissingParamError("attempt_completion", "result"))
									break
								}
								this.consecutiveMistakeCount = 0

								if (this.autoApprovalSettings.enabled && this.autoApprovalSettings.enableNotifications) {
									showSystemNotification({
										subtitle: "Task Completed",
										message: result.replace(/\n/g, " "),
									})
								}

								let commandResult: ToolResponse | undefined
								if (command) {
									if (lastMessage && lastMessage.ask !== "command") {
										// haven't sent a command message yet so first send completion_result then command
										await this.say("completion_result", result, undefined, false)
										await this.saveCheckpoint(true)
										await addNewChangesFlagToLastCompletionResultMessage()
										telemetryService.captureTaskCompleted(this.taskId)
									} else {
										// we already sent a command message, meaning the complete completion message has also been sent
										await this.saveCheckpoint(true)
									}

									// complete command message
									const didApprove = await askApproval("command", command)
									if (!didApprove) {
										await this.saveCheckpoint()
										break
									}
									const [userRejected, execCommandResult] = await this.executeCommandTool(command!)
									if (userRejected) {
										this.didRejectTool = true
										pushToolResult(execCommandResult)
										await this.saveCheckpoint()
										break
									}
									// user didn't reject, but the command may have output
									commandResult = execCommandResult
								} else {
									await this.say("completion_result", result, undefined, false)
									await this.saveCheckpoint(true)
									await addNewChangesFlagToLastCompletionResultMessage()
									telemetryService.captureTaskCompleted(this.taskId)
								}

								// we already sent completion_result says, an empty string asks relinquishes control over button and field
								const { response, text, images } = await this.ask("completion_result", "", false)
								if (response === "yesButtonClicked") {
									pushToolResult("") // signals to recursive loop to stop (for now this never happens since yesButtonClicked will trigger a new task)
									break
								}
								await this.say("user_feedback", text ?? "", images)
								await this.saveCheckpoint()

								const toolResults: (Anthropic.TextBlockParam | Anthropic.ImageBlockParam)[] = []
								if (commandResult) {
									if (typeof commandResult === "string") {
										toolResults.push({
											type: "text",
											text: commandResult,
										})
									} else if (Array.isArray(commandResult)) {
										toolResults.push(...commandResult)
									}
								}
								toolResults.push({
									type: "text",
									text: `The user has provided feedback on the results. Consider their input to continue the task, and then attempt completion again.\n<feedback>\n${text}\n</feedback>`,
								})
								toolResults.push(...formatResponse.imageBlocks(images))
								this.userMessageContent.push({
									type: "text",
									text: `${toolDescription()} Result:`,
								})
								this.userMessageContent.push(...toolResults)

								//
								break
							}
						} catch (error) {
							await handleError("attempting completion", error)
							await this.saveCheckpoint()
							break
						}
					}
				}
				break
		}

		/*
		Seeing out of bounds is fine, it means that the next too call is being built up and ready to add to assistantMessageContent to present. 
		When you see the UI inactive during this, it means that a tool is breaking without presenting any UI. For example the write_to_file tool was breaking when relpath was undefined, and for invalid relpath it never presented UI.
		*/
		this.presentAssistantMessageLocked = false // this needs to be placed here, if not then calling this.presentAssistantMessage below would fail (sometimes) since it's locked
		// NOTE: when tool is rejected, iterator stream is interrupted and it waits for userMessageContentReady to be true. Future calls to present will skip execution since didRejectTool and iterate until contentIndex is set to message length and it sets userMessageContentReady to true itself (instead of preemptively doing it in iterator)
		if (!block.partial || this.didRejectTool || this.didAlreadyUseTool) {
			// block is finished streaming and executing
			if (this.currentStreamingContentIndex === this.assistantMessageContent.length - 1) {
				// its okay that we increment if !didCompleteReadingStream, it'll just return bc out of bounds and as streaming continues it will call presentAssistantMessage if a new block is ready. if streaming is finished then we set userMessageContentReady to true when out of bounds. This gracefully allows the stream to continue on and all potential content blocks be presented.
				// last block is complete and it is finished executing
				this.userMessageContentReady = true // will allow pwaitfor to continue
			}

			// call next block if it exists (if not then read stream will call it when its ready)
			this.currentStreamingContentIndex++ // need to increment regardless, so when read stream calls this function again it will be streaming the next block

			if (this.currentStreamingContentIndex < this.assistantMessageContent.length) {
				// there are already more content blocks to stream, so we'll call this function ourselves
				// await this.presentAssistantContent()

				this.presentAssistantMessage()
				return
			}
		}
		// block is partial, but the read stream may have finished
		if (this.presentAssistantMessageHasPendingUpdates) {
			this.presentAssistantMessage()
		}
	}

	private async saveApiRequestHistory(inputTokens: number, outputTokens: number, cost?: number) {
		const modelInfo = this.api.getModel()
		// Get provider name from model ID (e.g., "anthropic/claude-3" -> "anthropic")
		const provider = modelInfo.id.split("/")[0]

		// Create history entry
		const workspaceName = vscode.workspace.workspaceFolders?.[0]?.name // Get workspace name directly
		const historyEntry: ApiRequestHistoryEntry = {
			timestamp: Date.now(),
			provider,
			model: modelInfo.id,
			taskSnippet: this.clineMessages[0]?.text?.substring(0, 50) || "",
			taskId: this.taskId,
			inputTokens,
			outputTokens,
			cost,
			workspace: workspaceName, // Add workspace name
		}

		// Get current history and append new entry
		const currentHistory = ((await getGlobalState(this.getContext(), "apiRequestHistory")) as ApiRequestHistoryEntry[]) || []
		// Keep only the last N entries (e.g., 1000)
		const updatedHistory = [...currentHistory, historyEntry].slice(-1000)
		await updateGlobalState(this.getContext(), "apiRequestHistory", updatedHistory)

		// Also send the updated history to the webview if it's relevant
		await this.postMessageToWebview({ type: "apiRequestHistory", history: updatedHistory })
	}

	async recursivelyMakeClineRequests(userContent: UserContent, includeFileDetails: boolean = false): Promise<boolean> {
		if (this.abort) {
			throw new Error("Cline instance aborted")
		}

		// Used to know what models were used in the task if user wants to export metadata for error reporting purposes
		const currentProviderId = (await getGlobalState(this.getContext(), "apiProvider")) as string
		if (currentProviderId && this.api.getModel().id) {
			try {
				await this.modelContextTracker.recordModelUsage(currentProviderId, this.api.getModel().id, this.chatSettings.mode)
			} catch {}
		}

		if (this.consecutiveMistakeCount >= 3) {
			if (this.autoApprovalSettings.enabled && this.autoApprovalSettings.enableNotifications) {
				showSystemNotification({
					subtitle: "Error",
					message: "Cline is having trouble. Would you like to continue the task?",
				})
			}
			const { response, text, images } = await this.ask(
				"mistake_limit_reached",
				this.api.getModel().id.includes("claude")
					? `This may indicate a failure in his thought process or inability to use a tool properly, which can be mitigated with some user guidance (e.g. "Try breaking down the task into smaller steps").`
					: "Cline uses complex prompts and iterative task execution that may be challenging for less capable models. For best results, it's recommended to use Claude 3.7 Sonnet for its advanced agentic coding capabilities.",
			)
			if (response === "messageResponse") {
				userContent.push(
					...[
						{
							type: "text",
							text: formatResponse.tooManyMistakes(text),
						} as Anthropic.Messages.TextBlockParam,
						...formatResponse.imageBlocks(images),
					],
				)
			}
			this.consecutiveMistakeCount = 0
		}

		if (
			this.autoApprovalSettings.enabled &&
			this.consecutiveAutoApprovedRequestsCount >= this.autoApprovalSettings.maxRequests
		) {
			if (this.autoApprovalSettings.enableNotifications) {
				showSystemNotification({
					subtitle: "Max Requests Reached",
					message: `Cline has auto-approved ${this.autoApprovalSettings.maxRequests.toString()} API requests.`,
				})
			}
			await this.ask(
				"auto_approval_max_req_reached",
				`Cline has auto-approved ${this.autoApprovalSettings.maxRequests.toString()} API requests. Would you like to reset the count and proceed with the task?`,
			)
			// if we get past the promise it means the user approved and did not start a new task
			this.consecutiveAutoApprovedRequestsCount = 0
		}

		// get previous api req's index to check token usage and determine if we need to truncate conversation history
		const previousApiReqIndex = findLastIndex(this.clineMessages, (m) => m.say === "api_req_started")

		// Save checkpoint if this is the first API request
		const isFirstRequest = this.clineMessages.filter((m) => m.say === "api_req_started").length === 0
		if (isFirstRequest) {
			await this.say("checkpoint_created") // no hash since we need to wait for CheckpointTracker to be initialized
		}

		// getting verbose details is an expensive operation, it uses globby to top-down build file structure of project which for large projects can take a few seconds
		// for the best UX we show a placeholder api_req_started message with a loading spinner as this happens
		await this.say(
			"api_req_started",
			JSON.stringify({
				request: userContent.map((block) => formatContentBlockToMarkdown(block)).join("\n\n") + "\n\nLoading...",
			}),
		)

		// use this opportunity to initialize the checkpoint tracker (can be expensive to initialize in the constructor)
		// FIXME: right now we're letting users init checkpoints for old tasks, but this could be a problem if opening a task in the wrong workspace
		// isNewTask &&
		if (!this.checkpointTracker && !this.checkpointTrackerErrorMessage) {
			try {
				this.checkpointTracker = await pTimeout(
					CheckpointTracker.create(this.taskId, this.context.globalStorageUri.fsPath),
					{
						milliseconds: 15_000,
						message:
							"Checkpoints taking too long to initialize. Consider re-opening Cline in a project that uses git, or disabling checkpoints.",
					},
				)
			} catch (error) {
				const errorMessage = error instanceof Error ? error.message : "Unknown error"
				console.error("Failed to initialize checkpoint tracker:", errorMessage)
				this.checkpointTrackerErrorMessage = errorMessage // will be displayed right away since we saveClineMessages next which posts state to webview
			}
		}

		// Now that checkpoint tracker is initialized, update the dummy checkpoint_created message with the commit hash. (This is necessary since we use the API request loading as an opportunity to initialize the checkpoint tracker, which can take some time)
		if (isFirstRequest) {
			const commitHash = await this.checkpointTracker?.commit()
			const lastCheckpointMessage = findLast(this.clineMessages, (m) => m.say === "checkpoint_created")
			if (lastCheckpointMessage) {
				lastCheckpointMessage.lastCheckpointHash = commitHash
				await this.saveClineMessagesAndUpdateHistory()
			}
		}

		const [parsedUserContent, environmentDetails] = await this.loadContext(userContent, includeFileDetails)
		userContent = parsedUserContent
		// add environment details as its own text block, separate from tool results
		userContent.push({ type: "text", text: environmentDetails })

		await this.addToApiConversationHistory({
			role: "user",
			content: userContent,
		})

		telemetryService.captureConversationTurnEvent(this.taskId, currentProviderId, this.api.getModel().id, "user")

		// since we sent off a placeholder api_req_started message to update the webview while waiting to actually start the API request (to load potential details for example), we need to update the text of that message
		const lastApiReqIndex = findLastIndex(this.clineMessages, (m) => m.say === "api_req_started")
		this.clineMessages[lastApiReqIndex].text = JSON.stringify({
			request: userContent.map((block) => formatContentBlockToMarkdown(block)).join("\n\n"),
		} satisfies ClineApiReqInfo)
		await this.saveClineMessagesAndUpdateHistory()
		await this.postStateToWebview()

		try {
			let cacheWriteTokens = 0
			let cacheReadTokens = 0
			let inputTokens = 0
			let outputTokens = 0
			let totalCost: number | undefined

			// update api_req_started. we can't use api_req_finished anymore since it's a unique case where it could come after a streaming message (ie in the middle of being updated or executed)
			// fortunately api_req_finished was always parsed out for the gui anyways, so it remains solely for legacy purposes to keep track of prices in tasks from history
			// (it's worth removing a few months from now)
			const updateApiReqMsg = (cancelReason?: ClineApiReqCancelReason, streamingFailedMessage?: string) => {
				this.clineMessages[lastApiReqIndex].text = JSON.stringify({
					...JSON.parse(this.clineMessages[lastApiReqIndex].text || "{}"),
					tokensIn: inputTokens,
					tokensOut: outputTokens,
					cacheWrites: cacheWriteTokens,
					cacheReads: cacheReadTokens,
					cost:
						totalCost ??
						calculateApiCostAnthropic(
							this.api.getModel().info,
							inputTokens,
							outputTokens,
							cacheWriteTokens,
							cacheReadTokens,
						),
					cancelReason,
					streamingFailedMessage,
				} satisfies ClineApiReqInfo)
			}

			const abortStream = async (cancelReason: ClineApiReqCancelReason, streamingFailedMessage?: string) => {
				if (this.diffViewProvider.isEditing) {
					await this.diffViewProvider.revertChanges() // closes diff view
				}

				// if last message is a partial we need to update and save it
				const lastMessage = this.clineMessages.at(-1)
				if (lastMessage && lastMessage.partial) {
					// lastMessage.ts = Date.now() DO NOT update ts since it is used as a key for virtuoso list
					lastMessage.partial = false
					// instead of streaming partialMessage events, we do a save and post like normal to persist to disk
					console.log("updating partial message", lastMessage)
					// await this.saveClineMessagesAndUpdateHistory()
				}

				// Let assistant know their response was interrupted for when task is resumed
				await this.addToApiConversationHistory({
					role: "assistant",
					content: [
						{
							type: "text",
							text:
								assistantMessage +
								`\n\n[${
									cancelReason === "streaming_failed"
										? "Response interrupted by API Error"
										: "Response interrupted by user"
								}]`,
						},
					],
				})

				// update api_req_started to have cancelled and cost, so that we can display the cost of the partial stream
				updateApiReqMsg(cancelReason, streamingFailedMessage)
				await this.saveClineMessagesAndUpdateHistory()

				telemetryService.captureConversationTurnEvent(this.taskId, currentProviderId, this.api.getModel().id, "assistant")

				// signals to provider that it can retrieve the saved messages from disk, as abortTask can not be awaited on in nature
				this.didFinishAbortingStream = true
			}

			// reset streaming state
			this.currentStreamingContentIndex = 0
			this.assistantMessageContent = []
			this.didCompleteReadingStream = false
			this.userMessageContent = []
			this.userMessageContentReady = false
			this.didRejectTool = false
			this.didAlreadyUseTool = false
			this.presentAssistantMessageLocked = false
			this.presentAssistantMessageHasPendingUpdates = false
			this.didAutomaticallyRetryFailedApiRequest = false
			await this.diffViewProvider.reset()

			const stream = this.attemptApiRequest(previousApiReqIndex) // yields only if the first chunk is successful, otherwise will allow the user to retry the request (most likely due to rate limit error, which gets thrown on the first chunk)
			let assistantMessage = ""
			let reasoningMessage = ""
			this.isStreaming = true
			let didReceiveUsageChunk = false
			try {
				for await (const chunk of stream) {
					if (!chunk) {
						continue
					}
					switch (chunk.type) {
						case "usage":
							didReceiveUsageChunk = true
							inputTokens += chunk.inputTokens
							outputTokens += chunk.outputTokens
							cacheWriteTokens += chunk.cacheWriteTokens ?? 0
							cacheReadTokens += chunk.cacheReadTokens ?? 0
							totalCost = chunk.totalCost

							// Save API request history
							await this.saveApiRequestHistory(chunk.inputTokens, chunk.outputTokens, chunk.totalCost)
							break
						case "reasoning":
							// reasoning will always come before assistant message
							reasoningMessage += chunk.reasoning
							// fixes bug where cancelling task > aborts task > for loop may be in middle of streaming reasoning > say function throws error before we get a chance to properly clean up and cancel the task.
							if (!this.abort) {
								await this.say("reasoning", reasoningMessage, undefined, true)
							}
							break
						case "text":
							if (reasoningMessage && assistantMessage.length === 0) {
								// complete reasoning message
								await this.say("reasoning", reasoningMessage, undefined, false)
							}
							assistantMessage += chunk.text
							// parse raw assistant message into content blocks
							const prevLength = this.assistantMessageContent.length
							this.assistantMessageContent = parseAssistantMessage(assistantMessage)
							if (this.assistantMessageContent.length > prevLength) {
								this.userMessageContentReady = false // new content we need to present, reset to false in case previous content set this to true
							}
							// present content to user
							this.presentAssistantMessage()
							break
					}

					if (this.abort) {
						console.log("aborting stream...")
						if (!this.abandoned) {
							// only need to gracefully abort if this instance isn't abandoned (sometimes openrouter stream hangs, in which case this would affect future instances of cline)
							await abortStream("user_cancelled")
						}
						break // aborts the stream
					}

					if (this.didRejectTool) {
						// userContent has a tool rejection, so interrupt the assistant's response to present the user's feedback
						assistantMessage += "\n\n[Response interrupted by user feedback]"
						// this.userMessageContentReady = true // instead of setting this preemptively, we allow the present iterator to finish and set userMessageContentReady when its ready
						break
					}

					// PREV: we need to let the request finish for openrouter to get generation details
					// UPDATE: it's better UX to interrupt the request at the cost of the api cost not being retrieved
					if (this.didAlreadyUseTool) {
						assistantMessage +=
							"\n\n[Response interrupted by a tool use result. Only one tool may be used at a time and should be placed at the end of the message.]"
						break
					}
				}
			} catch (error) {
				// abandoned happens when extension is no longer waiting for the cline instance to finish aborting (error is thrown here when any function in the for loop throws due to this.abort)
				if (!this.abandoned) {
					this.abortTask() // if the stream failed, there's various states the task could be in (i.e. could have streamed some tools the user may have executed), so we just resort to replicating a cancel task
					const errorMessage = this.formatErrorWithStatusCode(error)

					await abortStream("streaming_failed", errorMessage)
					await this.reinitExistingTaskFromId(this.taskId)
				}
			} finally {
				this.isStreaming = false
			}

			// OpenRouter/Cline may not return token usage as part of the stream (since it may abort early), so we fetch after the stream is finished
			// (updateApiReq below will update the api_req_started message with the usage details. we do this async so it updates the api_req_started message in the background)
			if (!didReceiveUsageChunk) {
				this.api.getApiStreamUsage?.().then(async (apiStreamUsage) => {
					if (apiStreamUsage) {
						inputTokens += apiStreamUsage.inputTokens
						outputTokens += apiStreamUsage.outputTokens
						cacheWriteTokens += apiStreamUsage.cacheWriteTokens ?? 0
						cacheReadTokens += apiStreamUsage.cacheReadTokens ?? 0
						totalCost = apiStreamUsage.totalCost
					}
					updateApiReqMsg()
					await this.saveClineMessagesAndUpdateHistory()
					await this.postStateToWebview()
				})
			}

			// need to call here in case the stream was aborted
			if (this.abort) {
				throw new Error("Cline instance aborted")
			}

			this.didCompleteReadingStream = true

			// set any blocks to be complete to allow presentAssistantMessage to finish and set userMessageContentReady to true
			// (could be a text block that had no subsequent tool uses, or a text block at the very end, or an invalid tool use, etc. whatever the case, presentAssistantMessage relies on these blocks either to be completed or the user to reject a block in order to proceed and eventually set userMessageContentReady to true)
			const partialBlocks = this.assistantMessageContent.filter((block) => block.partial)
			partialBlocks.forEach((block) => {
				block.partial = false
			})
			// this.assistantMessageContent.forEach((e) => (e.partial = false)) // can't just do this bc a tool could be in the middle of executing ()
			if (partialBlocks.length > 0) {
				this.presentAssistantMessage() // if there is content to update then it will complete and update this.userMessageContentReady to true, which we pwaitfor before making the next request. all this is really doing is presenting the last partial message that we just set to complete
			}

			updateApiReqMsg()
			await this.saveClineMessagesAndUpdateHistory()
			await this.postStateToWebview()

			// now add to apiconversationhistory
			// need to save assistant responses to file before proceeding to tool use since user can exit at any moment and we wouldn't be able to save the assistant's response
			let didEndLoop = false
			if (assistantMessage.length > 0) {
				telemetryService.captureConversationTurnEvent(this.taskId, currentProviderId, this.api.getModel().id, "assistant")

				await this.addToApiConversationHistory({
					role: "assistant",
					content: [{ type: "text", text: assistantMessage }],
				})

				// NOTE: this comment is here for future reference - this was a workaround for userMessageContent not getting set to true. It was due to it not recursively calling for partial blocks when didRejectTool, so it would get stuck waiting for a partial block to complete before it could continue.
				// in case the content blocks finished
				// it may be the api stream finished after the last parsed content block was executed, so  we are able to detect out of bounds and set userMessageContentReady to true (note you should not call presentAssistantMessage since if the last block is completed it will be presented again)
				// const completeBlocks = this.assistantMessageContent.filter((block) => !block.partial) // if there are any partial blocks after the stream ended we can consider them invalid
				// if (this.currentStreamingContentIndex >= completeBlocks.length) {
				// 	this.userMessageContentReady = true
				// }

				await pWaitFor(() => this.userMessageContentReady)

				// if the model did not tool use, then we need to tell it to either use a tool or attempt_completion
				const didToolUse = this.assistantMessageContent.some((block) => block.type === "tool_use")

				if (!didToolUse) {
					// normal request where tool use is required
					this.userMessageContent.push({
						type: "text",
						text: formatResponse.noToolsUsed(),
					})
					this.consecutiveMistakeCount++
				}

				const recDidEndLoop = await this.recursivelyMakeClineRequests(this.userMessageContent)
				didEndLoop = recDidEndLoop
			} else {
				// if there's no assistant_responses, that means we got no text or tool_use content blocks from API which we should assume is an error
				await this.say(
					"error",
					"Unexpected API Response: The language model did not provide any assistant messages. This may indicate an issue with the API or the model's output.",
				)
				await this.addToApiConversationHistory({
					role: "assistant",
					content: [
						{
							type: "text",
							text: "Failure: I did not provide a response.",
						},
					],
				})
			}

			return didEndLoop // will always be false for now
		} catch (error) {
			// this should never happen since the only thing that can throw an error is the attemptApiRequest, which is wrapped in a try catch that sends an ask where if noButtonClicked, will clear current task and destroy this instance. However to avoid unhandled promise rejection, we will end this loop which will end execution of this instance (see startTask)
			return true // needs to be true so parent loop knows to end task
		}
	}

	async loadContext(userContent: UserContent, includeFileDetails: boolean = false) {
		return await Promise.all([
			// This is a temporary solution to dynamically load context mentions from tool results. It checks for the presence of tags that indicate that the tool was rejected and feedback was provided (see formatToolDeniedFeedback, attemptCompletion, executeCommand, and consecutiveMistakeCount >= 3) or "<answer>" (see askFollowupQuestion), we place all user generated content in these tags so they can effectively be used as markers for when we should parse mentions). However if we allow multiple tools responses in the future, we will need to parse mentions specifically within the user content tags.
			// (Note: this caused the @/ import alias bug where file contents were being parsed as well, since v2 converted tool results to text blocks)
			Promise.all(
				userContent.map(async (block) => {
					if (block.type === "text") {
						// We need to ensure any user generated content is wrapped in one of these tags so that we know to parse mentions
						// FIXME: Only parse text in between these tags instead of the entire text block which may contain other tool results. This is part of a larger issue where we shouldn't be using regex to parse mentions in the first place (ie for cases where file paths have spaces)
						if (
							block.text.includes("<feedback>") ||
							block.text.includes("<answer>") ||
							block.text.includes("<task>") ||
							block.text.includes("<user_message>")
						) {
							let parsedText = await parseMentions(block.text, cwd, this.urlContentFetcher, this.fileContextTracker)

							// when parsing slash commands, we still want to allow the user to provide their desired context
							parsedText = parseSlashCommands(parsedText)

							return {
								...block,
								text: parsedText,
							}
						}
					}
					return block
				}),
			),
			this.getEnvironmentDetails(includeFileDetails),
		])
	}

	async getEnvironmentDetails(includeFileDetails: boolean = false) {
		let details = ""

		// It could be useful for cline to know if the user went from one or no file to another between messages, so we always include this context
		details += "\n\n# VSCode Visible Files"
		const visibleFilePaths = vscode.window.visibleTextEditors
			?.map((editor) => editor.document?.uri?.fsPath)
			.filter(Boolean)
			.map((absolutePath) => path.relative(cwd, absolutePath))

		// Filter paths through clineIgnoreController
		const allowedVisibleFiles = this.clineIgnoreController
			.filterPaths(visibleFilePaths)
			.map((p) => p.toPosix())
			.join("\n")

		if (allowedVisibleFiles) {
			details += `\n${allowedVisibleFiles}`
		} else {
			details += "\n(No visible files)"
		}

		details += "\n\n# VSCode Open Tabs"
		const openTabPaths = vscode.window.tabGroups.all
			.flatMap((group) => group.tabs)
			.map((tab) => (tab.input as vscode.TabInputText)?.uri?.fsPath)
			.filter(Boolean)
			.map((absolutePath) => path.relative(cwd, absolutePath))

		// Filter paths through clineIgnoreController
		const allowedOpenTabs = this.clineIgnoreController
			.filterPaths(openTabPaths)
			.map((p) => p.toPosix())
			.join("\n")

		if (allowedOpenTabs) {
			details += `\n${allowedOpenTabs}`
		} else {
			details += "\n(No open tabs)"
		}

		const busyTerminals = this.terminalManager.getTerminals(true)
		const inactiveTerminals = this.terminalManager.getTerminals(false)
		// const allTerminals = [...busyTerminals, ...inactiveTerminals]

		if (busyTerminals.length > 0 && this.didEditFile) {
			//  || this.didEditFile
			await setTimeoutPromise(300) // delay after saving file to let terminals catch up
		}

		// let terminalWasBusy = false
		if (busyTerminals.length > 0) {
			// wait for terminals to cool down
			// terminalWasBusy = allTerminals.some((t) => this.terminalManager.isProcessHot(t.id))
			await pWaitFor(() => busyTerminals.every((t) => !this.terminalManager.isProcessHot(t.id)), {
				interval: 100,
				timeout: 15_000,
			}).catch(() => {})
		}

		// we want to get diagnostics AFTER terminal cools down for a few reasons: terminal could be scaffolding a project, dev servers (compilers like webpack) will first re-compile and then send diagnostics, etc
		/*
		let diagnosticsDetails = ""
		const diagnostics = await this.diagnosticsMonitor.getCurrentDiagnostics(this.didEditFile || terminalWasBusy) // if cline ran a command (ie npm install) or edited the workspace then wait a bit for updated diagnostics
		for (const [uri, fileDiagnostics] of diagnostics) {
			const problems = fileDiagnostics.filter((d) => d.severity === vscode.DiagnosticSeverity.Error)
			if (problems.length > 0) {
				diagnosticsDetails += `\n## ${path.relative(cwd, uri.fsPath)}`
				for (const diagnostic of problems) {
					// let severity = diagnostic.severity === vscode.DiagnosticSeverity.Error ? "Error" : "Warning"
					const line = diagnostic.range.start.line + 1 // VSCode lines are 0-indexed
					const source = diagnostic.source ? `[${diagnostic.source}] ` : ""
					diagnosticsDetails += `\n- ${source}Line ${line}: ${diagnostic.message}`
				}
			}
		}
		*/
		this.didEditFile = false // reset, this lets us know when to wait for saved files to update terminals

		// waiting for updated diagnostics lets terminal output be the most up-to-date possible
		let terminalDetails = ""
		if (busyTerminals.length > 0) {
			// terminals are cool, let's retrieve their output
			terminalDetails += "\n\n# Actively Running Terminals"
			for (const busyTerminal of busyTerminals) {
				terminalDetails += `\n## Original command: \`${busyTerminal.lastCommand}\``
				const newOutput = this.terminalManager.getUnretrievedOutput(busyTerminal.id)
				if (newOutput) {
					terminalDetails += `\n### New Output\n${newOutput}`
				} else {
					// details += `\n(Still running, no new output)` // don't want to show this right after running the command
				}
			}
		}
		// only show inactive terminals if there's output to show
		if (inactiveTerminals.length > 0) {
			const inactiveTerminalOutputs = new Map<number, string>()
			for (const inactiveTerminal of inactiveTerminals) {
				const newOutput = this.terminalManager.getUnretrievedOutput(inactiveTerminal.id)
				if (newOutput) {
					inactiveTerminalOutputs.set(inactiveTerminal.id, newOutput)
				}
			}
			if (inactiveTerminalOutputs.size > 0) {
				terminalDetails += "\n\n# Inactive Terminals"
				for (const [terminalId, newOutput] of inactiveTerminalOutputs) {
					const inactiveTerminal = inactiveTerminals.find((t) => t.id === terminalId)
					if (inactiveTerminal) {
						terminalDetails += `\n## ${inactiveTerminal.lastCommand}`
						terminalDetails += `\n### New Output\n${newOutput}`
					}
				}
			}
		}

		// details += "\n\n# VSCode Workspace Errors"
		// if (diagnosticsDetails) {
		// 	details += diagnosticsDetails
		// } else {
		// 	details += "\n(No errors detected)"
		// }

		if (terminalDetails) {
			details += terminalDetails
		}

		// Add recently modified files section
		const recentlyModifiedFiles = this.fileContextTracker.getAndClearRecentlyModifiedFiles()
		if (recentlyModifiedFiles.length > 0) {
			details +=
				"\n\n# Recently Modified Files\nThese files have been modified since you last accessed them (file was just edited so you may need to re-read it before editing):"
			for (const filePath of recentlyModifiedFiles) {
				details += `\n${filePath}`
			}
		}

		// Add current time information with timezone
		const now = new Date()
		const formatter = new Intl.DateTimeFormat(undefined, {
			year: "numeric",
			month: "numeric",
			day: "numeric",
			hour: "numeric",
			minute: "numeric",
			second: "numeric",
			hour12: true,
		})
		const timeZone = formatter.resolvedOptions().timeZone
		const timeZoneOffset = -now.getTimezoneOffset() / 60 // Convert to hours and invert sign to match conventional notation
		const timeZoneOffsetStr = `${timeZoneOffset >= 0 ? "+" : ""}${timeZoneOffset}:00`
		details += `\n\n# Current Time\n${formatter.format(now)} (${timeZone}, UTC${timeZoneOffsetStr})`

		if (includeFileDetails) {
			details += `\n\n# Current Working Directory (${cwd.toPosix()}) Files\n`
			const isDesktop = arePathsEqual(cwd, path.join(os.homedir(), "Desktop"))
			if (isDesktop) {
				// don't want to immediately access desktop since it would show permission popup
				details += "(Desktop files not shown automatically. Use list_files to explore if needed.)"
			} else {
				const [files, didHitLimit] = await listFiles(cwd, true, 200)
				const result = formatResponse.formatFilesList(cwd, files, didHitLimit, this.clineIgnoreController)
				details += result
			}
		}

		// Add context window usage information
		const { contextWindow, maxAllowedSize } = getContextWindowInfo(this.api)

		// Get the token count from the most recent API request to accurately reflect context management
		const getTotalTokensFromApiReqMessage = (msg: ClineMessage) => {
			if (!msg.text) {
				return 0
			}
			try {
				const { tokensIn, tokensOut, cacheWrites, cacheReads } = JSON.parse(msg.text)
				return (tokensIn || 0) + (tokensOut || 0) + (cacheWrites || 0) + (cacheReads || 0)
			} catch (e) {
				return 0
			}
		}

		const modifiedMessages = combineApiRequests(combineCommandSequences(this.clineMessages.slice(1)))
		const lastApiReqMessage = findLast(modifiedMessages, (msg) => {
			if (msg.say !== "api_req_started") {
				return false
			}
			return getTotalTokensFromApiReqMessage(msg) > 0
		})

		const lastApiReqTotalTokens = lastApiReqMessage ? getTotalTokensFromApiReqMessage(lastApiReqMessage) : 0
		const usagePercentage = Math.round((lastApiReqTotalTokens / contextWindow) * 100)

		details += "\n\n# Context Window Usage"
		details += `\n${lastApiReqTotalTokens.toLocaleString()} / ${(contextWindow / 1000).toLocaleString()}K tokens used (${usagePercentage}%)`

		details += "\n\n# Current Mode"
		if (this.chatSettings.mode === "plan") {
			details += "\nPLAN MODE\n" + formatResponse.planModeInstructions()
		} else {
			details += "\nACT MODE"
		}

		return `<environment_details>\n${details.trim()}\n</environment_details>`
	}
}<|MERGE_RESOLUTION|>--- conflicted
+++ resolved
@@ -82,19 +82,14 @@
 	saveApiConversationHistory,
 	saveClineMessages,
 } from "../storage/disk"
-<<<<<<< HEAD
-import { getGlobalClineRules, getLocalClineRules } from "../context/instructions/user-instructions/cline-rules"
-=======
 import {
 	getGlobalClineRules,
 	getLocalClineRules,
 	refreshClineRulesToggles,
 } from "../context/instructions/user-instructions/cline-rules"
-import { getGlobalState } from "../storage/state"
 import { parseSlashCommands } from ".././slash-commands"
 import WorkspaceTracker from "../../integrations/workspace/WorkspaceTracker"
 import { McpHub } from "../../services/mcp/McpHub"
->>>>>>> ba6dcb5b
 
 export const cwd =
 	vscode.workspace.workspaceFolders?.map((folder) => folder.uri.fsPath).at(0) ?? path.join(os.homedir(), "Desktop") // may or may not exist but fs checking existence would immediately ask for permission which would be bad UX, need to come up with a better solution
