import { ApiHandler } from "@core/api"
import { FileContextTracker } from "@core/context/context-tracking/FileContextTracker"
import { ClineIgnoreController } from "@core/ignore/ClineIgnoreController"
import { DiffViewProvider } from "@integrations/editor/DiffViewProvider"
import { BrowserSession } from "@services/browser/BrowserSession"
import { UrlContentFetcher } from "@services/browser/UrlContentFetcher"
import laminarService from "@services/laminar/LaminarService"
import { McpHub } from "@services/mcp/McpHub"
import { AutoApprovalSettings } from "@shared/AutoApprovalSettings"
import { BrowserSettings } from "@shared/BrowserSettings"
import { ClineAsk, ClineSay } from "@shared/ExtensionMessage"
import { FocusChainSettings } from "@shared/FocusChainSettings"
import { Mode } from "@shared/storage/types"
import { ClineAskResponse } from "@shared/WebviewMessage"
import * as vscode from "vscode"
import { ToolUse, ToolUseName } from "../assistant-message"
import { ContextManager } from "../context/context-management/ContextManager"
import { formatResponse } from "../prompts/responses"
import { StateManager } from "../storage/StateManager"
import { ToolResponse } from "."
import { MessageStateHandler } from "./message-state"
import { TaskState } from "./TaskState"
import { AutoApprove } from "./tools/autoApprove"
import { AccessMcpResourceHandler } from "./tools/handlers/AccessMcpResourceHandler"
import { AskFollowupQuestionToolHandler } from "./tools/handlers/AskFollowupQuestionToolHandler"
import { AttemptCompletionHandler } from "./tools/handlers/AttemptCompletionHandler"
import { BrowserToolHandler } from "./tools/handlers/BrowserToolHandler"
import { CondenseHandler } from "./tools/handlers/CondenseHandler"
import { ExecuteCommandToolHandler } from "./tools/handlers/ExecuteCommandToolHandler"
import { ListCodeDefinitionNamesToolHandler } from "./tools/handlers/ListCodeDefinitionNamesToolHandler"
import { ListFilesToolHandler } from "./tools/handlers/ListFilesToolHandler"
import { LoadMcpDocumentationHandler } from "./tools/handlers/LoadMcpDocumentationHandler"
import { NewTaskHandler } from "./tools/handlers/NewTaskHandler"
import { PlanModeRespondHandler } from "./tools/handlers/PlanModeRespondHandler"
import { ReadFileToolHandler } from "./tools/handlers/ReadFileToolHandler"
import { ReportBugHandler } from "./tools/handlers/ReportBugHandler"
import { SearchFilesToolHandler } from "./tools/handlers/SearchFilesToolHandler"
import { SummarizeTaskHandler } from "./tools/handlers/SummarizeTaskHandler"
import { UseMcpToolHandler } from "./tools/handlers/UseMcpToolHandler"
import { WebFetchToolHandler } from "./tools/handlers/WebFetchToolHandler"
import { WriteToFileToolHandler } from "./tools/handlers/WriteToFileToolHandler"
import { IPartialBlockHandler, SharedToolHandler, ToolExecutorCoordinator } from "./tools/ToolExecutorCoordinator"
import { ToolValidator } from "./tools/ToolValidator"
import { TaskConfig, validateTaskConfig } from "./tools/types/TaskConfig"
import { createUIHelpers } from "./tools/types/UIHelpers"
import { ToolDisplayUtils } from "./tools/utils/ToolDisplayUtils"
import { ToolResultUtils } from "./tools/utils/ToolResultUtils"

export class ToolExecutor {
	private autoApprover: AutoApprove
	private coordinator: ToolExecutorCoordinator

	// Auto-approval methods using the AutoApprove class
	private shouldAutoApproveTool(toolName: ToolUseName): boolean | [boolean, boolean] {
		return this.autoApprover.shouldAutoApproveTool(toolName)
	}

	private async shouldAutoApproveToolWithPath(
		blockname: ToolUseName,
		autoApproveActionpath: string | undefined,
	): Promise<boolean> {
		return this.autoApprover.shouldAutoApproveToolWithPath(blockname, autoApproveActionpath)
	}

	constructor(
		// Core Services & Managers
		private context: vscode.ExtensionContext,
		private taskState: TaskState,
		private messageStateHandler: MessageStateHandler,
		private api: ApiHandler,
		private urlContentFetcher: UrlContentFetcher,
		private browserSession: BrowserSession,
		private diffViewProvider: DiffViewProvider,
		private mcpHub: McpHub,
		private fileContextTracker: FileContextTracker,
		private clineIgnoreController: ClineIgnoreController,
		private contextManager: ContextManager,
		private stateManager: StateManager,

		// Configuration & Settings
		private autoApprovalSettings: AutoApprovalSettings,
		private browserSettings: BrowserSettings,
		private focusChainSettings: FocusChainSettings,
		private cwd: string,
		private taskId: string,
		private ulid: string,
		private mode: Mode,
		private strictPlanModeEnabled: boolean,

		// Callbacks to the Task (Entity)
		private say: (
			type: ClineSay,
			text?: string,
			images?: string[],
			files?: string[],
			partial?: boolean,
		) => Promise<number | undefined>,
		private ask: (
			type: ClineAsk,
			text?: string,
			partial?: boolean,
		) => Promise<{
			response: ClineAskResponse
			text?: string
			images?: string[]
			files?: string[]
		}>,
		private saveCheckpoint: (isAttemptCompletionMessage?: boolean, completionMessageTs?: number) => Promise<void>,
		private sayAndCreateMissingParamError: (toolName: ToolUseName, paramName: string, relPath?: string) => Promise<any>,
		private removeLastPartialMessageIfExistsWithType: (type: "ask" | "say", askOrSay: ClineAsk | ClineSay) => Promise<void>,
		private executeCommandTool: (command: string) => Promise<[boolean, any]>,
		private doesLatestTaskCompletionHaveNewChanges: () => Promise<boolean>,
		private updateFCListFromToolResponse: (taskProgress: string | undefined) => Promise<void>,
	) {
		this.autoApprover = new AutoApprove(autoApprovalSettings)

		// Initialize the coordinator and register all tool handlers
		this.coordinator = new ToolExecutorCoordinator()
		this.registerToolHandlers()
	}

	// Create a properly typed TaskConfig object for handlers
	private asToolConfig(): TaskConfig {
		const config: TaskConfig = {
			taskId: this.taskId,
			ulid: this.ulid,
			context: this.context,
			mode: this.mode,
			strictPlanModeEnabled: this.strictPlanModeEnabled,
			cwd: this.cwd,
			taskState: this.taskState,
			messageState: this.messageStateHandler,
			api: this.api,
			autoApprovalSettings: this.autoApprovalSettings,
			autoApprover: this.autoApprover,
			browserSettings: this.browserSettings,
			focusChainSettings: this.focusChainSettings,
			services: {
				mcpHub: this.mcpHub,
				browserSession: this.browserSession,
				urlContentFetcher: this.urlContentFetcher,
				diffViewProvider: this.diffViewProvider,
				fileContextTracker: this.fileContextTracker,
				clineIgnoreController: this.clineIgnoreController,
				contextManager: this.contextManager,
				stateManager: this.stateManager,
			},
			callbacks: {
				say: this.say,
				ask: this.ask,
				saveCheckpoint: this.saveCheckpoint,
				postStateToWebview: async () => {},
				reinitExistingTaskFromId: async () => {},
				cancelTask: async () => {},
				updateTaskHistory: async (_: any) => [],
				executeCommandTool: this.executeCommandTool,
				doesLatestTaskCompletionHaveNewChanges: this.doesLatestTaskCompletionHaveNewChanges,
				updateFCListFromToolResponse: this.updateFCListFromToolResponse,
				sayAndCreateMissingParamError: this.sayAndCreateMissingParamError,
				removeLastPartialMessageIfExistsWithType: this.removeLastPartialMessageIfExistsWithType,
				shouldAutoApproveToolWithPath: this.shouldAutoApproveToolWithPath.bind(this),
			},
			coordinator: this.coordinator,
		}

		// Validate the config at runtime to catch any missing properties
		validateTaskConfig(config)
		return config
	}

	/**
	 * Register all tool handlers with the coordinator
	 */
	private registerToolHandlers(): void {
		const validator = new ToolValidator(this.clineIgnoreController)

		// Register all tool handlers
		this.coordinator.register(new ListFilesToolHandler(validator))
		this.coordinator.register(new ReadFileToolHandler(validator))
		this.coordinator.register(new BrowserToolHandler())
		this.coordinator.register(new AskFollowupQuestionToolHandler())
		this.coordinator.register(new WebFetchToolHandler())

		// Register WriteToFileToolHandler for all three file tools with proper typing
		const writeHandler = new WriteToFileToolHandler(validator)
		this.coordinator.register(writeHandler) // registers as "write_to_file"
		this.coordinator.register(new SharedToolHandler("replace_in_file", writeHandler))
		this.coordinator.register(new SharedToolHandler("new_rule", writeHandler))

		this.coordinator.register(new ListCodeDefinitionNamesToolHandler(validator))
		this.coordinator.register(new SearchFilesToolHandler(validator))
		this.coordinator.register(new ExecuteCommandToolHandler(validator))
		this.coordinator.register(new UseMcpToolHandler())
		this.coordinator.register(new AccessMcpResourceHandler())
		this.coordinator.register(new LoadMcpDocumentationHandler())
		this.coordinator.register(new PlanModeRespondHandler())
		this.coordinator.register(new NewTaskHandler())
		this.coordinator.register(new AttemptCompletionHandler())
		this.coordinator.register(new CondenseHandler())
		this.coordinator.register(new SummarizeTaskHandler())
		this.coordinator.register(new ReportBugHandler())
	}

	/**
	 * Updates the auto approval settings
	 */
	public updateAutoApprovalSettings(settings: AutoApprovalSettings): void {
		this.autoApprover.updateSettings(settings)
	}

	public updateMode(mode: Mode): void {
		this.mode = mode
	}

	public updateStrictPlanModeEnabled(strictPlanModeEnabled: boolean): void {
		this.strictPlanModeEnabled = strictPlanModeEnabled
	}

	/**
	 * Main entry point for tool execution - called by Task class
	 */
	public async executeTool(block: ToolUse): Promise<void> {
		await this.execute(block)
	}

	/**
	 * Handles errors during tool execution
	 */
	private async handleError(action: string, error: Error, block: ToolUse): Promise<void> {
		const errorString = `Error ${action}: ${error.message}`
		await this.say("error", errorString)

		// Create error response for the tool
		const errorResponse = formatResponse.toolError(errorString)
		this.pushToolResult(errorResponse, block)
	}

	private pushToolResult = (content: ToolResponse, block: ToolUse) => {
		// Use the ToolResultUtils to properly format and push the tool result
		ToolResultUtils.pushToolResult(
			content,
			block,
			this.taskState.userMessageContent,
			(block: ToolUse) => ToolDisplayUtils.getToolDescription(block),
			this.api,
			() => {
				this.taskState.didAlreadyUseTool = true
			},
			this.coordinator,
		)
	}

	/**
	 * Tools that are restricted in plan mode and can only be used in act mode
	 */
	private static readonly PLAN_MODE_RESTRICTED_TOOLS: ToolUseName[] = ["write_to_file", "replace_in_file", "new_rule"]

	/**
	 * Execute a tool through the coordinator if it's registered
	 */
	private async execute(block: ToolUse): Promise<boolean> {
		if (!this.coordinator.has(block.name)) {
			return false // Tool not handled by coordinator
		}
<<<<<<< HEAD

		// Record exception in Laminar using the current tool span
		laminarService.recordExceptionOnSpan("tool", error)

		const errorString = `Error ${action}: ${JSON.stringify(serializeError(error))}`
		await this.say("error", `Error ${action}:\n${error.message ?? JSON.stringify(serializeError(error), null, 2)}`)
=======
>>>>>>> fa4fa01e

		const config = this.asToolConfig()

<<<<<<< HEAD
	// If block is partial, remove partial closing tag so its not presented to user
	private removeClosingTag = (block: ToolUse, tag: ToolParamName, text?: string) => {
		if (!block.partial) {
			return text || ""
		}
		if (!text) {
			return ""
		}
		// This regex dynamically constructs a pattern to match the closing tag:
		// - Optionally matches whitespace before the tag
		// - Matches '<' or '</' optionally followed by any subset of characters from the tag name
		const tagRegex = new RegExp(
			`\\s?</?${tag
				.split("")
				.map((char) => `(?:${char})?`)
				.join("")}$`,
			"g",
		)
		return text.replace(tagRegex, "")
	}
=======
		try {
			// Check if user rejected a previous tool
			if (this.taskState.didRejectTool) {
				const reason = block.partial
					? "Tool was interrupted and not executed due to user rejecting a previous tool."
					: "Skipping tool due to user rejecting a previous tool."
				this.createToolRejectionMessage(block, reason)
				return true
			}
>>>>>>> fa4fa01e

			// Check if a tool has already been used in this message
			if (this.taskState.didAlreadyUseTool) {
				this.taskState.userMessageContent.push({
					type: "text",
					text: formatResponse.toolAlreadyUsed(block.name),
				})
<<<<<<< HEAD
			} else {
				// partial tool after user rejected a previous tool
				this.taskState.userMessageContent.push({
					type: "text",
					text: `Tool ${this.toolDescription(block)} was interrupted and not executed due to user rejecting a previous tool.`,
				})
			}
			return
		}

		if (this.taskState.didAlreadyUseTool) {
			// ignore any content after a tool has already been used
			this.taskState.userMessageContent.push({
				type: "text",
				text: formatResponse.toolAlreadyUsed(block.name),
			})
			return
		}

		// Logic for plan-model tool call restrictions
		if (this.strictPlanModeEnabled && this.mode === "plan" && block.name && this.isPlanModeToolRestricted(block.name)) {
			const errorMessage = `Tool '${block.name}' is not available in PLAN MODE. This tool is restricted to ACT MODE for file modifications. Only use tools available for PLAN MODE when in that mode.`
			await this.say("error", errorMessage)
			this.pushToolResult(formatResponse.toolError(errorMessage), block)
			await this.saveCheckpoint()
			return
		}

		if (block.name !== "browser_action") {
			await this.browserSession.closeBrowser()
		}

		// Only start tool span when block is not partial
		if (!block.partial) {
			laminarService.startSpan("tool", {
				name: block.name,
				spanType: "TOOL",
				input: block,
			})
		}

		switch (block.name) {
			case "new_rule":
			case "write_to_file":
			case "replace_in_file": {
				const relPath: string | undefined = block.params.path
				const content: string | undefined = block.params.content // for write_to_file
				let diff: string | undefined = block.params.diff // for replace_in_file
				if (!relPath || (!content && !diff)) {
					// checking for content/diff ensures relPath is complete
					// wait so we can determine if it's a new file or editing an existing file
					break
				}

				const accessAllowed = this.clineIgnoreController.validateAccess(relPath)
				if (!accessAllowed) {
					await this.say("clineignore_error", relPath)
					this.pushToolResult(formatResponse.toolError(formatResponse.clineIgnoreError(relPath)), block)
					await this.saveCheckpoint()
					break
				}

				// Check if file exists using cached map or fs.access
				let fileExists: boolean
				if (this.diffViewProvider.editType !== undefined) {
					fileExists = this.diffViewProvider.editType === "modify"
				} else {
					const absolutePath = path.resolve(this.cwd, relPath)
					fileExists = await fileExistsAtPath(absolutePath)
					this.diffViewProvider.editType = fileExists ? "modify" : "create"
				}

				try {
					// Construct newContent from diff
					let newContent: string
					newContent = "" // default to original content if not editing
					if (diff) {
						if (!this.api.getModel().id.includes("claude")) {
							// deepseek models tend to use unescaped html entities in diffs
							diff = fixModelHtmlEscaping(diff)
							diff = removeInvalidChars(diff)
						}

						// open the editor if not done already.  This is to fix diff error when model provides correct search-replace text but Cline throws error
						// because file is not open.
						if (!this.diffViewProvider.isEditing) {
							await this.diffViewProvider.open(relPath)
						}

						try {
							newContent = await constructNewFileContent(
								diff,
								this.diffViewProvider.originalContent || "",
								!block.partial,
							)
						} catch (error) {
							await this.say("diff_error", relPath)

							// Extract error type from error message if possible, or use a generic type
							const errorType =
								error instanceof Error && error.message.includes("does not match anything")
									? "search_not_found"
									: "other_diff_error"

							// Add telemetry for diff edit failure
							telemetryService.captureDiffEditFailure(this.ulid, this.api.getModel().id, errorType)

							this.pushToolResult(
								formatResponse.toolError(
									`${(error as Error)?.message}\n\n` +
										formatResponse.diffError(relPath, this.diffViewProvider.originalContent),
								),
								block,
							)
							await this.diffViewProvider.revertChanges()
							await this.diffViewProvider.reset()
							await this.saveCheckpoint()
							break
						}
					} else if (content) {
						newContent = content

						// pre-processing newContent for cases where weaker models might add artifacts like markdown codeblock markers (deepseek/llama) or extra escape characters (gemini)
						if (newContent.startsWith("```")) {
							// this handles cases where it includes language specifiers like ```python ```js
							newContent = newContent.split("\n").slice(1).join("\n").trim()
						}
						if (newContent.endsWith("```")) {
							newContent = newContent.split("\n").slice(0, -1).join("\n").trim()
						}

						if (!this.api.getModel().id.includes("claude")) {
							// it seems not just llama models are doing this, but also gemini and potentially others
							newContent = fixModelHtmlEscaping(newContent)
							newContent = removeInvalidChars(newContent)
						}
					} else {
						// can't happen, since we already checked for content/diff above. but need to do this for type error
						break
					}

					newContent = newContent.trimEnd() // remove any trailing newlines, since it's automatically inserted by the editor

					const sharedMessageProps: ClineSayTool = {
						tool: fileExists ? "editedExistingFile" : "newFileCreated",
						path: getReadablePath(this.cwd, this.removeClosingTag(block, "path", relPath)),
						content: diff || content,
						operationIsLocatedInWorkspace: await isLocatedInWorkspace(relPath),
					}

					if (block.partial) {
						// update gui message
						const partialMessage = JSON.stringify(sharedMessageProps)

						if (await this.shouldAutoApproveToolWithPath(block.name, relPath)) {
							this.removeLastPartialMessageIfExistsWithType("ask", "tool") // in case the user changes auto-approval settings mid stream
							await this.say("tool", partialMessage, undefined, undefined, block.partial)
						} else {
							this.removeLastPartialMessageIfExistsWithType("say", "tool")
							await this.ask("tool", partialMessage, block.partial).catch(() => {})
						}
						// update editor
						if (!this.diffViewProvider.isEditing) {
							// open the editor and prepare to stream content in
							await this.diffViewProvider.open(relPath)
						}
						// editor is open, stream content in
						await this.diffViewProvider.update(newContent, false)
						break
					} else {
						if (!relPath) {
							this.taskState.consecutiveMistakeCount++
							this.pushToolResult(await this.sayAndCreateMissingParamError(block.name, "path"), block)
							await this.diffViewProvider.reset()
							await this.saveCheckpoint()
							break
						}
						if (block.name === "replace_in_file" && !diff) {
							this.taskState.consecutiveMistakeCount++
							this.pushToolResult(await this.sayAndCreateMissingParamError("replace_in_file", "diff"), block)
							await this.diffViewProvider.reset()
							await this.saveCheckpoint()
							break
						}
						if (block.name === "write_to_file" && !content) {
							this.taskState.consecutiveMistakeCount++
							this.pushToolResult(await this.sayAndCreateMissingParamError("write_to_file", "content"), block)
							await this.diffViewProvider.reset()
							await this.saveCheckpoint()
							break
						}
						if (block.name === "new_rule" && !content) {
							this.taskState.consecutiveMistakeCount++
							this.pushToolResult(await this.sayAndCreateMissingParamError("new_rule", "content"), block)
							await this.diffViewProvider.reset()
							await this.saveCheckpoint()
							break
						}

						this.taskState.consecutiveMistakeCount = 0

						// if isEditingFile false, that means we have the full contents of the file already.
						// it's important to note how this function works, you can't make the assumption that the block.partial conditional will always be called since it may immediately get complete, non-partial data. So this part of the logic will always be called.
						// in other words, you must always repeat the block.partial logic here
						if (!this.diffViewProvider.isEditing) {
							// show gui message before showing edit animation
							const partialMessage = JSON.stringify(sharedMessageProps)
							await this.ask("tool", partialMessage, true).catch(() => {}) // sending true for partial even though it's not a partial, this shows the edit row before the content is streamed into the editor
							await this.diffViewProvider.open(relPath)
						}
						await this.diffViewProvider.update(newContent, true)
						await setTimeoutPromise(300) // wait for diff view to update
						await this.diffViewProvider.scrollToFirstDiff()
						// showOmissionWarning(this.diffViewProvider.originalContent || "", newContent)

						const completeMessage = JSON.stringify({
							...sharedMessageProps,
							content: diff || content,
							operationIsLocatedInWorkspace: await isLocatedInWorkspace(relPath),
							// ? formatResponse.createPrettyPatch(
							// 		relPath,
							// 		this.diffViewProvider.originalContent,
							// 		newContent,
							// 	)
							// : undefined,
						} satisfies ClineSayTool)
						if (await this.shouldAutoApproveToolWithPath(block.name, relPath)) {
							this.removeLastPartialMessageIfExistsWithType("ask", "tool")
							await this.say("tool", completeMessage, undefined, undefined, false)
							this.taskState.consecutiveAutoApprovedRequestsCount++
							telemetryService.captureToolUsage(this.ulid, block.name, this.api.getModel().id, true, true)

							// we need an artificial delay to let the diagnostics catch up to the changes
							await setTimeoutPromise(3_500)
						} else {
							// If auto-approval is enabled but this tool wasn't auto-approved, send notification
							showNotificationForApprovalIfAutoApprovalEnabled(
								`Cline wants to ${fileExists ? "edit" : "create"} ${path.basename(relPath)}`,
								this.autoApprovalSettings.enabled,
								this.autoApprovalSettings.enableNotifications,
							)
							this.removeLastPartialMessageIfExistsWithType("say", "tool")

							// Need a more customized tool response for file edits to highlight the fact that the file was not updated (particularly important for deepseek)
							let didApprove = true
							const { response, text, images, files: askFiles } = await this.ask("tool", completeMessage, false)
							if (response !== "yesButtonClicked") {
								// User either sent a message or pressed reject button
								// TODO: add similar context for other tool denial responses, to emphasize ie that a command was not run
								const fileDeniedNote = fileExists
									? "The file was not updated, and maintains its original contents."
									: "The file was not created."
								this.pushToolResult(`The user denied this operation. ${fileDeniedNote}`, block)
								if (text || (images && images.length > 0) || (askFiles && askFiles.length > 0)) {
									let fileContentString = ""
									if (askFiles && askFiles.length > 0) {
										fileContentString = await processFilesIntoText(askFiles)
									}

									this.pushAdditionalToolFeedback(text, images, fileContentString)
									await this.say("user_feedback", text, images, askFiles)
									await this.saveCheckpoint()
								}
								this.taskState.didRejectTool = true
								didApprove = false
								telemetryService.captureToolUsage(this.ulid, block.name, this.api.getModel().id, false, false)
							} else {
								// User hit the approve button, and may have provided feedback
								if (text || (images && images.length > 0) || (askFiles && askFiles.length > 0)) {
									let fileContentString = ""
									if (askFiles && askFiles.length > 0) {
										fileContentString = await processFilesIntoText(askFiles)
									}

									this.pushAdditionalToolFeedback(text, images, fileContentString)
									await this.say("user_feedback", text, images, askFiles)
									await this.saveCheckpoint()
								}
								telemetryService.captureToolUsage(this.ulid, block.name, this.api.getModel().id, false, true)
							}

							if (!didApprove) {
								await this.diffViewProvider.revertChanges()
								await this.saveCheckpoint()
								break
							}
						}

						// Mark the file as edited by Cline to prevent false "recently modified" warnings
						this.fileContextTracker.markFileAsEditedByCline(relPath)

						const { newProblemsMessage, userEdits, autoFormattingEdits, finalContent } =
							await this.diffViewProvider.saveChanges()
						this.taskState.didEditFile = true // used to determine if we should wait for busy terminal to update before sending api request

						// Track file edit operation
						await this.fileContextTracker.trackFileContext(relPath, "cline_edited")

						if (userEdits) {
							// Track file edit operation
							await this.fileContextTracker.trackFileContext(relPath, "user_edited")

							await this.say(
								"user_feedback_diff",
								JSON.stringify({
									tool: fileExists ? "editedExistingFile" : "newFileCreated",
									path: getReadablePath(this.cwd, relPath),
									diff: userEdits,
								} satisfies ClineSayTool),
							)
							this.pushToolResult(
								formatResponse.fileEditWithUserChanges(
									relPath,
									userEdits,
									autoFormattingEdits,
									finalContent,
									newProblemsMessage,
								),
								block,
							)
						} else {
							this.pushToolResult(
								formatResponse.fileEditWithoutUserChanges(
									relPath,
									autoFormattingEdits,
									finalContent,
									newProblemsMessage,
								),
								block,
							)
						}

						await this.diffViewProvider.reset()

						if (!block.partial && this.focusChainSettings.enabled) {
							await this.updateFCListFromToolResponse(block.params.task_progress)
						}

						await this.saveCheckpoint()

						break
					}
				} catch (error) {
					await this.handleError("writing file", error, block)
					await this.diffViewProvider.revertChanges()
					await this.diffViewProvider.reset()
					await this.saveCheckpoint()
					break
				}
			}
			case "read_file": {
				const relPath: string | undefined = block.params.path
				const sharedMessageProps: ClineSayTool = {
					tool: "readFile",
					path: getReadablePath(this.cwd, this.removeClosingTag(block, "path", relPath)),
				}
				try {
					if (block.partial) {
						const partialMessage = JSON.stringify({
							...sharedMessageProps,
							content: undefined,
							operationIsLocatedInWorkspace: await isLocatedInWorkspace(relPath),
						} satisfies ClineSayTool)
						if (await this.shouldAutoApproveToolWithPath(block.name, block.params.path)) {
							this.removeLastPartialMessageIfExistsWithType("ask", "tool")
							await this.say("tool", partialMessage, undefined, undefined, block.partial)
						} else {
							this.removeLastPartialMessageIfExistsWithType("say", "tool")
							await this.ask("tool", partialMessage, block.partial).catch(() => {})
						}
						break
					} else {
						if (!relPath) {
							this.taskState.consecutiveMistakeCount++
							this.pushToolResult(await this.sayAndCreateMissingParamError("read_file", "path"), block)
							await this.saveCheckpoint()
							break
						}

						const accessAllowed = this.clineIgnoreController.validateAccess(relPath)
						if (!accessAllowed) {
							await this.say("clineignore_error", relPath)
							this.pushToolResult(formatResponse.toolError(formatResponse.clineIgnoreError(relPath)), block)
							await this.saveCheckpoint()
							break
						}

						this.taskState.consecutiveMistakeCount = 0
						const absolutePath = path.resolve(this.cwd, relPath)
						const completeMessage = JSON.stringify({
							...sharedMessageProps,
							content: absolutePath,
							operationIsLocatedInWorkspace: await isLocatedInWorkspace(relPath),
						} satisfies ClineSayTool)
						if (await this.shouldAutoApproveToolWithPath(block.name, block.params.path)) {
							this.removeLastPartialMessageIfExistsWithType("ask", "tool")
							await this.say("tool", completeMessage, undefined, undefined, false) // need to be sending partialValue bool, since undefined has its own purpose in that the message is treated neither as a partial or completion of a partial, but as a single complete message
							this.taskState.consecutiveAutoApprovedRequestsCount++
							telemetryService.captureToolUsage(this.ulid, block.name, this.api.getModel().id, true, true)
						} else {
							showNotificationForApprovalIfAutoApprovalEnabled(
								`Cline wants to read ${path.basename(absolutePath)}`,
								this.autoApprovalSettings.enabled,
								this.autoApprovalSettings.enableNotifications,
							)
							this.removeLastPartialMessageIfExistsWithType("say", "tool")
							const didApprove = await this.askApproval("tool", block, completeMessage)
							if (!didApprove) {
								await this.saveCheckpoint()
								telemetryService.captureToolUsage(this.ulid, block.name, this.api.getModel().id, false, false)
								break
							}
							telemetryService.captureToolUsage(this.ulid, block.name, this.api.getModel().id, false, true)
						}
						// now execute the tool like normal
						const supportsImages = this.api.getModel().info.supportsImages ?? false
						const result = await extractFileContent(absolutePath, supportsImages)

						// Track file read operation
						await this.fileContextTracker.trackFileContext(relPath, "read_tool")

						this.pushToolResult(result.text, block)

						if (result.imageBlock) {
							this.taskState.userMessageContent.push(result.imageBlock)
						}

						if (!block.partial && this.focusChainSettings.enabled) {
							await this.updateFCListFromToolResponse(block.params.task_progress)
						}

						await this.saveCheckpoint()
						break
					}
				} catch (error) {
					await this.handleError("reading file", error, block)
					await this.saveCheckpoint()
					break
				}
			}
			case "list_files": {
				const relDirPath: string | undefined = block.params.path
				const recursiveRaw: string | undefined = block.params.recursive
				const recursive = recursiveRaw?.toLowerCase() === "true"
				const sharedMessageProps: ClineSayTool = {
					tool: !recursive ? "listFilesTopLevel" : "listFilesRecursive",
					path: getReadablePath(this.cwd, this.removeClosingTag(block, "path", relDirPath)),
				}
				try {
					if (block.partial) {
						const partialMessage = JSON.stringify({
							...sharedMessageProps,
							content: "",
							operationIsLocatedInWorkspace: await isLocatedInWorkspace(block.params.path),
						} satisfies ClineSayTool)
						if (await this.shouldAutoApproveToolWithPath(block.name, block.params.path)) {
							this.removeLastPartialMessageIfExistsWithType("ask", "tool")
							await this.say("tool", partialMessage, undefined, undefined, block.partial)
						} else {
							this.removeLastPartialMessageIfExistsWithType("say", "tool")
							await this.ask("tool", partialMessage, block.partial).catch(() => {})
						}
						break
					} else {
						if (!relDirPath) {
							this.taskState.consecutiveMistakeCount++
							this.pushToolResult(await this.sayAndCreateMissingParamError("list_files", "path"), block)
							await this.saveCheckpoint()
							break
						}
						this.taskState.consecutiveMistakeCount = 0

						const absolutePath = path.resolve(this.cwd, relDirPath)

						const [files, didHitLimit] = await listFiles(absolutePath, recursive, 200)

						const result = formatResponse.formatFilesList(
							absolutePath,
							files,
							didHitLimit,
							this.clineIgnoreController,
						)
						const completeMessage = JSON.stringify({
							...sharedMessageProps,
							content: result,
							operationIsLocatedInWorkspace: await isLocatedInWorkspace(block.params.path),
						} satisfies ClineSayTool)
						if (await this.shouldAutoApproveToolWithPath(block.name, block.params.path)) {
							this.removeLastPartialMessageIfExistsWithType("ask", "tool")
							await this.say("tool", completeMessage, undefined, undefined, false)
							this.taskState.consecutiveAutoApprovedRequestsCount++
							telemetryService.captureToolUsage(this.ulid, block.name, this.api.getModel().id, true, true)
						} else {
							showNotificationForApprovalIfAutoApprovalEnabled(
								`Cline wants to view directory ${path.basename(absolutePath)}/`,
								this.autoApprovalSettings.enabled,
								this.autoApprovalSettings.enableNotifications,
							)
							this.removeLastPartialMessageIfExistsWithType("say", "tool")
							const didApprove = await this.askApproval("tool", block, completeMessage)
							if (!didApprove) {
								telemetryService.captureToolUsage(this.ulid, block.name, this.api.getModel().id, false, false)
								await this.saveCheckpoint()
								break
							}
							telemetryService.captureToolUsage(this.ulid, block.name, this.api.getModel().id, false, true)
						}
						this.pushToolResult(result, block)

						if (!block.partial && this.focusChainSettings.enabled) {
							await this.updateFCListFromToolResponse(block.params.task_progress)
						}

						await this.saveCheckpoint()
						break
					}
				} catch (error) {
					await this.handleError("listing files", error, block)
					await this.saveCheckpoint()
					break
				}
			}
			case "list_code_definition_names": {
				const relDirPath: string | undefined = block.params.path
				const sharedMessageProps: ClineSayTool = {
					tool: "listCodeDefinitionNames",
					path: getReadablePath(this.cwd, this.removeClosingTag(block, "path", relDirPath)),
				}
				try {
					if (block.partial) {
						const partialMessage = JSON.stringify({
							...sharedMessageProps,
							content: "",
							operationIsLocatedInWorkspace: await isLocatedInWorkspace(block.params.path),
						} satisfies ClineSayTool)
						if (await this.shouldAutoApproveToolWithPath(block.name, block.params.path)) {
							this.removeLastPartialMessageIfExistsWithType("ask", "tool")
							await this.say("tool", partialMessage, undefined, undefined, block.partial)
						} else {
							this.removeLastPartialMessageIfExistsWithType("say", "tool")
							await this.ask("tool", partialMessage, block.partial).catch(() => {})
						}
						break
					} else {
						if (!relDirPath) {
							this.taskState.consecutiveMistakeCount++
							this.pushToolResult(
								await this.sayAndCreateMissingParamError("list_code_definition_names", "path"),
								block,
							)
							await this.saveCheckpoint()
							break
						}

						this.taskState.consecutiveMistakeCount = 0

						const absolutePath = path.resolve(this.cwd, relDirPath)
						const result = await parseSourceCodeForDefinitionsTopLevel(absolutePath, this.clineIgnoreController)

						const completeMessage = JSON.stringify({
							...sharedMessageProps,
							content: result,
							operationIsLocatedInWorkspace: await isLocatedInWorkspace(block.params.path),
						} satisfies ClineSayTool)
						if (await this.shouldAutoApproveToolWithPath(block.name, block.params.path)) {
							this.removeLastPartialMessageIfExistsWithType("ask", "tool")
							await this.say("tool", completeMessage, undefined, undefined, false)
							this.taskState.consecutiveAutoApprovedRequestsCount++
							telemetryService.captureToolUsage(this.ulid, block.name, this.api.getModel().id, true, true)
						} else {
							showNotificationForApprovalIfAutoApprovalEnabled(
								`Cline wants to view source code definitions in ${path.basename(absolutePath)}/`,
								this.autoApprovalSettings.enabled,
								this.autoApprovalSettings.enableNotifications,
							)
							this.removeLastPartialMessageIfExistsWithType("say", "tool")
							const didApprove = await this.askApproval("tool", block, completeMessage)
							if (!didApprove) {
								telemetryService.captureToolUsage(this.ulid, block.name, this.api.getModel().id, false, false)
								await this.saveCheckpoint()
								break
							}
							telemetryService.captureToolUsage(this.ulid, block.name, this.api.getModel().id, false, true)
						}
						this.pushToolResult(result, block)

						if (!block.partial) {
							await this.updateFCListFromToolResponse(block.params.task_progress)
						}

						await this.saveCheckpoint()
						break
					}
				} catch (error) {
					await this.handleError("parsing source code definitions", error, block)
					await this.saveCheckpoint()
					break
				}
			}
			case "search_files": {
				const relDirPath: string | undefined = block.params.path
				const regex: string | undefined = block.params.regex
				const filePattern: string | undefined = block.params.file_pattern
				const sharedMessageProps: ClineSayTool = {
					tool: "searchFiles",
					path: getReadablePath(this.cwd, this.removeClosingTag(block, "path", relDirPath)),
					regex: this.removeClosingTag(block, "regex", regex),
					filePattern: this.removeClosingTag(block, "file_pattern", filePattern),
				}
				try {
					if (block.partial) {
						const partialMessage = JSON.stringify({
							...sharedMessageProps,
							content: "",
							operationIsLocatedInWorkspace: await isLocatedInWorkspace(block.params.path),
						} satisfies ClineSayTool)
						if (await this.shouldAutoApproveToolWithPath(block.name, block.params.path)) {
							this.removeLastPartialMessageIfExistsWithType("ask", "tool")
							await this.say("tool", partialMessage, undefined, undefined, block.partial)
						} else {
							this.removeLastPartialMessageIfExistsWithType("say", "tool")
							await this.ask("tool", partialMessage, block.partial).catch(() => {})
						}
						break
					} else {
						if (!relDirPath) {
							this.taskState.consecutiveMistakeCount++
							this.pushToolResult(await this.sayAndCreateMissingParamError("search_files", "path"), block)
							await this.saveCheckpoint()
							break
						}
						if (!regex) {
							this.taskState.consecutiveMistakeCount++
							this.pushToolResult(await this.sayAndCreateMissingParamError("search_files", "regex"), block)
							await this.saveCheckpoint()
							break
						}
						this.taskState.consecutiveMistakeCount = 0

						const absolutePath = path.resolve(this.cwd, relDirPath)
						const results = await regexSearchFiles(
							this.cwd,
							absolutePath,
							regex,
							filePattern,
							this.clineIgnoreController,
						)

						const completeMessage = JSON.stringify({
							...sharedMessageProps,
							content: results,
							operationIsLocatedInWorkspace: await isLocatedInWorkspace(block.params.path),
						} satisfies ClineSayTool)
						if (await this.shouldAutoApproveToolWithPath(block.name, block.params.path)) {
							this.removeLastPartialMessageIfExistsWithType("ask", "tool")
							await this.say("tool", completeMessage, undefined, undefined, false)
							this.taskState.consecutiveAutoApprovedRequestsCount++
							telemetryService.captureToolUsage(this.ulid, block.name, this.api.getModel().id, true, true)
						} else {
							showNotificationForApprovalIfAutoApprovalEnabled(
								`Cline wants to search files in ${path.basename(absolutePath)}/`,
								this.autoApprovalSettings.enabled,
								this.autoApprovalSettings.enableNotifications,
							)
							this.removeLastPartialMessageIfExistsWithType("say", "tool")
							const didApprove = await this.askApproval("tool", block, completeMessage)
							if (!didApprove) {
								telemetryService.captureToolUsage(this.ulid, block.name, this.api.getModel().id, false, false)
								await this.saveCheckpoint()
								break
							}
							telemetryService.captureToolUsage(this.ulid, block.name, this.api.getModel().id, false, true)
						}
						this.pushToolResult(results, block)

						if (!block.partial) {
							await this.updateFCListFromToolResponse(block.params.task_progress)
						}

						await this.saveCheckpoint()
						break
					}
				} catch (error) {
					await this.handleError("searching files", error, block)
					await this.saveCheckpoint()
					break
				}
			}
			case "browser_action": {
				const action: BrowserAction | undefined = block.params.action as BrowserAction
				const url: string | undefined = block.params.url
				const coordinate: string | undefined = block.params.coordinate
				const text: string | undefined = block.params.text
				if (!action || !browserActions.includes(action)) {
					// checking for action to ensure it is complete and valid
					if (!block.partial) {
						// if the block is complete and we don't have a valid action this is a mistake
						this.taskState.consecutiveMistakeCount++
						this.pushToolResult(await this.sayAndCreateMissingParamError("browser_action", "action"), block)
						await this.browserSession.closeBrowser()
						await this.saveCheckpoint()
					}
					break
				}

				try {
					if (block.partial) {
						if (action === "launch") {
							if (this.shouldAutoApproveTool(block.name)) {
								this.removeLastPartialMessageIfExistsWithType("ask", "browser_action_launch")
								await this.say(
									"browser_action_launch",
									this.removeClosingTag(block, "url", url),
									undefined,
									undefined,
									block.partial,
								)
							} else {
								this.removeLastPartialMessageIfExistsWithType("say", "browser_action_launch")
								await this.ask(
									"browser_action_launch",
									this.removeClosingTag(block, "url", url),
									block.partial,
								).catch(() => {})
							}
						} else {
							await this.say(
								"browser_action",
								JSON.stringify({
									action: action as BrowserAction,
									coordinate: this.removeClosingTag(block, "coordinate", coordinate),
									text: this.removeClosingTag(block, "text", text),
								} satisfies ClineSayBrowserAction),
								undefined,
								undefined,
								block.partial,
							)
						}
						break
					} else {
						let browserActionResult: BrowserActionResult
						if (action === "launch") {
							if (!url) {
								this.taskState.consecutiveMistakeCount++
								this.pushToolResult(await this.sayAndCreateMissingParamError("browser_action", "url"), block)
								await this.browserSession.closeBrowser()
								await this.saveCheckpoint()
								break
							}
							this.taskState.consecutiveMistakeCount = 0

							if (this.shouldAutoApproveTool(block.name)) {
								this.removeLastPartialMessageIfExistsWithType("ask", "browser_action_launch")
								await this.say("browser_action_launch", url, undefined, undefined, false)
								this.taskState.consecutiveAutoApprovedRequestsCount++
							} else {
								showNotificationForApprovalIfAutoApprovalEnabled(
									`Cline wants to use a browser and launch ${url}`,
									this.autoApprovalSettings.enabled,
									this.autoApprovalSettings.enableNotifications,
								)
								this.removeLastPartialMessageIfExistsWithType("say", "browser_action_launch")
								const didApprove = await this.askApproval("browser_action_launch", block, url)
								if (!didApprove) {
									await this.saveCheckpoint()
									break
								}
							}

							// NOTE: it's okay that we call this message since the partial inspect_site is finished streaming. The only scenario we have to avoid is sending messages WHILE a partial message exists at the end of the messages array. For example the api_req_finished message would interfere with the partial message, so we needed to remove that.
							// await this.say("inspect_site_result", "") // no result, starts the loading spinner waiting for result
							await this.say("browser_action_result", "") // starts loading spinner

							// Re-make browserSession to make sure latest settings apply
							if (this.context) {
								await this.browserSession.dispose()

								const apiHandlerModel = this.api.getModel()
								const useWebp = this.api ? !modelDoesntSupportWebp(apiHandlerModel) : true
								this.browserSession = new BrowserSession(this.context, this.browserSettings, useWebp)
							} else {
								console.warn("no controller context available for browserSession")
							}
							await this.browserSession.launchBrowser()
							browserActionResult = await this.browserSession.navigateToUrl(url)
						} else {
							if (action === "click") {
								if (!coordinate) {
									this.taskState.consecutiveMistakeCount++
									this.pushToolResult(
										await this.sayAndCreateMissingParamError("browser_action", "coordinate"),
										block,
									)
									await this.browserSession.closeBrowser()
									await this.saveCheckpoint()
									break // can't be within an inner switch
								}
							}
							if (action === "type") {
								if (!text) {
									this.taskState.consecutiveMistakeCount++
									this.pushToolResult(await this.sayAndCreateMissingParamError("browser_action", "text"), block)
									await this.browserSession.closeBrowser()
									await this.saveCheckpoint()
									break
								}
							}
							this.taskState.consecutiveMistakeCount = 0
							await this.say(
								"browser_action",
								JSON.stringify({
									action: action as BrowserAction,
									coordinate,
									text,
								} satisfies ClineSayBrowserAction),
								undefined,
								undefined,
								false,
							)
							switch (action) {
								case "click":
									browserActionResult = await this.browserSession.click(coordinate!)
									break
								case "type":
									browserActionResult = await this.browserSession.type(text!)
									break
								case "scroll_down":
									browserActionResult = await this.browserSession.scrollDown()
									break
								case "scroll_up":
									browserActionResult = await this.browserSession.scrollUp()
									break
								case "close":
									browserActionResult = await this.browserSession.closeBrowser()
									break
							}
						}

						switch (action) {
							case "launch":
							case "click":
							case "type":
							case "scroll_down":
							case "scroll_up":
								await this.say("browser_action_result", JSON.stringify(browserActionResult))
								this.pushToolResult(
									formatResponse.toolResult(
										`The browser action has been executed. The console logs and screenshot have been captured for your analysis.\n\nConsole logs:\n${
											browserActionResult.logs || "(No new logs)"
										}\n\n(REMEMBER: if you need to proceed to using non-\`browser_action\` tools or launch a new browser, you MUST first close this browser. For example, if after analyzing the logs and screenshot you need to edit a file, you must first close the browser before you can use the write_to_file tool.)`,
										browserActionResult.screenshot ? [browserActionResult.screenshot] : [],
									),
									block,
								)

								if (!block.partial) {
									await this.updateFCListFromToolResponse(block.params.task_progress)
								}

								await this.saveCheckpoint()
								break
							case "close":
								this.pushToolResult(
									formatResponse.toolResult(
										`The browser has been closed. You may now proceed to using other tools.`,
									),
									block,
								)
								await this.saveCheckpoint()
								break
						}

						break
					}
				} catch (error) {
					await this.browserSession.closeBrowser() // if any error occurs, the browser session is terminated
					await this.handleError("executing browser action", error, block)
					await this.saveCheckpoint()
					break
				}
			}
			case "execute_command": {
				let command: string | undefined = block.params.command
				const requiresApprovalRaw: string | undefined = block.params.requires_approval
				const requiresApprovalPerLLM = requiresApprovalRaw?.toLowerCase() === "true"

				try {
					if (block.partial) {
						if (this.shouldAutoApproveTool(block.name)) {
							// since depending on an upcoming parameter, requiresApproval this may become an ask - we can't partially stream a say prematurely. So in this particular case we have to wait for the requiresApproval parameter to be completed before presenting it.
							// await this.say(
							// 	"command",
							// 	removeClosingTag("command", command),
							// 	undefined,
							// 	block.partial,
							// ).catch(() => {})
						} else {
							// don't need to remove last partial since we couldn't have streamed a say
							await this.ask("command", this.removeClosingTag(block, "command", command), block.partial).catch(
								() => {},
							)
						}
						break
					} else {
						if (!command) {
							this.taskState.consecutiveMistakeCount++
							this.pushToolResult(await this.sayAndCreateMissingParamError("execute_command", "command"), block)
							await this.saveCheckpoint()
							break
						}
						if (!requiresApprovalRaw) {
							this.taskState.consecutiveMistakeCount++
							this.pushToolResult(
								await this.sayAndCreateMissingParamError("execute_command", "requires_approval"),
								block,
							)
							await this.saveCheckpoint()
							break
						}
						this.taskState.consecutiveMistakeCount = 0

						// gemini models tend to use unescaped html entities in commands
						if (this.api.getModel().id.includes("gemini")) {
							command = fixModelHtmlEscaping(command)
						}

						const ignoredFileAttemptedToAccess = this.clineIgnoreController.validateCommand(command)
						if (ignoredFileAttemptedToAccess) {
							await this.say("clineignore_error", ignoredFileAttemptedToAccess)
							this.pushToolResult(
								formatResponse.toolError(formatResponse.clineIgnoreError(ignoredFileAttemptedToAccess)),
								block,
							)
							await this.saveCheckpoint()
							break
						}

						let didAutoApprove = false

						// If the model says this command is safe and auto approval for safe commands is true, execute the command
						// If the model says the command is risky, but *BOTH* auto approve settings are true, execute the command
						const autoApproveResult = this.shouldAutoApproveTool(block.name)
						const [autoApproveSafe, autoApproveAll] = Array.isArray(autoApproveResult)
							? autoApproveResult
							: [autoApproveResult, false]

						if (
							(!requiresApprovalPerLLM && autoApproveSafe) ||
							(requiresApprovalPerLLM && autoApproveSafe && autoApproveAll)
						) {
							this.removeLastPartialMessageIfExistsWithType("ask", "command")
							await this.say("command", command, undefined, undefined, false)
							this.taskState.consecutiveAutoApprovedRequestsCount++
							didAutoApprove = true
						} else {
							showNotificationForApprovalIfAutoApprovalEnabled(
								`Cline wants to execute a command: ${command}`,
								this.autoApprovalSettings.enabled,
								this.autoApprovalSettings.enableNotifications,
							)
							// this.removeLastPartialMessageIfExistsWithType("say", "command")
							const didApprove = await this.askApproval(
								"command",
								block,
								command +
									`${this.shouldAutoApproveTool(block.name) && requiresApprovalPerLLM ? COMMAND_REQ_APP_STRING : ""}`, // ugly hack until we refactor combineCommandSequences
							)
							if (!didApprove) {
								await this.saveCheckpoint()
								break
							}
						}

						let timeoutId: NodeJS.Timeout | undefined
						if (didAutoApprove && this.autoApprovalSettings.enableNotifications) {
							// if the command was auto-approved, and it's long running we need to notify the user after some time has passed without proceeding
							timeoutId = setTimeout(() => {
								showSystemNotification({
									subtitle: "Command is still running",
									message: "An auto-approved command has been running for 30s, and may need your attention.",
								})
							}, 30_000)
						}

						const [userRejected, result] = await this.executeCommandTool(command)
						if (timeoutId) {
							clearTimeout(timeoutId)
						}
						if (userRejected) {
							this.taskState.didRejectTool = true
						}

						this.pushToolResult(result, block)

						await this.saveCheckpoint()

						break
					}
				} catch (error) {
					await this.handleError("executing command", error, block)
					await this.saveCheckpoint()
					break
				}
			}
			case "use_mcp_tool": {
				const server_name: string | undefined = block.params.server_name
				const tool_name: string | undefined = block.params.tool_name
				const mcp_arguments: string | undefined = block.params.arguments
				try {
					if (block.partial) {
						const partialMessage = JSON.stringify({
							type: "use_mcp_tool",
							serverName: this.removeClosingTag(block, "server_name", server_name),
							toolName: this.removeClosingTag(block, "tool_name", tool_name),
							arguments: this.removeClosingTag(block, "arguments", mcp_arguments),
						} satisfies ClineAskUseMcpServer)

						if (this.shouldAutoApproveTool(block.name)) {
							this.removeLastPartialMessageIfExistsWithType("ask", "use_mcp_server")
							await this.say("use_mcp_server", partialMessage, undefined, undefined, block.partial)
						} else {
							this.removeLastPartialMessageIfExistsWithType("say", "use_mcp_server")
							await this.ask("use_mcp_server", partialMessage, block.partial).catch(() => {})
						}

						break
					} else {
						if (!server_name) {
							this.taskState.consecutiveMistakeCount++
							this.pushToolResult(await this.sayAndCreateMissingParamError("use_mcp_tool", "server_name"), block)
							await this.saveCheckpoint()
							break
						}
						if (!tool_name) {
							this.taskState.consecutiveMistakeCount++
							this.pushToolResult(await this.sayAndCreateMissingParamError("use_mcp_tool", "tool_name"), block)
							await this.saveCheckpoint()
							break
						}
						// arguments are optional, but if they are provided they must be valid JSON
						// if (!mcp_arguments) {
						// 	this.consecutiveMistakeCount++
						// 	pushToolResult(await this.sayAndCreateMissingParamError("use_mcp_tool", "arguments"))
						// 	break
						// }
						let parsedArguments: Record<string, unknown> | undefined
						if (mcp_arguments) {
							try {
								parsedArguments = JSON.parse(mcp_arguments)
							} catch (_error) {
								this.taskState.consecutiveMistakeCount++
								await this.say(
									"error",
									`Cline tried to use ${tool_name} with an invalid JSON argument. Retrying...`,
								)
								this.pushToolResult(
									formatResponse.toolError(formatResponse.invalidMcpToolArgumentError(server_name, tool_name)),
									block,
								)
								await this.saveCheckpoint()
								break
							}
						}
						this.taskState.consecutiveMistakeCount = 0
						const completeMessage = JSON.stringify({
							type: "use_mcp_tool",
							serverName: server_name,
							toolName: tool_name,
							arguments: mcp_arguments,
						} satisfies ClineAskUseMcpServer)

						const isToolAutoApproved = this.mcpHub.connections
							?.find((conn) => conn.server.name === server_name)
							?.server.tools?.find((tool) => tool.name === tool_name)?.autoApprove

						if (this.shouldAutoApproveTool(block.name) && isToolAutoApproved) {
							this.removeLastPartialMessageIfExistsWithType("ask", "use_mcp_server")
							await this.say("use_mcp_server", completeMessage, undefined, undefined, false)
							this.taskState.consecutiveAutoApprovedRequestsCount++
						} else {
							showNotificationForApprovalIfAutoApprovalEnabled(
								`Cline wants to use ${tool_name} on ${server_name}`,
								this.autoApprovalSettings.enabled,
								this.autoApprovalSettings.enableNotifications,
							)
							this.removeLastPartialMessageIfExistsWithType("say", "use_mcp_server")
							const didApprove = await this.askApproval("use_mcp_server", block, completeMessage)
							if (!didApprove) {
								await this.saveCheckpoint()
								break
							}
						}

						// now execute the tool
						await this.say("mcp_server_request_started") // same as browser_action_result

						// Check for any pending notifications before the tool call
						const notificationsBefore = this.mcpHub.getPendingNotifications()
						for (const notification of notificationsBefore) {
							await this.say("mcp_notification", `[${notification.serverName}] ${notification.message}`)
						}

						const toolResult = await this.mcpHub.callTool(server_name, tool_name, parsedArguments, this.ulid)

						// Check for any pending notifications after the tool call
						const notificationsAfter = this.mcpHub.getPendingNotifications()
						for (const notification of notificationsAfter) {
							await this.say("mcp_notification", `[${notification.serverName}] ${notification.message}`)
						}

						// TODO: add progress indicator

						const toolResultImages =
							toolResult?.content
								.filter((item) => item.type === "image")
								.map((item) => `data:${item.mimeType};base64,${item.data}`) || []
						let toolResultText =
							(toolResult?.isError ? "Error:\n" : "") +
								toolResult?.content
									.map((item) => {
										if (item.type === "text") {
											return item.text
										}
										if (item.type === "resource") {
											const { blob, ...rest } = item.resource
											return JSON.stringify(rest, null, 2)
										}
										return ""
									})
									.filter(Boolean)
									.join("\n\n") || "(No response)"
						// webview extracts images from the text response to display in the UI
						const toolResultToDisplay = toolResultText + toolResultImages?.map((image) => `\n\n${image}`).join("")
						await this.say("mcp_server_response", toolResultToDisplay)

						// MCP's might return images to display to the user, but the model may not support them
						const supportsImages = this.api.getModel().info.supportsImages ?? false
						if (toolResultImages.length > 0 && !supportsImages) {
							toolResultText += `\n\n[${toolResultImages.length} images were provided in the response, and while they are displayed to the user, you do not have the ability to view them.]`
						}

						// only passes in images if model supports them
						this.pushToolResult(
							formatResponse.toolResult(toolResultText, supportsImages ? toolResultImages : undefined),
							block,
						)

						await this.saveCheckpoint()

						break
					}
				} catch (error) {
					await this.handleError("executing MCP tool", error, block)
					await this.saveCheckpoint()
					break
				}
			}
			case "access_mcp_resource": {
				const server_name: string | undefined = block.params.server_name
				const uri: string | undefined = block.params.uri
				try {
					if (block.partial) {
						const partialMessage = JSON.stringify({
							type: "access_mcp_resource",
							serverName: this.removeClosingTag(block, "server_name", server_name),
							uri: this.removeClosingTag(block, "uri", uri),
						} satisfies ClineAskUseMcpServer)

						if (this.shouldAutoApproveTool(block.name)) {
							this.removeLastPartialMessageIfExistsWithType("ask", "use_mcp_server")
							await this.say("use_mcp_server", partialMessage, undefined, undefined, block.partial)
						} else {
							this.removeLastPartialMessageIfExistsWithType("say", "use_mcp_server")
							await this.ask("use_mcp_server", partialMessage, block.partial).catch(() => {})
						}

						break
					} else {
						if (!server_name) {
							this.taskState.consecutiveMistakeCount++
							this.pushToolResult(
								await this.sayAndCreateMissingParamError("access_mcp_resource", "server_name"),
								block,
							)
							await this.saveCheckpoint()
							break
						}
						if (!uri) {
							this.taskState.consecutiveMistakeCount++
							this.pushToolResult(await this.sayAndCreateMissingParamError("access_mcp_resource", "uri"), block)
							await this.saveCheckpoint()
							break
						}
						this.taskState.consecutiveMistakeCount = 0
						const completeMessage = JSON.stringify({
							type: "access_mcp_resource",
							serverName: server_name,
							uri,
						} satisfies ClineAskUseMcpServer)

						if (this.shouldAutoApproveTool(block.name)) {
							this.removeLastPartialMessageIfExistsWithType("ask", "use_mcp_server")
							await this.say("use_mcp_server", completeMessage, undefined, undefined, false)
							this.taskState.consecutiveAutoApprovedRequestsCount++
						} else {
							showNotificationForApprovalIfAutoApprovalEnabled(
								`Cline wants to access ${uri} on ${server_name}`,
								this.autoApprovalSettings.enabled,
								this.autoApprovalSettings.enableNotifications,
							)
							this.removeLastPartialMessageIfExistsWithType("say", "use_mcp_server")
							const didApprove = await this.askApproval("use_mcp_server", block, completeMessage)
							if (!didApprove) {
								await this.saveCheckpoint()
								break
							}
						}

						// now execute the tool
						await this.say("mcp_server_request_started")
						const resourceResult = await this.mcpHub.readResource(server_name, uri)
						const resourceResultPretty =
							resourceResult?.contents
								.map((item) => {
									if (item.text) {
										return item.text
									}
									return ""
								})
								.filter(Boolean)
								.join("\n\n") || "(Empty response)"
						await this.say("mcp_server_response", resourceResultPretty)
						this.pushToolResult(formatResponse.toolResult(resourceResultPretty), block)
						await this.saveCheckpoint()
						break
					}
				} catch (error) {
					await this.handleError("accessing MCP resource", error, block)
					await this.saveCheckpoint()
					break
				}
			}
			case "ask_followup_question": {
				const question: string | undefined = block.params.question
				const optionsRaw: string | undefined = block.params.options
				const sharedMessage = {
					question: this.removeClosingTag(block, "question", question),
					options: parsePartialArrayString(this.removeClosingTag(block, "options", optionsRaw)),
				} satisfies ClineAskQuestion
				try {
					if (block.partial) {
						await this.ask("followup", JSON.stringify(sharedMessage), block.partial).catch(() => {})
						break
					} else {
						if (!question) {
							this.taskState.consecutiveMistakeCount++
							this.pushToolResult(
								await this.sayAndCreateMissingParamError("ask_followup_question", "question"),
								block,
							)
							await this.saveCheckpoint()
							break
						}
						this.taskState.consecutiveMistakeCount = 0

						if (this.autoApprovalSettings.enabled && this.autoApprovalSettings.enableNotifications) {
							showSystemNotification({
								subtitle: "Cline has a question...",
								message: question.replace(/\n/g, " "),
							})
						}

						// Store the number of options for telemetry
						const options = parsePartialArrayString(optionsRaw || "[]")

						const {
							text,
							images,
							files: followupFiles,
						} = await this.ask("followup", JSON.stringify(sharedMessage), false)

						// Check if options contains the text response
						if (optionsRaw && text && parsePartialArrayString(optionsRaw).includes(text)) {
							telemetryService.captureOptionSelected(this.ulid, options.length, "act")
							// Valid option selected, don't show user message in UI
							// Update last followup message with selected option
							const lastFollowupMessage = findLast(
								this.messageStateHandler.getClineMessages(),
								(m) => m.ask === "followup",
							)
							if (lastFollowupMessage) {
								lastFollowupMessage.text = JSON.stringify({
									...sharedMessage,
									selected: text,
								} satisfies ClineAskQuestion)
								await this.messageStateHandler.saveClineMessagesAndUpdateHistory()
							}
						} else {
							// Option not selected, send user feedback
							telemetryService.captureOptionsIgnored(this.ulid, options.length, "act")
							await this.say("user_feedback", text ?? "", images, followupFiles)
						}

						let fileContentString = ""
						if (followupFiles && followupFiles.length > 0) {
							fileContentString = await processFilesIntoText(followupFiles)
						}

						this.pushToolResult(
							formatResponse.toolResult(`<answer>\n${text}\n</answer>`, images, fileContentString),
							block,
						)
						await this.saveCheckpoint()
						break
					}
				} catch (error) {
					await this.handleError("asking question", error, block)
					await this.saveCheckpoint()
					break
				}
			}
			case "new_task": {
				const context: string | undefined = block.params.context
				try {
					if (block.partial) {
						await this.ask("new_task", this.removeClosingTag(block, "context", context), block.partial).catch(
							() => {},
						)
						break
					} else {
						if (!context) {
							this.taskState.consecutiveMistakeCount++
							this.pushToolResult(await this.sayAndCreateMissingParamError("new_task", "context"), block)
							await this.saveCheckpoint()
							break
						}
						this.taskState.consecutiveMistakeCount = 0

						if (this.autoApprovalSettings.enabled && this.autoApprovalSettings.enableNotifications) {
							showSystemNotification({
								subtitle: "Cline wants to start a new task...",
								message: `Cline is suggesting to start a new task with: ${context}`,
							})
						}

						const { text, images, files: newTaskFiles } = await this.ask("new_task", context, false)

						// If the user provided a response, treat it as feedback
						if (text || (images && images.length > 0) || (newTaskFiles && newTaskFiles.length > 0)) {
							let fileContentString = ""
							if (newTaskFiles && newTaskFiles.length > 0) {
								fileContentString = await processFilesIntoText(newTaskFiles)
							}

							await this.say("user_feedback", text ?? "", images, newTaskFiles)
							this.pushToolResult(
								formatResponse.toolResult(
									`The user provided feedback instead of creating a new task:\n<feedback>\n${text}\n</feedback>`,
									images,
									fileContentString,
								),
								block,
							)
						} else {
							// If no response, the user clicked the "Create New Task" button
							this.pushToolResult(
								formatResponse.toolResult(`The user has created a new task with the provided context.`),
								block,
							)
						}
						await this.saveCheckpoint()
						break
					}
				} catch (error) {
					await this.handleError("creating new task", error, block)
					await this.saveCheckpoint()
					break
				}
=======
				return true
>>>>>>> fa4fa01e
			}

			// Logic for plan-mode tool call restrictions
			if (this.strictPlanModeEnabled && this.mode === "plan" && block.name && this.isPlanModeToolRestricted(block.name)) {
				const errorMessage = `Tool '${block.name}' is not available in PLAN MODE. This tool is restricted to ACT MODE for file modifications. Only use tools available for PLAN MODE when in that mode.`
				await this.say("error", errorMessage)
				this.pushToolResult(formatResponse.toolError(errorMessage), block)
				await this.saveCheckpoint()
				return true
			}

			// Close browser for non-browser tools
			if (block.name !== "browser_action") {
				await this.browserSession.closeBrowser()
			}

			// Handle partial blocks
			if (block.partial) {
				await this.handlePartialBlock(block, config)
				return true
			}

			// Handle complete blocks
			await this.handleCompleteBlock(block, config)
			return true
		} catch (error) {
			await this.handleError(`executing ${block.name}`, error as Error, block)
			await this.saveCheckpoint()
			return true
		}
	}

	/**
	 * Check if a tool is restricted in plan mode
	 */
	private isPlanModeToolRestricted(toolName: ToolUseName): boolean {
		return ToolExecutor.PLAN_MODE_RESTRICTED_TOOLS.includes(toolName)
	}

	/**
	 * Create a tool rejection message and add it to user message content
	 */
	private createToolRejectionMessage(block: ToolUse, reason: string): void {
		this.taskState.userMessageContent.push({
			type: "text",
			text: `${reason} ${ToolDisplayUtils.getToolDescription(block, this.coordinator)}`,
		})
	}

<<<<<<< HEAD
						// End task.step span right before Cline is ready to present it's final message for this conversation turn.
						laminarService.endSpan("tool")
						laminarService.endSpan("task.step")

						const { response, text, images, files: completionFiles } = await this.ask("completion_result", "", false)
						if (response === "yesButtonClicked") {
							this.pushToolResult("", block) // signals to recursive loop to stop (for now this never happens since yesButtonClicked will trigger a new task)
							break
						}
						await this.say("user_feedback", text ?? "", images, completionFiles)
						await this.saveCheckpoint()
=======
	/**
	 * Handle partial block streaming UI updates
	 */
	private async handlePartialBlock(block: ToolUse, config: TaskConfig): Promise<void> {
		// NOTE: We don't push tool results in partial blocks because this is only for UI streaming.
		// The ToolExecutor will handle pushToolResult() when the complete block is processed.
		// This maintains separation of concerns: partial = UI updates, complete = final state changes.
		const handler = this.coordinator.getHandler(block.name)

		// Check if handler supports partial blocks with proper typing
		if (handler && "handlePartialBlock" in handler) {
			const uiHelpers = createUIHelpers(config)
			const partialHandler = handler as IPartialBlockHandler
			await partialHandler.handlePartialBlock(block, uiHelpers)
		}
	}
>>>>>>> fa4fa01e

	/**
	 * Handle complete block execution
	 */
	private async handleCompleteBlock(block: ToolUse, config: any): Promise<void> {
		// All tools are now fully self-managed and implement IPartialBlockHandler
		const result = await this.coordinator.execute(config, block)

		await this.saveCheckpoint()
		this.pushToolResult(result, block)

		// Handle focus chain updates
		if (!block.partial && this.focusChainSettings.enabled) {
			await this.updateFCListFromToolResponse(block.params.task_progress)
		}
		laminarService.endSpan("tool")
	}
}<|MERGE_RESOLUTION|>--- conflicted
+++ resolved
@@ -262,40 +262,9 @@
 		if (!this.coordinator.has(block.name)) {
 			return false // Tool not handled by coordinator
 		}
-<<<<<<< HEAD
-
-		// Record exception in Laminar using the current tool span
-		laminarService.recordExceptionOnSpan("tool", error)
-
-		const errorString = `Error ${action}: ${JSON.stringify(serializeError(error))}`
-		await this.say("error", `Error ${action}:\n${error.message ?? JSON.stringify(serializeError(error), null, 2)}`)
-=======
->>>>>>> fa4fa01e
 
 		const config = this.asToolConfig()
 
-<<<<<<< HEAD
-	// If block is partial, remove partial closing tag so its not presented to user
-	private removeClosingTag = (block: ToolUse, tag: ToolParamName, text?: string) => {
-		if (!block.partial) {
-			return text || ""
-		}
-		if (!text) {
-			return ""
-		}
-		// This regex dynamically constructs a pattern to match the closing tag:
-		// - Optionally matches whitespace before the tag
-		// - Matches '<' or '</' optionally followed by any subset of characters from the tag name
-		const tagRegex = new RegExp(
-			`\\s?</?${tag
-				.split("")
-				.map((char) => `(?:${char})?`)
-				.join("")}$`,
-			"g",
-		)
-		return text.replace(tagRegex, "")
-	}
-=======
 		try {
 			// Check if user rejected a previous tool
 			if (this.taskState.didRejectTool) {
@@ -305,7 +274,6 @@
 				this.createToolRejectionMessage(block, reason)
 				return true
 			}
->>>>>>> fa4fa01e
 
 			// Check if a tool has already been used in this message
 			if (this.taskState.didAlreadyUseTool) {
@@ -313,1388 +281,7 @@
 					type: "text",
 					text: formatResponse.toolAlreadyUsed(block.name),
 				})
-<<<<<<< HEAD
-			} else {
-				// partial tool after user rejected a previous tool
-				this.taskState.userMessageContent.push({
-					type: "text",
-					text: `Tool ${this.toolDescription(block)} was interrupted and not executed due to user rejecting a previous tool.`,
-				})
-			}
-			return
-		}
-
-		if (this.taskState.didAlreadyUseTool) {
-			// ignore any content after a tool has already been used
-			this.taskState.userMessageContent.push({
-				type: "text",
-				text: formatResponse.toolAlreadyUsed(block.name),
-			})
-			return
-		}
-
-		// Logic for plan-model tool call restrictions
-		if (this.strictPlanModeEnabled && this.mode === "plan" && block.name && this.isPlanModeToolRestricted(block.name)) {
-			const errorMessage = `Tool '${block.name}' is not available in PLAN MODE. This tool is restricted to ACT MODE for file modifications. Only use tools available for PLAN MODE when in that mode.`
-			await this.say("error", errorMessage)
-			this.pushToolResult(formatResponse.toolError(errorMessage), block)
-			await this.saveCheckpoint()
-			return
-		}
-
-		if (block.name !== "browser_action") {
-			await this.browserSession.closeBrowser()
-		}
-
-		// Only start tool span when block is not partial
-		if (!block.partial) {
-			laminarService.startSpan("tool", {
-				name: block.name,
-				spanType: "TOOL",
-				input: block,
-			})
-		}
-
-		switch (block.name) {
-			case "new_rule":
-			case "write_to_file":
-			case "replace_in_file": {
-				const relPath: string | undefined = block.params.path
-				const content: string | undefined = block.params.content // for write_to_file
-				let diff: string | undefined = block.params.diff // for replace_in_file
-				if (!relPath || (!content && !diff)) {
-					// checking for content/diff ensures relPath is complete
-					// wait so we can determine if it's a new file or editing an existing file
-					break
-				}
-
-				const accessAllowed = this.clineIgnoreController.validateAccess(relPath)
-				if (!accessAllowed) {
-					await this.say("clineignore_error", relPath)
-					this.pushToolResult(formatResponse.toolError(formatResponse.clineIgnoreError(relPath)), block)
-					await this.saveCheckpoint()
-					break
-				}
-
-				// Check if file exists using cached map or fs.access
-				let fileExists: boolean
-				if (this.diffViewProvider.editType !== undefined) {
-					fileExists = this.diffViewProvider.editType === "modify"
-				} else {
-					const absolutePath = path.resolve(this.cwd, relPath)
-					fileExists = await fileExistsAtPath(absolutePath)
-					this.diffViewProvider.editType = fileExists ? "modify" : "create"
-				}
-
-				try {
-					// Construct newContent from diff
-					let newContent: string
-					newContent = "" // default to original content if not editing
-					if (diff) {
-						if (!this.api.getModel().id.includes("claude")) {
-							// deepseek models tend to use unescaped html entities in diffs
-							diff = fixModelHtmlEscaping(diff)
-							diff = removeInvalidChars(diff)
-						}
-
-						// open the editor if not done already.  This is to fix diff error when model provides correct search-replace text but Cline throws error
-						// because file is not open.
-						if (!this.diffViewProvider.isEditing) {
-							await this.diffViewProvider.open(relPath)
-						}
-
-						try {
-							newContent = await constructNewFileContent(
-								diff,
-								this.diffViewProvider.originalContent || "",
-								!block.partial,
-							)
-						} catch (error) {
-							await this.say("diff_error", relPath)
-
-							// Extract error type from error message if possible, or use a generic type
-							const errorType =
-								error instanceof Error && error.message.includes("does not match anything")
-									? "search_not_found"
-									: "other_diff_error"
-
-							// Add telemetry for diff edit failure
-							telemetryService.captureDiffEditFailure(this.ulid, this.api.getModel().id, errorType)
-
-							this.pushToolResult(
-								formatResponse.toolError(
-									`${(error as Error)?.message}\n\n` +
-										formatResponse.diffError(relPath, this.diffViewProvider.originalContent),
-								),
-								block,
-							)
-							await this.diffViewProvider.revertChanges()
-							await this.diffViewProvider.reset()
-							await this.saveCheckpoint()
-							break
-						}
-					} else if (content) {
-						newContent = content
-
-						// pre-processing newContent for cases where weaker models might add artifacts like markdown codeblock markers (deepseek/llama) or extra escape characters (gemini)
-						if (newContent.startsWith("```")) {
-							// this handles cases where it includes language specifiers like ```python ```js
-							newContent = newContent.split("\n").slice(1).join("\n").trim()
-						}
-						if (newContent.endsWith("```")) {
-							newContent = newContent.split("\n").slice(0, -1).join("\n").trim()
-						}
-
-						if (!this.api.getModel().id.includes("claude")) {
-							// it seems not just llama models are doing this, but also gemini and potentially others
-							newContent = fixModelHtmlEscaping(newContent)
-							newContent = removeInvalidChars(newContent)
-						}
-					} else {
-						// can't happen, since we already checked for content/diff above. but need to do this for type error
-						break
-					}
-
-					newContent = newContent.trimEnd() // remove any trailing newlines, since it's automatically inserted by the editor
-
-					const sharedMessageProps: ClineSayTool = {
-						tool: fileExists ? "editedExistingFile" : "newFileCreated",
-						path: getReadablePath(this.cwd, this.removeClosingTag(block, "path", relPath)),
-						content: diff || content,
-						operationIsLocatedInWorkspace: await isLocatedInWorkspace(relPath),
-					}
-
-					if (block.partial) {
-						// update gui message
-						const partialMessage = JSON.stringify(sharedMessageProps)
-
-						if (await this.shouldAutoApproveToolWithPath(block.name, relPath)) {
-							this.removeLastPartialMessageIfExistsWithType("ask", "tool") // in case the user changes auto-approval settings mid stream
-							await this.say("tool", partialMessage, undefined, undefined, block.partial)
-						} else {
-							this.removeLastPartialMessageIfExistsWithType("say", "tool")
-							await this.ask("tool", partialMessage, block.partial).catch(() => {})
-						}
-						// update editor
-						if (!this.diffViewProvider.isEditing) {
-							// open the editor and prepare to stream content in
-							await this.diffViewProvider.open(relPath)
-						}
-						// editor is open, stream content in
-						await this.diffViewProvider.update(newContent, false)
-						break
-					} else {
-						if (!relPath) {
-							this.taskState.consecutiveMistakeCount++
-							this.pushToolResult(await this.sayAndCreateMissingParamError(block.name, "path"), block)
-							await this.diffViewProvider.reset()
-							await this.saveCheckpoint()
-							break
-						}
-						if (block.name === "replace_in_file" && !diff) {
-							this.taskState.consecutiveMistakeCount++
-							this.pushToolResult(await this.sayAndCreateMissingParamError("replace_in_file", "diff"), block)
-							await this.diffViewProvider.reset()
-							await this.saveCheckpoint()
-							break
-						}
-						if (block.name === "write_to_file" && !content) {
-							this.taskState.consecutiveMistakeCount++
-							this.pushToolResult(await this.sayAndCreateMissingParamError("write_to_file", "content"), block)
-							await this.diffViewProvider.reset()
-							await this.saveCheckpoint()
-							break
-						}
-						if (block.name === "new_rule" && !content) {
-							this.taskState.consecutiveMistakeCount++
-							this.pushToolResult(await this.sayAndCreateMissingParamError("new_rule", "content"), block)
-							await this.diffViewProvider.reset()
-							await this.saveCheckpoint()
-							break
-						}
-
-						this.taskState.consecutiveMistakeCount = 0
-
-						// if isEditingFile false, that means we have the full contents of the file already.
-						// it's important to note how this function works, you can't make the assumption that the block.partial conditional will always be called since it may immediately get complete, non-partial data. So this part of the logic will always be called.
-						// in other words, you must always repeat the block.partial logic here
-						if (!this.diffViewProvider.isEditing) {
-							// show gui message before showing edit animation
-							const partialMessage = JSON.stringify(sharedMessageProps)
-							await this.ask("tool", partialMessage, true).catch(() => {}) // sending true for partial even though it's not a partial, this shows the edit row before the content is streamed into the editor
-							await this.diffViewProvider.open(relPath)
-						}
-						await this.diffViewProvider.update(newContent, true)
-						await setTimeoutPromise(300) // wait for diff view to update
-						await this.diffViewProvider.scrollToFirstDiff()
-						// showOmissionWarning(this.diffViewProvider.originalContent || "", newContent)
-
-						const completeMessage = JSON.stringify({
-							...sharedMessageProps,
-							content: diff || content,
-							operationIsLocatedInWorkspace: await isLocatedInWorkspace(relPath),
-							// ? formatResponse.createPrettyPatch(
-							// 		relPath,
-							// 		this.diffViewProvider.originalContent,
-							// 		newContent,
-							// 	)
-							// : undefined,
-						} satisfies ClineSayTool)
-						if (await this.shouldAutoApproveToolWithPath(block.name, relPath)) {
-							this.removeLastPartialMessageIfExistsWithType("ask", "tool")
-							await this.say("tool", completeMessage, undefined, undefined, false)
-							this.taskState.consecutiveAutoApprovedRequestsCount++
-							telemetryService.captureToolUsage(this.ulid, block.name, this.api.getModel().id, true, true)
-
-							// we need an artificial delay to let the diagnostics catch up to the changes
-							await setTimeoutPromise(3_500)
-						} else {
-							// If auto-approval is enabled but this tool wasn't auto-approved, send notification
-							showNotificationForApprovalIfAutoApprovalEnabled(
-								`Cline wants to ${fileExists ? "edit" : "create"} ${path.basename(relPath)}`,
-								this.autoApprovalSettings.enabled,
-								this.autoApprovalSettings.enableNotifications,
-							)
-							this.removeLastPartialMessageIfExistsWithType("say", "tool")
-
-							// Need a more customized tool response for file edits to highlight the fact that the file was not updated (particularly important for deepseek)
-							let didApprove = true
-							const { response, text, images, files: askFiles } = await this.ask("tool", completeMessage, false)
-							if (response !== "yesButtonClicked") {
-								// User either sent a message or pressed reject button
-								// TODO: add similar context for other tool denial responses, to emphasize ie that a command was not run
-								const fileDeniedNote = fileExists
-									? "The file was not updated, and maintains its original contents."
-									: "The file was not created."
-								this.pushToolResult(`The user denied this operation. ${fileDeniedNote}`, block)
-								if (text || (images && images.length > 0) || (askFiles && askFiles.length > 0)) {
-									let fileContentString = ""
-									if (askFiles && askFiles.length > 0) {
-										fileContentString = await processFilesIntoText(askFiles)
-									}
-
-									this.pushAdditionalToolFeedback(text, images, fileContentString)
-									await this.say("user_feedback", text, images, askFiles)
-									await this.saveCheckpoint()
-								}
-								this.taskState.didRejectTool = true
-								didApprove = false
-								telemetryService.captureToolUsage(this.ulid, block.name, this.api.getModel().id, false, false)
-							} else {
-								// User hit the approve button, and may have provided feedback
-								if (text || (images && images.length > 0) || (askFiles && askFiles.length > 0)) {
-									let fileContentString = ""
-									if (askFiles && askFiles.length > 0) {
-										fileContentString = await processFilesIntoText(askFiles)
-									}
-
-									this.pushAdditionalToolFeedback(text, images, fileContentString)
-									await this.say("user_feedback", text, images, askFiles)
-									await this.saveCheckpoint()
-								}
-								telemetryService.captureToolUsage(this.ulid, block.name, this.api.getModel().id, false, true)
-							}
-
-							if (!didApprove) {
-								await this.diffViewProvider.revertChanges()
-								await this.saveCheckpoint()
-								break
-							}
-						}
-
-						// Mark the file as edited by Cline to prevent false "recently modified" warnings
-						this.fileContextTracker.markFileAsEditedByCline(relPath)
-
-						const { newProblemsMessage, userEdits, autoFormattingEdits, finalContent } =
-							await this.diffViewProvider.saveChanges()
-						this.taskState.didEditFile = true // used to determine if we should wait for busy terminal to update before sending api request
-
-						// Track file edit operation
-						await this.fileContextTracker.trackFileContext(relPath, "cline_edited")
-
-						if (userEdits) {
-							// Track file edit operation
-							await this.fileContextTracker.trackFileContext(relPath, "user_edited")
-
-							await this.say(
-								"user_feedback_diff",
-								JSON.stringify({
-									tool: fileExists ? "editedExistingFile" : "newFileCreated",
-									path: getReadablePath(this.cwd, relPath),
-									diff: userEdits,
-								} satisfies ClineSayTool),
-							)
-							this.pushToolResult(
-								formatResponse.fileEditWithUserChanges(
-									relPath,
-									userEdits,
-									autoFormattingEdits,
-									finalContent,
-									newProblemsMessage,
-								),
-								block,
-							)
-						} else {
-							this.pushToolResult(
-								formatResponse.fileEditWithoutUserChanges(
-									relPath,
-									autoFormattingEdits,
-									finalContent,
-									newProblemsMessage,
-								),
-								block,
-							)
-						}
-
-						await this.diffViewProvider.reset()
-
-						if (!block.partial && this.focusChainSettings.enabled) {
-							await this.updateFCListFromToolResponse(block.params.task_progress)
-						}
-
-						await this.saveCheckpoint()
-
-						break
-					}
-				} catch (error) {
-					await this.handleError("writing file", error, block)
-					await this.diffViewProvider.revertChanges()
-					await this.diffViewProvider.reset()
-					await this.saveCheckpoint()
-					break
-				}
-			}
-			case "read_file": {
-				const relPath: string | undefined = block.params.path
-				const sharedMessageProps: ClineSayTool = {
-					tool: "readFile",
-					path: getReadablePath(this.cwd, this.removeClosingTag(block, "path", relPath)),
-				}
-				try {
-					if (block.partial) {
-						const partialMessage = JSON.stringify({
-							...sharedMessageProps,
-							content: undefined,
-							operationIsLocatedInWorkspace: await isLocatedInWorkspace(relPath),
-						} satisfies ClineSayTool)
-						if (await this.shouldAutoApproveToolWithPath(block.name, block.params.path)) {
-							this.removeLastPartialMessageIfExistsWithType("ask", "tool")
-							await this.say("tool", partialMessage, undefined, undefined, block.partial)
-						} else {
-							this.removeLastPartialMessageIfExistsWithType("say", "tool")
-							await this.ask("tool", partialMessage, block.partial).catch(() => {})
-						}
-						break
-					} else {
-						if (!relPath) {
-							this.taskState.consecutiveMistakeCount++
-							this.pushToolResult(await this.sayAndCreateMissingParamError("read_file", "path"), block)
-							await this.saveCheckpoint()
-							break
-						}
-
-						const accessAllowed = this.clineIgnoreController.validateAccess(relPath)
-						if (!accessAllowed) {
-							await this.say("clineignore_error", relPath)
-							this.pushToolResult(formatResponse.toolError(formatResponse.clineIgnoreError(relPath)), block)
-							await this.saveCheckpoint()
-							break
-						}
-
-						this.taskState.consecutiveMistakeCount = 0
-						const absolutePath = path.resolve(this.cwd, relPath)
-						const completeMessage = JSON.stringify({
-							...sharedMessageProps,
-							content: absolutePath,
-							operationIsLocatedInWorkspace: await isLocatedInWorkspace(relPath),
-						} satisfies ClineSayTool)
-						if (await this.shouldAutoApproveToolWithPath(block.name, block.params.path)) {
-							this.removeLastPartialMessageIfExistsWithType("ask", "tool")
-							await this.say("tool", completeMessage, undefined, undefined, false) // need to be sending partialValue bool, since undefined has its own purpose in that the message is treated neither as a partial or completion of a partial, but as a single complete message
-							this.taskState.consecutiveAutoApprovedRequestsCount++
-							telemetryService.captureToolUsage(this.ulid, block.name, this.api.getModel().id, true, true)
-						} else {
-							showNotificationForApprovalIfAutoApprovalEnabled(
-								`Cline wants to read ${path.basename(absolutePath)}`,
-								this.autoApprovalSettings.enabled,
-								this.autoApprovalSettings.enableNotifications,
-							)
-							this.removeLastPartialMessageIfExistsWithType("say", "tool")
-							const didApprove = await this.askApproval("tool", block, completeMessage)
-							if (!didApprove) {
-								await this.saveCheckpoint()
-								telemetryService.captureToolUsage(this.ulid, block.name, this.api.getModel().id, false, false)
-								break
-							}
-							telemetryService.captureToolUsage(this.ulid, block.name, this.api.getModel().id, false, true)
-						}
-						// now execute the tool like normal
-						const supportsImages = this.api.getModel().info.supportsImages ?? false
-						const result = await extractFileContent(absolutePath, supportsImages)
-
-						// Track file read operation
-						await this.fileContextTracker.trackFileContext(relPath, "read_tool")
-
-						this.pushToolResult(result.text, block)
-
-						if (result.imageBlock) {
-							this.taskState.userMessageContent.push(result.imageBlock)
-						}
-
-						if (!block.partial && this.focusChainSettings.enabled) {
-							await this.updateFCListFromToolResponse(block.params.task_progress)
-						}
-
-						await this.saveCheckpoint()
-						break
-					}
-				} catch (error) {
-					await this.handleError("reading file", error, block)
-					await this.saveCheckpoint()
-					break
-				}
-			}
-			case "list_files": {
-				const relDirPath: string | undefined = block.params.path
-				const recursiveRaw: string | undefined = block.params.recursive
-				const recursive = recursiveRaw?.toLowerCase() === "true"
-				const sharedMessageProps: ClineSayTool = {
-					tool: !recursive ? "listFilesTopLevel" : "listFilesRecursive",
-					path: getReadablePath(this.cwd, this.removeClosingTag(block, "path", relDirPath)),
-				}
-				try {
-					if (block.partial) {
-						const partialMessage = JSON.stringify({
-							...sharedMessageProps,
-							content: "",
-							operationIsLocatedInWorkspace: await isLocatedInWorkspace(block.params.path),
-						} satisfies ClineSayTool)
-						if (await this.shouldAutoApproveToolWithPath(block.name, block.params.path)) {
-							this.removeLastPartialMessageIfExistsWithType("ask", "tool")
-							await this.say("tool", partialMessage, undefined, undefined, block.partial)
-						} else {
-							this.removeLastPartialMessageIfExistsWithType("say", "tool")
-							await this.ask("tool", partialMessage, block.partial).catch(() => {})
-						}
-						break
-					} else {
-						if (!relDirPath) {
-							this.taskState.consecutiveMistakeCount++
-							this.pushToolResult(await this.sayAndCreateMissingParamError("list_files", "path"), block)
-							await this.saveCheckpoint()
-							break
-						}
-						this.taskState.consecutiveMistakeCount = 0
-
-						const absolutePath = path.resolve(this.cwd, relDirPath)
-
-						const [files, didHitLimit] = await listFiles(absolutePath, recursive, 200)
-
-						const result = formatResponse.formatFilesList(
-							absolutePath,
-							files,
-							didHitLimit,
-							this.clineIgnoreController,
-						)
-						const completeMessage = JSON.stringify({
-							...sharedMessageProps,
-							content: result,
-							operationIsLocatedInWorkspace: await isLocatedInWorkspace(block.params.path),
-						} satisfies ClineSayTool)
-						if (await this.shouldAutoApproveToolWithPath(block.name, block.params.path)) {
-							this.removeLastPartialMessageIfExistsWithType("ask", "tool")
-							await this.say("tool", completeMessage, undefined, undefined, false)
-							this.taskState.consecutiveAutoApprovedRequestsCount++
-							telemetryService.captureToolUsage(this.ulid, block.name, this.api.getModel().id, true, true)
-						} else {
-							showNotificationForApprovalIfAutoApprovalEnabled(
-								`Cline wants to view directory ${path.basename(absolutePath)}/`,
-								this.autoApprovalSettings.enabled,
-								this.autoApprovalSettings.enableNotifications,
-							)
-							this.removeLastPartialMessageIfExistsWithType("say", "tool")
-							const didApprove = await this.askApproval("tool", block, completeMessage)
-							if (!didApprove) {
-								telemetryService.captureToolUsage(this.ulid, block.name, this.api.getModel().id, false, false)
-								await this.saveCheckpoint()
-								break
-							}
-							telemetryService.captureToolUsage(this.ulid, block.name, this.api.getModel().id, false, true)
-						}
-						this.pushToolResult(result, block)
-
-						if (!block.partial && this.focusChainSettings.enabled) {
-							await this.updateFCListFromToolResponse(block.params.task_progress)
-						}
-
-						await this.saveCheckpoint()
-						break
-					}
-				} catch (error) {
-					await this.handleError("listing files", error, block)
-					await this.saveCheckpoint()
-					break
-				}
-			}
-			case "list_code_definition_names": {
-				const relDirPath: string | undefined = block.params.path
-				const sharedMessageProps: ClineSayTool = {
-					tool: "listCodeDefinitionNames",
-					path: getReadablePath(this.cwd, this.removeClosingTag(block, "path", relDirPath)),
-				}
-				try {
-					if (block.partial) {
-						const partialMessage = JSON.stringify({
-							...sharedMessageProps,
-							content: "",
-							operationIsLocatedInWorkspace: await isLocatedInWorkspace(block.params.path),
-						} satisfies ClineSayTool)
-						if (await this.shouldAutoApproveToolWithPath(block.name, block.params.path)) {
-							this.removeLastPartialMessageIfExistsWithType("ask", "tool")
-							await this.say("tool", partialMessage, undefined, undefined, block.partial)
-						} else {
-							this.removeLastPartialMessageIfExistsWithType("say", "tool")
-							await this.ask("tool", partialMessage, block.partial).catch(() => {})
-						}
-						break
-					} else {
-						if (!relDirPath) {
-							this.taskState.consecutiveMistakeCount++
-							this.pushToolResult(
-								await this.sayAndCreateMissingParamError("list_code_definition_names", "path"),
-								block,
-							)
-							await this.saveCheckpoint()
-							break
-						}
-
-						this.taskState.consecutiveMistakeCount = 0
-
-						const absolutePath = path.resolve(this.cwd, relDirPath)
-						const result = await parseSourceCodeForDefinitionsTopLevel(absolutePath, this.clineIgnoreController)
-
-						const completeMessage = JSON.stringify({
-							...sharedMessageProps,
-							content: result,
-							operationIsLocatedInWorkspace: await isLocatedInWorkspace(block.params.path),
-						} satisfies ClineSayTool)
-						if (await this.shouldAutoApproveToolWithPath(block.name, block.params.path)) {
-							this.removeLastPartialMessageIfExistsWithType("ask", "tool")
-							await this.say("tool", completeMessage, undefined, undefined, false)
-							this.taskState.consecutiveAutoApprovedRequestsCount++
-							telemetryService.captureToolUsage(this.ulid, block.name, this.api.getModel().id, true, true)
-						} else {
-							showNotificationForApprovalIfAutoApprovalEnabled(
-								`Cline wants to view source code definitions in ${path.basename(absolutePath)}/`,
-								this.autoApprovalSettings.enabled,
-								this.autoApprovalSettings.enableNotifications,
-							)
-							this.removeLastPartialMessageIfExistsWithType("say", "tool")
-							const didApprove = await this.askApproval("tool", block, completeMessage)
-							if (!didApprove) {
-								telemetryService.captureToolUsage(this.ulid, block.name, this.api.getModel().id, false, false)
-								await this.saveCheckpoint()
-								break
-							}
-							telemetryService.captureToolUsage(this.ulid, block.name, this.api.getModel().id, false, true)
-						}
-						this.pushToolResult(result, block)
-
-						if (!block.partial) {
-							await this.updateFCListFromToolResponse(block.params.task_progress)
-						}
-
-						await this.saveCheckpoint()
-						break
-					}
-				} catch (error) {
-					await this.handleError("parsing source code definitions", error, block)
-					await this.saveCheckpoint()
-					break
-				}
-			}
-			case "search_files": {
-				const relDirPath: string | undefined = block.params.path
-				const regex: string | undefined = block.params.regex
-				const filePattern: string | undefined = block.params.file_pattern
-				const sharedMessageProps: ClineSayTool = {
-					tool: "searchFiles",
-					path: getReadablePath(this.cwd, this.removeClosingTag(block, "path", relDirPath)),
-					regex: this.removeClosingTag(block, "regex", regex),
-					filePattern: this.removeClosingTag(block, "file_pattern", filePattern),
-				}
-				try {
-					if (block.partial) {
-						const partialMessage = JSON.stringify({
-							...sharedMessageProps,
-							content: "",
-							operationIsLocatedInWorkspace: await isLocatedInWorkspace(block.params.path),
-						} satisfies ClineSayTool)
-						if (await this.shouldAutoApproveToolWithPath(block.name, block.params.path)) {
-							this.removeLastPartialMessageIfExistsWithType("ask", "tool")
-							await this.say("tool", partialMessage, undefined, undefined, block.partial)
-						} else {
-							this.removeLastPartialMessageIfExistsWithType("say", "tool")
-							await this.ask("tool", partialMessage, block.partial).catch(() => {})
-						}
-						break
-					} else {
-						if (!relDirPath) {
-							this.taskState.consecutiveMistakeCount++
-							this.pushToolResult(await this.sayAndCreateMissingParamError("search_files", "path"), block)
-							await this.saveCheckpoint()
-							break
-						}
-						if (!regex) {
-							this.taskState.consecutiveMistakeCount++
-							this.pushToolResult(await this.sayAndCreateMissingParamError("search_files", "regex"), block)
-							await this.saveCheckpoint()
-							break
-						}
-						this.taskState.consecutiveMistakeCount = 0
-
-						const absolutePath = path.resolve(this.cwd, relDirPath)
-						const results = await regexSearchFiles(
-							this.cwd,
-							absolutePath,
-							regex,
-							filePattern,
-							this.clineIgnoreController,
-						)
-
-						const completeMessage = JSON.stringify({
-							...sharedMessageProps,
-							content: results,
-							operationIsLocatedInWorkspace: await isLocatedInWorkspace(block.params.path),
-						} satisfies ClineSayTool)
-						if (await this.shouldAutoApproveToolWithPath(block.name, block.params.path)) {
-							this.removeLastPartialMessageIfExistsWithType("ask", "tool")
-							await this.say("tool", completeMessage, undefined, undefined, false)
-							this.taskState.consecutiveAutoApprovedRequestsCount++
-							telemetryService.captureToolUsage(this.ulid, block.name, this.api.getModel().id, true, true)
-						} else {
-							showNotificationForApprovalIfAutoApprovalEnabled(
-								`Cline wants to search files in ${path.basename(absolutePath)}/`,
-								this.autoApprovalSettings.enabled,
-								this.autoApprovalSettings.enableNotifications,
-							)
-							this.removeLastPartialMessageIfExistsWithType("say", "tool")
-							const didApprove = await this.askApproval("tool", block, completeMessage)
-							if (!didApprove) {
-								telemetryService.captureToolUsage(this.ulid, block.name, this.api.getModel().id, false, false)
-								await this.saveCheckpoint()
-								break
-							}
-							telemetryService.captureToolUsage(this.ulid, block.name, this.api.getModel().id, false, true)
-						}
-						this.pushToolResult(results, block)
-
-						if (!block.partial) {
-							await this.updateFCListFromToolResponse(block.params.task_progress)
-						}
-
-						await this.saveCheckpoint()
-						break
-					}
-				} catch (error) {
-					await this.handleError("searching files", error, block)
-					await this.saveCheckpoint()
-					break
-				}
-			}
-			case "browser_action": {
-				const action: BrowserAction | undefined = block.params.action as BrowserAction
-				const url: string | undefined = block.params.url
-				const coordinate: string | undefined = block.params.coordinate
-				const text: string | undefined = block.params.text
-				if (!action || !browserActions.includes(action)) {
-					// checking for action to ensure it is complete and valid
-					if (!block.partial) {
-						// if the block is complete and we don't have a valid action this is a mistake
-						this.taskState.consecutiveMistakeCount++
-						this.pushToolResult(await this.sayAndCreateMissingParamError("browser_action", "action"), block)
-						await this.browserSession.closeBrowser()
-						await this.saveCheckpoint()
-					}
-					break
-				}
-
-				try {
-					if (block.partial) {
-						if (action === "launch") {
-							if (this.shouldAutoApproveTool(block.name)) {
-								this.removeLastPartialMessageIfExistsWithType("ask", "browser_action_launch")
-								await this.say(
-									"browser_action_launch",
-									this.removeClosingTag(block, "url", url),
-									undefined,
-									undefined,
-									block.partial,
-								)
-							} else {
-								this.removeLastPartialMessageIfExistsWithType("say", "browser_action_launch")
-								await this.ask(
-									"browser_action_launch",
-									this.removeClosingTag(block, "url", url),
-									block.partial,
-								).catch(() => {})
-							}
-						} else {
-							await this.say(
-								"browser_action",
-								JSON.stringify({
-									action: action as BrowserAction,
-									coordinate: this.removeClosingTag(block, "coordinate", coordinate),
-									text: this.removeClosingTag(block, "text", text),
-								} satisfies ClineSayBrowserAction),
-								undefined,
-								undefined,
-								block.partial,
-							)
-						}
-						break
-					} else {
-						let browserActionResult: BrowserActionResult
-						if (action === "launch") {
-							if (!url) {
-								this.taskState.consecutiveMistakeCount++
-								this.pushToolResult(await this.sayAndCreateMissingParamError("browser_action", "url"), block)
-								await this.browserSession.closeBrowser()
-								await this.saveCheckpoint()
-								break
-							}
-							this.taskState.consecutiveMistakeCount = 0
-
-							if (this.shouldAutoApproveTool(block.name)) {
-								this.removeLastPartialMessageIfExistsWithType("ask", "browser_action_launch")
-								await this.say("browser_action_launch", url, undefined, undefined, false)
-								this.taskState.consecutiveAutoApprovedRequestsCount++
-							} else {
-								showNotificationForApprovalIfAutoApprovalEnabled(
-									`Cline wants to use a browser and launch ${url}`,
-									this.autoApprovalSettings.enabled,
-									this.autoApprovalSettings.enableNotifications,
-								)
-								this.removeLastPartialMessageIfExistsWithType("say", "browser_action_launch")
-								const didApprove = await this.askApproval("browser_action_launch", block, url)
-								if (!didApprove) {
-									await this.saveCheckpoint()
-									break
-								}
-							}
-
-							// NOTE: it's okay that we call this message since the partial inspect_site is finished streaming. The only scenario we have to avoid is sending messages WHILE a partial message exists at the end of the messages array. For example the api_req_finished message would interfere with the partial message, so we needed to remove that.
-							// await this.say("inspect_site_result", "") // no result, starts the loading spinner waiting for result
-							await this.say("browser_action_result", "") // starts loading spinner
-
-							// Re-make browserSession to make sure latest settings apply
-							if (this.context) {
-								await this.browserSession.dispose()
-
-								const apiHandlerModel = this.api.getModel()
-								const useWebp = this.api ? !modelDoesntSupportWebp(apiHandlerModel) : true
-								this.browserSession = new BrowserSession(this.context, this.browserSettings, useWebp)
-							} else {
-								console.warn("no controller context available for browserSession")
-							}
-							await this.browserSession.launchBrowser()
-							browserActionResult = await this.browserSession.navigateToUrl(url)
-						} else {
-							if (action === "click") {
-								if (!coordinate) {
-									this.taskState.consecutiveMistakeCount++
-									this.pushToolResult(
-										await this.sayAndCreateMissingParamError("browser_action", "coordinate"),
-										block,
-									)
-									await this.browserSession.closeBrowser()
-									await this.saveCheckpoint()
-									break // can't be within an inner switch
-								}
-							}
-							if (action === "type") {
-								if (!text) {
-									this.taskState.consecutiveMistakeCount++
-									this.pushToolResult(await this.sayAndCreateMissingParamError("browser_action", "text"), block)
-									await this.browserSession.closeBrowser()
-									await this.saveCheckpoint()
-									break
-								}
-							}
-							this.taskState.consecutiveMistakeCount = 0
-							await this.say(
-								"browser_action",
-								JSON.stringify({
-									action: action as BrowserAction,
-									coordinate,
-									text,
-								} satisfies ClineSayBrowserAction),
-								undefined,
-								undefined,
-								false,
-							)
-							switch (action) {
-								case "click":
-									browserActionResult = await this.browserSession.click(coordinate!)
-									break
-								case "type":
-									browserActionResult = await this.browserSession.type(text!)
-									break
-								case "scroll_down":
-									browserActionResult = await this.browserSession.scrollDown()
-									break
-								case "scroll_up":
-									browserActionResult = await this.browserSession.scrollUp()
-									break
-								case "close":
-									browserActionResult = await this.browserSession.closeBrowser()
-									break
-							}
-						}
-
-						switch (action) {
-							case "launch":
-							case "click":
-							case "type":
-							case "scroll_down":
-							case "scroll_up":
-								await this.say("browser_action_result", JSON.stringify(browserActionResult))
-								this.pushToolResult(
-									formatResponse.toolResult(
-										`The browser action has been executed. The console logs and screenshot have been captured for your analysis.\n\nConsole logs:\n${
-											browserActionResult.logs || "(No new logs)"
-										}\n\n(REMEMBER: if you need to proceed to using non-\`browser_action\` tools or launch a new browser, you MUST first close this browser. For example, if after analyzing the logs and screenshot you need to edit a file, you must first close the browser before you can use the write_to_file tool.)`,
-										browserActionResult.screenshot ? [browserActionResult.screenshot] : [],
-									),
-									block,
-								)
-
-								if (!block.partial) {
-									await this.updateFCListFromToolResponse(block.params.task_progress)
-								}
-
-								await this.saveCheckpoint()
-								break
-							case "close":
-								this.pushToolResult(
-									formatResponse.toolResult(
-										`The browser has been closed. You may now proceed to using other tools.`,
-									),
-									block,
-								)
-								await this.saveCheckpoint()
-								break
-						}
-
-						break
-					}
-				} catch (error) {
-					await this.browserSession.closeBrowser() // if any error occurs, the browser session is terminated
-					await this.handleError("executing browser action", error, block)
-					await this.saveCheckpoint()
-					break
-				}
-			}
-			case "execute_command": {
-				let command: string | undefined = block.params.command
-				const requiresApprovalRaw: string | undefined = block.params.requires_approval
-				const requiresApprovalPerLLM = requiresApprovalRaw?.toLowerCase() === "true"
-
-				try {
-					if (block.partial) {
-						if (this.shouldAutoApproveTool(block.name)) {
-							// since depending on an upcoming parameter, requiresApproval this may become an ask - we can't partially stream a say prematurely. So in this particular case we have to wait for the requiresApproval parameter to be completed before presenting it.
-							// await this.say(
-							// 	"command",
-							// 	removeClosingTag("command", command),
-							// 	undefined,
-							// 	block.partial,
-							// ).catch(() => {})
-						} else {
-							// don't need to remove last partial since we couldn't have streamed a say
-							await this.ask("command", this.removeClosingTag(block, "command", command), block.partial).catch(
-								() => {},
-							)
-						}
-						break
-					} else {
-						if (!command) {
-							this.taskState.consecutiveMistakeCount++
-							this.pushToolResult(await this.sayAndCreateMissingParamError("execute_command", "command"), block)
-							await this.saveCheckpoint()
-							break
-						}
-						if (!requiresApprovalRaw) {
-							this.taskState.consecutiveMistakeCount++
-							this.pushToolResult(
-								await this.sayAndCreateMissingParamError("execute_command", "requires_approval"),
-								block,
-							)
-							await this.saveCheckpoint()
-							break
-						}
-						this.taskState.consecutiveMistakeCount = 0
-
-						// gemini models tend to use unescaped html entities in commands
-						if (this.api.getModel().id.includes("gemini")) {
-							command = fixModelHtmlEscaping(command)
-						}
-
-						const ignoredFileAttemptedToAccess = this.clineIgnoreController.validateCommand(command)
-						if (ignoredFileAttemptedToAccess) {
-							await this.say("clineignore_error", ignoredFileAttemptedToAccess)
-							this.pushToolResult(
-								formatResponse.toolError(formatResponse.clineIgnoreError(ignoredFileAttemptedToAccess)),
-								block,
-							)
-							await this.saveCheckpoint()
-							break
-						}
-
-						let didAutoApprove = false
-
-						// If the model says this command is safe and auto approval for safe commands is true, execute the command
-						// If the model says the command is risky, but *BOTH* auto approve settings are true, execute the command
-						const autoApproveResult = this.shouldAutoApproveTool(block.name)
-						const [autoApproveSafe, autoApproveAll] = Array.isArray(autoApproveResult)
-							? autoApproveResult
-							: [autoApproveResult, false]
-
-						if (
-							(!requiresApprovalPerLLM && autoApproveSafe) ||
-							(requiresApprovalPerLLM && autoApproveSafe && autoApproveAll)
-						) {
-							this.removeLastPartialMessageIfExistsWithType("ask", "command")
-							await this.say("command", command, undefined, undefined, false)
-							this.taskState.consecutiveAutoApprovedRequestsCount++
-							didAutoApprove = true
-						} else {
-							showNotificationForApprovalIfAutoApprovalEnabled(
-								`Cline wants to execute a command: ${command}`,
-								this.autoApprovalSettings.enabled,
-								this.autoApprovalSettings.enableNotifications,
-							)
-							// this.removeLastPartialMessageIfExistsWithType("say", "command")
-							const didApprove = await this.askApproval(
-								"command",
-								block,
-								command +
-									`${this.shouldAutoApproveTool(block.name) && requiresApprovalPerLLM ? COMMAND_REQ_APP_STRING : ""}`, // ugly hack until we refactor combineCommandSequences
-							)
-							if (!didApprove) {
-								await this.saveCheckpoint()
-								break
-							}
-						}
-
-						let timeoutId: NodeJS.Timeout | undefined
-						if (didAutoApprove && this.autoApprovalSettings.enableNotifications) {
-							// if the command was auto-approved, and it's long running we need to notify the user after some time has passed without proceeding
-							timeoutId = setTimeout(() => {
-								showSystemNotification({
-									subtitle: "Command is still running",
-									message: "An auto-approved command has been running for 30s, and may need your attention.",
-								})
-							}, 30_000)
-						}
-
-						const [userRejected, result] = await this.executeCommandTool(command)
-						if (timeoutId) {
-							clearTimeout(timeoutId)
-						}
-						if (userRejected) {
-							this.taskState.didRejectTool = true
-						}
-
-						this.pushToolResult(result, block)
-
-						await this.saveCheckpoint()
-
-						break
-					}
-				} catch (error) {
-					await this.handleError("executing command", error, block)
-					await this.saveCheckpoint()
-					break
-				}
-			}
-			case "use_mcp_tool": {
-				const server_name: string | undefined = block.params.server_name
-				const tool_name: string | undefined = block.params.tool_name
-				const mcp_arguments: string | undefined = block.params.arguments
-				try {
-					if (block.partial) {
-						const partialMessage = JSON.stringify({
-							type: "use_mcp_tool",
-							serverName: this.removeClosingTag(block, "server_name", server_name),
-							toolName: this.removeClosingTag(block, "tool_name", tool_name),
-							arguments: this.removeClosingTag(block, "arguments", mcp_arguments),
-						} satisfies ClineAskUseMcpServer)
-
-						if (this.shouldAutoApproveTool(block.name)) {
-							this.removeLastPartialMessageIfExistsWithType("ask", "use_mcp_server")
-							await this.say("use_mcp_server", partialMessage, undefined, undefined, block.partial)
-						} else {
-							this.removeLastPartialMessageIfExistsWithType("say", "use_mcp_server")
-							await this.ask("use_mcp_server", partialMessage, block.partial).catch(() => {})
-						}
-
-						break
-					} else {
-						if (!server_name) {
-							this.taskState.consecutiveMistakeCount++
-							this.pushToolResult(await this.sayAndCreateMissingParamError("use_mcp_tool", "server_name"), block)
-							await this.saveCheckpoint()
-							break
-						}
-						if (!tool_name) {
-							this.taskState.consecutiveMistakeCount++
-							this.pushToolResult(await this.sayAndCreateMissingParamError("use_mcp_tool", "tool_name"), block)
-							await this.saveCheckpoint()
-							break
-						}
-						// arguments are optional, but if they are provided they must be valid JSON
-						// if (!mcp_arguments) {
-						// 	this.consecutiveMistakeCount++
-						// 	pushToolResult(await this.sayAndCreateMissingParamError("use_mcp_tool", "arguments"))
-						// 	break
-						// }
-						let parsedArguments: Record<string, unknown> | undefined
-						if (mcp_arguments) {
-							try {
-								parsedArguments = JSON.parse(mcp_arguments)
-							} catch (_error) {
-								this.taskState.consecutiveMistakeCount++
-								await this.say(
-									"error",
-									`Cline tried to use ${tool_name} with an invalid JSON argument. Retrying...`,
-								)
-								this.pushToolResult(
-									formatResponse.toolError(formatResponse.invalidMcpToolArgumentError(server_name, tool_name)),
-									block,
-								)
-								await this.saveCheckpoint()
-								break
-							}
-						}
-						this.taskState.consecutiveMistakeCount = 0
-						const completeMessage = JSON.stringify({
-							type: "use_mcp_tool",
-							serverName: server_name,
-							toolName: tool_name,
-							arguments: mcp_arguments,
-						} satisfies ClineAskUseMcpServer)
-
-						const isToolAutoApproved = this.mcpHub.connections
-							?.find((conn) => conn.server.name === server_name)
-							?.server.tools?.find((tool) => tool.name === tool_name)?.autoApprove
-
-						if (this.shouldAutoApproveTool(block.name) && isToolAutoApproved) {
-							this.removeLastPartialMessageIfExistsWithType("ask", "use_mcp_server")
-							await this.say("use_mcp_server", completeMessage, undefined, undefined, false)
-							this.taskState.consecutiveAutoApprovedRequestsCount++
-						} else {
-							showNotificationForApprovalIfAutoApprovalEnabled(
-								`Cline wants to use ${tool_name} on ${server_name}`,
-								this.autoApprovalSettings.enabled,
-								this.autoApprovalSettings.enableNotifications,
-							)
-							this.removeLastPartialMessageIfExistsWithType("say", "use_mcp_server")
-							const didApprove = await this.askApproval("use_mcp_server", block, completeMessage)
-							if (!didApprove) {
-								await this.saveCheckpoint()
-								break
-							}
-						}
-
-						// now execute the tool
-						await this.say("mcp_server_request_started") // same as browser_action_result
-
-						// Check for any pending notifications before the tool call
-						const notificationsBefore = this.mcpHub.getPendingNotifications()
-						for (const notification of notificationsBefore) {
-							await this.say("mcp_notification", `[${notification.serverName}] ${notification.message}`)
-						}
-
-						const toolResult = await this.mcpHub.callTool(server_name, tool_name, parsedArguments, this.ulid)
-
-						// Check for any pending notifications after the tool call
-						const notificationsAfter = this.mcpHub.getPendingNotifications()
-						for (const notification of notificationsAfter) {
-							await this.say("mcp_notification", `[${notification.serverName}] ${notification.message}`)
-						}
-
-						// TODO: add progress indicator
-
-						const toolResultImages =
-							toolResult?.content
-								.filter((item) => item.type === "image")
-								.map((item) => `data:${item.mimeType};base64,${item.data}`) || []
-						let toolResultText =
-							(toolResult?.isError ? "Error:\n" : "") +
-								toolResult?.content
-									.map((item) => {
-										if (item.type === "text") {
-											return item.text
-										}
-										if (item.type === "resource") {
-											const { blob, ...rest } = item.resource
-											return JSON.stringify(rest, null, 2)
-										}
-										return ""
-									})
-									.filter(Boolean)
-									.join("\n\n") || "(No response)"
-						// webview extracts images from the text response to display in the UI
-						const toolResultToDisplay = toolResultText + toolResultImages?.map((image) => `\n\n${image}`).join("")
-						await this.say("mcp_server_response", toolResultToDisplay)
-
-						// MCP's might return images to display to the user, but the model may not support them
-						const supportsImages = this.api.getModel().info.supportsImages ?? false
-						if (toolResultImages.length > 0 && !supportsImages) {
-							toolResultText += `\n\n[${toolResultImages.length} images were provided in the response, and while they are displayed to the user, you do not have the ability to view them.]`
-						}
-
-						// only passes in images if model supports them
-						this.pushToolResult(
-							formatResponse.toolResult(toolResultText, supportsImages ? toolResultImages : undefined),
-							block,
-						)
-
-						await this.saveCheckpoint()
-
-						break
-					}
-				} catch (error) {
-					await this.handleError("executing MCP tool", error, block)
-					await this.saveCheckpoint()
-					break
-				}
-			}
-			case "access_mcp_resource": {
-				const server_name: string | undefined = block.params.server_name
-				const uri: string | undefined = block.params.uri
-				try {
-					if (block.partial) {
-						const partialMessage = JSON.stringify({
-							type: "access_mcp_resource",
-							serverName: this.removeClosingTag(block, "server_name", server_name),
-							uri: this.removeClosingTag(block, "uri", uri),
-						} satisfies ClineAskUseMcpServer)
-
-						if (this.shouldAutoApproveTool(block.name)) {
-							this.removeLastPartialMessageIfExistsWithType("ask", "use_mcp_server")
-							await this.say("use_mcp_server", partialMessage, undefined, undefined, block.partial)
-						} else {
-							this.removeLastPartialMessageIfExistsWithType("say", "use_mcp_server")
-							await this.ask("use_mcp_server", partialMessage, block.partial).catch(() => {})
-						}
-
-						break
-					} else {
-						if (!server_name) {
-							this.taskState.consecutiveMistakeCount++
-							this.pushToolResult(
-								await this.sayAndCreateMissingParamError("access_mcp_resource", "server_name"),
-								block,
-							)
-							await this.saveCheckpoint()
-							break
-						}
-						if (!uri) {
-							this.taskState.consecutiveMistakeCount++
-							this.pushToolResult(await this.sayAndCreateMissingParamError("access_mcp_resource", "uri"), block)
-							await this.saveCheckpoint()
-							break
-						}
-						this.taskState.consecutiveMistakeCount = 0
-						const completeMessage = JSON.stringify({
-							type: "access_mcp_resource",
-							serverName: server_name,
-							uri,
-						} satisfies ClineAskUseMcpServer)
-
-						if (this.shouldAutoApproveTool(block.name)) {
-							this.removeLastPartialMessageIfExistsWithType("ask", "use_mcp_server")
-							await this.say("use_mcp_server", completeMessage, undefined, undefined, false)
-							this.taskState.consecutiveAutoApprovedRequestsCount++
-						} else {
-							showNotificationForApprovalIfAutoApprovalEnabled(
-								`Cline wants to access ${uri} on ${server_name}`,
-								this.autoApprovalSettings.enabled,
-								this.autoApprovalSettings.enableNotifications,
-							)
-							this.removeLastPartialMessageIfExistsWithType("say", "use_mcp_server")
-							const didApprove = await this.askApproval("use_mcp_server", block, completeMessage)
-							if (!didApprove) {
-								await this.saveCheckpoint()
-								break
-							}
-						}
-
-						// now execute the tool
-						await this.say("mcp_server_request_started")
-						const resourceResult = await this.mcpHub.readResource(server_name, uri)
-						const resourceResultPretty =
-							resourceResult?.contents
-								.map((item) => {
-									if (item.text) {
-										return item.text
-									}
-									return ""
-								})
-								.filter(Boolean)
-								.join("\n\n") || "(Empty response)"
-						await this.say("mcp_server_response", resourceResultPretty)
-						this.pushToolResult(formatResponse.toolResult(resourceResultPretty), block)
-						await this.saveCheckpoint()
-						break
-					}
-				} catch (error) {
-					await this.handleError("accessing MCP resource", error, block)
-					await this.saveCheckpoint()
-					break
-				}
-			}
-			case "ask_followup_question": {
-				const question: string | undefined = block.params.question
-				const optionsRaw: string | undefined = block.params.options
-				const sharedMessage = {
-					question: this.removeClosingTag(block, "question", question),
-					options: parsePartialArrayString(this.removeClosingTag(block, "options", optionsRaw)),
-				} satisfies ClineAskQuestion
-				try {
-					if (block.partial) {
-						await this.ask("followup", JSON.stringify(sharedMessage), block.partial).catch(() => {})
-						break
-					} else {
-						if (!question) {
-							this.taskState.consecutiveMistakeCount++
-							this.pushToolResult(
-								await this.sayAndCreateMissingParamError("ask_followup_question", "question"),
-								block,
-							)
-							await this.saveCheckpoint()
-							break
-						}
-						this.taskState.consecutiveMistakeCount = 0
-
-						if (this.autoApprovalSettings.enabled && this.autoApprovalSettings.enableNotifications) {
-							showSystemNotification({
-								subtitle: "Cline has a question...",
-								message: question.replace(/\n/g, " "),
-							})
-						}
-
-						// Store the number of options for telemetry
-						const options = parsePartialArrayString(optionsRaw || "[]")
-
-						const {
-							text,
-							images,
-							files: followupFiles,
-						} = await this.ask("followup", JSON.stringify(sharedMessage), false)
-
-						// Check if options contains the text response
-						if (optionsRaw && text && parsePartialArrayString(optionsRaw).includes(text)) {
-							telemetryService.captureOptionSelected(this.ulid, options.length, "act")
-							// Valid option selected, don't show user message in UI
-							// Update last followup message with selected option
-							const lastFollowupMessage = findLast(
-								this.messageStateHandler.getClineMessages(),
-								(m) => m.ask === "followup",
-							)
-							if (lastFollowupMessage) {
-								lastFollowupMessage.text = JSON.stringify({
-									...sharedMessage,
-									selected: text,
-								} satisfies ClineAskQuestion)
-								await this.messageStateHandler.saveClineMessagesAndUpdateHistory()
-							}
-						} else {
-							// Option not selected, send user feedback
-							telemetryService.captureOptionsIgnored(this.ulid, options.length, "act")
-							await this.say("user_feedback", text ?? "", images, followupFiles)
-						}
-
-						let fileContentString = ""
-						if (followupFiles && followupFiles.length > 0) {
-							fileContentString = await processFilesIntoText(followupFiles)
-						}
-
-						this.pushToolResult(
-							formatResponse.toolResult(`<answer>\n${text}\n</answer>`, images, fileContentString),
-							block,
-						)
-						await this.saveCheckpoint()
-						break
-					}
-				} catch (error) {
-					await this.handleError("asking question", error, block)
-					await this.saveCheckpoint()
-					break
-				}
-			}
-			case "new_task": {
-				const context: string | undefined = block.params.context
-				try {
-					if (block.partial) {
-						await this.ask("new_task", this.removeClosingTag(block, "context", context), block.partial).catch(
-							() => {},
-						)
-						break
-					} else {
-						if (!context) {
-							this.taskState.consecutiveMistakeCount++
-							this.pushToolResult(await this.sayAndCreateMissingParamError("new_task", "context"), block)
-							await this.saveCheckpoint()
-							break
-						}
-						this.taskState.consecutiveMistakeCount = 0
-
-						if (this.autoApprovalSettings.enabled && this.autoApprovalSettings.enableNotifications) {
-							showSystemNotification({
-								subtitle: "Cline wants to start a new task...",
-								message: `Cline is suggesting to start a new task with: ${context}`,
-							})
-						}
-
-						const { text, images, files: newTaskFiles } = await this.ask("new_task", context, false)
-
-						// If the user provided a response, treat it as feedback
-						if (text || (images && images.length > 0) || (newTaskFiles && newTaskFiles.length > 0)) {
-							let fileContentString = ""
-							if (newTaskFiles && newTaskFiles.length > 0) {
-								fileContentString = await processFilesIntoText(newTaskFiles)
-							}
-
-							await this.say("user_feedback", text ?? "", images, newTaskFiles)
-							this.pushToolResult(
-								formatResponse.toolResult(
-									`The user provided feedback instead of creating a new task:\n<feedback>\n${text}\n</feedback>`,
-									images,
-									fileContentString,
-								),
-								block,
-							)
-						} else {
-							// If no response, the user clicked the "Create New Task" button
-							this.pushToolResult(
-								formatResponse.toolResult(`The user has created a new task with the provided context.`),
-								block,
-							)
-						}
-						await this.saveCheckpoint()
-						break
-					}
-				} catch (error) {
-					await this.handleError("creating new task", error, block)
-					await this.saveCheckpoint()
-					break
-				}
-=======
 				return true
->>>>>>> fa4fa01e
 			}
 
 			// Logic for plan-mode tool call restrictions
@@ -1711,6 +298,15 @@
 				await this.browserSession.closeBrowser()
 			}
 
+			// Only start tool span when block is not partial
+			if (!block.partial) {
+				laminarService.startSpan("tool", {
+					name: block.name,
+					spanType: "TOOL",
+					input: block,
+				})
+			}
+
 			// Handle partial blocks
 			if (block.partial) {
 				await this.handlePartialBlock(block, config)
@@ -1744,19 +340,6 @@
 		})
 	}
 
-<<<<<<< HEAD
-						// End task.step span right before Cline is ready to present it's final message for this conversation turn.
-						laminarService.endSpan("tool")
-						laminarService.endSpan("task.step")
-
-						const { response, text, images, files: completionFiles } = await this.ask("completion_result", "", false)
-						if (response === "yesButtonClicked") {
-							this.pushToolResult("", block) // signals to recursive loop to stop (for now this never happens since yesButtonClicked will trigger a new task)
-							break
-						}
-						await this.say("user_feedback", text ?? "", images, completionFiles)
-						await this.saveCheckpoint()
-=======
 	/**
 	 * Handle partial block streaming UI updates
 	 */
@@ -1773,7 +356,6 @@
 			await partialHandler.handlePartialBlock(block, uiHelpers)
 		}
 	}
->>>>>>> fa4fa01e
 
 	/**
 	 * Handle complete block execution
@@ -1789,6 +371,5 @@
 		if (!block.partial && this.focusChainSettings.enabled) {
 			await this.updateFCListFromToolResponse(block.params.task_progress)
 		}
-		laminarService.endSpan("tool")
 	}
 }