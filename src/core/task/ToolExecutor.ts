--- conflicted
+++ resolved
@@ -399,13 +399,8 @@
 									? "search_not_found"
 									: "other_diff_error"
 
-<<<<<<< HEAD
 							// Add telemetry for diff edit failure
-							telemetryService.captureDiffEditFailure(this.taskId, this.api.getModel().id, errorType)
-=======
-								// Add telemetry for diff edit failure
-								telemetryService.captureDiffEditFailure(this.ulid, this.api.getModel().id, errorType)
->>>>>>> 675cd177
+							telemetryService.captureDiffEditFailure(this.ulid, this.api.getModel().id, errorType)
 
 							this.pushToolResult(
 								formatResponse.toolError(
