--- conflicted
+++ resolved
@@ -2,12 +2,8 @@
 import { showSystemNotification } from "@/integrations/notifications"
 import { ClineApiReqCancelReason, ClineApiReqInfo } from "@/shared/ExtensionMessage"
 import { calculateApiCostAnthropic } from "@/utils/cost"
-<<<<<<< HEAD
-import { ApiHandler } from "@/api"
+import { MessageStateHandler } from "./message-state"
 import { execSync } from "child_process"
-=======
-import { MessageStateHandler } from "./message-state"
->>>>>>> 33d77eb0
 
 export const showNotificationForApprovalIfAutoApprovalEnabled = (
 	message: string,
