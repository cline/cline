import { combineApiRequests } from "@/shared/combineApiRequests"
import { ensureTaskDirectoryExists, saveApiConversationHistory, saveClineMessages } from "../storage/disk"
import * as vscode from "vscode"
import { ClineApiReqInfo, ClineMessage, ClineAsk } from "@/shared/ExtensionMessage"
import { getApiMetrics } from "@/shared/getApiMetrics"
import { combineCommandSequences } from "@/shared/combineCommandSequences"
import { findLastIndex } from "@/shared/array"
import getFolderSize from "get-folder-size"
import os from "os"
import * as path from "path"
import CheckpointTracker from "@integrations/checkpoints/CheckpointTracker"
import { HistoryItem } from "@/shared/HistoryItem"
<<<<<<< HEAD
import { getGlobalState, updateGlobalState } from "../storage/state"
import Anthropic from "@anthropic-ai/sdk"

const cwd = vscode.workspace.workspaceFolders?.map((folder) => folder.uri.fsPath).at(0) ?? path.join(os.homedir(), "Desktop") // may or may not exist but fs checking existence would immediately ask for permission which would be bad UX, need to come up with a better solution

export async function updateTaskHistory(item: HistoryItem, context: vscode.ExtensionContext): Promise<HistoryItem[]> {
	const history = ((await getGlobalState(context, "taskHistory")) as HistoryItem[]) || []
	const existingItemIndex = history.findIndex((h) => h.id === item.id)
	if (existingItemIndex !== -1) {
		history[existingItemIndex] = item
	} else {
		history.push(item)
	}
	await updateGlobalState(context, "taskHistory", history)
	return history
}

// need to call getContext() from the task object when passing in context
export async function saveClineMessagesAndUpdateHistory(
	context: vscode.ExtensionContext,
	taskId: string,
	clineMessages: ClineMessage[],
	taskIsFavorited: boolean,
	conversationHistoryDeletedRange: [number, number] | undefined,
	checkpointTracker: CheckpointTracker | undefined,
	updateTaskHistory: (historyItem: HistoryItem) => Promise<HistoryItem[]>,
) {
	try {
		await saveClineMessages(context, taskId, clineMessages)

		// combined as they are in ChatView
		const apiMetrics = getApiMetrics(combineApiRequests(combineCommandSequences(clineMessages.slice(1))))
		const taskMessage = clineMessages[0] // first message is always the task say
		const lastRelevantMessage =
			clineMessages[
				findLastIndex(
					clineMessages,
					(message) => !(message.ask === "resume_task" || message.ask === "resume_completed_task"),
				)
			]
		const taskDir = await ensureTaskDirectoryExists(context, taskId)
		let taskDirSize = 0
=======
import Anthropic from "@anthropic-ai/sdk"

interface MessageStateHandlerParams {
	context: vscode.ExtensionContext
	taskId: string
	conversationHistoryDeletedRange?: [number, number]
	taskIsFavorited?: boolean
	updateTaskHistory: (historyItem: HistoryItem) => Promise<HistoryItem[]>
}

const cwd = vscode.workspace.workspaceFolders?.map((folder) => folder.uri.fsPath).at(0) ?? path.join(os.homedir(), "Desktop") // may or may not exist but fs checking existence would immediately ask for permission which would be bad UX, need to come up with a better solution

export class MessageStateHandler {
	private apiConversationHistory: Anthropic.MessageParam[] = []
	private clineMessages: ClineMessage[] = []
	private conversationHistoryDeletedRange: [number, number] | undefined
	private taskIsFavorited: boolean
	private checkpointTracker: CheckpointTracker | undefined
	private updateTaskHistory: (historyItem: HistoryItem) => Promise<HistoryItem[]>
	private context: vscode.ExtensionContext
	private taskId: string

	constructor(params: MessageStateHandlerParams) {
		this.context = params.context
		this.taskId = params.taskId
		this.conversationHistoryDeletedRange = params.conversationHistoryDeletedRange
		this.taskIsFavorited = params.taskIsFavorited ?? false
		this.updateTaskHistory = params.updateTaskHistory
	}

	setCheckpointTracker(tracker: CheckpointTracker | undefined) {
		this.checkpointTracker = tracker
	}

	getApiConversationHistory(): Anthropic.MessageParam[] {
		return this.apiConversationHistory
	}

	setApiConversationHistory(newHistory: Anthropic.MessageParam[]): void {
		this.apiConversationHistory = newHistory
	}

	getClineMessages(): ClineMessage[] {
		return this.clineMessages
	}

	setClineMessages(newMessages: ClineMessage[]) {
		this.clineMessages = newMessages
	}

	async saveClineMessagesAndUpdateHistory(): Promise<void> {
>>>>>>> 30344bef
		try {
			await saveClineMessages(this.context, this.taskId, this.clineMessages)

			// combined as they are in ChatView
			const apiMetrics = getApiMetrics(combineApiRequests(combineCommandSequences(this.clineMessages.slice(1))))
			const taskMessage = this.clineMessages[0] // first message is always the task say
			const lastRelevantMessage =
				this.clineMessages[
					findLastIndex(
						this.clineMessages,
						(message) => !(message.ask === "resume_task" || message.ask === "resume_completed_task"),
					)
				]
			const taskDir = await ensureTaskDirectoryExists(this.context, this.taskId)
			let taskDirSize = 0
			try {
				// getFolderSize.loose silently ignores errors
				// returns # of bytes, size/1000/1000 = MB
				taskDirSize = await getFolderSize.loose(taskDir)
			} catch (error) {
				console.error("Failed to get task directory size:", taskDir, error)
			}
			await this.updateTaskHistory({
				id: this.taskId,
				ts: lastRelevantMessage.ts,
				task: taskMessage.text ?? "",
				tokensIn: apiMetrics.totalTokensIn,
				tokensOut: apiMetrics.totalTokensOut,
				cacheWrites: apiMetrics.totalCacheWrites,
				cacheReads: apiMetrics.totalCacheReads,
				totalCost: apiMetrics.totalCost,
				size: taskDirSize,
				shadowGitConfigWorkTree: await this.checkpointTracker?.getShadowGitConfigWorkTree(),
				cwdOnTaskInitialization: cwd,
				conversationHistoryDeletedRange: this.conversationHistoryDeletedRange,
				isFavorited: this.taskIsFavorited,
			})
		} catch (error) {
			console.error("Failed to save cline messages:", error)
		}
	}

	async addToApiConversationHistory(message: Anthropic.MessageParam) {
		this.apiConversationHistory.push(message)
		await saveApiConversationHistory(this.context, this.taskId, this.apiConversationHistory)
	}

	async overwriteApiConversationHistory(newHistory: Anthropic.MessageParam[]): Promise<void> {
		this.apiConversationHistory = newHistory
		await saveApiConversationHistory(this.context, this.taskId, this.apiConversationHistory)
	}

	async addToClineMessages(message: ClineMessage) {
		// these values allow us to reconstruct the conversation history at the time this cline message was created
		// it's important that apiConversationHistory is initialized before we add cline messages
		message.conversationHistoryIndex = this.apiConversationHistory.length - 1 // NOTE: this is the index of the last added message which is the user message, and once the clinemessages have been presented we update the apiconversationhistory with the completed assistant message. This means when resetting to a message, we need to +1 this index to get the correct assistant message that this tool use corresponds to
		message.conversationHistoryDeletedRange = this.conversationHistoryDeletedRange
		this.clineMessages.push(message)
		await this.saveClineMessagesAndUpdateHistory()
	}

	async overwriteClineMessages(newMessages: ClineMessage[]) {
		this.clineMessages = newMessages
		await this.saveClineMessagesAndUpdateHistory()
	}

	async updateClineMessage(index: number, updates: Partial<ClineMessage>): Promise<void> {
		if (index < 0 || index >= this.clineMessages.length) {
			throw new Error(`Invalid message index: ${index}`)
		}

		// Apply updates to the message
		Object.assign(this.clineMessages[index], updates)

		// Save changes and update history
		await this.saveClineMessagesAndUpdateHistory()
	}
}

export class MessageStateHandler {
	private apiConversationHistory: Anthropic.MessageParam[] = []

	constructor(
		private context: vscode.ExtensionContext,
		private taskId: string,
	) {}

	async addToApiConversationHistory(message: Anthropic.MessageParam) {
		this.apiConversationHistory.push(message)
		await saveApiConversationHistory(this.context, this.taskId, this.apiConversationHistory)
	}

	async overwriteApiConversationHistory(newHistory: Anthropic.MessageParam[]): Promise<void> {
		this.apiConversationHistory = newHistory
		await saveApiConversationHistory(this.context, this.taskId, this.apiConversationHistory)
	}

	getApiConversationHistory(): Anthropic.MessageParam[] {
		return this.apiConversationHistory
	}

	setApiConversationHistory(newHistory: Anthropic.MessageParam[]): void {
		this.apiConversationHistory = newHistory
	}
}<|MERGE_RESOLUTION|>--- conflicted
+++ resolved
@@ -10,50 +10,6 @@
 import * as path from "path"
 import CheckpointTracker from "@integrations/checkpoints/CheckpointTracker"
 import { HistoryItem } from "@/shared/HistoryItem"
-<<<<<<< HEAD
-import { getGlobalState, updateGlobalState } from "../storage/state"
-import Anthropic from "@anthropic-ai/sdk"
-
-const cwd = vscode.workspace.workspaceFolders?.map((folder) => folder.uri.fsPath).at(0) ?? path.join(os.homedir(), "Desktop") // may or may not exist but fs checking existence would immediately ask for permission which would be bad UX, need to come up with a better solution
-
-export async function updateTaskHistory(item: HistoryItem, context: vscode.ExtensionContext): Promise<HistoryItem[]> {
-	const history = ((await getGlobalState(context, "taskHistory")) as HistoryItem[]) || []
-	const existingItemIndex = history.findIndex((h) => h.id === item.id)
-	if (existingItemIndex !== -1) {
-		history[existingItemIndex] = item
-	} else {
-		history.push(item)
-	}
-	await updateGlobalState(context, "taskHistory", history)
-	return history
-}
-
-// need to call getContext() from the task object when passing in context
-export async function saveClineMessagesAndUpdateHistory(
-	context: vscode.ExtensionContext,
-	taskId: string,
-	clineMessages: ClineMessage[],
-	taskIsFavorited: boolean,
-	conversationHistoryDeletedRange: [number, number] | undefined,
-	checkpointTracker: CheckpointTracker | undefined,
-	updateTaskHistory: (historyItem: HistoryItem) => Promise<HistoryItem[]>,
-) {
-	try {
-		await saveClineMessages(context, taskId, clineMessages)
-
-		// combined as they are in ChatView
-		const apiMetrics = getApiMetrics(combineApiRequests(combineCommandSequences(clineMessages.slice(1))))
-		const taskMessage = clineMessages[0] // first message is always the task say
-		const lastRelevantMessage =
-			clineMessages[
-				findLastIndex(
-					clineMessages,
-					(message) => !(message.ask === "resume_task" || message.ask === "resume_completed_task"),
-				)
-			]
-		const taskDir = await ensureTaskDirectoryExists(context, taskId)
-		let taskDirSize = 0
-=======
 import Anthropic from "@anthropic-ai/sdk"
 
 interface MessageStateHandlerParams {
@@ -105,7 +61,6 @@
 	}
 
 	async saveClineMessagesAndUpdateHistory(): Promise<void> {
->>>>>>> 30344bef
 		try {
 			await saveClineMessages(this.context, this.taskId, this.clineMessages)
 
@@ -183,31 +138,4 @@
 		// Save changes and update history
 		await this.saveClineMessagesAndUpdateHistory()
 	}
-}
-
-export class MessageStateHandler {
-	private apiConversationHistory: Anthropic.MessageParam[] = []
-
-	constructor(
-		private context: vscode.ExtensionContext,
-		private taskId: string,
-	) {}
-
-	async addToApiConversationHistory(message: Anthropic.MessageParam) {
-		this.apiConversationHistory.push(message)
-		await saveApiConversationHistory(this.context, this.taskId, this.apiConversationHistory)
-	}
-
-	async overwriteApiConversationHistory(newHistory: Anthropic.MessageParam[]): Promise<void> {
-		this.apiConversationHistory = newHistory
-		await saveApiConversationHistory(this.context, this.taskId, this.apiConversationHistory)
-	}
-
-	getApiConversationHistory(): Anthropic.MessageParam[] {
-		return this.apiConversationHistory
-	}
-
-	setApiConversationHistory(newHistory: Anthropic.MessageParam[]): void {
-		this.apiConversationHistory = newHistory
-	}
 }