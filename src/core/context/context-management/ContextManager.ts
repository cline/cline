import { Anthropic } from "@anthropic-ai/sdk"
<<<<<<< HEAD
import { ApiHandler } from "@api/index"
=======
import { ApiHandler } from "@core/api"
>>>>>>> d6935623
import { formatResponse } from "@core/prompts/responses"
import { GlobalFileNames } from "@core/storage/disk"
import { ClineApiReqInfo, ClineMessage } from "@shared/ExtensionMessage"
import { fileExistsAtPath } from "@utils/fs"
import cloneDeep from "clone-deep"
import fs from "fs/promises"
import * as path from "path"
import { getContextWindowInfo } from "./context-window-utils"

enum EditType {
	UNDEFINED = 0,
	NO_FILE_READ = 1,
	READ_FILE_TOOL = 2,
	ALTER_FILE_TOOL = 3,
	FILE_MENTION = 4,
}

// array of string values allows us to cover all changes for message types currently supported
type MessageContent = string[]
type MessageMetadata = string[][]

// Type for a single context update
type ContextUpdate = [number, string, MessageContent, MessageMetadata] // [timestamp, updateType, update, metadata]

// Type for the serialized format of our nested maps
type SerializedContextHistory = Array<
	[
		number, // messageIndex
		[
			number, // EditType (message type)
			Array<
				[
					number, // blockIndex
					ContextUpdate[], // updates array (now with 4 elements including metadata)
				]
			>,
		],
	]
>

export class ContextManager {
	// mapping from the apiMessages outer index to the inner message index to a list of actual changes, ordered by timestamp
	// timestamp is required in order to support full checkpointing, where the changes we apply need to be able to be undone when
	// moving to an earlier conversation history checkpoint - this ordering intuitively allows for binary search on truncation
	// there is also a number stored for each (EditType) which defines which message type it is, for custom handling

	// format:  { outerIndex => [EditType, { innerIndex => [[timestamp, updateType, update], ...] }] }
	// example: { 1 => { [0, 0 => [[<timestamp>, "text", "[NOTE] Some previous conversation history with the user has been removed ..."], ...] }] }
	// the above example would be how we update the first assistant message to indicate we truncated text
	private contextHistoryUpdates: Map<number, [number, Map<number, ContextUpdate[]>]>

	constructor() {
		this.contextHistoryUpdates = new Map()
	}

	/**
	 * public function for loading contextHistoryUpdates from disk, if it exists
	 */
	async initializeContextHistory(taskDirectory: string) {
		this.contextHistoryUpdates = await this.getSavedContextHistory(taskDirectory)
	}

	/**
	 * get the stored context history updates from disk
	 */
	private async getSavedContextHistory(taskDirectory: string): Promise<Map<number, [number, Map<number, ContextUpdate[]>]>> {
		try {
			const filePath = path.join(taskDirectory, GlobalFileNames.contextHistory)
			if (await fileExistsAtPath(filePath)) {
				const data = await fs.readFile(filePath, "utf8")
				const serializedUpdates = JSON.parse(data) as SerializedContextHistory

				// Update to properly reconstruct the tuple structure
				return new Map(
					serializedUpdates.map(([messageIndex, [numberValue, innerMapArray]]) => [
						messageIndex,
						[numberValue, new Map(innerMapArray)],
					]),
				)
			}
		} catch (error) {
			console.error("Failed to load context history:", error)
		}
		return new Map()
	}

	/**
	 * save the context history updates to disk
	 */
	private async saveContextHistory(taskDirectory: string) {
		try {
			const serializedUpdates: SerializedContextHistory = Array.from(this.contextHistoryUpdates.entries()).map(
				([messageIndex, [numberValue, innerMap]]) => [messageIndex, [numberValue, Array.from(innerMap.entries())]],
			)

			await fs.writeFile(
				path.join(taskDirectory, GlobalFileNames.contextHistory),
				JSON.stringify(serializedUpdates),
				"utf8",
			)
		} catch (error) {
			console.error("Failed to save context history:", error)
		}
	}

	/**
	 * Determine whether we should compact context window, based on token counts
	 */
	shouldCompactContextWindow(clineMessages: ClineMessage[], api: ApiHandler, previousApiReqIndex: number): boolean {
		if (previousApiReqIndex >= 0) {
			const previousRequest = clineMessages[previousApiReqIndex]
			if (previousRequest && previousRequest.text) {
				const { tokensIn, tokensOut, cacheWrites, cacheReads }: ClineApiReqInfo = JSON.parse(previousRequest.text)
				const totalTokens = (tokensIn || 0) + (tokensOut || 0) + (cacheWrites || 0) + (cacheReads || 0)

				const { maxAllowedSize } = getContextWindowInfo(api)
				return totalTokens >= maxAllowedSize
			}
		}
		return false
	}

	/**
	 * Get telemetry data for context management decisions
	 * Returns the token counts and context window info that drove summarization
	 */
	getContextTelemetryData(
		clineMessages: ClineMessage[],
		api: ApiHandler,
		triggerIndex?: number,
	): {
		tokensUsed: number
		maxContextWindow: number
	} | null {
		// Use provided triggerIndex or fallback to automatic detection
		let targetIndex
		if (triggerIndex !== undefined) {
			targetIndex = triggerIndex
		} else {
			// Find all API request indices
			const apiReqIndices = clineMessages
				.map((msg, index) => (msg.say === "api_req_started" ? index : -1))
				.filter((index) => index !== -1)

			// We want the second-to-last API request (the one that caused summarization)
			targetIndex = apiReqIndices.length >= 2 ? apiReqIndices[apiReqIndices.length - 2] : -1
		}

		if (targetIndex >= 0) {
			const targetRequest = clineMessages[targetIndex]
			if (targetRequest && targetRequest.text) {
				try {
					const { tokensIn, tokensOut, cacheWrites, cacheReads }: ClineApiReqInfo = JSON.parse(targetRequest.text)
					const tokensUsed = (tokensIn || 0) + (tokensOut || 0) + (cacheWrites || 0) + (cacheReads || 0)

					const { contextWindow } = getContextWindowInfo(api)

					return {
						tokensUsed,
						maxContextWindow: contextWindow,
					}
				} catch (error) {
					console.error("Error parsing API request info for context telemetry:", error)
				}
			}
		}
		return null
	}

	/**
	 * primary entry point for getting up to date context
	 */
	async getNewContextMessagesAndMetadata(
		apiConversationHistory: Anthropic.Messages.MessageParam[],
		_clineMessages: ClineMessage[],
		_api: ApiHandler,
		conversationHistoryDeletedRange: [number, number] | undefined,
		_previousApiReqIndex: number,
		_taskDirectory: string,
	) {
		const updatedConversationHistoryDeletedRange = false

		const truncatedConversationHistory = this.getAndAlterTruncatedMessages(
			apiConversationHistory,
			conversationHistoryDeletedRange,
		)

		return {
			conversationHistoryDeletedRange: conversationHistoryDeletedRange,
			updatedConversationHistoryDeletedRange: updatedConversationHistoryDeletedRange,
			truncatedConversationHistory: truncatedConversationHistory,
		}
	}

	/**
	 * get truncation range
	 */
	public getNextTruncationRange(
		apiMessages: Anthropic.Messages.MessageParam[],
		currentDeletedRange: [number, number] | undefined,
		keep: "none" | "lastTwo" | "half" | "quarter",
	): [number, number] {
		// We always keep the first user-assistant pairing, and truncate an even number of messages from there
		const rangeStartIndex = 2 // index 0 and 1 are kept
		const startOfRest = currentDeletedRange ? currentDeletedRange[1] + 1 : 2 // inclusive starting index

		let messagesToRemove: number
		if (keep === "none") {
			// Removes all messages beyond the first core user/assistant message pair
			messagesToRemove = Math.max(apiMessages.length - startOfRest, 0)
		} else if (keep === "lastTwo") {
			// Keep the last user-assistant pair in addition to the first core user/assistant message pair
			messagesToRemove = Math.max(apiMessages.length - startOfRest - 2, 0)
		} else if (keep === "half") {
			// Remove half of remaining user-assistant pairs
			// We first calculate half of the messages then divide by 2 to get the number of pairs.
			// After flooring, we multiply by 2 to get the number of messages.
			// Note that this will also always be an even number.
			messagesToRemove = Math.floor((apiMessages.length - startOfRest) / 4) * 2 // Keep even number
		} else {
			// Remove 3/4 of remaining user-assistant pairs
			// We calculate 3/4ths of the messages then divide by 2 to get the number of pairs.
			// After flooring, we multiply by 2 to get the number of messages.
			// Note that this will also always be an even number.
			messagesToRemove = Math.floor(((apiMessages.length - startOfRest) * 3) / 4 / 2) * 2
		}

		let rangeEndIndex = startOfRest + messagesToRemove - 1 // inclusive ending index

		// Make sure that the last message being removed is a assistant message, so the next message after the initial user-assistant pair is an assistant message. This preserves the user-assistant-user-assistant structure.
		// NOTE: anthropic format messages are always user-assistant-user-assistant, while openai format messages can have multiple user messages in a row (we use anthropic format throughout cline)
		if (apiMessages[rangeEndIndex].role !== "assistant") {
			rangeEndIndex -= 1
		}

		// this is an inclusive range that will be removed from the conversation history
		return [rangeStartIndex, rangeEndIndex]
	}

	/**
	 * external interface to support old calls
	 */
	public getTruncatedMessages(
		messages: Anthropic.Messages.MessageParam[],
		deletedRange: [number, number] | undefined,
	): Anthropic.Messages.MessageParam[] {
		return this.getAndAlterTruncatedMessages(messages, deletedRange)
	}

	/**
	 * apply all required truncation methods to the messages in context
	 */
	private getAndAlterTruncatedMessages(
		messages: Anthropic.Messages.MessageParam[],
		deletedRange: [number, number] | undefined,
	): Anthropic.Messages.MessageParam[] {
		if (messages.length <= 1) {
			return messages
		}

		const updatedMessages = this.applyContextHistoryUpdates(messages, deletedRange ? deletedRange[1] + 1 : 2)

		// OLD NOTE: if you try to console log these, don't forget that logging a reference to an array may not provide the same result as logging a slice() snapshot of that array at that exact moment. The following DOES in fact include the latest assistant message.
		return updatedMessages
	}

	/**
	 * applies deletedRange truncation and other alterations based on changes in this.contextHistoryUpdates
	 */
	private applyContextHistoryUpdates(
		messages: Anthropic.Messages.MessageParam[],
		startFromIndex: number,
	): Anthropic.Messages.MessageParam[] {
		// runtime is linear in length of user messages, if expecting a limited number of alterations, could be more optimal to loop over alterations

		const firstChunk = messages.slice(0, 2) // get first user-assistant pair
		const secondChunk = messages.slice(startFromIndex) // get remaining messages within context
		const messagesToUpdate = [...firstChunk, ...secondChunk]

		// we need the mapping from the local indices in messagesToUpdate to the global array of updates in this.contextHistoryUpdates
		const originalIndices = [
			...Array(2).keys(),
			...Array(secondChunk.length)
				.fill(0)
				.map((_, i) => i + startFromIndex),
		]

		for (let arrayIndex = 0; arrayIndex < messagesToUpdate.length; arrayIndex++) {
			const messageIndex = originalIndices[arrayIndex]

			const innerTuple = this.contextHistoryUpdates.get(messageIndex)
			if (!innerTuple) {
				continue
			}

			// because we are altering this, we need a deep copy
			messagesToUpdate[arrayIndex] = cloneDeep(messagesToUpdate[arrayIndex])

			// Extract the map from the tuple
			const innerMap = innerTuple[1]
			for (const [blockIndex, changes] of innerMap) {
				// apply the latest change among n changes - [timestamp, updateType, update]
				const latestChange = changes[changes.length - 1]

				if (latestChange[1] === "text") {
					// only altering text for now
					const message = messagesToUpdate[arrayIndex]

					if (Array.isArray(message.content)) {
						const block = message.content[blockIndex]
						if (block && block.type === "text") {
							block.text = latestChange[2][0]
						}
					}
				}
			}
		}

		return messagesToUpdate
	}

	/**
	 * removes all context history updates that occurred after the specified timestamp and saves to disk
	 */
	async truncateContextHistory(timestamp: number, taskDirectory: string): Promise<void> {
		this.truncateContextHistoryAtTimestamp(this.contextHistoryUpdates, timestamp)

		// save the modified context history to disk
		await this.saveContextHistory(taskDirectory)
	}

	/**
	 * alters the context history to remove all alterations after a given timestamp
	 * removes the index if there are no alterations there anymore, both outer and inner indices
	 */
	private truncateContextHistoryAtTimestamp(
		contextHistory: Map<number, [number, Map<number, ContextUpdate[]>]>,
		timestamp: number,
	): void {
		for (const [messageIndex, [_, innerMap]] of contextHistory) {
			// track which blockIndices to delete
			const blockIndicesToDelete: number[] = []

			// loop over the innerIndices of the messages in this block
			for (const [blockIndex, updates] of innerMap) {
				// updates ordered by timestamp, so find cutoff point by iterating from right to left
				let cutoffIndex = updates.length - 1
				while (cutoffIndex >= 0 && updates[cutoffIndex][0] > timestamp) {
					cutoffIndex--
				}

				// If we found updates to remove
				if (cutoffIndex < updates.length - 1) {
					// Modify the array in place to keep only updates up to cutoffIndex
					updates.length = cutoffIndex + 1

					// If no updates left after truncation, mark this block for deletion
					if (updates.length === 0) {
						blockIndicesToDelete.push(blockIndex)
					}
				}
			}

			// Remove empty blocks from inner map
			for (const blockIndex of blockIndicesToDelete) {
				innerMap.delete(blockIndex)
			}

			// If inner map is now empty, remove the message index from outer map
			if (innerMap.size === 0) {
				contextHistory.delete(messageIndex)
			}
		}
	}

	/**
	 * Public function for triggering potentially setting the truncation message
	 * If the truncation message already exists, does nothing, otherwise adds the message
	 */
	async triggerApplyStandardContextTruncationNoticeChange(timestamp: number, taskDirectory: string) {
		/*
        const assistantUpdated = this.applyStandardContextTruncationNoticeChange(timestamp)
		const userUpdated = this.applyFirstUserMessageReplacement(timestamp)
		if (assistantUpdated || userUpdated)
		*/
		const updated = this.applyStandardContextTruncationNoticeChange(timestamp)
		if (updated) {
			await this.saveContextHistory(taskDirectory)
		}
	}

	/**
	 * if there is any truncation and there is no other alteration already set, alter the assistant message to indicate this occurred
	 */
	private applyStandardContextTruncationNoticeChange(timestamp: number): boolean {
		if (!this.contextHistoryUpdates.has(1)) {
			// first assistant message always at index 1
			const innerMap = new Map<number, ContextUpdate[]>()
			innerMap.set(0, [[timestamp, "text", [formatResponse.contextTruncationNotice()], []]])
			this.contextHistoryUpdates.set(1, [0, innerMap]) // EditType is undefined for first assistant message
			return true
		}
		return false
	}
<<<<<<< HEAD
=======

	/**
	 * Replace the first user message when context window is compacted
	 */
	private applyFirstUserMessageReplacement(timestamp: number): boolean {
		if (!this.contextHistoryUpdates.has(0)) {
			// first user message always at index 0
			const innerMap = new Map<number, ContextUpdate[]>()
			innerMap.set(0, [[timestamp, "text", [formatResponse.contextTruncationFirstUserMessage()], []]])
			this.contextHistoryUpdates.set(0, [0, innerMap]) // same EditType as first assistant truncation notice
			return true
		}
		return false
	}

	/**
	 * wraps the logic for determining file reads to overwrite, and altering state
	 * returns whether any updates were made (bool) and indices where updates were made
	 */
	private findAndPotentiallySaveFileReadContextHistoryUpdates(
		apiMessages: Anthropic.Messages.MessageParam[],
		startFromIndex: number,
		timestamp: number,
	): [boolean, Set<number>] {
		const [fileReadIndices, messageFilePaths] = this.getPossibleDuplicateFileReads(apiMessages, startFromIndex)
		return this.applyFileReadContextHistoryUpdates(fileReadIndices, messageFilePaths, apiMessages, timestamp)
	}

	/**
	 * generate a mapping from unique file reads from multiple tool calls to their outer index position(s)
	 * also return additional metadata to support multiple file reads in file mention text blocks
	 */
	private getPossibleDuplicateFileReads(
		apiMessages: Anthropic.Messages.MessageParam[],
		startFromIndex: number,
	): [Map<string, [number, number, string, string][]>, Map<number, string[]>] {
		// fileReadIndices: { fileName => [outerIndex, EditType, searchText, replaceText] }
		// messageFilePaths: { outerIndex => [fileRead1, fileRead2, ..] }
		// searchText in fileReadIndices is only required for file mention file-reads since there can be more than one file in the text
		// searchText will be the empty string "" in the case that it's not required, for non-file mentions
		// messageFilePaths is only used for file mentions as there can be multiple files read in the same text chunk

		// for all text blocks per file, has info for updating the block
		const fileReadIndices = new Map<string, [number, number, string, string][]>()

		// for file mention text blocks, track all the unique files read
		const messageFilePaths = new Map<number, string[]>()

		for (let i = startFromIndex; i < apiMessages.length; i++) {
			let thisExistingFileReads: string[] = []

			if (this.contextHistoryUpdates.has(i)) {
				const innerTuple = this.contextHistoryUpdates.get(i)

				if (innerTuple) {
					// safety check
					const editType = innerTuple[0]

					if (editType === EditType.FILE_MENTION) {
						const innerMap = innerTuple[1]

						const blockIndex = 1 // file mention blocks assumed to be at index 1
						const blockUpdates = innerMap.get(blockIndex)

						// if we have updated this text previously, we want to check whether the lists of files in the metadata are the same
						if (blockUpdates && blockUpdates.length > 0) {
							// the first list indicates the files we have replaced in this text, second list indicates all unique files in this text
							// if they are equal then we have replaced all the files in this text already, and can ignore further processing
							if (
								blockUpdates[blockUpdates.length - 1][3][0].length ===
								blockUpdates[blockUpdates.length - 1][3][1].length
							) {
								continue
							}
							// otherwise there are still file reads here we can overwrite, so still need to process this text chunk
							// to do so we need to keep track of which files we've already replaced so we don't replace them again
							else {
								thisExistingFileReads = blockUpdates[blockUpdates.length - 1][3][0]
							}
						}
					} else {
						// for all other cases we can assume that we dont need to check this again
						continue
					}
				}
			}

			const message = apiMessages[i]
			if (message.role === "user" && Array.isArray(message.content) && message.content.length > 0) {
				const firstBlock = message.content[0]
				if (firstBlock.type === "text") {
					const matchTup = this.parsePotentialToolCall(firstBlock.text)
					let foundNormalFileRead = false
					if (matchTup) {
						if (matchTup[0] === "read_file") {
							this.handleReadFileToolCall(i, matchTup[1], fileReadIndices)
							foundNormalFileRead = true
						} else if (matchTup[0] === "replace_in_file" || matchTup[0] === "write_to_file") {
							if (message.content.length > 1) {
								const secondBlock = message.content[1]
								if (secondBlock.type === "text") {
									this.handlePotentialFileChangeToolCalls(i, matchTup[1], secondBlock.text, fileReadIndices)
									foundNormalFileRead = true
								}
							}
						}
					}

					// file mentions can happen in most other user message blocks
					if (!foundNormalFileRead) {
						if (message.content.length > 1) {
							const secondBlock = message.content[1]
							if (secondBlock.type === "text") {
								const [hasFileRead, filePaths] = this.handlePotentialFileMentionCalls(
									i,
									secondBlock.text,
									fileReadIndices,
									thisExistingFileReads, // file reads we've already replaced in this text in the latest version of this updated text
								)
								if (hasFileRead) {
									messageFilePaths.set(i, filePaths) // all file paths in this string
								}
							}
						}
					}
				}
			}
		}

		return [fileReadIndices, messageFilePaths]
	}

	/**
	 * handles potential file content mentions in text blocks
	 * there will not be more than one of the same file read in a text block
	 */
	private handlePotentialFileMentionCalls(
		i: number,
		secondBlockText: string,
		fileReadIndices: Map<string, [number, number, string, string][]>,
		thisExistingFileReads: string[],
	): [boolean, string[]] {
		const pattern = /<file_content path="([^"]*)">([\s\S]*?)<\/file_content>/g

		let foundMatch = false
		const filePaths: string[] = []

		let match
		while ((match = pattern.exec(secondBlockText)) !== null) {
			foundMatch = true

			const filePath = match[1]
			filePaths.push(filePath) // we will record all unique paths from file mentions in this text

			// we can assume that thisExistingFileReads does not have many entries
			if (!thisExistingFileReads.includes(filePath)) {
				// meaning we haven't already replaced this file read

				const entireMatch = match[0] // The entire matched string

				// Create the replacement text - keep the tags but replace the content
				const replacementText = `<file_content path="${filePath}">${formatResponse.duplicateFileReadNotice()}</file_content>`

				const indices = fileReadIndices.get(filePath) || []
				indices.push([i, EditType.FILE_MENTION, entireMatch, replacementText])
				fileReadIndices.set(filePath, indices)
			}
		}

		return [foundMatch, filePaths]
	}

	/**
	 * parses specific tool call formats, returns null if no acceptable format is found
	 */
	private parsePotentialToolCall(text: string): [string, string] | null {
		const match = text.match(/^\[([^\s]+) for '([^']+)'\] Result:$/)

		if (!match) {
			return null
		}

		return [match[1], match[2]]
	}

	/**
	 * file_read tool call always pastes the file, so this is always a hit
	 */
	private handleReadFileToolCall(
		i: number,
		filePath: string,
		fileReadIndices: Map<string, [number, number, string, string][]>,
	) {
		const indices = fileReadIndices.get(filePath) || []
		indices.push([i, EditType.READ_FILE_TOOL, "", formatResponse.duplicateFileReadNotice()])
		fileReadIndices.set(filePath, indices)
	}

	/**
	 * write_to_file and replace_in_file tool output are handled similarly
	 */
	private handlePotentialFileChangeToolCalls(
		i: number,
		filePath: string,
		secondBlockText: string,
		fileReadIndices: Map<string, [number, number, string, string][]>,
	) {
		const pattern = /(<final_file_content path="[^"]*">)[\s\S]*?(<\/final_file_content>)/

		// check if this exists in the text, it won't exist if the user rejects the file change for example
		if (pattern.test(secondBlockText)) {
			const replacementText = secondBlockText.replace(pattern, `$1 ${formatResponse.duplicateFileReadNotice()} $2`)
			const indices = fileReadIndices.get(filePath) || []
			indices.push([i, EditType.ALTER_FILE_TOOL, "", replacementText])
			fileReadIndices.set(filePath, indices)
		}
	}

	/**
	 * alter all occurrences of file read operations and track which messages were updated
	 * returns the outer index of messages we alter, to count number of changes
	 */
	private applyFileReadContextHistoryUpdates(
		fileReadIndices: Map<string, [number, number, string, string][]>,
		messageFilePaths: Map<number, string[]>,
		apiMessages: Anthropic.Messages.MessageParam[],
		timestamp: number,
	): [boolean, Set<number>] {
		let didUpdate = false
		const updatedMessageIndices = new Set<number>() // track which messages we update on this round
		const fileMentionUpdates = new Map<number, [string, string[]]>()

		for (const [filePath, indices] of fileReadIndices.entries()) {
			// Only process if there are multiple reads of the same file, else we will want to keep the latest read of the file
			if (indices.length > 1) {
				// Process all but the last index, as we will keep that instance of the file read
				for (let i = 0; i < indices.length - 1; i++) {
					const messageIndex = indices[i][0]
					const messageType = indices[i][1] // EditType value
					const searchText = indices[i][2] // search text (for file mentions, else empty string)
					const messageString = indices[i][3] // what we will replace the string with

					didUpdate = true
					updatedMessageIndices.add(messageIndex)

					// for single-fileread text we can set the updates here
					// for potential multi-fileread text we need to determine all changes & iteratively update the text prior to saving the final change
					if (messageType === EditType.FILE_MENTION) {
						if (!fileMentionUpdates.has(messageIndex)) {
							// Get base text either from existing updates or from apiMessages
							let baseText = ""
							let prevFilesReplaced: string[] = []

							const innerTuple = this.contextHistoryUpdates.get(messageIndex)
							if (innerTuple) {
								const blockUpdates = innerTuple[1].get(1) // assumed index=1 for file mention filereads
								if (blockUpdates && blockUpdates.length > 0) {
									baseText = blockUpdates[blockUpdates.length - 1][2][0] // index 0 of MessageContent
									prevFilesReplaced = blockUpdates[blockUpdates.length - 1][3][0] // previously overwritten file reads in this text
								}
							}

							// can assume that this content will exist, otherwise it would not have been in fileReadIndices
							const messageContent = apiMessages[messageIndex]?.content
							if (!baseText && Array.isArray(messageContent) && messageContent.length > 1) {
								const contentBlock = messageContent[1] // assume index=1 for all text to replace for file mention filereads
								if (contentBlock.type === "text") {
									baseText = contentBlock.text
								}
							}

							// prevFilesReplaced keeps track of the previous file reads we've replace in this string, empty array if none
							fileMentionUpdates.set(messageIndex, [baseText, prevFilesReplaced])
						}

						// Replace searchText with messageString for all file reads we need to replace in this text
						if (searchText) {
							const currentTuple = fileMentionUpdates.get(messageIndex) || ["", []]
							if (currentTuple[0]) {
								// safety check
								// replace this text chunk
								const updatedText = currentTuple[0].replace(searchText, messageString)

								// add the newly added filePath read
								const updatedFileReads = currentTuple[1]
								updatedFileReads.push(filePath)

								fileMentionUpdates.set(messageIndex, [updatedText, updatedFileReads])
							}
						}
					} else {
						const innerTuple = this.contextHistoryUpdates.get(messageIndex)
						let innerMap: Map<number, ContextUpdate[]>

						if (!innerTuple) {
							innerMap = new Map<number, ContextUpdate[]>()
							this.contextHistoryUpdates.set(messageIndex, [messageType, innerMap])
						} else {
							innerMap = innerTuple[1]
						}

						// block index for file reads from read_file, write_to_file, replace_in_file tools is 1
						const blockIndex = 1

						const updates = innerMap.get(blockIndex) || []

						// metadata array is empty for non-file mention occurrences
						updates.push([timestamp, "text", [messageString], []])

						innerMap.set(blockIndex, updates)
					}
				}
			}
		}

		// apply file mention updates to contextHistoryUpdates
		// in fileMentionUpdates, filePathsUpdated includes all the file paths which are updated in the latest version of this altered text
		for (const [messageIndex, [updatedText, filePathsUpdated]] of fileMentionUpdates.entries()) {
			const innerTuple = this.contextHistoryUpdates.get(messageIndex)
			let innerMap: Map<number, ContextUpdate[]>

			if (!innerTuple) {
				innerMap = new Map<number, ContextUpdate[]>()
				this.contextHistoryUpdates.set(messageIndex, [EditType.FILE_MENTION, innerMap])
			} else {
				innerMap = innerTuple[1]
			}

			const blockIndex = 1 // we only consider the block index of 1 for file mentions
			const updates = innerMap.get(blockIndex) || []

			// filePathsUpdated includes changes done previously to this timestamp, and right now
			if (messageFilePaths.has(messageIndex)) {
				const allFileReads = messageFilePaths.get(messageIndex)
				if (allFileReads) {
					// safety check
					// we gather all the file reads possible in this text from messageFilePaths
					// filePathsUpdated from fileMentionUpdates stores all the files reads we have replaced now & previously
					updates.push([timestamp, "text", [updatedText], [filePathsUpdated, allFileReads]])
					innerMap.set(blockIndex, updates)
				}
			}
		}

		return [didUpdate, updatedMessageIndices]
	}

	/**
	 * count total characters in messages and total savings within this range
	 */
	private countCharactersAndSavingsInRange(
		apiMessages: Anthropic.Messages.MessageParam[],
		startIndex: number,
		endIndex: number,
		uniqueFileReadIndices: Set<number>,
	): { totalCharacters: number; charactersSaved: number } {
		let totalCharCount = 0
		let totalCharactersSaved = 0

		for (let i = startIndex; i < endIndex; i++) {
			// looping over the outer indices of messages
			const message = apiMessages[i]

			if (!message.content) {
				continue
			}

			// hasExistingAlterations checks whether the outer idnex has any changes
			// hasExistingAlterations will also include the alterations we just made
			const hasExistingAlterations = this.contextHistoryUpdates.has(i)
			const hasNewAlterations = uniqueFileReadIndices.has(i)

			if (Array.isArray(message.content)) {
				for (let blockIndex = 0; blockIndex < message.content.length; blockIndex++) {
					// looping over inner indices of messages
					const block = message.content[blockIndex]

					if (block.type === "text" && block.text) {
						// true if we just altered it, or it was altered before
						if (hasExistingAlterations) {
							const innerTuple = this.contextHistoryUpdates.get(i)
							const updates = innerTuple?.[1].get(blockIndex) // updated text for this inner index

							if (updates && updates.length > 0) {
								// exists if we have an update for the message at this index
								const latestUpdate = updates[updates.length - 1]

								// if block was just altered, then calculate savings
								if (hasNewAlterations) {
									let originalTextLength
									if (updates.length > 1) {
										originalTextLength = updates[updates.length - 2][2][0].length // handles case if we have multiple updates for same text block
									} else {
										originalTextLength = block.text.length
									}

									const newTextLength = latestUpdate[2][0].length // replacement text
									totalCharactersSaved += originalTextLength - newTextLength

									totalCharCount += originalTextLength
								} else {
									// meaning there was an update to this text previously, but we didn't just alter it
									totalCharCount += latestUpdate[2][0].length
								}
							} else {
								// reach here if there was one inner index with an update, but now we are at a different index, so updates is not defined
								totalCharCount += block.text.length
							}
						} else {
							// reach here if there's no alterations for this outer index, meaning each inner index won't have any changes either
							totalCharCount += block.text.length
						}
					} else if (block.type === "image" && block.source) {
						if (block.source.type === "base64" && block.source.data) {
							totalCharCount += block.source.data.length
						}
					}
				}
			}
		}

		return { totalCharacters: totalCharCount, charactersSaved: totalCharactersSaved }
	}

	/**
	 * count total percentage character savings across in-range conversation
	 */
	private calculateContextOptimizationMetrics(
		apiMessages: Anthropic.Messages.MessageParam[],
		conversationHistoryDeletedRange: [number, number] | undefined,
		uniqueFileReadIndices: Set<number>,
	): number {
		// count for first user-assistant message pair
		const firstChunkResult = this.countCharactersAndSavingsInRange(apiMessages, 0, 2, uniqueFileReadIndices)

		// count for the remaining in-range messages
		const secondChunkResult = this.countCharactersAndSavingsInRange(
			apiMessages,
			conversationHistoryDeletedRange ? conversationHistoryDeletedRange[1] + 1 : 2,
			apiMessages.length,
			uniqueFileReadIndices,
		)

		const totalCharacters = firstChunkResult.totalCharacters + secondChunkResult.totalCharacters
		const totalCharactersSaved = firstChunkResult.charactersSaved + secondChunkResult.charactersSaved

		const percentCharactersSaved = totalCharacters === 0 ? 0 : totalCharactersSaved / totalCharacters

		return percentCharactersSaved
	}
>>>>>>> d6935623
}<|MERGE_RESOLUTION|>--- conflicted
+++ resolved
@@ -1,9 +1,5 @@
 import { Anthropic } from "@anthropic-ai/sdk"
-<<<<<<< HEAD
-import { ApiHandler } from "@api/index"
-=======
 import { ApiHandler } from "@core/api"
->>>>>>> d6935623
 import { formatResponse } from "@core/prompts/responses"
 import { GlobalFileNames } from "@core/storage/disk"
 import { ClineApiReqInfo, ClineMessage } from "@shared/ExtensionMessage"
@@ -408,457 +404,4 @@
 		}
 		return false
 	}
-<<<<<<< HEAD
-=======
-
-	/**
-	 * Replace the first user message when context window is compacted
-	 */
-	private applyFirstUserMessageReplacement(timestamp: number): boolean {
-		if (!this.contextHistoryUpdates.has(0)) {
-			// first user message always at index 0
-			const innerMap = new Map<number, ContextUpdate[]>()
-			innerMap.set(0, [[timestamp, "text", [formatResponse.contextTruncationFirstUserMessage()], []]])
-			this.contextHistoryUpdates.set(0, [0, innerMap]) // same EditType as first assistant truncation notice
-			return true
-		}
-		return false
-	}
-
-	/**
-	 * wraps the logic for determining file reads to overwrite, and altering state
-	 * returns whether any updates were made (bool) and indices where updates were made
-	 */
-	private findAndPotentiallySaveFileReadContextHistoryUpdates(
-		apiMessages: Anthropic.Messages.MessageParam[],
-		startFromIndex: number,
-		timestamp: number,
-	): [boolean, Set<number>] {
-		const [fileReadIndices, messageFilePaths] = this.getPossibleDuplicateFileReads(apiMessages, startFromIndex)
-		return this.applyFileReadContextHistoryUpdates(fileReadIndices, messageFilePaths, apiMessages, timestamp)
-	}
-
-	/**
-	 * generate a mapping from unique file reads from multiple tool calls to their outer index position(s)
-	 * also return additional metadata to support multiple file reads in file mention text blocks
-	 */
-	private getPossibleDuplicateFileReads(
-		apiMessages: Anthropic.Messages.MessageParam[],
-		startFromIndex: number,
-	): [Map<string, [number, number, string, string][]>, Map<number, string[]>] {
-		// fileReadIndices: { fileName => [outerIndex, EditType, searchText, replaceText] }
-		// messageFilePaths: { outerIndex => [fileRead1, fileRead2, ..] }
-		// searchText in fileReadIndices is only required for file mention file-reads since there can be more than one file in the text
-		// searchText will be the empty string "" in the case that it's not required, for non-file mentions
-		// messageFilePaths is only used for file mentions as there can be multiple files read in the same text chunk
-
-		// for all text blocks per file, has info for updating the block
-		const fileReadIndices = new Map<string, [number, number, string, string][]>()
-
-		// for file mention text blocks, track all the unique files read
-		const messageFilePaths = new Map<number, string[]>()
-
-		for (let i = startFromIndex; i < apiMessages.length; i++) {
-			let thisExistingFileReads: string[] = []
-
-			if (this.contextHistoryUpdates.has(i)) {
-				const innerTuple = this.contextHistoryUpdates.get(i)
-
-				if (innerTuple) {
-					// safety check
-					const editType = innerTuple[0]
-
-					if (editType === EditType.FILE_MENTION) {
-						const innerMap = innerTuple[1]
-
-						const blockIndex = 1 // file mention blocks assumed to be at index 1
-						const blockUpdates = innerMap.get(blockIndex)
-
-						// if we have updated this text previously, we want to check whether the lists of files in the metadata are the same
-						if (blockUpdates && blockUpdates.length > 0) {
-							// the first list indicates the files we have replaced in this text, second list indicates all unique files in this text
-							// if they are equal then we have replaced all the files in this text already, and can ignore further processing
-							if (
-								blockUpdates[blockUpdates.length - 1][3][0].length ===
-								blockUpdates[blockUpdates.length - 1][3][1].length
-							) {
-								continue
-							}
-							// otherwise there are still file reads here we can overwrite, so still need to process this text chunk
-							// to do so we need to keep track of which files we've already replaced so we don't replace them again
-							else {
-								thisExistingFileReads = blockUpdates[blockUpdates.length - 1][3][0]
-							}
-						}
-					} else {
-						// for all other cases we can assume that we dont need to check this again
-						continue
-					}
-				}
-			}
-
-			const message = apiMessages[i]
-			if (message.role === "user" && Array.isArray(message.content) && message.content.length > 0) {
-				const firstBlock = message.content[0]
-				if (firstBlock.type === "text") {
-					const matchTup = this.parsePotentialToolCall(firstBlock.text)
-					let foundNormalFileRead = false
-					if (matchTup) {
-						if (matchTup[0] === "read_file") {
-							this.handleReadFileToolCall(i, matchTup[1], fileReadIndices)
-							foundNormalFileRead = true
-						} else if (matchTup[0] === "replace_in_file" || matchTup[0] === "write_to_file") {
-							if (message.content.length > 1) {
-								const secondBlock = message.content[1]
-								if (secondBlock.type === "text") {
-									this.handlePotentialFileChangeToolCalls(i, matchTup[1], secondBlock.text, fileReadIndices)
-									foundNormalFileRead = true
-								}
-							}
-						}
-					}
-
-					// file mentions can happen in most other user message blocks
-					if (!foundNormalFileRead) {
-						if (message.content.length > 1) {
-							const secondBlock = message.content[1]
-							if (secondBlock.type === "text") {
-								const [hasFileRead, filePaths] = this.handlePotentialFileMentionCalls(
-									i,
-									secondBlock.text,
-									fileReadIndices,
-									thisExistingFileReads, // file reads we've already replaced in this text in the latest version of this updated text
-								)
-								if (hasFileRead) {
-									messageFilePaths.set(i, filePaths) // all file paths in this string
-								}
-							}
-						}
-					}
-				}
-			}
-		}
-
-		return [fileReadIndices, messageFilePaths]
-	}
-
-	/**
-	 * handles potential file content mentions in text blocks
-	 * there will not be more than one of the same file read in a text block
-	 */
-	private handlePotentialFileMentionCalls(
-		i: number,
-		secondBlockText: string,
-		fileReadIndices: Map<string, [number, number, string, string][]>,
-		thisExistingFileReads: string[],
-	): [boolean, string[]] {
-		const pattern = /<file_content path="([^"]*)">([\s\S]*?)<\/file_content>/g
-
-		let foundMatch = false
-		const filePaths: string[] = []
-
-		let match
-		while ((match = pattern.exec(secondBlockText)) !== null) {
-			foundMatch = true
-
-			const filePath = match[1]
-			filePaths.push(filePath) // we will record all unique paths from file mentions in this text
-
-			// we can assume that thisExistingFileReads does not have many entries
-			if (!thisExistingFileReads.includes(filePath)) {
-				// meaning we haven't already replaced this file read
-
-				const entireMatch = match[0] // The entire matched string
-
-				// Create the replacement text - keep the tags but replace the content
-				const replacementText = `<file_content path="${filePath}">${formatResponse.duplicateFileReadNotice()}</file_content>`
-
-				const indices = fileReadIndices.get(filePath) || []
-				indices.push([i, EditType.FILE_MENTION, entireMatch, replacementText])
-				fileReadIndices.set(filePath, indices)
-			}
-		}
-
-		return [foundMatch, filePaths]
-	}
-
-	/**
-	 * parses specific tool call formats, returns null if no acceptable format is found
-	 */
-	private parsePotentialToolCall(text: string): [string, string] | null {
-		const match = text.match(/^\[([^\s]+) for '([^']+)'\] Result:$/)
-
-		if (!match) {
-			return null
-		}
-
-		return [match[1], match[2]]
-	}
-
-	/**
-	 * file_read tool call always pastes the file, so this is always a hit
-	 */
-	private handleReadFileToolCall(
-		i: number,
-		filePath: string,
-		fileReadIndices: Map<string, [number, number, string, string][]>,
-	) {
-		const indices = fileReadIndices.get(filePath) || []
-		indices.push([i, EditType.READ_FILE_TOOL, "", formatResponse.duplicateFileReadNotice()])
-		fileReadIndices.set(filePath, indices)
-	}
-
-	/**
-	 * write_to_file and replace_in_file tool output are handled similarly
-	 */
-	private handlePotentialFileChangeToolCalls(
-		i: number,
-		filePath: string,
-		secondBlockText: string,
-		fileReadIndices: Map<string, [number, number, string, string][]>,
-	) {
-		const pattern = /(<final_file_content path="[^"]*">)[\s\S]*?(<\/final_file_content>)/
-
-		// check if this exists in the text, it won't exist if the user rejects the file change for example
-		if (pattern.test(secondBlockText)) {
-			const replacementText = secondBlockText.replace(pattern, `$1 ${formatResponse.duplicateFileReadNotice()} $2`)
-			const indices = fileReadIndices.get(filePath) || []
-			indices.push([i, EditType.ALTER_FILE_TOOL, "", replacementText])
-			fileReadIndices.set(filePath, indices)
-		}
-	}
-
-	/**
-	 * alter all occurrences of file read operations and track which messages were updated
-	 * returns the outer index of messages we alter, to count number of changes
-	 */
-	private applyFileReadContextHistoryUpdates(
-		fileReadIndices: Map<string, [number, number, string, string][]>,
-		messageFilePaths: Map<number, string[]>,
-		apiMessages: Anthropic.Messages.MessageParam[],
-		timestamp: number,
-	): [boolean, Set<number>] {
-		let didUpdate = false
-		const updatedMessageIndices = new Set<number>() // track which messages we update on this round
-		const fileMentionUpdates = new Map<number, [string, string[]]>()
-
-		for (const [filePath, indices] of fileReadIndices.entries()) {
-			// Only process if there are multiple reads of the same file, else we will want to keep the latest read of the file
-			if (indices.length > 1) {
-				// Process all but the last index, as we will keep that instance of the file read
-				for (let i = 0; i < indices.length - 1; i++) {
-					const messageIndex = indices[i][0]
-					const messageType = indices[i][1] // EditType value
-					const searchText = indices[i][2] // search text (for file mentions, else empty string)
-					const messageString = indices[i][3] // what we will replace the string with
-
-					didUpdate = true
-					updatedMessageIndices.add(messageIndex)
-
-					// for single-fileread text we can set the updates here
-					// for potential multi-fileread text we need to determine all changes & iteratively update the text prior to saving the final change
-					if (messageType === EditType.FILE_MENTION) {
-						if (!fileMentionUpdates.has(messageIndex)) {
-							// Get base text either from existing updates or from apiMessages
-							let baseText = ""
-							let prevFilesReplaced: string[] = []
-
-							const innerTuple = this.contextHistoryUpdates.get(messageIndex)
-							if (innerTuple) {
-								const blockUpdates = innerTuple[1].get(1) // assumed index=1 for file mention filereads
-								if (blockUpdates && blockUpdates.length > 0) {
-									baseText = blockUpdates[blockUpdates.length - 1][2][0] // index 0 of MessageContent
-									prevFilesReplaced = blockUpdates[blockUpdates.length - 1][3][0] // previously overwritten file reads in this text
-								}
-							}
-
-							// can assume that this content will exist, otherwise it would not have been in fileReadIndices
-							const messageContent = apiMessages[messageIndex]?.content
-							if (!baseText && Array.isArray(messageContent) && messageContent.length > 1) {
-								const contentBlock = messageContent[1] // assume index=1 for all text to replace for file mention filereads
-								if (contentBlock.type === "text") {
-									baseText = contentBlock.text
-								}
-							}
-
-							// prevFilesReplaced keeps track of the previous file reads we've replace in this string, empty array if none
-							fileMentionUpdates.set(messageIndex, [baseText, prevFilesReplaced])
-						}
-
-						// Replace searchText with messageString for all file reads we need to replace in this text
-						if (searchText) {
-							const currentTuple = fileMentionUpdates.get(messageIndex) || ["", []]
-							if (currentTuple[0]) {
-								// safety check
-								// replace this text chunk
-								const updatedText = currentTuple[0].replace(searchText, messageString)
-
-								// add the newly added filePath read
-								const updatedFileReads = currentTuple[1]
-								updatedFileReads.push(filePath)
-
-								fileMentionUpdates.set(messageIndex, [updatedText, updatedFileReads])
-							}
-						}
-					} else {
-						const innerTuple = this.contextHistoryUpdates.get(messageIndex)
-						let innerMap: Map<number, ContextUpdate[]>
-
-						if (!innerTuple) {
-							innerMap = new Map<number, ContextUpdate[]>()
-							this.contextHistoryUpdates.set(messageIndex, [messageType, innerMap])
-						} else {
-							innerMap = innerTuple[1]
-						}
-
-						// block index for file reads from read_file, write_to_file, replace_in_file tools is 1
-						const blockIndex = 1
-
-						const updates = innerMap.get(blockIndex) || []
-
-						// metadata array is empty for non-file mention occurrences
-						updates.push([timestamp, "text", [messageString], []])
-
-						innerMap.set(blockIndex, updates)
-					}
-				}
-			}
-		}
-
-		// apply file mention updates to contextHistoryUpdates
-		// in fileMentionUpdates, filePathsUpdated includes all the file paths which are updated in the latest version of this altered text
-		for (const [messageIndex, [updatedText, filePathsUpdated]] of fileMentionUpdates.entries()) {
-			const innerTuple = this.contextHistoryUpdates.get(messageIndex)
-			let innerMap: Map<number, ContextUpdate[]>
-
-			if (!innerTuple) {
-				innerMap = new Map<number, ContextUpdate[]>()
-				this.contextHistoryUpdates.set(messageIndex, [EditType.FILE_MENTION, innerMap])
-			} else {
-				innerMap = innerTuple[1]
-			}
-
-			const blockIndex = 1 // we only consider the block index of 1 for file mentions
-			const updates = innerMap.get(blockIndex) || []
-
-			// filePathsUpdated includes changes done previously to this timestamp, and right now
-			if (messageFilePaths.has(messageIndex)) {
-				const allFileReads = messageFilePaths.get(messageIndex)
-				if (allFileReads) {
-					// safety check
-					// we gather all the file reads possible in this text from messageFilePaths
-					// filePathsUpdated from fileMentionUpdates stores all the files reads we have replaced now & previously
-					updates.push([timestamp, "text", [updatedText], [filePathsUpdated, allFileReads]])
-					innerMap.set(blockIndex, updates)
-				}
-			}
-		}
-
-		return [didUpdate, updatedMessageIndices]
-	}
-
-	/**
-	 * count total characters in messages and total savings within this range
-	 */
-	private countCharactersAndSavingsInRange(
-		apiMessages: Anthropic.Messages.MessageParam[],
-		startIndex: number,
-		endIndex: number,
-		uniqueFileReadIndices: Set<number>,
-	): { totalCharacters: number; charactersSaved: number } {
-		let totalCharCount = 0
-		let totalCharactersSaved = 0
-
-		for (let i = startIndex; i < endIndex; i++) {
-			// looping over the outer indices of messages
-			const message = apiMessages[i]
-
-			if (!message.content) {
-				continue
-			}
-
-			// hasExistingAlterations checks whether the outer idnex has any changes
-			// hasExistingAlterations will also include the alterations we just made
-			const hasExistingAlterations = this.contextHistoryUpdates.has(i)
-			const hasNewAlterations = uniqueFileReadIndices.has(i)
-
-			if (Array.isArray(message.content)) {
-				for (let blockIndex = 0; blockIndex < message.content.length; blockIndex++) {
-					// looping over inner indices of messages
-					const block = message.content[blockIndex]
-
-					if (block.type === "text" && block.text) {
-						// true if we just altered it, or it was altered before
-						if (hasExistingAlterations) {
-							const innerTuple = this.contextHistoryUpdates.get(i)
-							const updates = innerTuple?.[1].get(blockIndex) // updated text for this inner index
-
-							if (updates && updates.length > 0) {
-								// exists if we have an update for the message at this index
-								const latestUpdate = updates[updates.length - 1]
-
-								// if block was just altered, then calculate savings
-								if (hasNewAlterations) {
-									let originalTextLength
-									if (updates.length > 1) {
-										originalTextLength = updates[updates.length - 2][2][0].length // handles case if we have multiple updates for same text block
-									} else {
-										originalTextLength = block.text.length
-									}
-
-									const newTextLength = latestUpdate[2][0].length // replacement text
-									totalCharactersSaved += originalTextLength - newTextLength
-
-									totalCharCount += originalTextLength
-								} else {
-									// meaning there was an update to this text previously, but we didn't just alter it
-									totalCharCount += latestUpdate[2][0].length
-								}
-							} else {
-								// reach here if there was one inner index with an update, but now we are at a different index, so updates is not defined
-								totalCharCount += block.text.length
-							}
-						} else {
-							// reach here if there's no alterations for this outer index, meaning each inner index won't have any changes either
-							totalCharCount += block.text.length
-						}
-					} else if (block.type === "image" && block.source) {
-						if (block.source.type === "base64" && block.source.data) {
-							totalCharCount += block.source.data.length
-						}
-					}
-				}
-			}
-		}
-
-		return { totalCharacters: totalCharCount, charactersSaved: totalCharactersSaved }
-	}
-
-	/**
-	 * count total percentage character savings across in-range conversation
-	 */
-	private calculateContextOptimizationMetrics(
-		apiMessages: Anthropic.Messages.MessageParam[],
-		conversationHistoryDeletedRange: [number, number] | undefined,
-		uniqueFileReadIndices: Set<number>,
-	): number {
-		// count for first user-assistant message pair
-		const firstChunkResult = this.countCharactersAndSavingsInRange(apiMessages, 0, 2, uniqueFileReadIndices)
-
-		// count for the remaining in-range messages
-		const secondChunkResult = this.countCharactersAndSavingsInRange(
-			apiMessages,
-			conversationHistoryDeletedRange ? conversationHistoryDeletedRange[1] + 1 : 2,
-			apiMessages.length,
-			uniqueFileReadIndices,
-		)
-
-		const totalCharacters = firstChunkResult.totalCharacters + secondChunkResult.totalCharacters
-		const totalCharactersSaved = firstChunkResult.charactersSaved + secondChunkResult.charactersSaved
-
-		const percentCharactersSaved = totalCharacters === 0 ? 0 : totalCharactersSaved / totalCharacters
-
-		return percentCharactersSaved
-	}
->>>>>>> d6935623
 }