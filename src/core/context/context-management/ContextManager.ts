--- conflicted
+++ resolved
@@ -109,6 +109,7 @@
 	 * Determine whether we should compact context window, based on token counts
 	 */
 	shouldCompactContextWindow(clineMessages: ClineMessage[], api: ApiHandler, previousApiReqIndex: number): boolean {
+		return false
 		if (previousApiReqIndex >= 0) {
 			const previousRequest = clineMessages[previousApiReqIndex]
 			if (previousRequest && previousRequest.text) {
@@ -135,67 +136,6 @@
 	) {
 		let updatedConversationHistoryDeletedRange = false
 
-<<<<<<< HEAD
-		// If the previous API request's total token usage is close to the context window, truncate the conversation history to free up space for the new request
-		if (false) {
-			// if (previousApiReqIndex >= 0) {
-			const previousRequest = clineMessages[previousApiReqIndex]
-			if (previousRequest && previousRequest.text) {
-				const timestamp = previousRequest.ts
-				const { tokensIn, tokensOut, cacheWrites, cacheReads }: ClineApiReqInfo = JSON.parse(previousRequest.text || "")
-				const totalTokens = (tokensIn || 0) + (tokensOut || 0) + (cacheWrites || 0) + (cacheReads || 0)
-				const { maxAllowedSize } = getContextWindowInfo(api)
-
-				// This is the most reliable way to know when we're close to hitting the context window.
-				if (totalTokens >= maxAllowedSize) {
-					// Since the user may switch between models with different context windows, truncating half may not be enough (ie if switching from claude 200k to deepseek 64k, half truncation will only remove 100k tokens, but we need to remove much more)
-					// So if totalTokens/2 is greater than maxAllowedSize, we truncate 3/4 instead of 1/2
-					const keep = totalTokens / 2 > maxAllowedSize ? "quarter" : "half"
-
-					// we later check how many chars we trim to determine if we should still truncate history
-					let [anyContextUpdates, uniqueFileReadIndices] = this.applyContextOptimizations(
-						apiConversationHistory,
-						conversationHistoryDeletedRange ? (conversationHistoryDeletedRange?.[1] || 0) + 1 : 2,
-						timestamp,
-					)
-
-					let needToTruncate = true
-					if (anyContextUpdates) {
-						// determine whether we've saved enough chars to not truncate
-						const charactersSavedPercentage = this.calculateContextOptimizationMetrics(
-							apiConversationHistory,
-							conversationHistoryDeletedRange,
-							uniqueFileReadIndices,
-						)
-						if (charactersSavedPercentage >= 0.3) {
-							needToTruncate = false
-						}
-					}
-
-					if (needToTruncate) {
-						// go ahead with truncation
-						anyContextUpdates = this.applyStandardContextTruncationNoticeChange(timestamp) || anyContextUpdates
-
-						// NOTE: it's okay that we overwriteConversationHistory in resume task since we're only ever removing the last user message and not anything in the middle which would affect this range
-						conversationHistoryDeletedRange = this.getNextTruncationRange(
-							apiConversationHistory,
-							conversationHistoryDeletedRange,
-							keep,
-						)
-
-						updatedConversationHistoryDeletedRange = true
-					}
-
-					// if we alter the context history, save the updated version to disk
-					if (anyContextUpdates) {
-						await this.saveContextHistory(taskDirectory)
-					}
-				}
-			}
-		}
-
-=======
->>>>>>> d81fb542
 		const truncatedConversationHistory = this.getAndAlterTruncatedMessages(
 			apiConversationHistory,
 			conversationHistoryDeletedRange,
