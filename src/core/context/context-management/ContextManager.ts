import { Anthropic } from "@anthropic-ai/sdk"
<<<<<<< HEAD
import { ApiHandler } from "@api/index"
=======
import { ApiHandler } from "@core/api"
>>>>>>> d6935623
import { formatResponse } from "@core/prompts/responses"
import { GlobalFileNames } from "@core/storage/disk"
import { ClineApiReqInfo, ClineMessage } from "@shared/ExtensionMessage"
import { fileExistsAtPath } from "@utils/fs"
import cloneDeep from "clone-deep"
import fs from "fs/promises"
import * as path from "path"
import { getContextWindowInfo } from "./context-window-utils"

enum EditType {
	UNDEFINED = 0,
	NO_FILE_READ = 1,
	READ_FILE_TOOL = 2,
	ALTER_FILE_TOOL = 3,
	FILE_MENTION = 4,
}

// array of string values allows us to cover all changes for message types currently supported
type MessageContent = string[]
type MessageMetadata = string[][]

// Type for a single context update
type ContextUpdate = [number, string, MessageContent, MessageMetadata] // [timestamp, updateType, update, metadata]

// Type for the serialized format of our nested maps
type SerializedContextHistory = Array<
	[
		number, // messageIndex
		[
			number, // EditType (message type)
			Array<
				[
					number, // blockIndex
					ContextUpdate[], // updates array (now with 4 elements including metadata)
				]
			>,
		],
	]
>

export class ContextManager {
	// mapping from the apiMessages outer index to the inner message index to a list of actual changes, ordered by timestamp
	// timestamp is required in order to support full checkpointing, where the changes we apply need to be able to be undone when
	// moving to an earlier conversation history checkpoint - this ordering intuitively allows for binary search on truncation
	// there is also a number stored for each (EditType) which defines which message type it is, for custom handling

	// format:  { outerIndex => [EditType, { innerIndex => [[timestamp, updateType, update], ...] }] }
	// example: { 1 => { [0, 0 => [[<timestamp>, "text", "[NOTE] Some previous conversation history with the user has been removed ..."], ...] }] }
	// the above example would be how we update the first assistant message to indicate we truncated text
	private contextHistoryUpdates: Map<number, [number, Map<number, ContextUpdate[]>]>

	constructor() {
		this.contextHistoryUpdates = new Map()
	}

	/**
	 * public function for loading contextHistoryUpdates from disk, if it exists
	 */
	async initializeContextHistory(taskDirectory: string) {
		this.contextHistoryUpdates = await this.getSavedContextHistory(taskDirectory)
	}

	/**
	 * get the stored context history updates from disk
	 */
	private async getSavedContextHistory(taskDirectory: string): Promise<Map<number, [number, Map<number, ContextUpdate[]>]>> {
		try {
			const filePath = path.join(taskDirectory, GlobalFileNames.contextHistory)
			if (await fileExistsAtPath(filePath)) {
				const data = await fs.readFile(filePath, "utf8")
				const serializedUpdates = JSON.parse(data) as SerializedContextHistory

				// Update to properly reconstruct the tuple structure
				return new Map(
					serializedUpdates.map(([messageIndex, [numberValue, innerMapArray]]) => [
						messageIndex,
						[numberValue, new Map(innerMapArray)],
					]),
				)
			}
		} catch (error) {
			console.error("Failed to load context history:", error)
		}
		return new Map()
	}

	/**
	 * save the context history updates to disk
	 */
	private async saveContextHistory(taskDirectory: string) {
		try {
			const serializedUpdates: SerializedContextHistory = Array.from(this.contextHistoryUpdates.entries()).map(
				([messageIndex, [numberValue, innerMap]]) => [messageIndex, [numberValue, Array.from(innerMap.entries())]],
			)

			await fs.writeFile(
				path.join(taskDirectory, GlobalFileNames.contextHistory),
				JSON.stringify(serializedUpdates),
				"utf8",
			)
		} catch (error) {
			console.error("Failed to save context history:", error)
		}
	}

	/**
	 * Determine whether we should compact context window, based on token counts
	 */
	shouldCompactContextWindow(clineMessages: ClineMessage[], api: ApiHandler, previousApiReqIndex: number): boolean {
		if (previousApiReqIndex >= 0) {
			const previousRequest = clineMessages[previousApiReqIndex]
			if (previousRequest && previousRequest.text) {
				const { tokensIn, tokensOut, cacheWrites, cacheReads }: ClineApiReqInfo = JSON.parse(previousRequest.text)
				const totalTokens = (tokensIn || 0) + (tokensOut || 0) + (cacheWrites || 0) + (cacheReads || 0)

				const { maxAllowedSize } = getContextWindowInfo(api)
				return totalTokens >= maxAllowedSize
			}
		}
		return false
	}

	/**
	 * Get telemetry data for context management decisions
	 * Returns the token counts and context window info that drove summarization
	 */
	getContextTelemetryData(
		clineMessages: ClineMessage[],
		api: ApiHandler,
		triggerIndex?: number,
	): {
		tokensUsed: number
		maxContextWindow: number
	} | null {
		// Use provided triggerIndex or fallback to automatic detection
		let targetIndex
		if (triggerIndex !== undefined) {
			targetIndex = triggerIndex
		} else {
			// Find all API request indices
			const apiReqIndices = clineMessages
				.map((msg, index) => (msg.say === "api_req_started" ? index : -1))
				.filter((index) => index !== -1)

			// We want the second-to-last API request (the one that caused summarization)
			targetIndex = apiReqIndices.length >= 2 ? apiReqIndices[apiReqIndices.length - 2] : -1
		}

		if (targetIndex >= 0) {
			const targetRequest = clineMessages[targetIndex]
			if (targetRequest && targetRequest.text) {
				try {
					const { tokensIn, tokensOut, cacheWrites, cacheReads }: ClineApiReqInfo = JSON.parse(targetRequest.text)
					const tokensUsed = (tokensIn || 0) + (tokensOut || 0) + (cacheWrites || 0) + (cacheReads || 0)

					const { contextWindow } = getContextWindowInfo(api)

					return {
						tokensUsed,
						maxContextWindow: contextWindow,
					}
				} catch (error) {
					console.error("Error parsing API request info for context telemetry:", error)
				}
			}
		}
		return null
	}

	/**
	 * primary entry point for getting up to date context
	 */
	async getNewContextMessagesAndMetadata(
		apiConversationHistory: Anthropic.Messages.MessageParam[],
		clineMessages: ClineMessage[],
		api: ApiHandler,
		conversationHistoryDeletedRange: [number, number] | undefined,
		previousApiReqIndex: number,
		taskDirectory: string,
	) {
		const updatedConversationHistoryDeletedRange = false

		const truncatedConversationHistory = this.getAndAlterTruncatedMessages(
			apiConversationHistory,
			conversationHistoryDeletedRange,
		)

		return {
			conversationHistoryDeletedRange: conversationHistoryDeletedRange,
			updatedConversationHistoryDeletedRange: updatedConversationHistoryDeletedRange,
			truncatedConversationHistory: truncatedConversationHistory,
		}
	}

	/**
	 * get truncation range
	 */
	public getNextTruncationRange(
		apiMessages: Anthropic.Messages.MessageParam[],
		currentDeletedRange: [number, number] | undefined,
		keep: "none" | "lastTwo" | "half" | "quarter",
	): [number, number] {
		// We always keep the first user-assistant pairing, and truncate an even number of messages from there
		const rangeStartIndex = 2 // index 0 and 1 are kept
		const startOfRest = currentDeletedRange ? currentDeletedRange[1] + 1 : 2 // inclusive starting index

		let messagesToRemove: number
		if (keep === "none") {
			// Removes all messages beyond the first core user/assistant message pair
			messagesToRemove = Math.max(apiMessages.length - startOfRest, 0)
		} else if (keep === "lastTwo") {
			// Keep the last user-assistant pair in addition to the first core user/assistant message pair
			messagesToRemove = Math.max(apiMessages.length - startOfRest - 2, 0)
		} else if (keep === "half") {
			// Remove half of remaining user-assistant pairs
			// We first calculate half of the messages then divide by 2 to get the number of pairs.
			// After flooring, we multiply by 2 to get the number of messages.
			// Note that this will also always be an even number.
			messagesToRemove = Math.floor((apiMessages.length - startOfRest) / 4) * 2 // Keep even number
		} else {
			// Remove 3/4 of remaining user-assistant pairs
			// We calculate 3/4ths of the messages then divide by 2 to get the number of pairs.
			// After flooring, we multiply by 2 to get the number of messages.
			// Note that this will also always be an even number.
			messagesToRemove = Math.floor(((apiMessages.length - startOfRest) * 3) / 4 / 2) * 2
		}

		let rangeEndIndex = startOfRest + messagesToRemove - 1 // inclusive ending index

		// Make sure that the last message being removed is a assistant message, so the next message after the initial user-assistant pair is an assistant message. This preserves the user-assistant-user-assistant structure.
		// NOTE: anthropic format messages are always user-assistant-user-assistant, while openai format messages can have multiple user messages in a row (we use anthropic format throughout cline)
		if (apiMessages[rangeEndIndex].role !== "assistant") {
			rangeEndIndex -= 1
		}

		// this is an inclusive range that will be removed from the conversation history
		return [rangeStartIndex, rangeEndIndex]
	}

	/**
	 * external interface to support old calls
	 */
	public getTruncatedMessages(
		messages: Anthropic.Messages.MessageParam[],
		deletedRange: [number, number] | undefined,
	): Anthropic.Messages.MessageParam[] {
		return this.getAndAlterTruncatedMessages(messages, deletedRange)
	}

	/**
	 * apply all required truncation methods to the messages in context
	 */
	private getAndAlterTruncatedMessages(
		messages: Anthropic.Messages.MessageParam[],
		deletedRange: [number, number] | undefined,
	): Anthropic.Messages.MessageParam[] {
		if (messages.length <= 1) {
			return messages
		}

		const updatedMessages = this.applyContextHistoryUpdates(messages, deletedRange ? deletedRange[1] + 1 : 2)

		// OLD NOTE: if you try to console log these, don't forget that logging a reference to an array may not provide the same result as logging a slice() snapshot of that array at that exact moment. The following DOES in fact include the latest assistant message.
		return updatedMessages
	}

	/**
	 * applies deletedRange truncation and other alterations based on changes in this.contextHistoryUpdates
	 */
	private applyContextHistoryUpdates(
		messages: Anthropic.Messages.MessageParam[],
		startFromIndex: number,
	): Anthropic.Messages.MessageParam[] {
		// runtime is linear in length of user messages, if expecting a limited number of alterations, could be more optimal to loop over alterations

		const firstChunk = messages.slice(0, 2) // get first user-assistant pair
		const secondChunk = messages.slice(startFromIndex) // get remaining messages within context
		const messagesToUpdate = [...firstChunk, ...secondChunk]

		// we need the mapping from the local indices in messagesToUpdate to the global array of updates in this.contextHistoryUpdates
		const originalIndices = [
			...Array(2).keys(),
			...Array(secondChunk.length)
				.fill(0)
				.map((_, i) => i + startFromIndex),
		]

		for (let arrayIndex = 0; arrayIndex < messagesToUpdate.length; arrayIndex++) {
			const messageIndex = originalIndices[arrayIndex]

			const innerTuple = this.contextHistoryUpdates.get(messageIndex)
			if (!innerTuple) {
				continue
			}

			// because we are altering this, we need a deep copy
			messagesToUpdate[arrayIndex] = cloneDeep(messagesToUpdate[arrayIndex])

			// Extract the map from the tuple
			const innerMap = innerTuple[1]
			for (const [blockIndex, changes] of innerMap) {
				// apply the latest change among n changes - [timestamp, updateType, update]
				const latestChange = changes[changes.length - 1]

				if (latestChange[1] === "text") {
					// only altering text for now
					const message = messagesToUpdate[arrayIndex]

					if (Array.isArray(message.content)) {
						const block = message.content[blockIndex]
						if (block && block.type === "text") {
							block.text = latestChange[2][0]
						}
					}
				}
			}
		}

		return messagesToUpdate
	}

	/**
	 * removes all context history updates that occurred after the specified timestamp and saves to disk
	 */
	async truncateContextHistory(timestamp: number, taskDirectory: string): Promise<void> {
		this.truncateContextHistoryAtTimestamp(this.contextHistoryUpdates, timestamp)

		// save the modified context history to disk
		await this.saveContextHistory(taskDirectory)
	}

	/**
	 * alters the context history to remove all alterations after a given timestamp
	 * removes the index if there are no alterations there anymore, both outer and inner indices
	 */
	private truncateContextHistoryAtTimestamp(
		contextHistory: Map<number, [number, Map<number, ContextUpdate[]>]>,
		timestamp: number,
	): void {
		for (const [messageIndex, [_, innerMap]] of contextHistory) {
			// track which blockIndices to delete
			const blockIndicesToDelete: number[] = []

			// loop over the innerIndices of the messages in this block
			for (const [blockIndex, updates] of innerMap) {
				// updates ordered by timestamp, so find cutoff point by iterating from right to left
				let cutoffIndex = updates.length - 1
				while (cutoffIndex >= 0 && updates[cutoffIndex][0] > timestamp) {
					cutoffIndex--
				}

				// If we found updates to remove
				if (cutoffIndex < updates.length - 1) {
					// Modify the array in place to keep only updates up to cutoffIndex
					updates.length = cutoffIndex + 1

					// If no updates left after truncation, mark this block for deletion
					if (updates.length === 0) {
						blockIndicesToDelete.push(blockIndex)
					}
				}
			}

			// Remove empty blocks from inner map
			for (const blockIndex of blockIndicesToDelete) {
				innerMap.delete(blockIndex)
			}

			// If inner map is now empty, remove the message index from outer map
			if (innerMap.size === 0) {
				contextHistory.delete(messageIndex)
			}
		}
	}

	/**
	 * applies the context optimization steps and returns whether any changes were made
	 */
	private applyContextOptimizations(
		apiMessages: Anthropic.Messages.MessageParam[],
		startFromIndex: number,
		timestamp: number,
	): [boolean, Set<number>] {
		const [fileReadUpdatesBool, uniqueFileReadIndices] = this.findAndPotentiallySaveFileReadContextHistoryUpdates(
			apiMessages,
			startFromIndex,
			timestamp,
		)

		// true if any context optimization steps alter state
		const contextHistoryUpdated = fileReadUpdatesBool

		return [contextHistoryUpdated, uniqueFileReadIndices]
	}

	/**
	 * Public function for triggering potentially setting the truncation message
	 * If the truncation message already exists, does nothing, otherwise adds the message
	 */
	async triggerApplyStandardContextTruncationNoticeChange(
		timestamp: number,
		taskDirectory: string,
		apiConversationHistory: Anthropic.Messages.MessageParam[],
	) {
		const assistantUpdated = this.applyStandardContextTruncationNoticeChange(timestamp)
		const userUpdated = this.applyFirstUserMessageReplacement(timestamp, apiConversationHistory)
		if (assistantUpdated || userUpdated) {
			await this.saveContextHistory(taskDirectory)
		}
	}

	/**
	 * if there is any truncation and there is no other alteration already set, alter the assistant message to indicate this occurred
	 */
	private applyStandardContextTruncationNoticeChange(timestamp: number): boolean {
		if (!this.contextHistoryUpdates.has(1)) {
			// first assistant message always at index 1
			const innerMap = new Map<number, ContextUpdate[]>()
			innerMap.set(0, [[timestamp, "text", [formatResponse.contextTruncationNotice()], []]])
			this.contextHistoryUpdates.set(1, [0, innerMap]) // EditType is undefined for first assistant message
			return true
		}
		return false
	}

	/**
	 * Replace the first user message when context window is compacted
	 */
	private applyFirstUserMessageReplacement(
		timestamp: number,
		apiConversationHistory: Anthropic.Messages.MessageParam[],
	): boolean {
		if (!this.contextHistoryUpdates.has(0)) {
			try {
				// choosing to be extra careful here, but likely not required
				let firstUserMessage = ""

				const message = apiConversationHistory[0]
				if (Array.isArray(message.content)) {
					const block = message.content[0]
					if (block && block.type === "text") {
						firstUserMessage = block.text
					}
				}

				if (firstUserMessage) {
					const processedFirstUserMessage = formatResponse.processFirstUserMessageForTruncation(firstUserMessage)

					const innerMap = new Map<number, ContextUpdate[]>()
					innerMap.set(0, [[timestamp, "text", [processedFirstUserMessage], []]])
					this.contextHistoryUpdates.set(0, [0, innerMap]) // same EditType as first assistant truncation notice

					return true
				}
			} catch (error) {
				console.error("applyFirstUserMessageReplacement:", error)
			}
		}
		return false
	}

	/**
	 * wraps the logic for determining file reads to overwrite, and altering state
	 * returns whether any updates were made (bool) and indices where updates were made
	 */
	private findAndPotentiallySaveFileReadContextHistoryUpdates(
		apiMessages: Anthropic.Messages.MessageParam[],
		startFromIndex: number,
		timestamp: number,
	): [boolean, Set<number>] {
		const [fileReadIndices, messageFilePaths] = this.getPossibleDuplicateFileReads(apiMessages, startFromIndex)
		return this.applyFileReadContextHistoryUpdates(fileReadIndices, messageFilePaths, apiMessages, timestamp)
	}

	/**
	 * generate a mapping from unique file reads from multiple tool calls to their outer index position(s)
	 * also return additional metadata to support multiple file reads in file mention text blocks
	 */
	private getPossibleDuplicateFileReads(
		apiMessages: Anthropic.Messages.MessageParam[],
		startFromIndex: number,
	): [Map<string, [number, number, string, string][]>, Map<number, string[]>] {
		// fileReadIndices: { fileName => [outerIndex, EditType, searchText, replaceText] }
		// messageFilePaths: { outerIndex => [fileRead1, fileRead2, ..] }
		// searchText in fileReadIndices is only required for file mention file-reads since there can be more than one file in the text
		// searchText will be the empty string "" in the case that it's not required, for non-file mentions
		// messageFilePaths is only used for file mentions as there can be multiple files read in the same text chunk

		// for all text blocks per file, has info for updating the block
		const fileReadIndices = new Map<string, [number, number, string, string][]>()

		// for file mention text blocks, track all the unique files read
		const messageFilePaths = new Map<number, string[]>()

		for (let i = startFromIndex; i < apiMessages.length; i++) {
			let thisExistingFileReads: string[] = []

			if (this.contextHistoryUpdates.has(i)) {
				const innerTuple = this.contextHistoryUpdates.get(i)

				if (innerTuple) {
					// safety check
					const editType = innerTuple[0]

					if (editType === EditType.FILE_MENTION) {
						const innerMap = innerTuple[1]

						const blockIndex = 1 // file mention blocks assumed to be at index 1
						const blockUpdates = innerMap.get(blockIndex)

						// if we have updated this text previously, we want to check whether the lists of files in the metadata are the same
						if (blockUpdates && blockUpdates.length > 0) {
							// the first list indicates the files we have replaced in this text, second list indicates all unique files in this text
							// if they are equal then we have replaced all the files in this text already, and can ignore further processing
							if (
								blockUpdates[blockUpdates.length - 1][3][0].length ===
								blockUpdates[blockUpdates.length - 1][3][1].length
							) {
								continue
							}
							// otherwise there are still file reads here we can overwrite, so still need to process this text chunk
							// to do so we need to keep track of which files we've already replaced so we don't replace them again
							else {
								thisExistingFileReads = blockUpdates[blockUpdates.length - 1][3][0]
							}
						}
					} else {
						// for all other cases we can assume that we dont need to check this again
						continue
					}
				}
			}

			const message = apiMessages[i]
			if (message.role === "user" && Array.isArray(message.content) && message.content.length > 0) {
				const firstBlock = message.content[0]
				if (firstBlock.type === "text") {
					const matchTup = this.parsePotentialToolCall(firstBlock.text)
					let foundNormalFileRead = false
					if (matchTup) {
						if (matchTup[0] === "read_file") {
							this.handleReadFileToolCall(i, matchTup[1], fileReadIndices)
							foundNormalFileRead = true
						} else if (matchTup[0] === "replace_in_file" || matchTup[0] === "write_to_file") {
							if (message.content.length > 1) {
								const secondBlock = message.content[1]
								if (secondBlock.type === "text") {
									this.handlePotentialFileChangeToolCalls(i, matchTup[1], secondBlock.text, fileReadIndices)
									foundNormalFileRead = true
								}
							}
						}
					}

					// file mentions can happen in most other user message blocks
					if (!foundNormalFileRead) {
						if (message.content.length > 1) {
							const secondBlock = message.content[1]
							if (secondBlock.type === "text") {
								const [hasFileRead, filePaths] = this.handlePotentialFileMentionCalls(
									i,
									secondBlock.text,
									fileReadIndices,
									thisExistingFileReads, // file reads we've already replaced in this text in the latest version of this updated text
								)
								if (hasFileRead) {
									messageFilePaths.set(i, filePaths) // all file paths in this string
								}
							}
						}
					}
				}
			}
		}

		return [fileReadIndices, messageFilePaths]
	}

	/**
	 * handles potential file content mentions in text blocks
	 * there will not be more than one of the same file read in a text block
	 */
	private handlePotentialFileMentionCalls(
		i: number,
		secondBlockText: string,
		fileReadIndices: Map<string, [number, number, string, string][]>,
		thisExistingFileReads: string[],
	): [boolean, string[]] {
		const pattern = /<file_content path="([^"]*)">([\s\S]*?)<\/file_content>/g

		let foundMatch = false
		const filePaths: string[] = []

		let match
		while ((match = pattern.exec(secondBlockText)) !== null) {
			foundMatch = true

			const filePath = match[1]
			filePaths.push(filePath) // we will record all unique paths from file mentions in this text

			// we can assume that thisExistingFileReads does not have many entries
			if (!thisExistingFileReads.includes(filePath)) {
				// meaning we haven't already replaced this file read

				const entireMatch = match[0] // The entire matched string

				// Create the replacement text - keep the tags but replace the content
				const replacementText = `<file_content path="${filePath}">${formatResponse.duplicateFileReadNotice()}</file_content>`

				const indices = fileReadIndices.get(filePath) || []
				indices.push([i, EditType.FILE_MENTION, entireMatch, replacementText])
				fileReadIndices.set(filePath, indices)
			}
		}

		return [foundMatch, filePaths]
	}

	/**
	 * parses specific tool call formats, returns null if no acceptable format is found
	 */
	private parsePotentialToolCall(text: string): [string, string] | null {
		const match = text.match(/^\[([^\s]+) for '([^']+)'\] Result:$/)

		if (!match) {
			return null
		}

		return [match[1], match[2]]
	}

	/**
	 * file_read tool call always pastes the file, so this is always a hit
	 */
	private handleReadFileToolCall(
		i: number,
		filePath: string,
		fileReadIndices: Map<string, [number, number, string, string][]>,
	) {
		const indices = fileReadIndices.get(filePath) || []
		indices.push([i, EditType.READ_FILE_TOOL, "", formatResponse.duplicateFileReadNotice()])
		fileReadIndices.set(filePath, indices)
	}

	/**
	 * write_to_file and replace_in_file tool output are handled similarly
	 */
	private handlePotentialFileChangeToolCalls(
		i: number,
		filePath: string,
		secondBlockText: string,
		fileReadIndices: Map<string, [number, number, string, string][]>,
	) {
		const pattern = /(<final_file_content path="[^"]*">)[\s\S]*?(<\/final_file_content>)/

		// check if this exists in the text, it won't exist if the user rejects the file change for example
		if (pattern.test(secondBlockText)) {
			const replacementText = secondBlockText.replace(pattern, `$1 ${formatResponse.duplicateFileReadNotice()} $2`)
			const indices = fileReadIndices.get(filePath) || []
			indices.push([i, EditType.ALTER_FILE_TOOL, "", replacementText])
			fileReadIndices.set(filePath, indices)
		}
	}

	/**
	 * alter all occurrences of file read operations and track which messages were updated
	 * returns the outer index of messages we alter, to count number of changes
	 */
	private applyFileReadContextHistoryUpdates(
		fileReadIndices: Map<string, [number, number, string, string][]>,
		messageFilePaths: Map<number, string[]>,
		apiMessages: Anthropic.Messages.MessageParam[],
		timestamp: number,
	): [boolean, Set<number>] {
		let didUpdate = false
		const updatedMessageIndices = new Set<number>() // track which messages we update on this round
		const fileMentionUpdates = new Map<number, [string, string[]]>()

		for (const [filePath, indices] of fileReadIndices.entries()) {
			// Only process if there are multiple reads of the same file, else we will want to keep the latest read of the file
			if (indices.length > 1) {
				// Process all but the last index, as we will keep that instance of the file read
				for (let i = 0; i < indices.length - 1; i++) {
					const messageIndex = indices[i][0]
					const messageType = indices[i][1] // EditType value
					const searchText = indices[i][2] // search text (for file mentions, else empty string)
					const messageString = indices[i][3] // what we will replace the string with

					didUpdate = true
					updatedMessageIndices.add(messageIndex)

					// for single-fileread text we can set the updates here
					// for potential multi-fileread text we need to determine all changes & iteratively update the text prior to saving the final change
					if (messageType === EditType.FILE_MENTION) {
						if (!fileMentionUpdates.has(messageIndex)) {
							// Get base text either from existing updates or from apiMessages
							let baseText = ""
							let prevFilesReplaced: string[] = []

							const innerTuple = this.contextHistoryUpdates.get(messageIndex)
							if (innerTuple) {
								const blockUpdates = innerTuple[1].get(1) // assumed index=1 for file mention filereads
								if (blockUpdates && blockUpdates.length > 0) {
									baseText = blockUpdates[blockUpdates.length - 1][2][0] // index 0 of MessageContent
									prevFilesReplaced = blockUpdates[blockUpdates.length - 1][3][0] // previously overwritten file reads in this text
								}
							}

							// can assume that this content will exist, otherwise it would not have been in fileReadIndices
							const messageContent = apiMessages[messageIndex]?.content
							if (!baseText && Array.isArray(messageContent) && messageContent.length > 1) {
								const contentBlock = messageContent[1] // assume index=1 for all text to replace for file mention filereads
								if (contentBlock.type === "text") {
									baseText = contentBlock.text
								}
							}

							// prevFilesReplaced keeps track of the previous file reads we've replace in this string, empty array if none
							fileMentionUpdates.set(messageIndex, [baseText, prevFilesReplaced])
						}

						// Replace searchText with messageString for all file reads we need to replace in this text
						if (searchText) {
							const currentTuple = fileMentionUpdates.get(messageIndex) || ["", []]
							if (currentTuple[0]) {
								// safety check
								// replace this text chunk
								const updatedText = currentTuple[0].replace(searchText, messageString)

								// add the newly added filePath read
								const updatedFileReads = currentTuple[1]
								updatedFileReads.push(filePath)

								fileMentionUpdates.set(messageIndex, [updatedText, updatedFileReads])
							}
						}
					} else {
						const innerTuple = this.contextHistoryUpdates.get(messageIndex)
						let innerMap: Map<number, ContextUpdate[]>

						if (!innerTuple) {
							innerMap = new Map<number, ContextUpdate[]>()
							this.contextHistoryUpdates.set(messageIndex, [messageType, innerMap])
						} else {
							innerMap = innerTuple[1]
						}

						// block index for file reads from read_file, write_to_file, replace_in_file tools is 1
						const blockIndex = 1

						const updates = innerMap.get(blockIndex) || []

						// metadata array is empty for non-file mention occurrences
						updates.push([timestamp, "text", [messageString], []])

						innerMap.set(blockIndex, updates)
					}
				}
			}
		}

		// apply file mention updates to contextHistoryUpdates
		// in fileMentionUpdates, filePathsUpdated includes all the file paths which are updated in the latest version of this altered text
		for (const [messageIndex, [updatedText, filePathsUpdated]] of fileMentionUpdates.entries()) {
			const innerTuple = this.contextHistoryUpdates.get(messageIndex)
			let innerMap: Map<number, ContextUpdate[]>

			if (!innerTuple) {
				innerMap = new Map<number, ContextUpdate[]>()
				this.contextHistoryUpdates.set(messageIndex, [EditType.FILE_MENTION, innerMap])
			} else {
				innerMap = innerTuple[1]
			}

			const blockIndex = 1 // we only consider the block index of 1 for file mentions
			const updates = innerMap.get(blockIndex) || []

			// filePathsUpdated includes changes done previously to this timestamp, and right now
			if (messageFilePaths.has(messageIndex)) {
				const allFileReads = messageFilePaths.get(messageIndex)
				if (allFileReads) {
					// safety check
					// we gather all the file reads possible in this text from messageFilePaths
					// filePathsUpdated from fileMentionUpdates stores all the files reads we have replaced now & previously
					updates.push([timestamp, "text", [updatedText], [filePathsUpdated, allFileReads]])
					innerMap.set(blockIndex, updates)
				}
			}
		}

		return [didUpdate, updatedMessageIndices]
	}

	/**
	 * count total characters in messages and total savings within this range
	 */
	private countCharactersAndSavingsInRange(
		apiMessages: Anthropic.Messages.MessageParam[],
		startIndex: number,
		endIndex: number,
		uniqueFileReadIndices: Set<number>,
	): { totalCharacters: number; charactersSaved: number } {
		let totalCharCount = 0
		let totalCharactersSaved = 0

		for (let i = startIndex; i < endIndex; i++) {
			// looping over the outer indices of messages
			const message = apiMessages[i]

			if (!message.content) {
				continue
			}

			// hasExistingAlterations checks whether the outer idnex has any changes
			// hasExistingAlterations will also include the alterations we just made
			const hasExistingAlterations = this.contextHistoryUpdates.has(i)
			const hasNewAlterations = uniqueFileReadIndices.has(i)

			if (Array.isArray(message.content)) {
				for (let blockIndex = 0; blockIndex < message.content.length; blockIndex++) {
					// looping over inner indices of messages
					const block = message.content[blockIndex]

					if (block.type === "text" && block.text) {
						// true if we just altered it, or it was altered before
						if (hasExistingAlterations) {
							const innerTuple = this.contextHistoryUpdates.get(i)
							const updates = innerTuple?.[1].get(blockIndex) // updated text for this inner index

							if (updates && updates.length > 0) {
								// exists if we have an update for the message at this index
								const latestUpdate = updates[updates.length - 1]

								// if block was just altered, then calculate savings
								if (hasNewAlterations) {
									let originalTextLength
									if (updates.length > 1) {
										originalTextLength = updates[updates.length - 2][2][0].length // handles case if we have multiple updates for same text block
									} else {
										originalTextLength = block.text.length
									}

									const newTextLength = latestUpdate[2][0].length // replacement text
									totalCharactersSaved += originalTextLength - newTextLength

									totalCharCount += originalTextLength
								} else {
									// meaning there was an update to this text previously, but we didn't just alter it
									totalCharCount += latestUpdate[2][0].length
								}
							} else {
								// reach here if there was one inner index with an update, but now we are at a different index, so updates is not defined
								totalCharCount += block.text.length
							}
						} else {
							// reach here if there's no alterations for this outer index, meaning each inner index won't have any changes either
							totalCharCount += block.text.length
						}
					} else if (block.type === "image" && block.source) {
						if (block.source.type === "base64" && block.source.data) {
							totalCharCount += block.source.data.length
						}
					}
				}
			}
		}

		return { totalCharacters: totalCharCount, charactersSaved: totalCharactersSaved }
	}

	/**
	 * count total percentage character savings across in-range conversation
	 */
	private calculateContextOptimizationMetrics(
		apiMessages: Anthropic.Messages.MessageParam[],
		conversationHistoryDeletedRange: [number, number] | undefined,
		uniqueFileReadIndices: Set<number>,
	): number {
		// count for first user-assistant message pair
		const firstChunkResult = this.countCharactersAndSavingsInRange(apiMessages, 0, 2, uniqueFileReadIndices)

		// count for the remaining in-range messages
		const secondChunkResult = this.countCharactersAndSavingsInRange(
			apiMessages,
			conversationHistoryDeletedRange ? conversationHistoryDeletedRange[1] + 1 : 2,
			apiMessages.length,
			uniqueFileReadIndices,
		)

		const totalCharacters = firstChunkResult.totalCharacters + secondChunkResult.totalCharacters
		const totalCharactersSaved = firstChunkResult.charactersSaved + secondChunkResult.charactersSaved

		const percentCharactersSaved = totalCharacters === 0 ? 0 : totalCharactersSaved / totalCharacters

		return percentCharactersSaved
	}
}<|MERGE_RESOLUTION|>--- conflicted
+++ resolved
@@ -1,9 +1,5 @@
 import { Anthropic } from "@anthropic-ai/sdk"
-<<<<<<< HEAD
-import { ApiHandler } from "@api/index"
-=======
 import { ApiHandler } from "@core/api"
->>>>>>> d6935623
 import { formatResponse } from "@core/prompts/responses"
 import { GlobalFileNames } from "@core/storage/disk"
 import { ClineApiReqInfo, ClineMessage } from "@shared/ExtensionMessage"
