import { Anthropic } from "@anthropic-ai/sdk"
import { ApiHandler } from "@core/api"
import { formatResponse } from "@core/prompts/responses"
import { GlobalFileNames } from "@core/storage/disk"
import { ClineApiReqInfo, ClineMessage } from "@shared/ExtensionMessage"
import { fileExistsAtPath } from "@utils/fs"
import cloneDeep from "clone-deep"
import fs from "fs/promises"
import * as path from "path"
import { getContextWindowInfo } from "./context-window-utils"

enum EditType {
	UNDEFINED = 0,
	NO_FILE_READ = 1,
	READ_FILE_TOOL = 2,
	ALTER_FILE_TOOL = 3,
	FILE_MENTION = 4,
}

// array of string values allows us to cover all changes for message types currently supported
type MessageContent = string[]
type MessageMetadata = string[][]

// Type for a single context update
type ContextUpdate = [number, string, MessageContent, MessageMetadata] // [timestamp, updateType, update, metadata]

// Type for the serialized format of our nested maps
type SerializedContextHistory = Array<
	[
		number, // messageIndex
		[
			number, // EditType (message type)
			Array<
				[
					number, // blockIndex
					ContextUpdate[], // updates array (now with 4 elements including metadata)
				]
			>,
		],
	]
>

export class ContextManager {
	// mapping from the apiMessages outer index to the inner message index to a list of actual changes, ordered by timestamp
	// timestamp is required in order to support full checkpointing, where the changes we apply need to be able to be undone when
	// moving to an earlier conversation history checkpoint - this ordering intuitively allows for binary search on truncation
	// there is also a number stored for each (EditType) which defines which message type it is, for custom handling

	// format:  { outerIndex => [EditType, { innerIndex => [[timestamp, updateType, update], ...] }] }
	// example: { 1 => { [0, 0 => [[<timestamp>, "text", "[NOTE] Some previous conversation history with the user has been removed ..."], ...] }] }
	// the above example would be how we update the first assistant message to indicate we truncated text
	private contextHistoryUpdates: Map<number, [number, Map<number, ContextUpdate[]>]>

	constructor() {
		this.contextHistoryUpdates = new Map()
	}

	/**
	 * public function for loading contextHistoryUpdates from disk, if it exists
	 */
	async initializeContextHistory(taskDirectory: string) {
		this.contextHistoryUpdates = await this.getSavedContextHistory(taskDirectory)
	}

	/**
	 * get the stored context history updates from disk
	 */
	private async getSavedContextHistory(taskDirectory: string): Promise<Map<number, [number, Map<number, ContextUpdate[]>]>> {
		try {
			const filePath = path.join(taskDirectory, GlobalFileNames.contextHistory)
			if (await fileExistsAtPath(filePath)) {
				const data = await fs.readFile(filePath, "utf8")
				const serializedUpdates = JSON.parse(data) as SerializedContextHistory

				// Update to properly reconstruct the tuple structure
				return new Map(
					serializedUpdates.map(([messageIndex, [numberValue, innerMapArray]]) => [
						messageIndex,
						[numberValue, new Map(innerMapArray)],
					]),
				)
			}
		} catch (error) {
			console.error("Failed to load context history:", error)
		}
		return new Map()
	}

	/**
	 * save the context history updates to disk
	 */
	private async saveContextHistory(taskDirectory: string) {
		try {
			const serializedUpdates: SerializedContextHistory = Array.from(this.contextHistoryUpdates.entries()).map(
				([messageIndex, [numberValue, innerMap]]) => [messageIndex, [numberValue, Array.from(innerMap.entries())]],
			)

			await fs.writeFile(
				path.join(taskDirectory, GlobalFileNames.contextHistory),
				JSON.stringify(serializedUpdates),
				"utf8",
			)
		} catch (error) {
			console.error("Failed to save context history:", error)
		}
	}

	/**
	 * Determine whether we should compact context window, based on token counts
	 */
	shouldCompactContextWindow(clineMessages: ClineMessage[], api: ApiHandler, previousApiReqIndex: number): boolean {
		if (previousApiReqIndex >= 0) {
			const previousRequest = clineMessages[previousApiReqIndex]
			if (previousRequest && previousRequest.text) {
				const { tokensIn, tokensOut, cacheWrites, cacheReads }: ClineApiReqInfo = JSON.parse(previousRequest?.text!)
				const totalTokens = (tokensIn || 0) + (tokensOut || 0) + (cacheWrites || 0) + (cacheReads || 0)

				const { maxAllowedSize } = getContextWindowInfo(api)
				return totalTokens >= maxAllowedSize
			}
		}
		return false
	}

	/**
	 * Get telemetry data for context management decisions
	 * Returns the token counts and context window info that drove summarization
	 */
	getContextTelemetryData(
		clineMessages: ClineMessage[],
		api: ApiHandler,
		triggerIndex?: number,
	): {
		tokensUsed: number
		maxContextWindow: number
	} | null {
		// Use provided triggerIndex or fallback to automatic detection
		let targetIndex: number
		if (triggerIndex !== undefined) {
			targetIndex = triggerIndex
		} else {
			// Find all API request indices
			const apiReqIndices = clineMessages
				.map((msg, index) => (msg.say === "api_req_started" ? index : -1))
				.filter((index) => index !== -1)

			// We want the second-to-last API request (the one that caused summarization)
			targetIndex = apiReqIndices.length >= 2 ? apiReqIndices[apiReqIndices.length - 2] : -1
		}

		if (targetIndex >= 0) {
			const targetRequest = clineMessages[targetIndex]
			if (targetRequest && targetRequest.text) {
				try {
					const { tokensIn, tokensOut, cacheWrites, cacheReads }: ClineApiReqInfo = JSON.parse(targetRequest.text)
					const tokensUsed = (tokensIn || 0) + (tokensOut || 0) + (cacheWrites || 0) + (cacheReads || 0)

					const { contextWindow } = getContextWindowInfo(api)

					return {
						tokensUsed,
						maxContextWindow: contextWindow,
					}
				} catch (error) {
					console.error("Error parsing API request info for context telemetry:", error)
				}
			}
		}
		return null
	}

	/**
	 * primary entry point for getting up to date context
	 */
	async getNewContextMessagesAndMetadata(
		apiConversationHistory: Anthropic.Messages.MessageParam[],
		clineMessages: ClineMessage[],
		api: ApiHandler,
		conversationHistoryDeletedRange: [number, number] | undefined,
		previousApiReqIndex: number,
		taskDirectory: string,
		useAutoCondense: boolean, // option to use new auto-condense or old programmatic context management
	) {
		let updatedConversationHistoryDeletedRange = false

		if (!useAutoCondense) {
			// If the previous API request's total token usage is close to the context window, truncate the conversation history to free up space for the new request
			if (previousApiReqIndex >= 0) {
				const previousRequest = clineMessages[previousApiReqIndex]
				if (previousRequest && previousRequest.text) {
					const timestamp = previousRequest.ts
					const { tokensIn, tokensOut, cacheWrites, cacheReads }: ClineApiReqInfo = JSON.parse(previousRequest.text)
					const totalTokens = (tokensIn || 0) + (tokensOut || 0) + (cacheWrites || 0) + (cacheReads || 0)
					const { maxAllowedSize } = getContextWindowInfo(api)

					// This is the most reliable way to know when we're close to hitting the context window.
					if (totalTokens >= maxAllowedSize) {
						// Since the user may switch between models with different context windows, truncating half may not be enough (ie if switching from claude 200k to deepseek 64k, half truncation will only remove 100k tokens, but we need to remove much more)
						// So if totalTokens/2 is greater than maxAllowedSize, we truncate 3/4 instead of 1/2
						const keep = totalTokens / 2 > maxAllowedSize ? "quarter" : "half"

						// we later check how many chars we trim to determine if we should still truncate history
						let [anyContextUpdates, uniqueFileReadIndices] = this.applyContextOptimizations(
							apiConversationHistory,
							conversationHistoryDeletedRange ? conversationHistoryDeletedRange[1] + 1 : 2,
							timestamp,
						)

						let needToTruncate = true
						if (anyContextUpdates) {
							// determine whether we've saved enough chars to not truncate
							const charactersSavedPercentage = this.calculateContextOptimizationMetrics(
								apiConversationHistory,
								conversationHistoryDeletedRange,
								uniqueFileReadIndices,
							)
							if (charactersSavedPercentage >= 0.3) {
								needToTruncate = false
							}
						}

						if (needToTruncate) {
							// go ahead with truncation
							anyContextUpdates = this.applyStandardContextTruncationNoticeChange(timestamp) || anyContextUpdates

							// NOTE: it's okay that we overwriteConversationHistory in resume task since we're only ever removing the last user message and not anything in the middle which would affect this range
							conversationHistoryDeletedRange = this.getNextTruncationRange(
								apiConversationHistory,
								conversationHistoryDeletedRange,
								keep,
							)

							updatedConversationHistoryDeletedRange = true
						}

						// if we alter the context history, save the updated version to disk
						if (anyContextUpdates) {
							await this.saveContextHistory(taskDirectory)
						}
					}
				}
			}
		}

		const truncatedConversationHistory = this.getAndAlterTruncatedMessages(
			apiConversationHistory,
			conversationHistoryDeletedRange,
		)

		return {
			conversationHistoryDeletedRange: conversationHistoryDeletedRange,
			updatedConversationHistoryDeletedRange: updatedConversationHistoryDeletedRange,
			truncatedConversationHistory: truncatedConversationHistory,
		}
	}

	/**
	 * get truncation range
	 */
	public getNextTruncationRange(
		apiMessages: Anthropic.Messages.MessageParam[],
		currentDeletedRange: [number, number] | undefined,
		keep: "none" | "lastTwo" | "half" | "quarter",
	): [number, number] {
		// We always keep the first user-assistant pairing, and truncate an even number of messages from there
		const rangeStartIndex = 2 // index 0 and 1 are kept
		const startOfRest = currentDeletedRange ? currentDeletedRange[1] + 1 : 2 // inclusive starting index

		let messagesToRemove: number
		if (keep === "none") {
			// Removes all messages beyond the first core user/assistant message pair
			messagesToRemove = Math.max(apiMessages.length - startOfRest, 0)
		} else if (keep === "lastTwo") {
			// Keep the last user-assistant pair in addition to the first core user/assistant message pair
			messagesToRemove = Math.max(apiMessages.length - startOfRest - 2, 0)
		} else if (keep === "half") {
			// Remove half of remaining user-assistant pairs
			// We first calculate half of the messages then divide by 2 to get the number of pairs.
			// After flooring, we multiply by 2 to get the number of messages.
			// Note that this will also always be an even number.
			messagesToRemove = Math.floor((apiMessages.length - startOfRest) / 4) * 2 // Keep even number
		} else {
			// Remove 3/4 of remaining user-assistant pairs
			// We calculate 3/4ths of the messages then divide by 2 to get the number of pairs.
			// After flooring, we multiply by 2 to get the number of messages.
			// Note that this will also always be an even number.
			messagesToRemove = Math.floor(((apiMessages.length - startOfRest) * 3) / 4 / 2) * 2
		}

		let rangeEndIndex = startOfRest + messagesToRemove - 1 // inclusive ending index

		// Make sure that the last message being removed is a assistant message, so the next message after the initial user-assistant pair is an assistant message. This preserves the user-assistant-user-assistant structure.
		// NOTE: anthropic format messages are always user-assistant-user-assistant, while openai format messages can have multiple user messages in a row (we use anthropic format throughout cline)
		if (apiMessages[rangeEndIndex].role !== "assistant") {
			rangeEndIndex -= 1
		}

		// this is an inclusive range that will be removed from the conversation history
		return [rangeStartIndex, rangeEndIndex]
	}

	/**
	 * external interface to support old calls
	 */
	public getTruncatedMessages(
		messages: Anthropic.Messages.MessageParam[],
		deletedRange: [number, number] | undefined,
	): Anthropic.Messages.MessageParam[] {
		return this.getAndAlterTruncatedMessages(messages, deletedRange)
	}

	/**
	 * apply all required truncation methods to the messages in context
	 */
	private getAndAlterTruncatedMessages(
		messages: Anthropic.Messages.MessageParam[],
		deletedRange: [number, number] | undefined,
	): Anthropic.Messages.MessageParam[] {
		if (messages.length <= 1) {
			return messages
		}

		const updatedMessages = this.applyContextHistoryUpdates(messages, deletedRange ? deletedRange[1] + 1 : 2)

		// OLD NOTE: if you try to console log these, don't forget that logging a reference to an array may not provide the same result as logging a slice() snapshot of that array at that exact moment. The following DOES in fact include the latest assistant message.
		return updatedMessages
	}

	/**
	 * applies deletedRange truncation and other alterations based on changes in this.contextHistoryUpdates
	 */
	private applyContextHistoryUpdates(
		messages: Anthropic.Messages.MessageParam[],
		startFromIndex: number,
	): Anthropic.Messages.MessageParam[] {
		// runtime is linear in length of user messages, if expecting a limited number of alterations, could be more optimal to loop over alterations

		const firstChunk = messages.slice(0, 2) // get first user-assistant pair
		const secondChunk = messages.slice(startFromIndex) // get remaining messages within context
		const messagesToUpdate = [...firstChunk, ...secondChunk]

		// we need the mapping from the local indices in messagesToUpdate to the global array of updates in this.contextHistoryUpdates
		const originalIndices = [
			...Array(2).keys(),
			...Array(secondChunk.length)
				.fill(0)
				.map((_, i) => i + startFromIndex),
		]

		for (let arrayIndex = 0; arrayIndex < messagesToUpdate.length; arrayIndex++) {
			const messageIndex = originalIndices[arrayIndex]

			const innerTuple = this.contextHistoryUpdates.get(messageIndex)
			if (!innerTuple) {
				continue
			}

			// because we are altering this, we need a deep copy
			messagesToUpdate[arrayIndex] = cloneDeep(messagesToUpdate[arrayIndex])

			// Extract the map from the tuple
			const innerMap = innerTuple[1]
			for (const [blockIndex, changes] of innerMap) {
				// apply the latest change among n changes - [timestamp, updateType, update]
				const latestChange = changes[changes.length - 1]

				if (latestChange[1] === "text") {
					// only altering text for now
					const message = messagesToUpdate[arrayIndex]

					if (Array.isArray(message.content)) {
						const block = message.content[blockIndex]
						if (block && block.type === "text") {
							block.text = latestChange[2][0]
						}
					}
				}
			}
		}

		return messagesToUpdate
	}

	/**
	 * removes all context history updates that occurred after the specified timestamp and saves to disk
	 */
	async truncateContextHistory(timestamp: number, taskDirectory: string): Promise<void> {
		this.truncateContextHistoryAtTimestamp(this.contextHistoryUpdates, timestamp)

		// save the modified context history to disk
		await this.saveContextHistory(taskDirectory)
	}

	/**
	 * alters the context history to remove all alterations after a given timestamp
	 * removes the index if there are no alterations there anymore, both outer and inner indices
	 */
	private truncateContextHistoryAtTimestamp(
		contextHistory: Map<number, [number, Map<number, ContextUpdate[]>]>,
		timestamp: number,
	): void {
		for (const [messageIndex, [_, innerMap]] of contextHistory) {
			// track which blockIndices to delete
			const blockIndicesToDelete: number[] = []

			// loop over the innerIndices of the messages in this block
			for (const [blockIndex, updates] of innerMap) {
				// updates ordered by timestamp, so find cutoff point by iterating from right to left
				let cutoffIndex = updates.length - 1
				while (cutoffIndex >= 0 && updates[cutoffIndex][0] > timestamp) {
					cutoffIndex--
				}

				// If we found updates to remove
				if (cutoffIndex < updates.length - 1) {
					// Modify the array in place to keep only updates up to cutoffIndex
					updates.length = cutoffIndex + 1

					// If no updates left after truncation, mark this block for deletion
					if (updates.length === 0) {
						blockIndicesToDelete.push(blockIndex)
					}
				}
			}

			// Remove empty blocks from inner map
			for (const blockIndex of blockIndicesToDelete) {
				innerMap.delete(blockIndex)
			}

			// If inner map is now empty, remove the message index from outer map
			if (innerMap.size === 0) {
				contextHistory.delete(messageIndex)
			}
		}
	}

	/**
	 * applies the context optimization steps and returns whether any changes were made
	 */
	public applyContextOptimizations(
		apiMessages: Anthropic.Messages.MessageParam[],
		startFromIndex: number,
		timestamp: number,
	): [boolean, Set<number>] {
		const [fileReadUpdatesBool, uniqueFileReadIndices] = this.findAndPotentiallySaveFileReadContextHistoryUpdates(
			apiMessages,
			startFromIndex,
			timestamp,
		)

		// true if any context optimization steps alter state
		const contextHistoryUpdated = fileReadUpdatesBool

		return [contextHistoryUpdated, uniqueFileReadIndices]
	}

	/**
	 * Public function for triggering potentially setting the truncation message
	 * If the truncation message already exists, does nothing, otherwise adds the message
	 */
	async triggerApplyStandardContextTruncationNoticeChange(
		timestamp: number,
		taskDirectory: string,
		apiConversationHistory: Anthropic.Messages.MessageParam[],
	) {
		const assistantUpdated = this.applyStandardContextTruncationNoticeChange(timestamp)
		const userUpdated = this.applyFirstUserMessageReplacement(timestamp, apiConversationHistory)
		if (assistantUpdated || userUpdated) {
			await this.saveContextHistory(taskDirectory)
		}
	}

	/**
	 * if there is any truncation and there is no other alteration already set, alter the assistant message to indicate this occurred
	 */
	private applyStandardContextTruncationNoticeChange(timestamp: number): boolean {
		if (!this.contextHistoryUpdates.has(1)) {
			// first assistant message always at index 1
			const innerMap = new Map<number, ContextUpdate[]>()
			innerMap.set(0, [[timestamp, "text", [formatResponse.contextTruncationNotice()], []]])
			this.contextHistoryUpdates.set(1, [0, innerMap]) // EditType is undefined for first assistant message
			return true
		}
		return false
	}

	/**
	 * Replace the first user message when context window is compacted
	 */
	private applyFirstUserMessageReplacement(
		timestamp: number,
		apiConversationHistory: Anthropic.Messages.MessageParam[],
	): boolean {
		if (!this.contextHistoryUpdates.has(0)) {
			try {
				// choosing to be extra careful here, but likely not required
				let firstUserMessage = ""

				const message = apiConversationHistory[0]
				if (Array.isArray(message.content)) {
					const block = message.content[0]
					if (block && block.type === "text") {
						firstUserMessage = block.text
					}
				}

				if (firstUserMessage) {
					const processedFirstUserMessage = formatResponse.processFirstUserMessageForTruncation(firstUserMessage)

					const innerMap = new Map<number, ContextUpdate[]>()
					innerMap.set(0, [[timestamp, "text", [processedFirstUserMessage], []]])
					this.contextHistoryUpdates.set(0, [0, innerMap]) // same EditType as first assistant truncation notice

					return true
				}
			} catch (error) {
				console.error("applyFirstUserMessageReplacement:", error)
			}
		}
		return false
	}

	/**
	 * wraps the logic for determining file reads to overwrite, and altering state
	 * returns whether any updates were made (bool) and indices where updates were made
	 */
	private findAndPotentiallySaveFileReadContextHistoryUpdates(
		apiMessages: Anthropic.Messages.MessageParam[],
		startFromIndex: number,
		timestamp: number,
	): [boolean, Set<number>] {
		const [fileReadIndices, messageFilePaths] = this.getPossibleDuplicateFileReads(apiMessages, startFromIndex)
		return this.applyFileReadContextHistoryUpdates(fileReadIndices, messageFilePaths, apiMessages, timestamp)
	}

	/**
	 * generate a mapping from unique file reads from multiple tool calls to their outer index position(s)
	 * also return additional metadata to support multiple file reads in file mention text blocks
	 */
	private getPossibleDuplicateFileReads(
		apiMessages: Anthropic.Messages.MessageParam[],
		startFromIndex: number,
	): [Map<string, [number, number, string, string][]>, Map<number, string[]>] {
		// fileReadIndices: { fileName => [outerIndex, EditType, searchText, replaceText] }
		// messageFilePaths: { outerIndex => [fileRead1, fileRead2, ..] }
		// searchText in fileReadIndices is only required for file mention file-reads since there can be more than one file in the text
		// searchText will be the empty string "" in the case that it's not required, for non-file mentions
		// messageFilePaths is only used for file mentions as there can be multiple files read in the same text chunk

		// for all text blocks per file, has info for updating the block
		const fileReadIndices = new Map<string, [number, number, string, string][]>()

		// for file mention text blocks, track all the unique files read
		const messageFilePaths = new Map<number, string[]>()

		for (let i = startFromIndex; i < apiMessages.length; i++) {
			let thisExistingFileReads: string[] = []

			if (this.contextHistoryUpdates.has(i)) {
				const innerTuple = this.contextHistoryUpdates.get(i)

				if (innerTuple) {
					// safety check
					const editType = innerTuple[0]

					if (editType === EditType.FILE_MENTION) {
						const innerMap = innerTuple[1]

						const blockIndex = 1 // file mention blocks assumed to be at index 1
						const blockUpdates = innerMap.get(blockIndex)

						// if we have updated this text previously, we want to check whether the lists of files in the metadata are the same
						if (blockUpdates && blockUpdates.length > 0) {
							// the first list indicates the files we have replaced in this text, second list indicates all unique files in this text
							// if they are equal then we have replaced all the files in this text already, and can ignore further processing
							if (
								blockUpdates[blockUpdates.length - 1][3][0].length ===
								blockUpdates[blockUpdates.length - 1][3][1].length
							) {
								continue
							}
							// otherwise there are still file reads here we can overwrite, so still need to process this text chunk
							// to do so we need to keep track of which files we've already replaced so we don't replace them again
							else {
								thisExistingFileReads = blockUpdates[blockUpdates.length - 1][3][0]
							}
						}
					} else {
						// for all other cases we can assume that we dont need to check this again
						continue
					}
				}
			}

			const message = apiMessages[i]
			if (message.role === "user" && Array.isArray(message.content) && message.content.length > 0) {
				const firstBlock = message.content[0]
				if (firstBlock.type === "text") {
					const matchTup = this.parsePotentialToolCall(firstBlock.text)
					let foundNormalFileRead = false
					if (matchTup) {
						if (matchTup[0] === "read_file") {
							this.handleReadFileToolCall(i, matchTup[1], fileReadIndices)
							foundNormalFileRead = true
						} else if (matchTup[0] === "replace_in_file" || matchTup[0] === "write_to_file") {
							if (message.content.length > 1) {
								const secondBlock = message.content[1]
								if (secondBlock.type === "text") {
									this.handlePotentialFileChangeToolCalls(i, matchTup[1], secondBlock.text, fileReadIndices)
									foundNormalFileRead = true
								}
							}
						}
					}

					// file mentions can happen in most other user message blocks
					if (!foundNormalFileRead) {
						if (message.content.length > 1) {
							const secondBlock = message.content[1]
							if (secondBlock.type === "text") {
								const [hasFileRead, filePaths] = this.handlePotentialFileMentionCalls(
									i,
									secondBlock.text,
									fileReadIndices,
									thisExistingFileReads, // file reads we've already replaced in this text in the latest version of this updated text
								)
								if (hasFileRead) {
									messageFilePaths.set(i, filePaths) // all file paths in this string
								}
							}
						}
					}
				}
			}
		}

		return [fileReadIndices, messageFilePaths]
	}

	/**
	 * handles potential file content mentions in text blocks
	 * there will not be more than one of the same file read in a text block
	 */
	private handlePotentialFileMentionCalls(
		i: number,
		secondBlockText: string,
		fileReadIndices: Map<string, [number, number, string, string][]>,
		thisExistingFileReads: string[],
	): [boolean, string[]] {
		const pattern = /<file_content path="([^"]*)">([\s\S]*?)<\/file_content>/g

		let foundMatch = false
		const filePaths: string[] = []

<<<<<<< HEAD
		let match: RegExpExecArray | null
		while (true) {
			match = pattern.exec(secondBlockText)
			if (match === null) {
				break
			}
=======
		for (const match of secondBlockText.matchAll(pattern)) {
>>>>>>> 5f51dd39
			foundMatch = true

			const filePath = match[1]
			filePaths.push(filePath) // we will record all unique paths from file mentions in this text

			// we can assume that thisExistingFileReads does not have many entries
			if (!thisExistingFileReads.includes(filePath)) {
				// meaning we haven't already replaced this file read

				const entireMatch = match[0] // The entire matched string

				// Create the replacement text - keep the tags but replace the content
				const replacementText = `<file_content path="${filePath}">${formatResponse.duplicateFileReadNotice()}</file_content>`

				const indices = fileReadIndices.get(filePath) || []
				indices.push([i, EditType.FILE_MENTION, entireMatch, replacementText])
				fileReadIndices.set(filePath, indices)
			}
		}

		return [foundMatch, filePaths]
	}

	/**
	 * parses specific tool call formats, returns null if no acceptable format is found
	 */
	private parsePotentialToolCall(text: string): [string, string] | null {
		const match = text.match(/^\[([^\s]+) for '([^']+)'\] Result:$/)

		if (!match) {
			return null
		}

		return [match[1], match[2]]
	}

	/**
	 * file_read tool call always pastes the file, so this is always a hit
	 */
	private handleReadFileToolCall(
		i: number,
		filePath: string,
		fileReadIndices: Map<string, [number, number, string, string][]>,
	) {
		const indices = fileReadIndices.get(filePath) || []
		indices.push([i, EditType.READ_FILE_TOOL, "", formatResponse.duplicateFileReadNotice()])
		fileReadIndices.set(filePath, indices)
	}

	/**
	 * write_to_file and replace_in_file tool output are handled similarly
	 */
	private handlePotentialFileChangeToolCalls(
		i: number,
		filePath: string,
		secondBlockText: string,
		fileReadIndices: Map<string, [number, number, string, string][]>,
	) {
		const pattern = /(<final_file_content path="[^"]*">)[\s\S]*?(<\/final_file_content>)/

		// check if this exists in the text, it won't exist if the user rejects the file change for example
		if (pattern.test(secondBlockText)) {
			const replacementText = secondBlockText.replace(pattern, `$1 ${formatResponse.duplicateFileReadNotice()} $2`)
			const indices = fileReadIndices.get(filePath) || []
			indices.push([i, EditType.ALTER_FILE_TOOL, "", replacementText])
			fileReadIndices.set(filePath, indices)
		}
	}

	/**
	 * alter all occurrences of file read operations and track which messages were updated
	 * returns the outer index of messages we alter, to count number of changes
	 */
	private applyFileReadContextHistoryUpdates(
		fileReadIndices: Map<string, [number, number, string, string][]>,
		messageFilePaths: Map<number, string[]>,
		apiMessages: Anthropic.Messages.MessageParam[],
		timestamp: number,
	): [boolean, Set<number>] {
		let didUpdate = false
		const updatedMessageIndices = new Set<number>() // track which messages we update on this round
		const fileMentionUpdates = new Map<number, [string, string[]]>()

		for (const [filePath, indices] of fileReadIndices.entries()) {
			// Only process if there are multiple reads of the same file, else we will want to keep the latest read of the file
			if (indices.length > 1) {
				// Process all but the last index, as we will keep that instance of the file read
				for (let i = 0; i < indices.length - 1; i++) {
					const messageIndex = indices[i][0]
					const messageType = indices[i][1] // EditType value
					const searchText = indices[i][2] // search text (for file mentions, else empty string)
					const messageString = indices[i][3] // what we will replace the string with

					didUpdate = true
					updatedMessageIndices.add(messageIndex)

					// for single-fileread text we can set the updates here
					// for potential multi-fileread text we need to determine all changes & iteratively update the text prior to saving the final change
					if (messageType === EditType.FILE_MENTION) {
						if (!fileMentionUpdates.has(messageIndex)) {
							// Get base text either from existing updates or from apiMessages
							let baseText = ""
							let prevFilesReplaced: string[] = []

							const innerTuple = this.contextHistoryUpdates.get(messageIndex)
							if (innerTuple) {
								const blockUpdates = innerTuple[1].get(1) // assumed index=1 for file mention filereads
								if (blockUpdates && blockUpdates.length > 0) {
									baseText = blockUpdates[blockUpdates.length - 1][2][0] // index 0 of MessageContent
									prevFilesReplaced = blockUpdates[blockUpdates.length - 1][3][0] // previously overwritten file reads in this text
								}
							}

							// can assume that this content will exist, otherwise it would not have been in fileReadIndices
							const messageContent = apiMessages[messageIndex]?.content
							if (!baseText && Array.isArray(messageContent) && messageContent.length > 1) {
								const contentBlock = messageContent[1] // assume index=1 for all text to replace for file mention filereads
								if (contentBlock.type === "text") {
									baseText = contentBlock.text
								}
							}

							// prevFilesReplaced keeps track of the previous file reads we've replace in this string, empty array if none
							fileMentionUpdates.set(messageIndex, [baseText, prevFilesReplaced])
						}

						// Replace searchText with messageString for all file reads we need to replace in this text
						if (searchText) {
							const currentTuple = fileMentionUpdates.get(messageIndex) || ["", []]
							if (currentTuple[0]) {
								// safety check
								// replace this text chunk
								const updatedText = currentTuple[0].replace(searchText, messageString)

								// add the newly added filePath read
								const updatedFileReads = currentTuple[1]
								updatedFileReads.push(filePath)

								fileMentionUpdates.set(messageIndex, [updatedText, updatedFileReads])
							}
						}
					} else {
						const innerTuple = this.contextHistoryUpdates.get(messageIndex)
						let innerMap: Map<number, ContextUpdate[]>

						if (!innerTuple) {
							innerMap = new Map<number, ContextUpdate[]>()
							this.contextHistoryUpdates.set(messageIndex, [messageType, innerMap])
						} else {
							innerMap = innerTuple[1]
						}

						// block index for file reads from read_file, write_to_file, replace_in_file tools is 1
						const blockIndex = 1

						const updates = innerMap.get(blockIndex) || []

						// metadata array is empty for non-file mention occurrences
						updates.push([timestamp, "text", [messageString], []])

						innerMap.set(blockIndex, updates)
					}
				}
			}
		}

		// apply file mention updates to contextHistoryUpdates
		// in fileMentionUpdates, filePathsUpdated includes all the file paths which are updated in the latest version of this altered text
		for (const [messageIndex, [updatedText, filePathsUpdated]] of fileMentionUpdates.entries()) {
			const innerTuple = this.contextHistoryUpdates.get(messageIndex)
			let innerMap: Map<number, ContextUpdate[]>

			if (!innerTuple) {
				innerMap = new Map<number, ContextUpdate[]>()
				this.contextHistoryUpdates.set(messageIndex, [EditType.FILE_MENTION, innerMap])
			} else {
				innerMap = innerTuple[1]
			}

			const blockIndex = 1 // we only consider the block index of 1 for file mentions
			const updates = innerMap.get(blockIndex) || []

			// filePathsUpdated includes changes done previously to this timestamp, and right now
			if (messageFilePaths.has(messageIndex)) {
				const allFileReads = messageFilePaths.get(messageIndex)
				if (allFileReads) {
					// safety check
					// we gather all the file reads possible in this text from messageFilePaths
					// filePathsUpdated from fileMentionUpdates stores all the files reads we have replaced now & previously
					updates.push([timestamp, "text", [updatedText], [filePathsUpdated, allFileReads]])
					innerMap.set(blockIndex, updates)
				}
			}
		}

		return [didUpdate, updatedMessageIndices]
	}
<<<<<<< HEAD
=======

	/**
	 * count total characters in messages and total savings within this range
	 */
	private countCharactersAndSavingsInRange(
		apiMessages: Anthropic.Messages.MessageParam[],
		startIndex: number,
		endIndex: number,
		uniqueFileReadIndices: Set<number>,
	): { totalCharacters: number; charactersSaved: number } {
		let totalCharCount = 0
		let totalCharactersSaved = 0

		for (let i = startIndex; i < endIndex; i++) {
			// looping over the outer indices of messages
			const message = apiMessages[i]

			if (!message.content) {
				continue
			}

			// hasExistingAlterations checks whether the outer idnex has any changes
			// hasExistingAlterations will also include the alterations we just made
			const hasExistingAlterations = this.contextHistoryUpdates.has(i)
			const hasNewAlterations = uniqueFileReadIndices.has(i)

			if (Array.isArray(message.content)) {
				for (let blockIndex = 0; blockIndex < message.content.length; blockIndex++) {
					// looping over inner indices of messages
					const block = message.content[blockIndex]

					if (block.type === "text" && block.text) {
						// true if we just altered it, or it was altered before
						if (hasExistingAlterations) {
							const innerTuple = this.contextHistoryUpdates.get(i)
							const updates = innerTuple?.[1].get(blockIndex) // updated text for this inner index

							if (updates && updates.length > 0) {
								// exists if we have an update for the message at this index
								const latestUpdate = updates[updates.length - 1]

								// if block was just altered, then calculate savings
								if (hasNewAlterations) {
									let originalTextLength: number
									if (updates.length > 1) {
										originalTextLength = updates[updates.length - 2][2][0].length // handles case if we have multiple updates for same text block
									} else {
										originalTextLength = block.text.length
									}

									const newTextLength = latestUpdate[2][0].length // replacement text
									totalCharactersSaved += originalTextLength - newTextLength

									totalCharCount += originalTextLength
								} else {
									// meaning there was an update to this text previously, but we didn't just alter it
									totalCharCount += latestUpdate[2][0].length
								}
							} else {
								// reach here if there was one inner index with an update, but now we are at a different index, so updates is not defined
								totalCharCount += block.text.length
							}
						} else {
							// reach here if there's no alterations for this outer index, meaning each inner index won't have any changes either
							totalCharCount += block.text.length
						}
					} else if (block.type === "image" && block.source) {
						if (block.source.type === "base64" && block.source.data) {
							totalCharCount += block.source.data.length
						}
					}
				}
			}
		}

		return { totalCharacters: totalCharCount, charactersSaved: totalCharactersSaved }
	}

	/**
	 * count total percentage character savings across in-range conversation
	 */
	private calculateContextOptimizationMetrics(
		apiMessages: Anthropic.Messages.MessageParam[],
		conversationHistoryDeletedRange: [number, number] | undefined,
		uniqueFileReadIndices: Set<number>,
	): number {
		// count for first user-assistant message pair
		const firstChunkResult = this.countCharactersAndSavingsInRange(apiMessages, 0, 2, uniqueFileReadIndices)

		// count for the remaining in-range messages
		const secondChunkResult = this.countCharactersAndSavingsInRange(
			apiMessages,
			conversationHistoryDeletedRange ? conversationHistoryDeletedRange[1] + 1 : 2,
			apiMessages.length,
			uniqueFileReadIndices,
		)

		const totalCharacters = firstChunkResult.totalCharacters + secondChunkResult.totalCharacters
		const totalCharactersSaved = firstChunkResult.charactersSaved + secondChunkResult.charactersSaved

		const percentCharactersSaved = totalCharacters === 0 ? 0 : totalCharactersSaved / totalCharacters

		return percentCharactersSaved
	}
>>>>>>> 5f51dd39
}<|MERGE_RESOLUTION|>--- conflicted
+++ resolved
@@ -653,16 +653,7 @@
 		let foundMatch = false
 		const filePaths: string[] = []
 
-<<<<<<< HEAD
-		let match: RegExpExecArray | null
-		while (true) {
-			match = pattern.exec(secondBlockText)
-			if (match === null) {
-				break
-			}
-=======
 		for (const match of secondBlockText.matchAll(pattern)) {
->>>>>>> 5f51dd39
 			foundMatch = true
 
 			const filePath = match[1]
@@ -860,8 +851,6 @@
 
 		return [didUpdate, updatedMessageIndices]
 	}
-<<<<<<< HEAD
-=======
 
 	/**
 	 * count total characters in messages and total savings within this range
@@ -966,5 +955,4 @@
 
 		return percentCharactersSaved
 	}
->>>>>>> 5f51dd39
 }