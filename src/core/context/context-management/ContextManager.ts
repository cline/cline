import { Anthropic } from "@anthropic-ai/sdk"
<<<<<<< HEAD
import { ApiHandler } from "@api/index"
=======
import { ApiHandler } from "@core/api"
>>>>>>> dc03b3bf
import { formatResponse } from "@core/prompts/responses"
import { GlobalFileNames } from "@core/storage/disk"
import { ClineApiReqInfo, ClineMessage } from "@shared/ExtensionMessage"
import { fileExistsAtPath } from "@utils/fs"
import cloneDeep from "clone-deep"
import fs from "fs/promises"
import * as path from "path"
import { getContextWindowInfo } from "./context-window-utils"

enum EditType {
	UNDEFINED = 0,
	NO_FILE_READ = 1,
	READ_FILE_TOOL = 2,
	ALTER_FILE_TOOL = 3,
	FILE_MENTION = 4,
}

// array of string values allows us to cover all changes for message types currently supported
type MessageContent = string[]
type MessageMetadata = string[][]

// Type for a single context update
type ContextUpdate = [number, string, MessageContent, MessageMetadata] // [timestamp, updateType, update, metadata]

// Type for the serialized format of our nested maps
type SerializedContextHistory = Array<
	[
		number, // messageIndex
		[
			number, // EditType (message type)
			Array<
				[
					number, // blockIndex
					ContextUpdate[], // updates array (now with 4 elements including metadata)
				]
			>,
		],
	]
>

export class ContextManager {
	// mapping from the apiMessages outer index to the inner message index to a list of actual changes, ordered by timestamp
	// timestamp is required in order to support full checkpointing, where the changes we apply need to be able to be undone when
	// moving to an earlier conversation history checkpoint - this ordering intuitively allows for binary search on truncation
	// there is also a number stored for each (EditType) which defines which message type it is, for custom handling

	// format:  { outerIndex => [EditType, { innerIndex => [[timestamp, updateType, update], ...] }] }
	// example: { 1 => { [0, 0 => [[<timestamp>, "text", "[NOTE] Some previous conversation history with the user has been removed ..."], ...] }] }
	// the above example would be how we update the first assistant message to indicate we truncated text
	private contextHistoryUpdates: Map<number, [number, Map<number, ContextUpdate[]>]>

	constructor() {
		this.contextHistoryUpdates = new Map()
	}

	/**
	 * public function for loading contextHistoryUpdates from disk, if it exists
	 */
	async initializeContextHistory(taskDirectory: string) {
		this.contextHistoryUpdates = await this.getSavedContextHistory(taskDirectory)
	}

	/**
	 * get the stored context history updates from disk
	 */
	private async getSavedContextHistory(taskDirectory: string): Promise<Map<number, [number, Map<number, ContextUpdate[]>]>> {
		try {
			const filePath = path.join(taskDirectory, GlobalFileNames.contextHistory)
			if (await fileExistsAtPath(filePath)) {
				const data = await fs.readFile(filePath, "utf8")
				const serializedUpdates = JSON.parse(data) as SerializedContextHistory

				// Update to properly reconstruct the tuple structure
				return new Map(
					serializedUpdates.map(([messageIndex, [numberValue, innerMapArray]]) => [
						messageIndex,
						[numberValue, new Map(innerMapArray)],
					]),
				)
			}
		} catch (error) {
			console.error("Failed to load context history:", error)
		}
		return new Map()
	}

	/**
	 * save the context history updates to disk
	 */
	private async saveContextHistory(taskDirectory: string) {
		try {
			const serializedUpdates: SerializedContextHistory = Array.from(this.contextHistoryUpdates.entries()).map(
				([messageIndex, [numberValue, innerMap]]) => [messageIndex, [numberValue, Array.from(innerMap.entries())]],
			)

			await fs.writeFile(
				path.join(taskDirectory, GlobalFileNames.contextHistory),
				JSON.stringify(serializedUpdates),
				"utf8",
			)
		} catch (error) {
			console.error("Failed to save context history:", error)
		}
	}

	/**
	 * Determine whether we should compact context window, based on token counts
	 */
	shouldCompactContextWindow(clineMessages: ClineMessage[], api: ApiHandler, previousApiReqIndex: number): boolean {
		if (previousApiReqIndex >= 0) {
			const previousRequest = clineMessages[previousApiReqIndex]
			if (previousRequest && previousRequest.text) {
				const { tokensIn, tokensOut, cacheWrites, cacheReads }: ClineApiReqInfo = JSON.parse(previousRequest.text)
				const totalTokens = (tokensIn || 0) + (tokensOut || 0) + (cacheWrites || 0) + (cacheReads || 0)

				const { maxAllowedSize } = getContextWindowInfo(api)
				return totalTokens >= maxAllowedSize
			}
		}
		return false
	}

	/**
	 * Get telemetry data for context management decisions
	 * Returns the token counts and context window info that drove summarization
	 */
	getContextTelemetryData(
		clineMessages: ClineMessage[],
		api: ApiHandler,
		triggerIndex?: number,
	): {
		tokensUsed: number
		maxContextWindow: number
	} | null {
		// Use provided triggerIndex or fallback to automatic detection
		let targetIndex: number
		if (triggerIndex !== undefined) {
			targetIndex = triggerIndex
		} else {
			// Find all API request indices
			const apiReqIndices = clineMessages
				.map((msg, index) => (msg.say === "api_req_started" ? index : -1))
				.filter((index) => index !== -1)

			// We want the second-to-last API request (the one that caused summarization)
			targetIndex = apiReqIndices.length >= 2 ? apiReqIndices[apiReqIndices.length - 2] : -1
		}

		if (targetIndex >= 0) {
			const targetRequest = clineMessages[targetIndex]
			if (targetRequest && targetRequest.text) {
				try {
					const { tokensIn, tokensOut, cacheWrites, cacheReads }: ClineApiReqInfo = JSON.parse(targetRequest.text)
					const tokensUsed = (tokensIn || 0) + (tokensOut || 0) + (cacheWrites || 0) + (cacheReads || 0)

					const { contextWindow } = getContextWindowInfo(api)

					return {
						tokensUsed,
						maxContextWindow: contextWindow,
					}
				} catch (error) {
					console.error("Error parsing API request info for context telemetry:", error)
				}
			}
		}
		return null
	}

	/**
	 * primary entry point for getting up to date context
	 */
	async getNewContextMessagesAndMetadata(
		apiConversationHistory: Anthropic.Messages.MessageParam[],
		_clineMessages: ClineMessage[],
		_api: ApiHandler,
		conversationHistoryDeletedRange: [number, number] | undefined,
<<<<<<< HEAD
		previousApiReqIndex: number,
		taskDirectory: string,
		useAutoCondense: boolean, // option to use new auto-condense or old programmatic context management
=======
		_previousApiReqIndex: number,
		_taskDirectory: string,
>>>>>>> dc03b3bf
	) {
		const updatedConversationHistoryDeletedRange = false

		if (!useAutoCondense) {
			// If the previous API request's total token usage is close to the context window, truncate the conversation history to free up space for the new request
			if (previousApiReqIndex >= 0) {
				const previousRequest = clineMessages[previousApiReqIndex]
				if (previousRequest && previousRequest.text) {
					const timestamp = previousRequest.ts
					const { tokensIn, tokensOut, cacheWrites, cacheReads }: ClineApiReqInfo = JSON.parse(previousRequest.text)
					const totalTokens = (tokensIn || 0) + (tokensOut || 0) + (cacheWrites || 0) + (cacheReads || 0)
					const { maxAllowedSize } = getContextWindowInfo(api)

					// This is the most reliable way to know when we're close to hitting the context window.
					if (totalTokens >= maxAllowedSize) {
						// Since the user may switch between models with different context windows, truncating half may not be enough (ie if switching from claude 200k to deepseek 64k, half truncation will only remove 100k tokens, but we need to remove much more)
						// So if totalTokens/2 is greater than maxAllowedSize, we truncate 3/4 instead of 1/2
						const keep = totalTokens / 2 > maxAllowedSize ? "quarter" : "half"

						// we later check how many chars we trim to determine if we should still truncate history
						let [anyContextUpdates, uniqueFileReadIndices] = this.applyContextOptimizations(
							apiConversationHistory,
							conversationHistoryDeletedRange ? conversationHistoryDeletedRange[1] + 1 : 2,
							timestamp,
						)

						let needToTruncate = true
						if (anyContextUpdates) {
							// determine whether we've saved enough chars to not truncate
							const charactersSavedPercentage = this.calculateContextOptimizationMetrics(
								apiConversationHistory,
								conversationHistoryDeletedRange,
								uniqueFileReadIndices,
							)
							if (charactersSavedPercentage >= 0.3) {
								needToTruncate = false
							}
						}

						if (needToTruncate) {
							// go ahead with truncation
							anyContextUpdates = this.applyStandardContextTruncationNoticeChange(timestamp) || anyContextUpdates

							// NOTE: it's okay that we overwriteConversationHistory in resume task since we're only ever removing the last user message and not anything in the middle which would affect this range
							conversationHistoryDeletedRange = this.getNextTruncationRange(
								apiConversationHistory,
								conversationHistoryDeletedRange,
								keep,
							)

							updatedConversationHistoryDeletedRange = true
						}

						// if we alter the context history, save the updated version to disk
						if (anyContextUpdates) {
							await this.saveContextHistory(taskDirectory)
						}
					}
				}
			}
		}

		const truncatedConversationHistory = this.getAndAlterTruncatedMessages(
			apiConversationHistory,
			conversationHistoryDeletedRange,
		)

		return {
			conversationHistoryDeletedRange: conversationHistoryDeletedRange,
			updatedConversationHistoryDeletedRange: updatedConversationHistoryDeletedRange,
			truncatedConversationHistory: truncatedConversationHistory,
		}
	}

	/**
	 * get truncation range
	 */
	public getNextTruncationRange(
		apiMessages: Anthropic.Messages.MessageParam[],
		currentDeletedRange: [number, number] | undefined,
		keep: "none" | "lastTwo" | "half" | "quarter",
	): [number, number] {
		// We always keep the first user-assistant pairing, and truncate an even number of messages from there
		const rangeStartIndex = 2 // index 0 and 1 are kept
		const startOfRest = currentDeletedRange ? currentDeletedRange[1] + 1 : 2 // inclusive starting index

		let messagesToRemove: number
		if (keep === "none") {
			// Removes all messages beyond the first core user/assistant message pair
			messagesToRemove = Math.max(apiMessages.length - startOfRest, 0)
		} else if (keep === "lastTwo") {
			// Keep the last user-assistant pair in addition to the first core user/assistant message pair
			messagesToRemove = Math.max(apiMessages.length - startOfRest - 2, 0)
		} else if (keep === "half") {
			// Remove half of remaining user-assistant pairs
			// We first calculate half of the messages then divide by 2 to get the number of pairs.
			// After flooring, we multiply by 2 to get the number of messages.
			// Note that this will also always be an even number.
			messagesToRemove = Math.floor((apiMessages.length - startOfRest) / 4) * 2 // Keep even number
		} else {
			// Remove 3/4 of remaining user-assistant pairs
			// We calculate 3/4ths of the messages then divide by 2 to get the number of pairs.
			// After flooring, we multiply by 2 to get the number of messages.
			// Note that this will also always be an even number.
			messagesToRemove = Math.floor(((apiMessages.length - startOfRest) * 3) / 4 / 2) * 2
		}

		let rangeEndIndex = startOfRest + messagesToRemove - 1 // inclusive ending index

		// Make sure that the last message being removed is a assistant message, so the next message after the initial user-assistant pair is an assistant message. This preserves the user-assistant-user-assistant structure.
		// NOTE: anthropic format messages are always user-assistant-user-assistant, while openai format messages can have multiple user messages in a row (we use anthropic format throughout cline)
		if (apiMessages[rangeEndIndex].role !== "assistant") {
			rangeEndIndex -= 1
		}

		// this is an inclusive range that will be removed from the conversation history
		return [rangeStartIndex, rangeEndIndex]
	}

	/**
	 * external interface to support old calls
	 */
	public getTruncatedMessages(
		messages: Anthropic.Messages.MessageParam[],
		deletedRange: [number, number] | undefined,
	): Anthropic.Messages.MessageParam[] {
		return this.getAndAlterTruncatedMessages(messages, deletedRange)
	}

	/**
	 * apply all required truncation methods to the messages in context
	 */
	private getAndAlterTruncatedMessages(
		messages: Anthropic.Messages.MessageParam[],
		deletedRange: [number, number] | undefined,
	): Anthropic.Messages.MessageParam[] {
		if (messages.length <= 1) {
			return messages
		}

		const updatedMessages = this.applyContextHistoryUpdates(messages, deletedRange ? deletedRange[1] + 1 : 2)

		// OLD NOTE: if you try to console log these, don't forget that logging a reference to an array may not provide the same result as logging a slice() snapshot of that array at that exact moment. The following DOES in fact include the latest assistant message.
		return updatedMessages
	}

	/**
	 * applies deletedRange truncation and other alterations based on changes in this.contextHistoryUpdates
	 */
	private applyContextHistoryUpdates(
		messages: Anthropic.Messages.MessageParam[],
		startFromIndex: number,
	): Anthropic.Messages.MessageParam[] {
		// runtime is linear in length of user messages, if expecting a limited number of alterations, could be more optimal to loop over alterations

		const firstChunk = messages.slice(0, 2) // get first user-assistant pair
		const secondChunk = messages.slice(startFromIndex) // get remaining messages within context
		const messagesToUpdate = [...firstChunk, ...secondChunk]

		// we need the mapping from the local indices in messagesToUpdate to the global array of updates in this.contextHistoryUpdates
		const originalIndices = [
			...Array(2).keys(),
			...Array(secondChunk.length)
				.fill(0)
				.map((_, i) => i + startFromIndex),
		]

		for (let arrayIndex = 0; arrayIndex < messagesToUpdate.length; arrayIndex++) {
			const messageIndex = originalIndices[arrayIndex]

			const innerTuple = this.contextHistoryUpdates.get(messageIndex)
			if (!innerTuple) {
				continue
			}

			// because we are altering this, we need a deep copy
			messagesToUpdate[arrayIndex] = cloneDeep(messagesToUpdate[arrayIndex])

			// Extract the map from the tuple
			const innerMap = innerTuple[1]
			for (const [blockIndex, changes] of innerMap) {
				// apply the latest change among n changes - [timestamp, updateType, update]
				const latestChange = changes[changes.length - 1]

				if (latestChange[1] === "text") {
					// only altering text for now
					const message = messagesToUpdate[arrayIndex]

					if (Array.isArray(message.content)) {
						const block = message.content[blockIndex]
						if (block && block.type === "text") {
							block.text = latestChange[2][0]
						}
					}
				}
			}
		}

		return messagesToUpdate
	}

	/**
	 * removes all context history updates that occurred after the specified timestamp and saves to disk
	 */
	async truncateContextHistory(timestamp: number, taskDirectory: string): Promise<void> {
		this.truncateContextHistoryAtTimestamp(this.contextHistoryUpdates, timestamp)

		// save the modified context history to disk
		await this.saveContextHistory(taskDirectory)
	}

	/**
	 * alters the context history to remove all alterations after a given timestamp
	 * removes the index if there are no alterations there anymore, both outer and inner indices
	 */
	private truncateContextHistoryAtTimestamp(
		contextHistory: Map<number, [number, Map<number, ContextUpdate[]>]>,
		timestamp: number,
	): void {
		for (const [messageIndex, [_, innerMap]] of contextHistory) {
			// track which blockIndices to delete
			const blockIndicesToDelete: number[] = []

			// loop over the innerIndices of the messages in this block
			for (const [blockIndex, updates] of innerMap) {
				// updates ordered by timestamp, so find cutoff point by iterating from right to left
				let cutoffIndex = updates.length - 1
				while (cutoffIndex >= 0 && updates[cutoffIndex][0] > timestamp) {
					cutoffIndex--
				}

				// If we found updates to remove
				if (cutoffIndex < updates.length - 1) {
					// Modify the array in place to keep only updates up to cutoffIndex
					updates.length = cutoffIndex + 1

					// If no updates left after truncation, mark this block for deletion
					if (updates.length === 0) {
						blockIndicesToDelete.push(blockIndex)
					}
				}
			}

			// Remove empty blocks from inner map
			for (const blockIndex of blockIndicesToDelete) {
				innerMap.delete(blockIndex)
			}

			// If inner map is now empty, remove the message index from outer map
			if (innerMap.size === 0) {
				contextHistory.delete(messageIndex)
			}
		}
	}

	/**
	 * applies the context optimization steps and returns whether any changes were made
	 */
	public applyContextOptimizations(
		apiMessages: Anthropic.Messages.MessageParam[],
		startFromIndex: number,
		timestamp: number,
	): [boolean, Set<number>] {
		const [fileReadUpdatesBool, uniqueFileReadIndices] = this.findAndPotentiallySaveFileReadContextHistoryUpdates(
			apiMessages,
			startFromIndex,
			timestamp,
		)

		// true if any context optimization steps alter state
		const contextHistoryUpdated = fileReadUpdatesBool

		return [contextHistoryUpdated, uniqueFileReadIndices]
	}

	/**
	 * Public function for triggering potentially setting the truncation message
	 * If the truncation message already exists, does nothing, otherwise adds the message
	 */
	async triggerApplyStandardContextTruncationNoticeChange(
		timestamp: number,
		taskDirectory: string,
		apiConversationHistory: Anthropic.Messages.MessageParam[],
	) {
		const assistantUpdated = this.applyStandardContextTruncationNoticeChange(timestamp)
		const userUpdated = this.applyFirstUserMessageReplacement(timestamp, apiConversationHistory)
		if (assistantUpdated || userUpdated) {
			await this.saveContextHistory(taskDirectory)
		}
	}

	/**
	 * if there is any truncation and there is no other alteration already set, alter the assistant message to indicate this occurred
	 */
	private applyStandardContextTruncationNoticeChange(timestamp: number): boolean {
		if (!this.contextHistoryUpdates.has(1)) {
			// first assistant message always at index 1
			const innerMap = new Map<number, ContextUpdate[]>()
			innerMap.set(0, [[timestamp, "text", [formatResponse.contextTruncationNotice()], []]])
			this.contextHistoryUpdates.set(1, [0, innerMap]) // EditType is undefined for first assistant message
			return true
		}
		return false
	}

	/**
	 * Replace the first user message when context window is compacted
	 */
	private applyFirstUserMessageReplacement(
		timestamp: number,
		apiConversationHistory: Anthropic.Messages.MessageParam[],
	): boolean {
		if (!this.contextHistoryUpdates.has(0)) {
			try {
				// choosing to be extra careful here, but likely not required
				let firstUserMessage = ""

				const message = apiConversationHistory[0]
				if (Array.isArray(message.content)) {
					const block = message.content[0]
					if (block && block.type === "text") {
						firstUserMessage = block.text
					}
				}

				if (firstUserMessage) {
					const processedFirstUserMessage = formatResponse.processFirstUserMessageForTruncation(firstUserMessage)

					const innerMap = new Map<number, ContextUpdate[]>()
					innerMap.set(0, [[timestamp, "text", [processedFirstUserMessage], []]])
					this.contextHistoryUpdates.set(0, [0, innerMap]) // same EditType as first assistant truncation notice

					return true
				}
			} catch (error) {
				console.error("applyFirstUserMessageReplacement:", error)
			}
		}
		return false
	}

	/**
	 * wraps the logic for determining file reads to overwrite, and altering state
	 * returns whether any updates were made (bool) and indices where updates were made
	 */
	private findAndPotentiallySaveFileReadContextHistoryUpdates(
		apiMessages: Anthropic.Messages.MessageParam[],
		startFromIndex: number,
		timestamp: number,
	): [boolean, Set<number>] {
		const [fileReadIndices, messageFilePaths] = this.getPossibleDuplicateFileReads(apiMessages, startFromIndex)
		return this.applyFileReadContextHistoryUpdates(fileReadIndices, messageFilePaths, apiMessages, timestamp)
	}

	/**
	 * generate a mapping from unique file reads from multiple tool calls to their outer index position(s)
	 * also return additional metadata to support multiple file reads in file mention text blocks
	 */
	private getPossibleDuplicateFileReads(
		apiMessages: Anthropic.Messages.MessageParam[],
		startFromIndex: number,
	): [Map<string, [number, number, string, string][]>, Map<number, string[]>] {
		// fileReadIndices: { fileName => [outerIndex, EditType, searchText, replaceText] }
		// messageFilePaths: { outerIndex => [fileRead1, fileRead2, ..] }
		// searchText in fileReadIndices is only required for file mention file-reads since there can be more than one file in the text
		// searchText will be the empty string "" in the case that it's not required, for non-file mentions
		// messageFilePaths is only used for file mentions as there can be multiple files read in the same text chunk

		// for all text blocks per file, has info for updating the block
		const fileReadIndices = new Map<string, [number, number, string, string][]>()

		// for file mention text blocks, track all the unique files read
		const messageFilePaths = new Map<number, string[]>()

		for (let i = startFromIndex; i < apiMessages.length; i++) {
			let thisExistingFileReads: string[] = []

			if (this.contextHistoryUpdates.has(i)) {
				const innerTuple = this.contextHistoryUpdates.get(i)

				if (innerTuple) {
					// safety check
					const editType = innerTuple[0]

					if (editType === EditType.FILE_MENTION) {
						const innerMap = innerTuple[1]

						const blockIndex = 1 // file mention blocks assumed to be at index 1
						const blockUpdates = innerMap.get(blockIndex)

						// if we have updated this text previously, we want to check whether the lists of files in the metadata are the same
						if (blockUpdates && blockUpdates.length > 0) {
							// the first list indicates the files we have replaced in this text, second list indicates all unique files in this text
							// if they are equal then we have replaced all the files in this text already, and can ignore further processing
							if (
								blockUpdates[blockUpdates.length - 1][3][0].length ===
								blockUpdates[blockUpdates.length - 1][3][1].length
							) {
								continue
							}
							// otherwise there are still file reads here we can overwrite, so still need to process this text chunk
							// to do so we need to keep track of which files we've already replaced so we don't replace them again
							else {
								thisExistingFileReads = blockUpdates[blockUpdates.length - 1][3][0]
							}
						}
					} else {
						// for all other cases we can assume that we dont need to check this again
						continue
					}
				}
			}

			const message = apiMessages[i]
			if (message.role === "user" && Array.isArray(message.content) && message.content.length > 0) {
				const firstBlock = message.content[0]
				if (firstBlock.type === "text") {
					const matchTup = this.parsePotentialToolCall(firstBlock.text)
					let foundNormalFileRead = false
					if (matchTup) {
						if (matchTup[0] === "read_file") {
							this.handleReadFileToolCall(i, matchTup[1], fileReadIndices)
							foundNormalFileRead = true
						} else if (matchTup[0] === "replace_in_file" || matchTup[0] === "write_to_file") {
							if (message.content.length > 1) {
								const secondBlock = message.content[1]
								if (secondBlock.type === "text") {
									this.handlePotentialFileChangeToolCalls(i, matchTup[1], secondBlock.text, fileReadIndices)
									foundNormalFileRead = true
								}
							}
						}
					}

					// file mentions can happen in most other user message blocks
					if (!foundNormalFileRead) {
						if (message.content.length > 1) {
							const secondBlock = message.content[1]
							if (secondBlock.type === "text") {
								const [hasFileRead, filePaths] = this.handlePotentialFileMentionCalls(
									i,
									secondBlock.text,
									fileReadIndices,
									thisExistingFileReads, // file reads we've already replaced in this text in the latest version of this updated text
								)
								if (hasFileRead) {
									messageFilePaths.set(i, filePaths) // all file paths in this string
								}
							}
						}
					}
				}
			}
		}

		return [fileReadIndices, messageFilePaths]
	}

	/**
	 * handles potential file content mentions in text blocks
	 * there will not be more than one of the same file read in a text block
	 */
	private handlePotentialFileMentionCalls(
		i: number,
		secondBlockText: string,
		fileReadIndices: Map<string, [number, number, string, string][]>,
		thisExistingFileReads: string[],
	): [boolean, string[]] {
		const pattern = /<file_content path="([^"]*)">([\s\S]*?)<\/file_content>/g

		let foundMatch = false
		const filePaths: string[] = []

		for (const match of secondBlockText.matchAll(pattern)) {
			foundMatch = true

			const filePath = match[1]
			filePaths.push(filePath) // we will record all unique paths from file mentions in this text

			// we can assume that thisExistingFileReads does not have many entries
			if (!thisExistingFileReads.includes(filePath)) {
				// meaning we haven't already replaced this file read

				const entireMatch = match[0] // The entire matched string

				// Create the replacement text - keep the tags but replace the content
				const replacementText = `<file_content path="${filePath}">${formatResponse.duplicateFileReadNotice()}</file_content>`

				const indices = fileReadIndices.get(filePath) || []
				indices.push([i, EditType.FILE_MENTION, entireMatch, replacementText])
				fileReadIndices.set(filePath, indices)
			}
		}

		return [foundMatch, filePaths]
	}

	/**
	 * parses specific tool call formats, returns null if no acceptable format is found
	 */
	private parsePotentialToolCall(text: string): [string, string] | null {
		const match = text.match(/^\[([^\s]+) for '([^']+)'\] Result:$/)

		if (!match) {
			return null
		}

		return [match[1], match[2]]
	}

	/**
	 * file_read tool call always pastes the file, so this is always a hit
	 */
	private handleReadFileToolCall(
		i: number,
		filePath: string,
		fileReadIndices: Map<string, [number, number, string, string][]>,
	) {
		const indices = fileReadIndices.get(filePath) || []
		indices.push([i, EditType.READ_FILE_TOOL, "", formatResponse.duplicateFileReadNotice()])
		fileReadIndices.set(filePath, indices)
	}

	/**
	 * write_to_file and replace_in_file tool output are handled similarly
	 */
	private handlePotentialFileChangeToolCalls(
		i: number,
		filePath: string,
		secondBlockText: string,
		fileReadIndices: Map<string, [number, number, string, string][]>,
	) {
		const pattern = /(<final_file_content path="[^"]*">)[\s\S]*?(<\/final_file_content>)/

		// check if this exists in the text, it won't exist if the user rejects the file change for example
		if (pattern.test(secondBlockText)) {
			const replacementText = secondBlockText.replace(pattern, `$1 ${formatResponse.duplicateFileReadNotice()} $2`)
			const indices = fileReadIndices.get(filePath) || []
			indices.push([i, EditType.ALTER_FILE_TOOL, "", replacementText])
			fileReadIndices.set(filePath, indices)
		}
	}

	/**
	 * alter all occurrences of file read operations and track which messages were updated
	 * returns the outer index of messages we alter, to count number of changes
	 */
	private applyFileReadContextHistoryUpdates(
		fileReadIndices: Map<string, [number, number, string, string][]>,
		messageFilePaths: Map<number, string[]>,
		apiMessages: Anthropic.Messages.MessageParam[],
		timestamp: number,
	): [boolean, Set<number>] {
		let didUpdate = false
		const updatedMessageIndices = new Set<number>() // track which messages we update on this round
		const fileMentionUpdates = new Map<number, [string, string[]]>()

		for (const [filePath, indices] of fileReadIndices.entries()) {
			// Only process if there are multiple reads of the same file, else we will want to keep the latest read of the file
			if (indices.length > 1) {
				// Process all but the last index, as we will keep that instance of the file read
				for (let i = 0; i < indices.length - 1; i++) {
					const messageIndex = indices[i][0]
					const messageType = indices[i][1] // EditType value
					const searchText = indices[i][2] // search text (for file mentions, else empty string)
					const messageString = indices[i][3] // what we will replace the string with

					didUpdate = true
					updatedMessageIndices.add(messageIndex)

					// for single-fileread text we can set the updates here
					// for potential multi-fileread text we need to determine all changes & iteratively update the text prior to saving the final change
					if (messageType === EditType.FILE_MENTION) {
						if (!fileMentionUpdates.has(messageIndex)) {
							// Get base text either from existing updates or from apiMessages
							let baseText = ""
							let prevFilesReplaced: string[] = []

							const innerTuple = this.contextHistoryUpdates.get(messageIndex)
							if (innerTuple) {
								const blockUpdates = innerTuple[1].get(1) // assumed index=1 for file mention filereads
								if (blockUpdates && blockUpdates.length > 0) {
									baseText = blockUpdates[blockUpdates.length - 1][2][0] // index 0 of MessageContent
									prevFilesReplaced = blockUpdates[blockUpdates.length - 1][3][0] // previously overwritten file reads in this text
								}
							}

							// can assume that this content will exist, otherwise it would not have been in fileReadIndices
							const messageContent = apiMessages[messageIndex]?.content
							if (!baseText && Array.isArray(messageContent) && messageContent.length > 1) {
								const contentBlock = messageContent[1] // assume index=1 for all text to replace for file mention filereads
								if (contentBlock.type === "text") {
									baseText = contentBlock.text
								}
							}

							// prevFilesReplaced keeps track of the previous file reads we've replace in this string, empty array if none
							fileMentionUpdates.set(messageIndex, [baseText, prevFilesReplaced])
						}

						// Replace searchText with messageString for all file reads we need to replace in this text
						if (searchText) {
							const currentTuple = fileMentionUpdates.get(messageIndex) || ["", []]
							if (currentTuple[0]) {
								// safety check
								// replace this text chunk
								const updatedText = currentTuple[0].replace(searchText, messageString)

								// add the newly added filePath read
								const updatedFileReads = currentTuple[1]
								updatedFileReads.push(filePath)

								fileMentionUpdates.set(messageIndex, [updatedText, updatedFileReads])
							}
						}
					} else {
						const innerTuple = this.contextHistoryUpdates.get(messageIndex)
						let innerMap: Map<number, ContextUpdate[]>

						if (!innerTuple) {
							innerMap = new Map<number, ContextUpdate[]>()
							this.contextHistoryUpdates.set(messageIndex, [messageType, innerMap])
						} else {
							innerMap = innerTuple[1]
						}

						// block index for file reads from read_file, write_to_file, replace_in_file tools is 1
						const blockIndex = 1

						const updates = innerMap.get(blockIndex) || []

						// metadata array is empty for non-file mention occurrences
						updates.push([timestamp, "text", [messageString], []])

						innerMap.set(blockIndex, updates)
					}
				}
			}
		}

		// apply file mention updates to contextHistoryUpdates
		// in fileMentionUpdates, filePathsUpdated includes all the file paths which are updated in the latest version of this altered text
		for (const [messageIndex, [updatedText, filePathsUpdated]] of fileMentionUpdates.entries()) {
			const innerTuple = this.contextHistoryUpdates.get(messageIndex)
			let innerMap: Map<number, ContextUpdate[]>

			if (!innerTuple) {
				innerMap = new Map<number, ContextUpdate[]>()
				this.contextHistoryUpdates.set(messageIndex, [EditType.FILE_MENTION, innerMap])
			} else {
				innerMap = innerTuple[1]
			}

			const blockIndex = 1 // we only consider the block index of 1 for file mentions
			const updates = innerMap.get(blockIndex) || []

			// filePathsUpdated includes changes done previously to this timestamp, and right now
			if (messageFilePaths.has(messageIndex)) {
				const allFileReads = messageFilePaths.get(messageIndex)
				if (allFileReads) {
					// safety check
					// we gather all the file reads possible in this text from messageFilePaths
					// filePathsUpdated from fileMentionUpdates stores all the files reads we have replaced now & previously
					updates.push([timestamp, "text", [updatedText], [filePathsUpdated, allFileReads]])
					innerMap.set(blockIndex, updates)
				}
			}
		}

		return [didUpdate, updatedMessageIndices]
	}

	/**
	 * count total characters in messages and total savings within this range
	 */
	private countCharactersAndSavingsInRange(
		apiMessages: Anthropic.Messages.MessageParam[],
		startIndex: number,
		endIndex: number,
		uniqueFileReadIndices: Set<number>,
	): { totalCharacters: number; charactersSaved: number } {
		let totalCharCount = 0
		let totalCharactersSaved = 0

		for (let i = startIndex; i < endIndex; i++) {
			// looping over the outer indices of messages
			const message = apiMessages[i]

			if (!message.content) {
				continue
			}

			// hasExistingAlterations checks whether the outer idnex has any changes
			// hasExistingAlterations will also include the alterations we just made
			const hasExistingAlterations = this.contextHistoryUpdates.has(i)
			const hasNewAlterations = uniqueFileReadIndices.has(i)

			if (Array.isArray(message.content)) {
				for (let blockIndex = 0; blockIndex < message.content.length; blockIndex++) {
					// looping over inner indices of messages
					const block = message.content[blockIndex]

					if (block.type === "text" && block.text) {
						// true if we just altered it, or it was altered before
						if (hasExistingAlterations) {
							const innerTuple = this.contextHistoryUpdates.get(i)
							const updates = innerTuple?.[1].get(blockIndex) // updated text for this inner index

							if (updates && updates.length > 0) {
								// exists if we have an update for the message at this index
								const latestUpdate = updates[updates.length - 1]

								// if block was just altered, then calculate savings
								if (hasNewAlterations) {
									let originalTextLength: number
									if (updates.length > 1) {
										originalTextLength = updates[updates.length - 2][2][0].length // handles case if we have multiple updates for same text block
									} else {
										originalTextLength = block.text.length
									}

									const newTextLength = latestUpdate[2][0].length // replacement text
									totalCharactersSaved += originalTextLength - newTextLength

									totalCharCount += originalTextLength
								} else {
									// meaning there was an update to this text previously, but we didn't just alter it
									totalCharCount += latestUpdate[2][0].length
								}
							} else {
								// reach here if there was one inner index with an update, but now we are at a different index, so updates is not defined
								totalCharCount += block.text.length
							}
						} else {
							// reach here if there's no alterations for this outer index, meaning each inner index won't have any changes either
							totalCharCount += block.text.length
						}
					} else if (block.type === "image" && block.source) {
						if (block.source.type === "base64" && block.source.data) {
							totalCharCount += block.source.data.length
						}
					}
				}
			}
		}

		return { totalCharacters: totalCharCount, charactersSaved: totalCharactersSaved }
	}

	/**
	 * count total percentage character savings across in-range conversation
	 */
	private calculateContextOptimizationMetrics(
		apiMessages: Anthropic.Messages.MessageParam[],
		conversationHistoryDeletedRange: [number, number] | undefined,
		uniqueFileReadIndices: Set<number>,
	): number {
		// count for first user-assistant message pair
		const firstChunkResult = this.countCharactersAndSavingsInRange(apiMessages, 0, 2, uniqueFileReadIndices)

		// count for the remaining in-range messages
		const secondChunkResult = this.countCharactersAndSavingsInRange(
			apiMessages,
			conversationHistoryDeletedRange ? conversationHistoryDeletedRange[1] + 1 : 2,
			apiMessages.length,
			uniqueFileReadIndices,
		)

		const totalCharacters = firstChunkResult.totalCharacters + secondChunkResult.totalCharacters
		const totalCharactersSaved = firstChunkResult.charactersSaved + secondChunkResult.charactersSaved

		const percentCharactersSaved = totalCharacters === 0 ? 0 : totalCharactersSaved / totalCharacters

		return percentCharactersSaved
	}
}<|MERGE_RESOLUTION|>--- conflicted
+++ resolved
@@ -1,9 +1,5 @@
 import { Anthropic } from "@anthropic-ai/sdk"
-<<<<<<< HEAD
-import { ApiHandler } from "@api/index"
-=======
 import { ApiHandler } from "@core/api"
->>>>>>> dc03b3bf
 import { formatResponse } from "@core/prompts/responses"
 import { GlobalFileNames } from "@core/storage/disk"
 import { ClineApiReqInfo, ClineMessage } from "@shared/ExtensionMessage"
@@ -181,14 +177,9 @@
 		_clineMessages: ClineMessage[],
 		_api: ApiHandler,
 		conversationHistoryDeletedRange: [number, number] | undefined,
-<<<<<<< HEAD
 		previousApiReqIndex: number,
 		taskDirectory: string,
 		useAutoCondense: boolean, // option to use new auto-condense or old programmatic context management
-=======
-		_previousApiReqIndex: number,
-		_taskDirectory: string,
->>>>>>> dc03b3bf
 	) {
 		const updatedConversationHistoryDeletedRange = false
 
