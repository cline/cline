--- conflicted
+++ resolved
@@ -64,11 +64,8 @@
     | 'asksageApiKey'
     | 'xaiApiKey'
     | 'sambanovaApiKey'
-<<<<<<< HEAD
+    | 'inkeepApiKey'
     | 'codestralApiKey'
-=======
-    | 'inkeepApiKey'
->>>>>>> 5fa45366
 type GlobalStateKey =
     | 'apiProvider'
     | 'completionApiProvider'
@@ -1059,11 +1056,8 @@
             xaiApiKey,
             thinkingBudgetTokens,
             sambanovaApiKey,
-<<<<<<< HEAD
+            inkeepApiKey,
             codestralApiKey,
-=======
-            inkeepApiKey,
->>>>>>> 5fa45366
         } = apiConfiguration
         await this.updateGlobalState('apiProvider', apiProvider)
         await this.updateGlobalState('apiModelId', apiModelId)
@@ -1113,11 +1107,8 @@
         await this.updateGlobalState('asksageApiUrl', asksageApiUrl)
         await this.updateGlobalState('thinkingBudgetTokens', thinkingBudgetTokens)
         await this.storeSecret('sambanovaApiKey', sambanovaApiKey)
-<<<<<<< HEAD
+        await this.storeSecret('inkeepApiKey', inkeepApiKey)
         await this.storeSecret('codestralApiKey', codestralApiKey)
-=======
-        await this.storeSecret('inkeepApiKey', inkeepApiKey)
->>>>>>> 5fa45366
         if (this.posthog) {
             this.posthog.api = buildApiHandler(apiConfiguration)
         }
@@ -1819,11 +1810,8 @@
             thinkingBudgetTokens,
             sambanovaApiKey,
             planActSeparateModelsSettingRaw,
-<<<<<<< HEAD
+            inkeepApiKey,
             codestralApiKey,
-=======
-            inkeepApiKey,
->>>>>>> 5fa45366
         ] = await Promise.all([
             this.getGlobalState('apiProvider') as Promise<ApiProvider | undefined>,
             this.getGlobalState('completionApiProvider') as Promise<CompletionApiProvider | undefined>,
@@ -1889,11 +1877,8 @@
             this.getGlobalState('thinkingBudgetTokens') as Promise<number | undefined>,
             this.getSecret('sambanovaApiKey') as Promise<string | undefined>,
             this.getGlobalState('planActSeparateModelsSetting') as Promise<boolean | undefined>,
-<<<<<<< HEAD
+            this.getSecret('inkeepApiKey') as Promise<string | undefined>,
             this.getSecret('codestralApiKey') as Promise<string | undefined>,
-=======
-            this.getSecret('inkeepApiKey') as Promise<string | undefined>,
->>>>>>> 5fa45366
         ])
 
         let apiProvider: ApiProvider
@@ -1990,11 +1975,8 @@
                 asksageApiUrl,
                 xaiApiKey,
                 sambanovaApiKey,
-<<<<<<< HEAD
+                inkeepApiKey,
                 codestralApiKey,
-=======
-                inkeepApiKey,
->>>>>>> 5fa45366
             },
             customInstructions,
             taskHistory,
@@ -2140,11 +2122,8 @@
             'asksageApiKey',
             'xaiApiKey',
             'sambanovaApiKey',
-<<<<<<< HEAD
+            'inkeepApiKey',
             'codestralApiKey',
-=======
-            'inkeepApiKey',
->>>>>>> 5fa45366
         ]
         for (const key of secretKeys) {
             await this.storeSecret(key, undefined)
