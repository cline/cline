--- conflicted
+++ resolved
@@ -68,16 +68,12 @@
 	| "openRouterModelId"
 	| "openRouterModelInfo"
 	| "autoApprovalSettings"
-<<<<<<< HEAD
-	// State keys for OpenAI provider capabilities
 	| "openAiSupportsComputerUse" // Tracks if computer use is enabled for OpenAI provider
 	| "openAiSupportsPromptCache" // Tracks if prompt caching is enabled for OpenAI provider
-=======
 	| "browserSettings"
 	| "chatSettings"
 	| "vsCodeLmModelSelector"
 	| "userInfo"
->>>>>>> 7191b0ac
 
 export const GlobalFileNames = {
 	apiConversationHistory: "api_conversation_history.json",
@@ -444,12 +440,9 @@
 								azureApiVersion,
 								openRouterModelId,
 								openRouterModelInfo,
-<<<<<<< HEAD
 								openAiSupportsComputerUse,
 								openAiSupportsPromptCache,
-=======
 								vsCodeLmModelSelector,
->>>>>>> 7191b0ac
 							} = message.apiConfiguration
 							await this.updateGlobalState("apiProvider", apiProvider)
 							await this.updateGlobalState("apiModelId", apiModelId)
@@ -477,13 +470,9 @@
 							await this.updateGlobalState("azureApiVersion", azureApiVersion)
 							await this.updateGlobalState("openRouterModelId", openRouterModelId)
 							await this.updateGlobalState("openRouterModelInfo", openRouterModelInfo)
-<<<<<<< HEAD
-							// Update OpenAI provider capability flags in global state
 							await this.updateGlobalState("openAiSupportsComputerUse", openAiSupportsComputerUse)
 							await this.updateGlobalState("openAiSupportsPromptCache", openAiSupportsPromptCache)
-=======
 							await this.updateGlobalState("vsCodeLmModelSelector", vsCodeLmModelSelector)
->>>>>>> 7191b0ac
 							if (this.cline) {
 								this.cline.api = buildApiHandler(message.apiConfiguration)
 							}
@@ -1212,15 +1201,12 @@
 			customInstructions,
 			taskHistory,
 			autoApprovalSettings,
-<<<<<<< HEAD
 			openAiSupportsComputerUse,
 			openAiSupportsPromptCache,
-=======
 			browserSettings,
 			chatSettings,
 			vsCodeLmModelSelector,
 			userInfo,
->>>>>>> 7191b0ac
 		] = await Promise.all([
 			this.getGlobalState("apiProvider") as Promise<ApiProvider | undefined>,
 			this.getGlobalState("apiModelId") as Promise<string | undefined>,
@@ -1252,15 +1238,12 @@
 			this.getGlobalState("customInstructions") as Promise<string | undefined>,
 			this.getGlobalState("taskHistory") as Promise<HistoryItem[] | undefined>,
 			this.getGlobalState("autoApprovalSettings") as Promise<AutoApprovalSettings | undefined>,
-<<<<<<< HEAD
 			this.getGlobalState("openAiSupportsComputerUse") as Promise<boolean | undefined>,
 			this.getGlobalState("openAiSupportsPromptCache") as Promise<boolean | undefined>,
-=======
 			this.getGlobalState("browserSettings") as Promise<BrowserSettings | undefined>,
 			this.getGlobalState("chatSettings") as Promise<ChatSettings | undefined>,
 			this.getGlobalState("vsCodeLmModelSelector") as Promise<vscode.LanguageModelChatSelector | undefined>,
 			this.getGlobalState("userInfo") as Promise<UserInfo | undefined>,
->>>>>>> 7191b0ac
 		])
 
 		let apiProvider: ApiProvider
@@ -1305,12 +1288,9 @@
 				azureApiVersion,
 				openRouterModelId,
 				openRouterModelInfo,
-<<<<<<< HEAD
 				openAiSupportsComputerUse,
 				openAiSupportsPromptCache,
-=======
 				vsCodeLmModelSelector,
->>>>>>> 7191b0ac
 			},
 			lastShownAnnouncementId,
 			customInstructions,
