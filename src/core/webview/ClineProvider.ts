--- conflicted
+++ resolved
@@ -874,7 +874,6 @@
 						}
 						break
 					}
-					// telemetry
 					case "openSettings": {
 						await this.postMessageToWebview({
 							type: "action",
@@ -903,6 +902,15 @@
 							await this.updateTelemetrySetting(message.telemetrySetting)
 						}
 
+						// conversation data setting
+						if (message.conversationDataSetting) {
+							const conversationDataSetting = message.conversationDataSetting
+							await this.updateGlobalState("conversationDataSetting", conversationDataSetting)
+							const isOptedIn = conversationDataSetting === "enabled"
+							const clineApiKey = await this.getSecret("clineApiKey")
+							conversationTelemetryService.updateTelemetryState(isOptedIn, clineApiKey)
+						}
+
 						// plan act setting
 						await this.updateGlobalState("planActSeparateModelsSetting", message.planActSeparateModelsSetting)
 
@@ -916,15 +924,6 @@
 						await this.deleteAllTaskHistory()
 						await this.postStateToWebview()
 						this.postMessageToWebview({ type: "relinquishControl" })
-						break
-					}
-					case "conversationDataSetting": {
-						const conversationDataSetting = message.text as ConversationDataSetting
-						await this.updateGlobalState("conversationDataSetting", conversationDataSetting)
-						const isOptedIn = conversationDataSetting === "enabled"
-						const clineApiKey = await this.getSecret("clineApiKey")
-						conversationTelemetryService.updateTelemetryState(isOptedIn, clineApiKey)
-						await this.postStateToWebview()
 						break
 					}
 					// Add more switch case statements here as more webview message commands
@@ -935,7 +934,6 @@
 			this.disposables,
 		)
 	}
-
 	async updateTelemetrySetting(telemetrySetting: TelemetrySetting) {
 		await this.updateGlobalState("telemetrySetting", telemetrySetting)
 		const isOptedIn = telemetrySetting === "enabled"
@@ -1884,11 +1882,8 @@
 			userInfo,
 			mcpMarketplaceEnabled,
 			telemetrySetting,
-<<<<<<< HEAD
 			conversationDataSetting: conversationDataSetting || "unset",
-=======
 			planActSeparateModelsSetting,
->>>>>>> ca17a066
 			vscMachineId: vscode.env.machineId,
 		}
 	}
