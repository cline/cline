import { Anthropic } from "@anthropic-ai/sdk"
import axios from "axios"
import fs from "fs/promises"
import os from "os"
import crypto from "crypto"
import { execa } from "execa"
import pWaitFor from "p-wait-for"
import * as path from "path"
import * as vscode from "vscode"
import { buildApiHandler } from "../../api"
import { downloadTask } from "../../integrations/misc/export-markdown"
import { openFile, openImage } from "../../integrations/misc/open-file"
import { selectImages } from "../../integrations/misc/process-images"
import { getTheme } from "../../integrations/theme/getTheme"
import WorkspaceTracker from "../../integrations/workspace/WorkspaceTracker"
import { McpHub } from "../../services/mcp/McpHub"
import { FirebaseAuthManager, UserInfo } from "../../services/auth/FirebaseAuthManager"
import { ApiProvider, ModelInfo } from "../../shared/api"
import { findLast } from "../../shared/array"
import { ExtensionMessage, ExtensionState } from "../../shared/ExtensionMessage"
import { HistoryItem } from "../../shared/HistoryItem"
import { ClineCheckpointRestore, WebviewMessage } from "../../shared/WebviewMessage"
import { fileExistsAtPath } from "../../utils/fs"
import { Cline } from "../Cline"
import { openMention } from "../mentions"
import { getNonce } from "./getNonce"
import { getUri } from "./getUri"
import { AutoApprovalSettings, DEFAULT_AUTO_APPROVAL_SETTINGS } from "../../shared/AutoApprovalSettings"
import { BrowserSettings, DEFAULT_BROWSER_SETTINGS } from "../../shared/BrowserSettings"
import { ChatSettings, DEFAULT_CHAT_SETTINGS } from "../../shared/ChatSettings"

/*
https://github.com/microsoft/vscode-webview-ui-toolkit-samples/blob/main/default/weather-webview/src/providers/WeatherViewProvider.ts

https://github.com/KumarVariable/vscode-extension-sidebar-html/blob/master/src/customSidebarViewProvider.ts
*/

type SecretKey =
	| "apiKey"
	| "openRouterApiKey"
	| "awsAccessKey"
	| "awsSecretKey"
	| "awsSessionToken"
	| "openAiApiKey"
	| "geminiApiKey"
	| "openAiNativeApiKey"
	| "deepSeekApiKey"
	| "mistralApiKey"
	| "authToken"
	| "authNonce"
type GlobalStateKey =
	| "apiProvider"
	| "apiModelId"
	| "awsRegion"
	| "awsUseCrossRegionInference"
	| "vertexProjectId"
	| "vertexRegion"
	| "lastShownAnnouncementId"
	| "customInstructions"
	| "taskHistory"
	| "openAiBaseUrl"
	| "openAiModelId"
	| "ollamaModelId"
	| "ollamaBaseUrl"
	| "lmStudioModelId"
	| "lmStudioBaseUrl"
	| "anthropicBaseUrl"
	| "azureApiVersion"
	| "openRouterModelId"
	| "openRouterModelInfo"
	| "autoApprovalSettings"
	| "browserSettings"
	| "chatSettings"
	| "vsCodeLmModelSelector"
<<<<<<< HEAD
	| "openAiSupportsComputerUse"
	| "openAiSupportsPromptCache"
=======
	| "userInfo"
	| "previousModeApiProvider"
	| "previousModeModelId"
	| "previousModeModelInfo"
>>>>>>> 162cd3b9

export const GlobalFileNames = {
	apiConversationHistory: "api_conversation_history.json",
	uiMessages: "ui_messages.json",
	openRouterModels: "openrouter_models.json",
	mcpSettings: "cline_mcp_settings.json",
	clineRules: ".clinerules",
}

export class ClineProvider implements vscode.WebviewViewProvider {
	public static readonly sideBarId = "claude-dev.SidebarProvider" // used in package.json as the view's id. This value cannot be changed due to how vscode caches views based on their id, and updating the id would break existing instances of the extension.
	public static readonly tabPanelId = "claude-dev.TabPanelProvider"
	private static activeInstances: Set<ClineProvider> = new Set()
	private disposables: vscode.Disposable[] = []
	private view?: vscode.WebviewView | vscode.WebviewPanel
	private cline?: Cline
	private workspaceTracker?: WorkspaceTracker
	mcpHub?: McpHub
	private authManager: FirebaseAuthManager
	private latestAnnouncementId = "jan-20-2025" // update to some unique identifier when we add a new announcement

	constructor(
		readonly context: vscode.ExtensionContext,
		private readonly outputChannel: vscode.OutputChannel,
	) {
		this.outputChannel.appendLine("ClineProvider instantiated")
		ClineProvider.activeInstances.add(this)
		this.workspaceTracker = new WorkspaceTracker(this)
		this.mcpHub = new McpHub(this)
		this.authManager = new FirebaseAuthManager(this)
	}

	/*
	VSCode extensions use the disposable pattern to clean up resources when the sidebar/editor tab is closed by the user or system. This applies to event listening, commands, interacting with the UI, etc.
	- https://vscode-docs.readthedocs.io/en/stable/extensions/patterns-and-principles/
	- https://github.com/microsoft/vscode-extension-samples/blob/main/webview-sample/src/extension.ts
	*/
	async dispose() {
		this.outputChannel.appendLine("Disposing ClineProvider...")
		await this.clearTask()
		this.outputChannel.appendLine("Cleared task")
		if (this.view && "dispose" in this.view) {
			this.view.dispose()
			this.outputChannel.appendLine("Disposed webview")
		}
		while (this.disposables.length) {
			const x = this.disposables.pop()
			if (x) {
				x.dispose()
			}
		}
		this.workspaceTracker?.dispose()
		this.workspaceTracker = undefined
		this.mcpHub?.dispose()
		this.mcpHub = undefined
		this.authManager.dispose()
		this.outputChannel.appendLine("Disposed all disposables")
		ClineProvider.activeInstances.delete(this)
	}

	// Auth methods
	async handleSignOut() {
		try {
			await this.authManager.signOut()
			vscode.window.showInformationMessage("Successfully logged out of Cline")
		} catch (error) {
			vscode.window.showErrorMessage("Logout failed")
		}
	}

	async setAuthToken(token?: string) {
		await this.storeSecret("authToken", token)
	}

	async setUserInfo(info?: { displayName: string | null; email: string | null; photoURL: string | null }) {
		await this.updateGlobalState("userInfo", info)
	}

	public static getVisibleInstance(): ClineProvider | undefined {
		return findLast(Array.from(this.activeInstances), (instance) => instance.view?.visible === true)
	}

	resolveWebviewView(
		webviewView: vscode.WebviewView | vscode.WebviewPanel,
		//context: vscode.WebviewViewResolveContext<unknown>, used to recreate a deallocated webview, but we don't need this since we use retainContextWhenHidden
		//token: vscode.CancellationToken
	): void | Thenable<void> {
		this.outputChannel.appendLine("Resolving webview view")
		this.view = webviewView

		webviewView.webview.options = {
			// Allow scripts in the webview
			enableScripts: true,
			localResourceRoots: [this.context.extensionUri],
		}
		webviewView.webview.html = this.getHtmlContent(webviewView.webview)

		// Sets up an event listener to listen for messages passed from the webview view context
		// and executes code based on the message that is recieved
		this.setWebviewMessageListener(webviewView.webview)

		// Logs show up in bottom panel > Debug Console
		//console.log("registering listener")

		// Listen for when the panel becomes visible
		// https://github.com/microsoft/vscode-discussions/discussions/840
		if ("onDidChangeViewState" in webviewView) {
			// WebviewView and WebviewPanel have all the same properties except for this visibility listener
			// panel
			webviewView.onDidChangeViewState(
				() => {
					if (this.view?.visible) {
						this.postMessageToWebview({
							type: "action",
							action: "didBecomeVisible",
						})
					}
				},
				null,
				this.disposables,
			)
		} else if ("onDidChangeVisibility" in webviewView) {
			// sidebar
			webviewView.onDidChangeVisibility(
				() => {
					if (this.view?.visible) {
						this.postMessageToWebview({
							type: "action",
							action: "didBecomeVisible",
						})
					}
				},
				null,
				this.disposables,
			)
		}

		// Listen for when the view is disposed
		// This happens when the user closes the view or when the view is closed programmatically
		webviewView.onDidDispose(
			async () => {
				await this.dispose()
			},
			null,
			this.disposables,
		)

		// Listen for when color changes
		vscode.workspace.onDidChangeConfiguration(
			async (e) => {
				if (e && e.affectsConfiguration("workbench.colorTheme")) {
					// Sends latest theme name to webview
					await this.postMessageToWebview({
						type: "theme",
						text: JSON.stringify(await getTheme()),
					})
				}
			},
			null,
			this.disposables,
		)

		// if the extension is starting a new session, clear previous task state
		this.clearTask()

		this.outputChannel.appendLine("Webview view resolved")
	}

	async initClineWithTask(task?: string, images?: string[]) {
		await this.clearTask() // ensures that an exising task doesn't exist before starting a new one, although this shouldn't be possible since user must clear task before starting a new one
		const { apiConfiguration, customInstructions, autoApprovalSettings, browserSettings, chatSettings } =
			await this.getState()
		this.cline = new Cline(
			this,
			apiConfiguration,
			autoApprovalSettings,
			browserSettings,
			chatSettings,
			customInstructions,
			task,
			images,
		)
	}

	async initClineWithHistoryItem(historyItem: HistoryItem) {
		await this.clearTask()
		const { apiConfiguration, customInstructions, autoApprovalSettings, browserSettings, chatSettings } =
			await this.getState()
		this.cline = new Cline(
			this,
			apiConfiguration,
			autoApprovalSettings,
			browserSettings,
			chatSettings,
			customInstructions,
			undefined,
			undefined,
			historyItem,
		)
	}

	// Send any JSON serializable data to the react app
	async postMessageToWebview(message: ExtensionMessage) {
		await this.view?.webview.postMessage(message)
	}

	/**
	 * Defines and returns the HTML that should be rendered within the webview panel.
	 *
	 * @remarks This is also the place where references to the React webview build files
	 * are created and inserted into the webview HTML.
	 *
	 * @param webview A reference to the extension webview
	 * @param extensionUri The URI of the directory containing the extension
	 * @returns A template string literal containing the HTML that should be
	 * rendered within the webview panel
	 */
	private getHtmlContent(webview: vscode.Webview): string {
		// Get the local path to main script run in the webview,
		// then convert it to a uri we can use in the webview.

		// The CSS file from the React build output
		const stylesUri = getUri(webview, this.context.extensionUri, ["webview-ui", "build", "static", "css", "main.css"])
		// The JS file from the React build output
		const scriptUri = getUri(webview, this.context.extensionUri, ["webview-ui", "build", "static", "js", "main.js"])

		// The codicon font from the React build output
		// https://github.com/microsoft/vscode-extension-samples/blob/main/webview-codicons-sample/src/extension.ts
		// we installed this package in the extension so that we can access it how its intended from the extension (the font file is likely bundled in vscode), and we just import the css fileinto our react app we don't have access to it
		// don't forget to add font-src ${webview.cspSource};
		const codiconsUri = getUri(webview, this.context.extensionUri, [
			"node_modules",
			"@vscode",
			"codicons",
			"dist",
			"codicon.css",
		])

		// const scriptUri = webview.asWebviewUri(vscode.Uri.joinPath(this._extensionUri, "assets", "main.js"))

		// const styleResetUri = webview.asWebviewUri(vscode.Uri.joinPath(this._extensionUri, "assets", "reset.css"))
		// const styleVSCodeUri = webview.asWebviewUri(vscode.Uri.joinPath(this._extensionUri, "assets", "vscode.css"))

		// // Same for stylesheet
		// const stylesheetUri = webview.asWebviewUri(vscode.Uri.joinPath(this._extensionUri, "assets", "main.css"))

		// Use a nonce to only allow a specific script to be run.
		/*
        content security policy of your webview to only allow scripts that have a specific nonce
        create a content security policy meta tag so that only loading scripts with a nonce is allowed
        As your extension grows you will likely want to add custom styles, fonts, and/or images to your webview. If you do, you will need to update the content security policy meta tag to explicity allow for these resources. E.g.
                <meta http-equiv="Content-Security-Policy" content="default-src 'none'; style-src ${webview.cspSource}; font-src ${webview.cspSource}; img-src ${webview.cspSource} https:; script-src 'nonce-${nonce}';">
		- 'unsafe-inline' is required for styles due to vscode-webview-toolkit's dynamic style injection
		- since we pass base64 images to the webview, we need to specify img-src ${webview.cspSource} data:;

        in meta tag we add nonce attribute: A cryptographic nonce (only used once) to allow scripts. The server must generate a unique nonce value each time it transmits a policy. It is critical to provide a nonce that cannot be guessed as bypassing a resource's policy is otherwise trivial.
        */
		const nonce = getNonce()

		// Tip: Install the es6-string-html VS Code extension to enable code highlighting below
		return /*html*/ `
        <!DOCTYPE html>
        <html lang="en">
          <head>
            <meta charset="utf-8">
            <meta name="viewport" content="width=device-width,initial-scale=1,shrink-to-fit=no">
            <meta name="theme-color" content="#000000">
            <meta http-equiv="Content-Security-Policy" content="default-src 'none'; font-src ${webview.cspSource}; style-src ${webview.cspSource} 'unsafe-inline'; img-src ${webview.cspSource} https: data:; script-src 'nonce-${nonce}';">
            <link rel="stylesheet" type="text/css" href="${stylesUri}">
			<link href="${codiconsUri}" rel="stylesheet" />
            <title>Cline</title>
          </head>
          <body>
            <noscript>You need to enable JavaScript to run this app.</noscript>
            <div id="root"></div>
            <script nonce="${nonce}" src="${scriptUri}"></script>
          </body>
        </html>
      `
	}

	/**
	 * Sets up an event listener to listen for messages passed from the webview context and
	 * executes code based on the message that is recieved.
	 *
	 * @param webview A reference to the extension webview
	 */
	private setWebviewMessageListener(webview: vscode.Webview) {
		webview.onDidReceiveMessage(
			async (message: WebviewMessage) => {
				switch (message.type) {
					case "webviewDidLaunch":
						this.postStateToWebview()
						this.workspaceTracker?.initializeFilePaths() // don't await
						getTheme().then((theme) =>
							this.postMessageToWebview({
								type: "theme",
								text: JSON.stringify(theme),
							}),
						)
						// post last cached models in case the call to endpoint fails
						this.readOpenRouterModels().then((openRouterModels) => {
							if (openRouterModels) {
								this.postMessageToWebview({
									type: "openRouterModels",
									openRouterModels,
								})
							}
						})
						// gui relies on model info to be up-to-date to provide the most accurate pricing, so we need to fetch the latest details on launch.
						// we do this for all users since many users switch between api providers and if they were to switch back to openrouter it would be showing outdated model info if we hadn't retrieved the latest at this point
						// (see normalizeApiConfiguration > openrouter)
						this.refreshOpenRouterModels().then(async (openRouterModels) => {
							if (openRouterModels) {
								// update model info in state (this needs to be done here since we don't want to update state while settings is open, and we may refresh models there)
								const { apiConfiguration } = await this.getState()
								if (apiConfiguration.openRouterModelId) {
									await this.updateGlobalState(
										"openRouterModelInfo",
										openRouterModels[apiConfiguration.openRouterModelId],
									)
									await this.postStateToWebview()
								}
							}
						})
						break
					case "newTask":
						// Code that should run in response to the hello message command
						//vscode.window.showInformationMessage(message.text!)

						// Send a message to our webview.
						// You can send any JSON serializable data.
						// Could also do this in extension .ts
						//this.postMessageToWebview({ type: "text", text: `Extension: ${Date.now()}` })
						// initializing new instance of Cline will make sure that any agentically running promises in old instance don't affect our new task. this essentially creates a fresh slate for the new task
						await this.initClineWithTask(message.text, message.images)
						break
					case "apiConfiguration":
						if (message.apiConfiguration) {
							const {
								apiProvider,
								apiModelId,
								apiKey,
								openRouterApiKey,
								awsAccessKey,
								awsSecretKey,
								awsSessionToken,
								awsRegion,
								awsUseCrossRegionInference,
								vertexProjectId,
								vertexRegion,
								openAiBaseUrl,
								openAiApiKey,
								openAiModelId,
								ollamaModelId,
								ollamaBaseUrl,
								lmStudioModelId,
								lmStudioBaseUrl,
								anthropicBaseUrl,
								geminiApiKey,
								openAiNativeApiKey,
								deepSeekApiKey,
								mistralApiKey,
								azureApiVersion,
								openRouterModelId,
								openRouterModelInfo,
								vsCodeLmModelSelector,
								openAiSupportsComputerUse,
								openAiSupportsPromptCache,
							} = message.apiConfiguration
							await this.updateGlobalState("apiProvider", apiProvider)
							await this.updateGlobalState("apiModelId", apiModelId)
							await this.storeSecret("apiKey", apiKey)
							await this.storeSecret("openRouterApiKey", openRouterApiKey)
							await this.storeSecret("awsAccessKey", awsAccessKey)
							await this.storeSecret("awsSecretKey", awsSecretKey)
							await this.storeSecret("awsSessionToken", awsSessionToken)
							await this.updateGlobalState("awsRegion", awsRegion)
							await this.updateGlobalState("awsUseCrossRegionInference", awsUseCrossRegionInference)
							await this.updateGlobalState("vertexProjectId", vertexProjectId)
							await this.updateGlobalState("vertexRegion", vertexRegion)
							await this.updateGlobalState("openAiBaseUrl", openAiBaseUrl)
							await this.storeSecret("openAiApiKey", openAiApiKey)
							await this.updateGlobalState("openAiModelId", openAiModelId)
							await this.updateGlobalState("ollamaModelId", ollamaModelId)
							await this.updateGlobalState("ollamaBaseUrl", ollamaBaseUrl)
							await this.updateGlobalState("lmStudioModelId", lmStudioModelId)
							await this.updateGlobalState("lmStudioBaseUrl", lmStudioBaseUrl)
							await this.updateGlobalState("anthropicBaseUrl", anthropicBaseUrl)
							await this.storeSecret("geminiApiKey", geminiApiKey)
							await this.storeSecret("openAiNativeApiKey", openAiNativeApiKey)
							await this.storeSecret("deepSeekApiKey", deepSeekApiKey)
							await this.storeSecret("mistralApiKey", mistralApiKey)
							await this.updateGlobalState("azureApiVersion", azureApiVersion)
							await this.updateGlobalState("openRouterModelId", openRouterModelId)
							await this.updateGlobalState("openRouterModelInfo", openRouterModelInfo)
							await this.updateGlobalState("vsCodeLmModelSelector", vsCodeLmModelSelector)
							await this.updateGlobalState("openAiSupportsComputerUse", openAiSupportsComputerUse)
							await this.updateGlobalState("openAiSupportsPromptCache", openAiSupportsPromptCache)
							if (this.cline) {
								this.cline.api = buildApiHandler(message.apiConfiguration)
							}
						}
						await this.postStateToWebview()
						break
					case "customInstructions":
						await this.updateCustomInstructions(message.text)
						break
					case "autoApprovalSettings":
						if (message.autoApprovalSettings) {
							await this.updateGlobalState("autoApprovalSettings", message.autoApprovalSettings)
							if (this.cline) {
								this.cline.autoApprovalSettings = message.autoApprovalSettings
							}
							await this.postStateToWebview()
						}
						break
					case "browserSettings":
						if (message.browserSettings) {
							await this.updateGlobalState("browserSettings", message.browserSettings)
							if (this.cline) {
								this.cline.updateBrowserSettings(message.browserSettings)
							}
							await this.postStateToWebview()
						}
						break
					case "chatSettings":
						if (message.chatSettings) {
							const didSwitchToActMode = message.chatSettings.mode === "act"

							// Get previous model info that we will revert to after saving current mode api info
							const {
								apiConfiguration,
								previousModeApiProvider: newApiProvider,
								previousModeModelId: newModelId,
								previousModeModelInfo: newModelInfo,
							} = await this.getState()

							// Save the last model used in this mode
							await this.updateGlobalState("previousModeApiProvider", apiConfiguration.apiProvider)
							switch (apiConfiguration.apiProvider) {
								case "anthropic":
								case "bedrock":
								case "vertex":
								case "gemini":
									await this.updateGlobalState("previousModeModelId", apiConfiguration.apiModelId)
									break
								case "openrouter":
									await this.updateGlobalState("previousModeModelId", apiConfiguration.openRouterModelId)
									await this.updateGlobalState("previousModeModelInfo", apiConfiguration.openRouterModelInfo)
									break
								case "vscode-lm":
									await this.updateGlobalState("previousModeModelId", apiConfiguration.vsCodeLmModelSelector)
									break
								case "openai":
									await this.updateGlobalState("previousModeModelId", apiConfiguration.openAiModelId)
									break
								case "ollama":
									await this.updateGlobalState("previousModeModelId", apiConfiguration.ollamaModelId)
									break
								case "lmstudio":
									await this.updateGlobalState("previousModeModelId", apiConfiguration.lmStudioModelId)
									break
							}

							// Restore the model used in previous mode
							if (newApiProvider && newModelId) {
								await this.updateGlobalState("apiProvider", newApiProvider)
								switch (newApiProvider) {
									case "anthropic":
									case "bedrock":
									case "vertex":
									case "gemini":
										await this.updateGlobalState("apiModelId", newModelId)
										break
									case "openrouter":
										await this.updateGlobalState("openRouterModelId", newModelId)
										await this.updateGlobalState("openRouterModelInfo", newModelInfo)
										break
									case "vscode-lm":
										await this.updateGlobalState("vsCodeLmModelSelector", newModelId)
										break
									case "openai":
										await this.updateGlobalState("openAiModelId", newModelId)
										break
									case "ollama":
										await this.updateGlobalState("ollamaModelId", newModelId)
										break
									case "lmstudio":
										await this.updateGlobalState("lmStudioModelId", newModelId)
										break
								}

								if (this.cline) {
									const { apiConfiguration: updatedApiConfiguration } = await this.getState()
									this.cline.api = buildApiHandler(updatedApiConfiguration)
								}
							}

							await this.updateGlobalState("chatSettings", message.chatSettings)
							await this.postStateToWebview()
							// console.log("chatSettings", message.chatSettings)
							if (this.cline) {
								this.cline.updateChatSettings(message.chatSettings)
								if (this.cline.isAwaitingPlanResponse && didSwitchToActMode) {
									this.cline.didRespondToPlanAskBySwitchingMode = true
									// this is necessary for the webview to update accordingly, but Cline instance will not send text back as feedback message
									await this.postMessageToWebview({
										type: "invoke",
										invoke: "sendMessage",
										text: "[Proceeding with the task...]",
									})
								} else {
									this.cancelTask()
								}
							}
						}
						break
					// case "relaunchChromeDebugMode":
					// 	if (this.cline) {
					// 		this.cline.browserSession.relaunchChromeDebugMode()
					// 	}
					// 	break
					case "askResponse":
						this.cline?.handleWebviewAskResponse(message.askResponse!, message.text, message.images)
						break
					case "clearTask":
						// newTask will start a new task with a given task text, while clear task resets the current session and allows for a new task to be started
						await this.clearTask()
						await this.postStateToWebview()
						break
					case "didShowAnnouncement":
						await this.updateGlobalState("lastShownAnnouncementId", this.latestAnnouncementId)
						await this.postStateToWebview()
						break
					case "selectImages":
						const images = await selectImages()
						await this.postMessageToWebview({
							type: "selectedImages",
							images,
						})
						break
					case "exportCurrentTask":
						const currentTaskId = this.cline?.taskId
						if (currentTaskId) {
							this.exportTaskWithId(currentTaskId)
						}
						break
					case "showTaskWithId":
						this.showTaskWithId(message.text!)
						break
					case "deleteTaskWithId":
						this.deleteTaskWithId(message.text!)
						break
					case "exportTaskWithId":
						this.exportTaskWithId(message.text!)
						break
					case "resetState":
						await this.resetState()
						break
					case "requestOllamaModels":
						const ollamaModels = await this.getOllamaModels(message.text)
						this.postMessageToWebview({
							type: "ollamaModels",
							ollamaModels,
						})
						break
					case "requestLmStudioModels":
						const lmStudioModels = await this.getLmStudioModels(message.text)
						this.postMessageToWebview({
							type: "lmStudioModels",
							lmStudioModels,
						})
						break
					case "requestVsCodeLmModels":
						const vsCodeLmModels = await this.getVsCodeLmModels()
						this.postMessageToWebview({ type: "vsCodeLmModels", vsCodeLmModels })
						break
					case "refreshOpenRouterModels":
						await this.refreshOpenRouterModels()
						break
					case "refreshOpenAiModels":
						const { apiConfiguration } = await this.getState()
						const openAiModels = await this.getOpenAiModels(
							apiConfiguration.openAiBaseUrl,
							apiConfiguration.openAiApiKey,
						)
						this.postMessageToWebview({ type: "openAiModels", openAiModels })
						break
					case "openImage":
						openImage(message.text!)
						break
					case "openFile":
						openFile(message.text!)
						break
					case "openMention":
						openMention(message.text)
						break
					case "checkpointDiff": {
						if (message.number) {
							await this.cline?.presentMultifileDiff(message.number, false)
						}
						break
					}
					case "checkpointRestore": {
						await this.cancelTask() // we cannot alter message history say if the task is active, as it could be in the middle of editing a file or running a command, which expect the ask to be responded to rather than being superceded by a new message eg add deleted_api_reqs
						// cancel task waits for any open editor to be reverted and starts a new cline instance
						if (message.number) {
							// wait for messages to be loaded
							await pWaitFor(() => this.cline?.isInitialized === true, {
								timeout: 3_000,
							}).catch(() => {
								console.error("Failed to init new cline instance")
							})
							// NOTE: cancelTask awaits abortTask, which awaits diffViewProvider.revertChanges, which reverts any edited files, allowing us to reset to a checkpoint rather than running into a state where the revertChanges function is called alongside or after the checkpoint reset
							await this.cline?.restoreCheckpoint(message.number, message.text! as ClineCheckpointRestore)
						}
						break
					}
					case "taskCompletionViewChanges": {
						if (message.number) {
							await this.cline?.presentMultifileDiff(message.number, true)
						}
						break
					}
					case "cancelTask":
						this.cancelTask()
						break
					case "getLatestState":
						await this.postStateToWebview()
						break
					case "subscribeEmail":
						this.subscribeEmail(message.text)
						break
					case "accountLoginClicked": {
						// Generate nonce for state validation
						const nonce = crypto.randomBytes(32).toString("hex")
						await this.storeSecret("authNonce", nonce)

						// Open browser for authentication with state param
						console.log("Login button clicked in account page")
						console.log("Opening auth page with state param")

						const uriScheme = vscode.env.uriScheme

						const authUrl = vscode.Uri.parse(
							`https://app.cline.bot/auth?state=${encodeURIComponent(nonce)}&callback_url=${encodeURIComponent(`${uriScheme || "vscode"}://saoudrizwan.claude-dev/auth`)}`,
						)
						vscode.env.openExternal(authUrl)
						break
					}
					case "accountLogoutClicked": {
						await this.handleSignOut()
						break
					}
					case "openMcpSettings": {
						const mcpSettingsFilePath = await this.mcpHub?.getMcpSettingsFilePath()
						if (mcpSettingsFilePath) {
							openFile(mcpSettingsFilePath)
						}
						break
					}
					case "toggleMcpServer": {
						try {
							await this.mcpHub?.toggleServerDisabled(message.serverName!, message.disabled!)
						} catch (error) {
							console.error(`Failed to toggle MCP server ${message.serverName}:`, error)
						}
						break
					}
					case "toggleToolAutoApprove": {
						try {
							await this.mcpHub?.toggleToolAutoApprove(message.serverName!, message.toolName!, message.autoApprove!)
						} catch (error) {
							console.error(`Failed to toggle auto-approve for tool ${message.toolName}:`, error)
						}
						break
					}
					case "restartMcpServer": {
						try {
							await this.mcpHub?.restartConnection(message.text!)
						} catch (error) {
							console.error(`Failed to retry connection for ${message.text}:`, error)
						}
						break
					}
					case "openExtensionSettings": {
						const settingsFilter = message.text || ""
						await vscode.commands.executeCommand(
							"workbench.action.openSettings",
							`@ext:saoudrizwan.claude-dev ${settingsFilter}`.trim(), // trim whitespace if no settings filter
						)
						break
					}
					// Add more switch case statements here as more webview message commands
					// are created within the webview context (i.e. inside media/main.js)
				}
			},
			null,
			this.disposables,
		)
	}

	async subscribeEmail(email?: string) {
		if (!email) {
			return
		}
		const emailRegex = /^[^\s@]+@[^\s@]+\.[^\s@]+$/
		if (!emailRegex.test(email)) {
			vscode.window.showErrorMessage("Please enter a valid email address")
			return
		}
		console.log("Subscribing email:", email)
		this.postMessageToWebview({ type: "emailSubscribed" })
		// Currently ignoring errors to this endpoint, but after accounts we'll remove this anyways
		try {
			const response = await axios.post(
				"https://app.cline.bot/api/mailing-list",
				{
					email: email,
				},
				{
					headers: {
						"Content-Type": "application/json",
					},
				},
			)
			console.log("Email subscribed successfully. Response:", response.data)
		} catch (error) {
			console.error("Failed to subscribe email:", error)
		}
	}

	async cancelTask() {
		if (this.cline) {
			const { historyItem } = await this.getTaskWithId(this.cline.taskId)
			try {
				await this.cline.abortTask()
			} catch (error) {
				console.error("Failed to abort task", error)
			}
			await pWaitFor(
				() =>
					this.cline === undefined ||
					this.cline.isStreaming === false ||
					this.cline.didFinishAbortingStream ||
					this.cline.isWaitingForFirstChunk, // if only first chunk is processed, then there's no need to wait for graceful abort (closes edits, browser, etc)
				{
					timeout: 3_000,
				},
			).catch(() => {
				console.error("Failed to abort task")
			})
			if (this.cline) {
				// 'abandoned' will prevent this cline instance from affecting future cline instance gui. this may happen if its hanging on a streaming request
				this.cline.abandoned = true
			}
			await this.initClineWithHistoryItem(historyItem) // clears task again, so we need to abortTask manually above
			// await this.postStateToWebview() // new Cline instance will post state when it's ready. having this here sent an empty messages array to webview leading to virtuoso having to reload the entire list
		}
	}

	async updateCustomInstructions(instructions?: string) {
		// User may be clearing the field
		await this.updateGlobalState("customInstructions", instructions || undefined)
		if (this.cline) {
			this.cline.customInstructions = instructions || undefined
		}
		await this.postStateToWebview()
	}

	// MCP

	async getDocumentsPath(): Promise<string> {
		if (process.platform === "win32") {
			// If the user is running Win 7/Win Server 2008 r2+, we want to get the correct path to their Documents directory.
			try {
				const { stdout: docsPath } = await execa("powershell", [
					"-NoProfile", // Ignore user's PowerShell profile(s)
					"-Command",
					"[System.Environment]::GetFolderPath([System.Environment+SpecialFolder]::MyDocuments)",
				])
				return docsPath.trim()
			} catch (err) {
				console.error("Failed to retrieve Windows Documents path. Falling back to homedir/Documents.")
				return path.join(os.homedir(), "Documents")
			}
		} else {
			return path.join(os.homedir(), "Documents") // On POSIX (macOS, Linux, etc.), assume ~/Documents by default (existing behavior, but may want to implement similar logic here)
		}
	}

	async ensureMcpServersDirectoryExists(): Promise<string> {
		const userDocumentsPath = await this.getDocumentsPath()
		const mcpServersDir = path.join(userDocumentsPath, "Cline", "MCP")
		try {
			await fs.mkdir(mcpServersDir, { recursive: true })
		} catch (error) {
			return "~/Documents/Cline/MCP" // in case creating a directory in documents fails for whatever reason (e.g. permissions) - this is fine since this path is only ever used in the system prompt
		}
		return mcpServersDir
	}

	async ensureSettingsDirectoryExists(): Promise<string> {
		const settingsDir = path.join(this.context.globalStorageUri.fsPath, "settings")
		await fs.mkdir(settingsDir, { recursive: true })
		return settingsDir
	}

	// VSCode LM API

	private async getVsCodeLmModels() {
		try {
			const models = await vscode.lm.selectChatModels({})
			return models || []
		} catch (error) {
			console.error("Error fetching VS Code LM models:", error)
			return []
		}
	}

	// Ollama

	async getOllamaModels(baseUrl?: string) {
		try {
			if (!baseUrl) {
				baseUrl = "http://localhost:11434"
			}
			if (!URL.canParse(baseUrl)) {
				return []
			}
			const response = await axios.get(`${baseUrl}/api/tags`)
			const modelsArray = response.data?.models?.map((model: any) => model.name) || []
			const models = [...new Set<string>(modelsArray)]
			return models
		} catch (error) {
			return []
		}
	}

	// LM Studio

	async getLmStudioModels(baseUrl?: string) {
		try {
			if (!baseUrl) {
				baseUrl = "http://localhost:1234"
			}
			if (!URL.canParse(baseUrl)) {
				return []
			}
			const response = await axios.get(`${baseUrl}/v1/models`)
			const modelsArray = response.data?.data?.map((model: any) => model.id) || []
			const models = [...new Set<string>(modelsArray)]
			return models
		} catch (error) {
			return []
		}
	}

	// Auth

	public async validateAuthState(state: string | null): Promise<boolean> {
		const storedNonce = await this.getSecret("authNonce")
		if (!state || state !== storedNonce) {
			return false
		}
		await this.storeSecret("authNonce", undefined) // Clear after use
		return true
	}

	async handleAuthCallback(token: string) {
		try {
			// First sign in with Firebase to trigger auth state change
			await this.authManager.signInWithCustomToken(token)

			// Then store the token securely
			await this.storeSecret("authToken", token)
			await this.postStateToWebview()
			vscode.window.showInformationMessage("Successfully logged in to Cline")
		} catch (error) {
			console.error("Failed to handle auth callback:", error)
			vscode.window.showErrorMessage("Failed to log in to Cline")
		}
	}

	// OpenAi

	async getOpenAiModels(baseUrl?: string, apiKey?: string) {
		try {
			if (!baseUrl) {
				return []
			}

			if (!URL.canParse(baseUrl)) {
				return []
			}

			const config: Record<string, any> = {}
			if (apiKey) {
				config["headers"] = { Authorization: `Bearer ${apiKey}` }
			}

			const response = await axios.get(`${baseUrl}/models`, config)
			const modelsArray = response.data?.data?.map((model: any) => model.id) || []
			const models = [...new Set<string>(modelsArray)]
			return models
		} catch (error) {
			return []
		}
	}

	// OpenRouter

	async handleOpenRouterCallback(code: string) {
		let apiKey: string
		try {
			const response = await axios.post("https://openrouter.ai/api/v1/auth/keys", { code })
			if (response.data && response.data.key) {
				apiKey = response.data.key
			} else {
				throw new Error("Invalid response from OpenRouter API")
			}
		} catch (error) {
			console.error("Error exchanging code for API key:", error)
			throw error
		}

		const openrouter: ApiProvider = "openrouter"
		await this.updateGlobalState("apiProvider", openrouter)
		await this.storeSecret("openRouterApiKey", apiKey)
		await this.postStateToWebview()
		if (this.cline) {
			this.cline.api = buildApiHandler({
				apiProvider: openrouter,
				openRouterApiKey: apiKey,
			})
		}
		// await this.postMessageToWebview({ type: "action", action: "settingsButtonClicked" }) // bad ux if user is on welcome
	}

	private async ensureCacheDirectoryExists(): Promise<string> {
		const cacheDir = path.join(this.context.globalStorageUri.fsPath, "cache")
		await fs.mkdir(cacheDir, { recursive: true })
		return cacheDir
	}

	async readOpenRouterModels(): Promise<Record<string, ModelInfo> | undefined> {
		const openRouterModelsFilePath = path.join(await this.ensureCacheDirectoryExists(), GlobalFileNames.openRouterModels)
		const fileExists = await fileExistsAtPath(openRouterModelsFilePath)
		if (fileExists) {
			const fileContents = await fs.readFile(openRouterModelsFilePath, "utf8")
			return JSON.parse(fileContents)
		}
		return undefined
	}

	async refreshOpenRouterModels() {
		const openRouterModelsFilePath = path.join(await this.ensureCacheDirectoryExists(), GlobalFileNames.openRouterModels)

		let models: Record<string, ModelInfo> = {}
		try {
			const response = await axios.get("https://openrouter.ai/api/v1/models")
			/*
			{
				"id": "anthropic/claude-3.5-sonnet",
				"name": "Anthropic: Claude 3.5 Sonnet",
				"created": 1718841600,
				"description": "Claude 3.5 Sonnet delivers better-than-Opus capabilities, faster-than-Sonnet speeds, at the same Sonnet prices. Sonnet is particularly good at:\n\n- Coding: Autonomously writes, edits, and runs code with reasoning and troubleshooting\n- Data science: Augments human data science expertise; navigates unstructured data while using multiple tools for insights\n- Visual processing: excelling at interpreting charts, graphs, and images, accurately transcribing text to derive insights beyond just the text alone\n- Agentic tasks: exceptional tool use, making it great at agentic tasks (i.e. complex, multi-step problem solving tasks that require engaging with other systems)\n\n#multimodal",
				"context_length": 200000,
				"architecture": {
					"modality": "text+image-\u003Etext",
					"tokenizer": "Claude",
					"instruct_type": null
				},
				"pricing": {
					"prompt": "0.000003",
					"completion": "0.000015",
					"image": "0.0048",
					"request": "0"
				},
				"top_provider": {
					"context_length": 200000,
					"max_completion_tokens": 8192,
					"is_moderated": true
				},
				"per_request_limits": null
			},
			*/
			if (response.data?.data) {
				const rawModels = response.data.data
				const parsePrice = (price: any) => {
					if (price) {
						return parseFloat(price) * 1_000_000
					}
					return undefined
				}
				for (const rawModel of rawModels) {
					const modelInfo: ModelInfo = {
						maxTokens: rawModel.top_provider?.max_completion_tokens,
						contextWindow: rawModel.context_length,
						supportsImages: rawModel.architecture?.modality?.includes("image"),
						supportsPromptCache: false,
						inputPrice: parsePrice(rawModel.pricing?.prompt),
						outputPrice: parsePrice(rawModel.pricing?.completion),
						description: rawModel.description,
					}

					switch (rawModel.id) {
						case "anthropic/claude-3.5-sonnet":
						case "anthropic/claude-3.5-sonnet:beta":
							// NOTE: this needs to be synced with api.ts/openrouter default model info
							modelInfo.supportsComputerUse = true
							modelInfo.supportsPromptCache = true
							modelInfo.cacheWritesPrice = 3.75
							modelInfo.cacheReadsPrice = 0.3
							break
						case "anthropic/claude-3.5-sonnet-20240620":
						case "anthropic/claude-3.5-sonnet-20240620:beta":
							modelInfo.supportsPromptCache = true
							modelInfo.cacheWritesPrice = 3.75
							modelInfo.cacheReadsPrice = 0.3
							break
						case "anthropic/claude-3-5-haiku":
						case "anthropic/claude-3-5-haiku:beta":
						case "anthropic/claude-3-5-haiku-20241022":
						case "anthropic/claude-3-5-haiku-20241022:beta":
						case "anthropic/claude-3.5-haiku":
						case "anthropic/claude-3.5-haiku:beta":
						case "anthropic/claude-3.5-haiku-20241022":
						case "anthropic/claude-3.5-haiku-20241022:beta":
							modelInfo.supportsPromptCache = true
							modelInfo.cacheWritesPrice = 1.25
							modelInfo.cacheReadsPrice = 0.1
							break
						case "anthropic/claude-3-opus":
						case "anthropic/claude-3-opus:beta":
							modelInfo.supportsPromptCache = true
							modelInfo.cacheWritesPrice = 18.75
							modelInfo.cacheReadsPrice = 1.5
							break
						case "anthropic/claude-3-haiku":
						case "anthropic/claude-3-haiku:beta":
							modelInfo.supportsPromptCache = true
							modelInfo.cacheWritesPrice = 0.3
							modelInfo.cacheReadsPrice = 0.03
							break
						case "deepseek/deepseek-chat":
							modelInfo.supportsPromptCache = true
							// see api.ts/deepSeekModels for more info
							modelInfo.inputPrice = 0
							modelInfo.cacheWritesPrice = 0.14
							modelInfo.cacheReadsPrice = 0.014
							break
					}

					models[rawModel.id] = modelInfo
				}
			} else {
				console.error("Invalid response from OpenRouter API")
			}
			await fs.writeFile(openRouterModelsFilePath, JSON.stringify(models))
			console.log("OpenRouter models fetched and saved", models)
		} catch (error) {
			console.error("Error fetching OpenRouter models:", error)
		}

		await this.postMessageToWebview({
			type: "openRouterModels",
			openRouterModels: models,
		})
		return models
	}

	// Task history

	async getTaskWithId(id: string): Promise<{
		historyItem: HistoryItem
		taskDirPath: string
		apiConversationHistoryFilePath: string
		uiMessagesFilePath: string
		apiConversationHistory: Anthropic.MessageParam[]
	}> {
		const history = ((await this.getGlobalState("taskHistory")) as HistoryItem[] | undefined) || []
		const historyItem = history.find((item) => item.id === id)
		if (historyItem) {
			const taskDirPath = path.join(this.context.globalStorageUri.fsPath, "tasks", id)
			const apiConversationHistoryFilePath = path.join(taskDirPath, GlobalFileNames.apiConversationHistory)
			const uiMessagesFilePath = path.join(taskDirPath, GlobalFileNames.uiMessages)
			const fileExists = await fileExistsAtPath(apiConversationHistoryFilePath)
			if (fileExists) {
				const apiConversationHistory = JSON.parse(await fs.readFile(apiConversationHistoryFilePath, "utf8"))
				return {
					historyItem,
					taskDirPath,
					apiConversationHistoryFilePath,
					uiMessagesFilePath,
					apiConversationHistory,
				}
			}
		}
		// if we tried to get a task that doesn't exist, remove it from state
		// FIXME: this seems to happen sometimes when the json file doesnt save to disk for some reason
		await this.deleteTaskFromState(id)
		throw new Error("Task not found")
	}

	async showTaskWithId(id: string) {
		if (id !== this.cline?.taskId) {
			// non-current task
			const { historyItem } = await this.getTaskWithId(id)
			await this.initClineWithHistoryItem(historyItem) // clears existing task
		}
		await this.postMessageToWebview({
			type: "action",
			action: "chatButtonClicked",
		})
	}

	async exportTaskWithId(id: string) {
		const { historyItem, apiConversationHistory } = await this.getTaskWithId(id)
		await downloadTask(historyItem.ts, apiConversationHistory)
	}

	async deleteTaskWithId(id: string) {
		if (id === this.cline?.taskId) {
			await this.clearTask()
		}

		const { taskDirPath, apiConversationHistoryFilePath, uiMessagesFilePath } = await this.getTaskWithId(id)

		await this.deleteTaskFromState(id)

		// Delete the task files
		const apiConversationHistoryFileExists = await fileExistsAtPath(apiConversationHistoryFilePath)
		if (apiConversationHistoryFileExists) {
			await fs.unlink(apiConversationHistoryFilePath)
		}
		const uiMessagesFileExists = await fileExistsAtPath(uiMessagesFilePath)
		if (uiMessagesFileExists) {
			await fs.unlink(uiMessagesFilePath)
		}
		const legacyMessagesFilePath = path.join(taskDirPath, "claude_messages.json")
		if (await fileExistsAtPath(legacyMessagesFilePath)) {
			await fs.unlink(legacyMessagesFilePath)
		}

		// Delete the checkpoints directory if it exists
		const checkpointsDir = path.join(taskDirPath, "checkpoints")
		if (await fileExistsAtPath(checkpointsDir)) {
			try {
				await fs.rm(checkpointsDir, { recursive: true, force: true })
			} catch (error) {
				console.error(`Failed to delete checkpoints directory for task ${id}:`, error)
				// Continue with deletion of task directory - don't throw since this is a cleanup operation
			}
		}

		await fs.rmdir(taskDirPath) // succeeds if the dir is empty
	}

	async deleteTaskFromState(id: string) {
		// Remove the task from history
		const taskHistory = ((await this.getGlobalState("taskHistory")) as HistoryItem[] | undefined) || []
		const updatedTaskHistory = taskHistory.filter((task) => task.id !== id)
		await this.updateGlobalState("taskHistory", updatedTaskHistory)

		// Notify the webview that the task has been deleted
		await this.postStateToWebview()
	}

	async postStateToWebview() {
		const state = await this.getStateToPostToWebview()
		this.postMessageToWebview({ type: "state", state })
	}

	async getStateToPostToWebview(): Promise<ExtensionState> {
		const {
			apiConfiguration,
			lastShownAnnouncementId,
			customInstructions,
			taskHistory,
			autoApprovalSettings,
			browserSettings,
			chatSettings,
			userInfo,
			authToken,
		} = await this.getState()

		return {
			version: this.context.extension?.packageJSON?.version ?? "",
			apiConfiguration,
			customInstructions,
			uriScheme: vscode.env.uriScheme,
			currentTaskItem: this.cline?.taskId ? (taskHistory || []).find((item) => item.id === this.cline?.taskId) : undefined,
			checkpointTrackerErrorMessage: this.cline?.checkpointTrackerErrorMessage,
			clineMessages: this.cline?.clineMessages || [],
			taskHistory: (taskHistory || []).filter((item) => item.ts && item.task).sort((a, b) => b.ts - a.ts),
			shouldShowAnnouncement: lastShownAnnouncementId !== this.latestAnnouncementId,
			autoApprovalSettings,
			browserSettings,
			chatSettings,
			isLoggedIn: !!authToken,
			userInfo,
		}
	}

	async clearTask() {
		this.cline?.abortTask()
		this.cline = undefined // removes reference to it, so once promises end it will be garbage collected
	}

	// Caching mechanism to keep track of webview messages + API conversation history per provider instance

	/*
	Now that we use retainContextWhenHidden, we don't have to store a cache of cline messages in the user's state, but we could to reduce memory footprint in long conversations.

	- We have to be careful of what state is shared between ClineProvider instances since there could be multiple instances of the extension running at once. For example when we cached cline messages using the same key, two instances of the extension could end up using the same key and overwriting each other's messages.
	- Some state does need to be shared between the instances, i.e. the API key--however there doesn't seem to be a good way to notfy the other instances that the API key has changed.

	We need to use a unique identifier for each ClineProvider instance's message cache since we could be running several instances of the extension outside of just the sidebar i.e. in editor panels.

	// conversation history to send in API requests

	/*
	It seems that some API messages do not comply with vscode state requirements. Either the Anthropic library is manipulating these values somehow in the backend in a way thats creating cyclic references, or the API returns a function or a Symbol as part of the message content.
	VSCode docs about state: "The value must be JSON-stringifyable ... value — A value. MUST not contain cyclic references."
	For now we'll store the conversation history in memory, and if we need to store in state directly we'd need to do a manual conversion to ensure proper json stringification.
	*/

	// getApiConversationHistory(): Anthropic.MessageParam[] {
	// 	// const history = (await this.getGlobalState(
	// 	// 	this.getApiConversationHistoryStateKey()
	// 	// )) as Anthropic.MessageParam[]
	// 	// return history || []
	// 	return this.apiConversationHistory
	// }

	// setApiConversationHistory(history: Anthropic.MessageParam[] | undefined) {
	// 	// await this.updateGlobalState(this.getApiConversationHistoryStateKey(), history)
	// 	this.apiConversationHistory = history || []
	// }

	// addMessageToApiConversationHistory(message: Anthropic.MessageParam): Anthropic.MessageParam[] {
	// 	// const history = await this.getApiConversationHistory()
	// 	// history.push(message)
	// 	// await this.setApiConversationHistory(history)
	// 	// return history
	// 	this.apiConversationHistory.push(message)
	// 	return this.apiConversationHistory
	// }

	/*
	Storage
	https://dev.to/kompotkot/how-to-use-secretstorage-in-your-vscode-extensions-2hco
	https://www.eliostruyf.com/devhack-code-extension-storage-options/
	*/

	async getState() {
		const [
			storedApiProvider,
			apiModelId,
			apiKey,
			openRouterApiKey,
			awsAccessKey,
			awsSecretKey,
			awsSessionToken,
			awsRegion,
			awsUseCrossRegionInference,
			vertexProjectId,
			vertexRegion,
			openAiBaseUrl,
			openAiApiKey,
			openAiModelId,
			ollamaModelId,
			ollamaBaseUrl,
			lmStudioModelId,
			lmStudioBaseUrl,
			anthropicBaseUrl,
			geminiApiKey,
			openAiNativeApiKey,
			deepSeekApiKey,
			mistralApiKey,
			azureApiVersion,
			openRouterModelId,
			openRouterModelInfo,
			lastShownAnnouncementId,
			customInstructions,
			taskHistory,
			autoApprovalSettings,
			browserSettings,
			chatSettings,
			vsCodeLmModelSelector,
<<<<<<< HEAD
			openAiSupportsComputerUse,
			openAiSupportsPromptCache,
=======
			userInfo,
			authToken,
			previousModeApiProvider,
			previousModeModelId,
			previousModeModelInfo,
>>>>>>> 162cd3b9
		] = await Promise.all([
			this.getGlobalState("apiProvider") as Promise<ApiProvider | undefined>,
			this.getGlobalState("apiModelId") as Promise<string | undefined>,
			this.getSecret("apiKey") as Promise<string | undefined>,
			this.getSecret("openRouterApiKey") as Promise<string | undefined>,
			this.getSecret("awsAccessKey") as Promise<string | undefined>,
			this.getSecret("awsSecretKey") as Promise<string | undefined>,
			this.getSecret("awsSessionToken") as Promise<string | undefined>,
			this.getGlobalState("awsRegion") as Promise<string | undefined>,
			this.getGlobalState("awsUseCrossRegionInference") as Promise<boolean | undefined>,
			this.getGlobalState("vertexProjectId") as Promise<string | undefined>,
			this.getGlobalState("vertexRegion") as Promise<string | undefined>,
			this.getGlobalState("openAiBaseUrl") as Promise<string | undefined>,
			this.getSecret("openAiApiKey") as Promise<string | undefined>,
			this.getGlobalState("openAiModelId") as Promise<string | undefined>,
			this.getGlobalState("ollamaModelId") as Promise<string | undefined>,
			this.getGlobalState("ollamaBaseUrl") as Promise<string | undefined>,
			this.getGlobalState("lmStudioModelId") as Promise<string | undefined>,
			this.getGlobalState("lmStudioBaseUrl") as Promise<string | undefined>,
			this.getGlobalState("anthropicBaseUrl") as Promise<string | undefined>,
			this.getSecret("geminiApiKey") as Promise<string | undefined>,
			this.getSecret("openAiNativeApiKey") as Promise<string | undefined>,
			this.getSecret("deepSeekApiKey") as Promise<string | undefined>,
			this.getSecret("mistralApiKey") as Promise<string | undefined>,
			this.getGlobalState("azureApiVersion") as Promise<string | undefined>,
			this.getGlobalState("openRouterModelId") as Promise<string | undefined>,
			this.getGlobalState("openRouterModelInfo") as Promise<ModelInfo | undefined>,
			this.getGlobalState("lastShownAnnouncementId") as Promise<string | undefined>,
			this.getGlobalState("customInstructions") as Promise<string | undefined>,
			this.getGlobalState("taskHistory") as Promise<HistoryItem[] | undefined>,
			this.getGlobalState("autoApprovalSettings") as Promise<AutoApprovalSettings | undefined>,
			this.getGlobalState("browserSettings") as Promise<BrowserSettings | undefined>,
			this.getGlobalState("chatSettings") as Promise<ChatSettings | undefined>,
			this.getGlobalState("vsCodeLmModelSelector") as Promise<vscode.LanguageModelChatSelector | undefined>,
<<<<<<< HEAD
			this.getGlobalState("openAiSupportsComputerUse") as Promise<boolean | undefined>,
			this.getGlobalState("openAiSupportsPromptCache") as Promise<boolean | undefined>,
=======
			this.getGlobalState("userInfo") as Promise<UserInfo | undefined>,
			this.getSecret("authToken") as Promise<string | undefined>,
			this.getGlobalState("previousModeApiProvider") as Promise<ApiProvider | undefined>,
			this.getGlobalState("previousModeModelId") as Promise<string | undefined>,
			this.getGlobalState("previousModeModelInfo") as Promise<ModelInfo | undefined>,
>>>>>>> 162cd3b9
		])

		let apiProvider: ApiProvider
		if (storedApiProvider) {
			apiProvider = storedApiProvider
		} else {
			// Either new user or legacy user that doesn't have the apiProvider stored in state
			// (If they're using OpenRouter or Bedrock, then apiProvider state will exist)
			if (apiKey) {
				apiProvider = "anthropic"
			} else {
				// New users should default to openrouter
				apiProvider = "openrouter"
			}
		}

		return {
			apiConfiguration: {
				apiProvider,
				apiModelId,
				apiKey,
				openRouterApiKey,
				awsAccessKey,
				awsSecretKey,
				awsSessionToken,
				awsRegion,
				awsUseCrossRegionInference,
				vertexProjectId,
				vertexRegion,
				openAiBaseUrl,
				openAiApiKey,
				openAiModelId,
				ollamaModelId,
				ollamaBaseUrl,
				lmStudioModelId,
				lmStudioBaseUrl,
				anthropicBaseUrl,
				geminiApiKey,
				openAiNativeApiKey,
				deepSeekApiKey,
				mistralApiKey,
				azureApiVersion,
				openRouterModelId,
				openRouterModelInfo,
				vsCodeLmModelSelector,
				openAiSupportsComputerUse,
				openAiSupportsPromptCache,
			},
			lastShownAnnouncementId,
			customInstructions,
			taskHistory,
			autoApprovalSettings: autoApprovalSettings || DEFAULT_AUTO_APPROVAL_SETTINGS, // default value can be 0 or empty string
			browserSettings: browserSettings || DEFAULT_BROWSER_SETTINGS,
			chatSettings: chatSettings || DEFAULT_CHAT_SETTINGS,
			userInfo,
			authToken,
			previousModeApiProvider,
			previousModeModelId,
			previousModeModelInfo,
		}
	}

	async updateTaskHistory(item: HistoryItem): Promise<HistoryItem[]> {
		const history = ((await this.getGlobalState("taskHistory")) as HistoryItem[]) || []
		const existingItemIndex = history.findIndex((h) => h.id === item.id)
		if (existingItemIndex !== -1) {
			history[existingItemIndex] = item
		} else {
			history.push(item)
		}
		await this.updateGlobalState("taskHistory", history)
		return history
	}

	// global

	async updateGlobalState(key: GlobalStateKey, value: any) {
		await this.context.globalState.update(key, value)
	}

	async getGlobalState(key: GlobalStateKey) {
		return await this.context.globalState.get(key)
	}

	// workspace

	private async updateWorkspaceState(key: string, value: any) {
		await this.context.workspaceState.update(key, value)
	}

	private async getWorkspaceState(key: string) {
		return await this.context.workspaceState.get(key)
	}

	// private async clearState() {
	// 	this.context.workspaceState.keys().forEach((key) => {
	// 		this.context.workspaceState.update(key, undefined)
	// 	})
	// 	this.context.globalState.keys().forEach((key) => {
	// 		this.context.globalState.update(key, undefined)
	// 	})
	// 	this.context.secrets.delete("apiKey")
	// }

	// secrets

	private async storeSecret(key: SecretKey, value?: string) {
		if (value) {
			await this.context.secrets.store(key, value)
		} else {
			await this.context.secrets.delete(key)
		}
	}

	async getSecret(key: SecretKey) {
		return await this.context.secrets.get(key)
	}

	// dev

	async resetState() {
		vscode.window.showInformationMessage("Resetting state...")
		for (const key of this.context.globalState.keys()) {
			await this.context.globalState.update(key, undefined)
		}
		const secretKeys: SecretKey[] = [
			"apiKey",
			"openRouterApiKey",
			"awsAccessKey",
			"awsSecretKey",
			"awsSessionToken",
			"openAiApiKey",
			"geminiApiKey",
			"openAiNativeApiKey",
			"deepSeekApiKey",
			"mistralApiKey",
			"authToken",
		]
		for (const key of secretKeys) {
			await this.storeSecret(key, undefined)
		}
		if (this.cline) {
			this.cline.abortTask()
			this.cline = undefined
		}
		vscode.window.showInformationMessage("State reset")
		await this.postStateToWebview()
		await this.postMessageToWebview({
			type: "action",
			action: "chatButtonClicked",
		})
	}
}<|MERGE_RESOLUTION|>--- conflicted
+++ resolved
@@ -72,15 +72,12 @@
 	| "browserSettings"
 	| "chatSettings"
 	| "vsCodeLmModelSelector"
-<<<<<<< HEAD
 	| "openAiSupportsComputerUse"
 	| "openAiSupportsPromptCache"
-=======
 	| "userInfo"
 	| "previousModeApiProvider"
 	| "previousModeModelId"
 	| "previousModeModelInfo"
->>>>>>> 162cd3b9
 
 export const GlobalFileNames = {
 	apiConversationHistory: "api_conversation_history.json",
@@ -1373,16 +1370,13 @@
 			browserSettings,
 			chatSettings,
 			vsCodeLmModelSelector,
-<<<<<<< HEAD
 			openAiSupportsComputerUse,
 			openAiSupportsPromptCache,
-=======
 			userInfo,
 			authToken,
 			previousModeApiProvider,
 			previousModeModelId,
 			previousModeModelInfo,
->>>>>>> 162cd3b9
 		] = await Promise.all([
 			this.getGlobalState("apiProvider") as Promise<ApiProvider | undefined>,
 			this.getGlobalState("apiModelId") as Promise<string | undefined>,
@@ -1417,16 +1411,13 @@
 			this.getGlobalState("browserSettings") as Promise<BrowserSettings | undefined>,
 			this.getGlobalState("chatSettings") as Promise<ChatSettings | undefined>,
 			this.getGlobalState("vsCodeLmModelSelector") as Promise<vscode.LanguageModelChatSelector | undefined>,
-<<<<<<< HEAD
 			this.getGlobalState("openAiSupportsComputerUse") as Promise<boolean | undefined>,
 			this.getGlobalState("openAiSupportsPromptCache") as Promise<boolean | undefined>,
-=======
 			this.getGlobalState("userInfo") as Promise<UserInfo | undefined>,
 			this.getSecret("authToken") as Promise<string | undefined>,
 			this.getGlobalState("previousModeApiProvider") as Promise<ApiProvider | undefined>,
 			this.getGlobalState("previousModeModelId") as Promise<string | undefined>,
 			this.getGlobalState("previousModeModelInfo") as Promise<ModelInfo | undefined>,
->>>>>>> 162cd3b9
 		])
 
 		let apiProvider: ApiProvider
