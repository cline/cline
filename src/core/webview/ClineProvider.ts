import { Anthropic } from "@anthropic-ai/sdk"
import axios from "axios"
import crypto from "crypto"
import { execa } from "execa"
import fs from "fs/promises"
import os from "os"
import pWaitFor from "p-wait-for"
import * as path from "path"
import * as vscode from "vscode"
import { buildApiHandler } from "../../api"
import { downloadTask } from "../../integrations/misc/export-markdown"
import { openFile, openImage } from "../../integrations/misc/open-file"
import { fetchOpenGraphData, isImageUrl } from "../../integrations/misc/link-preview"
import { selectImages } from "../../integrations/misc/process-images"
import { getTheme } from "../../integrations/theme/getTheme"
import WorkspaceTracker from "../../integrations/workspace/WorkspaceTracker"
import { McpHub } from "../../services/mcp/McpHub"
import { UserInfo } from "../../shared/UserInfo"
import { ApiConfiguration, ApiProvider, ModelInfo } from "../../shared/api"
import { findLast } from "../../shared/array"
import { AutoApprovalSettings, DEFAULT_AUTO_APPROVAL_SETTINGS } from "../../shared/AutoApprovalSettings"
import { BrowserSettings, DEFAULT_BROWSER_SETTINGS } from "../../shared/BrowserSettings"
import { ChatContent } from "../../shared/ChatContent"
import { ChatSettings, DEFAULT_CHAT_SETTINGS } from "../../shared/ChatSettings"
import { ExtensionMessage, ExtensionState, Invoke, Platform } from "../../shared/ExtensionMessage"
import { HistoryItem } from "../../shared/HistoryItem"
import { McpDownloadResponse, McpMarketplaceCatalog, McpServer } from "../../shared/mcp"
import { ClineCheckpointRestore, WebviewMessage } from "../../shared/WebviewMessage"
import { fileExistsAtPath } from "../../utils/fs"
import { searchCommits } from "../../utils/git"
import { Cline } from "../Cline"
import { openMention } from "../mentions"
import { getNonce } from "./getNonce"
import { getUri } from "./getUri"
import { telemetryService } from "../../services/telemetry/TelemetryService"
import { TelemetrySetting } from "../../shared/TelemetrySetting"
import { cleanupLegacyCheckpoints } from "../../integrations/checkpoints/CheckpointMigration"
import CheckpointTracker from "../../integrations/checkpoints/CheckpointTracker"

/*
https://github.com/microsoft/vscode-webview-ui-toolkit-samples/blob/main/default/weather-webview/src/providers/WeatherViewProvider.ts

https://github.com/KumarVariable/vscode-extension-sidebar-html/blob/master/src/customSidebarViewProvider.ts
*/

type SecretKey =
	| "apiKey"
	| "clineApiKey"
	| "openRouterApiKey"
	| "awsAccessKey"
	| "awsSecretKey"
	| "awsSessionToken"
	| "openAiApiKey"
	| "geminiApiKey"
	| "openAiNativeApiKey"
	| "deepSeekApiKey"
	| "requestyApiKey"
	| "togetherApiKey"
	| "qwenApiKey"
	| "mistralApiKey"
	| "liteLlmApiKey"
	| "authNonce"
	| "asksageApiKey"
	| "xaiApiKey"
<<<<<<< HEAD
	| "bitdeeraiApiKey"
=======
	| "sambanovaApiKey"
>>>>>>> 9012d6a1
type GlobalStateKey =
	| "apiProvider"
	| "apiModelId"
	| "awsRegion"
	| "awsUseCrossRegionInference"
	| "awsBedrockUsePromptCache"
	| "awsBedrockEndpoint"
	| "awsProfile"
	| "awsUseProfile"
	| "vertexProjectId"
	| "vertexRegion"
	| "lastShownAnnouncementId"
	| "customInstructions"
	| "taskHistory"
	| "openAiBaseUrl"
	| "openAiModelId"
	| "openAiModelInfo"
	| "ollamaModelId"
	| "ollamaBaseUrl"
	| "ollamaApiOptionsCtxNum"
	| "lmStudioModelId"
	| "lmStudioBaseUrl"
	| "anthropicBaseUrl"
	| "azureApiVersion"
	| "openRouterModelId"
	| "openRouterModelInfo"
	| "autoApprovalSettings"
	| "browserSettings"
	| "chatSettings"
	| "vsCodeLmModelSelector"
	| "userInfo"
	| "previousModeApiProvider"
	| "previousModeModelId"
	| "previousModeThinkingBudgetTokens"
	| "previousModeModelInfo"
	| "liteLlmBaseUrl"
	| "liteLlmModelId"
	| "qwenApiLine"
	| "requestyModelId"
	| "togetherModelId"
	| "mcpMarketplaceCatalog"
	| "telemetrySetting"
	| "asksageApiUrl"
	| "thinkingBudgetTokens"
	| "planActSeparateModelsSetting"

export const GlobalFileNames = {
	apiConversationHistory: "api_conversation_history.json",
	uiMessages: "ui_messages.json",
	openRouterModels: "openrouter_models.json",
	mcpSettings: "cline_mcp_settings.json",
	clineRules: ".clinerules",
}

export class ClineProvider implements vscode.WebviewViewProvider {
	public static readonly sideBarId = "claude-dev.SidebarProvider" // used in package.json as the view's id. This value cannot be changed due to how vscode caches views based on their id, and updating the id would break existing instances of the extension.
	public static readonly tabPanelId = "claude-dev.TabPanelProvider"
	private static activeInstances: Set<ClineProvider> = new Set()
	private disposables: vscode.Disposable[] = []
	private view?: vscode.WebviewView | vscode.WebviewPanel
	private cline?: Cline
	workspaceTracker?: WorkspaceTracker
	mcpHub?: McpHub
	private latestAnnouncementId = "feb-19-2025" // update to some unique identifier when we add a new announcement

	constructor(
		readonly context: vscode.ExtensionContext,
		private readonly outputChannel: vscode.OutputChannel,
	) {
		this.outputChannel.appendLine("ClineProvider instantiated")
		ClineProvider.activeInstances.add(this)
		this.workspaceTracker = new WorkspaceTracker(this)
		this.mcpHub = new McpHub(this)

		// Clean up legacy checkpoints
		cleanupLegacyCheckpoints(this.context.globalStorageUri.fsPath, this.outputChannel).catch((error) => {
			console.error("Failed to cleanup legacy checkpoints:", error)
		})
	}

	/*
	VSCode extensions use the disposable pattern to clean up resources when the sidebar/editor tab is closed by the user or system. This applies to event listening, commands, interacting with the UI, etc.
	- https://vscode-docs.readthedocs.io/en/stable/extensions/patterns-and-principles/
	- https://github.com/microsoft/vscode-extension-samples/blob/main/webview-sample/src/extension.ts
	*/
	async dispose() {
		this.outputChannel.appendLine("Disposing ClineProvider...")
		await this.clearTask()
		this.outputChannel.appendLine("Cleared task")
		if (this.view && "dispose" in this.view) {
			this.view.dispose()
			this.outputChannel.appendLine("Disposed webview")
		}
		while (this.disposables.length) {
			const x = this.disposables.pop()
			if (x) {
				x.dispose()
			}
		}
		this.workspaceTracker?.dispose()
		this.workspaceTracker = undefined
		this.mcpHub?.dispose()
		this.mcpHub = undefined
		this.outputChannel.appendLine("Disposed all disposables")
		ClineProvider.activeInstances.delete(this)
	}

	// Auth methods
	async handleSignOut() {
		try {
			await this.storeSecret("clineApiKey", undefined)
			await this.updateGlobalState("apiProvider", "openrouter")
			await this.postStateToWebview()
			vscode.window.showInformationMessage("Successfully logged out of Cline")
		} catch (error) {
			vscode.window.showErrorMessage("Logout failed")
		}
	}

	async setUserInfo(info?: { displayName: string | null; email: string | null; photoURL: string | null }) {
		await this.updateGlobalState("userInfo", info)
	}

	public static getVisibleInstance(): ClineProvider | undefined {
		return findLast(Array.from(this.activeInstances), (instance) => instance.view?.visible === true)
	}

	async resolveWebviewView(webviewView: vscode.WebviewView | vscode.WebviewPanel) {
		this.outputChannel.appendLine("Resolving webview view")
		this.view = webviewView

		webviewView.webview.options = {
			// Allow scripts in the webview
			enableScripts: true,
			localResourceRoots: [this.context.extensionUri],
		}

		webviewView.webview.html =
			this.context.extensionMode === vscode.ExtensionMode.Development
				? await this.getHMRHtmlContent(webviewView.webview)
				: this.getHtmlContent(webviewView.webview)

		// Sets up an event listener to listen for messages passed from the webview view context
		// and executes code based on the message that is received
		this.setWebviewMessageListener(webviewView.webview)

		// Logs show up in bottom panel > Debug Console
		//console.log("registering listener")

		// Listen for when the panel becomes visible
		// https://github.com/microsoft/vscode-discussions/discussions/840
		if ("onDidChangeViewState" in webviewView) {
			// WebviewView and WebviewPanel have all the same properties except for this visibility listener
			// panel
			webviewView.onDidChangeViewState(
				() => {
					if (this.view?.visible) {
						this.postMessageToWebview({
							type: "action",
							action: "didBecomeVisible",
						})
					}
				},
				null,
				this.disposables,
			)
		} else if ("onDidChangeVisibility" in webviewView) {
			// sidebar
			webviewView.onDidChangeVisibility(
				() => {
					if (this.view?.visible) {
						this.postMessageToWebview({
							type: "action",
							action: "didBecomeVisible",
						})
					}
				},
				null,
				this.disposables,
			)
		}

		// Listen for when the view is disposed
		// This happens when the user closes the view or when the view is closed programmatically
		webviewView.onDidDispose(
			async () => {
				await this.dispose()
			},
			null,
			this.disposables,
		)

		// Listen for configuration changes
		vscode.workspace.onDidChangeConfiguration(
			async (e) => {
				if (e && e.affectsConfiguration("workbench.colorTheme")) {
					// Sends latest theme name to webview
					await this.postMessageToWebview({
						type: "theme",
						text: JSON.stringify(await getTheme()),
					})
				}
				if (e && e.affectsConfiguration("cline.mcpMarketplace.enabled")) {
					// Update state when marketplace tab setting changes
					await this.postStateToWebview()
				}
			},
			null,
			this.disposables,
		)

		// if the extension is starting a new session, clear previous task state
		this.clearTask()

		this.outputChannel.appendLine("Webview view resolved")
	}

	async initClineWithTask(task?: string, images?: string[]) {
		await this.clearTask() // ensures that an existing task doesn't exist before starting a new one, although this shouldn't be possible since user must clear task before starting a new one
		const { apiConfiguration, customInstructions, autoApprovalSettings, browserSettings, chatSettings } =
			await this.getState()
		this.cline = new Cline(
			this,
			apiConfiguration,
			autoApprovalSettings,
			browserSettings,
			chatSettings,
			customInstructions,
			task,
			images,
		)
	}

	async initClineWithHistoryItem(historyItem: HistoryItem) {
		await this.clearTask()
		const { apiConfiguration, customInstructions, autoApprovalSettings, browserSettings, chatSettings } =
			await this.getState()
		this.cline = new Cline(
			this,
			apiConfiguration,
			autoApprovalSettings,
			browserSettings,
			chatSettings,
			customInstructions,
			undefined,
			undefined,
			historyItem,
		)
	}

	// Send any JSON serializable data to the react app
	async postMessageToWebview(message: ExtensionMessage) {
		await this.view?.webview.postMessage(message)
	}

	/**
	 * Defines and returns the HTML that should be rendered within the webview panel.
	 *
	 * @remarks This is also the place where references to the React webview build files
	 * are created and inserted into the webview HTML.
	 *
	 * @param webview A reference to the extension webview
	 * @param extensionUri The URI of the directory containing the extension
	 * @returns A template string literal containing the HTML that should be
	 * rendered within the webview panel
	 */
	private getHtmlContent(webview: vscode.Webview): string {
		// Get the local path to main script run in the webview,
		// then convert it to a uri we can use in the webview.

		// The CSS file from the React build output
		const stylesUri = getUri(webview, this.context.extensionUri, ["webview-ui", "build", "assets", "index.css"])
		// The JS file from the React build output
		const scriptUri = getUri(webview, this.context.extensionUri, ["webview-ui", "build", "assets", "index.js"])

		// The codicon font from the React build output
		// https://github.com/microsoft/vscode-extension-samples/blob/main/webview-codicons-sample/src/extension.ts
		// we installed this package in the extension so that we can access it how its intended from the extension (the font file is likely bundled in vscode), and we just import the css fileinto our react app we don't have access to it
		// don't forget to add font-src ${webview.cspSource};
		const codiconsUri = getUri(webview, this.context.extensionUri, [
			"node_modules",
			"@vscode",
			"codicons",
			"dist",
			"codicon.css",
		])

		// const scriptUri = webview.asWebviewUri(vscode.Uri.joinPath(this._extensionUri, "assets", "main.js"))

		// const styleResetUri = webview.asWebviewUri(vscode.Uri.joinPath(this._extensionUri, "assets", "reset.css"))
		// const styleVSCodeUri = webview.asWebviewUri(vscode.Uri.joinPath(this._extensionUri, "assets", "vscode.css"))

		// // Same for stylesheet
		// const stylesheetUri = webview.asWebviewUri(vscode.Uri.joinPath(this._extensionUri, "assets", "main.css"))

		// Use a nonce to only allow a specific script to be run.
		/*
				content security policy of your webview to only allow scripts that have a specific nonce
				create a content security policy meta tag so that only loading scripts with a nonce is allowed
				As your extension grows you will likely want to add custom styles, fonts, and/or images to your webview. If you do, you will need to update the content security policy meta tag to explicity allow for these resources. E.g.
								<meta http-equiv="Content-Security-Policy" content="default-src 'none'; style-src ${webview.cspSource}; font-src ${webview.cspSource}; img-src ${webview.cspSource} https:; script-src 'nonce-${nonce}';">
		- 'unsafe-inline' is required for styles due to vscode-webview-toolkit's dynamic style injection
		- since we pass base64 images to the webview, we need to specify img-src ${webview.cspSource} data:;

				in meta tag we add nonce attribute: A cryptographic nonce (only used once) to allow scripts. The server must generate a unique nonce value each time it transmits a policy. It is critical to provide a nonce that cannot be guessed as bypassing a resource's policy is otherwise trivial.
				*/
		const nonce = getNonce()

		// Tip: Install the es6-string-html VS Code extension to enable code highlighting below
		return /*html*/ `
        <!DOCTYPE html>
        <html lang="en">
          <head>
            <meta charset="utf-8">
            <meta name="viewport" content="width=device-width,initial-scale=1,shrink-to-fit=no">
            <meta name="theme-color" content="#000000">
            <link rel="stylesheet" type="text/css" href="${stylesUri}">
            <link href="${codiconsUri}" rel="stylesheet" />
						<meta http-equiv="Content-Security-Policy" content="default-src 'none'; connect-src https://*.posthog.com https://*.firebaseauth.com https://*.firebaseio.com https://*.googleapis.com https://*.firebase.com; font-src ${webview.cspSource}; style-src ${webview.cspSource} 'unsafe-inline'; img-src ${webview.cspSource} https: data:; script-src 'nonce-${nonce}' 'unsafe-eval';">
            <title>Cline</title>
          </head>
          <body>
            <noscript>You need to enable JavaScript to run this app.</noscript>
            <div id="root"></div>
            <script type="module" nonce="${nonce}" src="${scriptUri}"></script>
          </body>
        </html>
      `
	}

	/**
	 * Connects to the local Vite dev server to allow HMR, with fallback to the bundled assets
	 *
	 * @param webview A reference to the extension webview
	 * @returns A template string literal containing the HTML that should be
	 * rendered within the webview panel
	 */
	private async getHMRHtmlContent(webview: vscode.Webview): Promise<string> {
		const localPort = 25463
		const localServerUrl = `localhost:${localPort}`

		// Check if local dev server is running.
		try {
			await axios.get(`http://${localServerUrl}`)
		} catch (error) {
			vscode.window.showErrorMessage(
				"Cline: Local webview dev server is not running, HMR will not work. Please run 'npm run dev:webview' before launching the extension to enable HMR. Using bundled assets.",
			)

			return this.getHtmlContent(webview)
		}

		const nonce = getNonce()
		const stylesUri = getUri(webview, this.context.extensionUri, ["webview-ui", "build", "assets", "index.css"])
		const codiconsUri = getUri(webview, this.context.extensionUri, [
			"node_modules",
			"@vscode",
			"codicons",
			"dist",
			"codicon.css",
		])

		const scriptEntrypoint = "src/main.tsx"
		const scriptUri = `http://${localServerUrl}/${scriptEntrypoint}`

		const reactRefresh = /*html*/ `
			<script nonce="${nonce}" type="module">
				import RefreshRuntime from "http://${localServerUrl}/@react-refresh"
				RefreshRuntime.injectIntoGlobalHook(window)
				window.$RefreshReg$ = () => {}
				window.$RefreshSig$ = () => (type) => type
				window.__vite_plugin_react_preamble_installed__ = true
			</script>
		`

		const csp = [
			"default-src 'none'",
			`font-src ${webview.cspSource}`,
			`style-src ${webview.cspSource} 'unsafe-inline' https://* http://${localServerUrl} http://0.0.0.0:${localPort}`,
			`img-src ${webview.cspSource} https: data:`,
			`script-src 'unsafe-eval' https://* http://${localServerUrl} http://0.0.0.0:${localPort} 'nonce-${nonce}'`,
			`connect-src https://* ws://${localServerUrl} ws://0.0.0.0:${localPort} http://${localServerUrl} http://0.0.0.0:${localPort}`,
		]

		return /*html*/ `
			<!DOCTYPE html>
			<html lang="en">
				<head>
					<meta charset="utf-8">
					<meta name="viewport" content="width=device-width,initial-scale=1,shrink-to-fit=no">
					<meta http-equiv="Content-Security-Policy" content="${csp.join("; ")}">
					<link rel="stylesheet" type="text/css" href="${stylesUri}">
					<link href="${codiconsUri}" rel="stylesheet" />
					<title>Cline</title>
				</head>
				<body>
					<div id="root"></div>
					${reactRefresh}
					<script type="module" src="${scriptUri}"></script>
				</body>
			</html>
		`
	}

	/**
	 * Sets up an event listener to listen for messages passed from the webview context and
	 * executes code based on the message that is received.
	 *
	 * @param webview A reference to the extension webview
	 */
	private setWebviewMessageListener(webview: vscode.Webview) {
		webview.onDidReceiveMessage(
			async (message: WebviewMessage) => {
				switch (message.type) {
					case "authStateChanged":
						await this.setUserInfo(message.user || undefined)
						await this.postStateToWebview()
						break
					case "webviewDidLaunch":
						this.postStateToWebview()
						this.workspaceTracker?.populateFilePaths() // don't await
						getTheme().then((theme) =>
							this.postMessageToWebview({
								type: "theme",
								text: JSON.stringify(theme),
							}),
						)
						// post last cached models in case the call to endpoint fails
						this.readOpenRouterModels().then((openRouterModels) => {
							if (openRouterModels) {
								this.postMessageToWebview({
									type: "openRouterModels",
									openRouterModels,
								})
							}
						})
						// gui relies on model info to be up-to-date to provide the most accurate pricing, so we need to fetch the latest details on launch.
						// we do this for all users since many users switch between api providers and if they were to switch back to openrouter it would be showing outdated model info if we hadn't retrieved the latest at this point
						// (see normalizeApiConfiguration > openrouter)
						// Prefetch marketplace and OpenRouter models

						this.getGlobalState("mcpMarketplaceCatalog").then((mcpMarketplaceCatalog) => {
							if (mcpMarketplaceCatalog) {
								this.postMessageToWebview({
									type: "mcpMarketplaceCatalog",
									mcpMarketplaceCatalog: mcpMarketplaceCatalog as McpMarketplaceCatalog,
								})
							}
						})
						this.silentlyRefreshMcpMarketplace()
						this.refreshOpenRouterModels().then(async (openRouterModels) => {
							if (openRouterModels) {
								// update model info in state (this needs to be done here since we don't want to update state while settings is open, and we may refresh models there)
								const { apiConfiguration } = await this.getState()
								if (apiConfiguration.openRouterModelId) {
									await this.updateGlobalState(
										"openRouterModelInfo",
										openRouterModels[apiConfiguration.openRouterModelId],
									)
									await this.postStateToWebview()
								}
							}
						})

						// If user already opted in to telemetry, enable telemetry service
						this.getStateToPostToWebview().then((state) => {
							const { telemetrySetting } = state
							const isOptedIn = telemetrySetting === "enabled"
							telemetryService.updateTelemetryState(isOptedIn)
						})
						break
					case "newTask":
						// Code that should run in response to the hello message command
						//vscode.window.showInformationMessage(message.text!)

						// Send a message to our webview.
						// You can send any JSON serializable data.
						// Could also do this in extension .ts
						//this.postMessageToWebview({ type: "text", text: `Extension: ${Date.now()}` })
						// initializing new instance of Cline will make sure that any agentically running promises in old instance don't affect our new task. this essentially creates a fresh slate for the new task
						await this.initClineWithTask(message.text, message.images)
						break
					case "apiConfiguration":
						if (message.apiConfiguration) {
<<<<<<< HEAD
							const {
								apiProvider,
								apiModelId,
								apiKey,
								openRouterApiKey,
								awsAccessKey,
								awsSecretKey,
								awsSessionToken,
								awsRegion,
								awsUseCrossRegionInference,
								awsBedrockUsePromptCache,
								awsProfile,
								awsUseProfile,
								vertexProjectId,
								vertexRegion,
								openAiBaseUrl,
								openAiApiKey,
								openAiModelId,
								openAiModelInfo,
								ollamaModelId,
								ollamaBaseUrl,
								ollamaApiOptionsCtxNum,
								lmStudioModelId,
								lmStudioBaseUrl,
								anthropicBaseUrl,
								geminiApiKey,
								openAiNativeApiKey,
								deepSeekApiKey,
								requestyApiKey,
								requestyModelId,
								togetherApiKey,
								togetherModelId,
								qwenApiKey,
								mistralApiKey,
								azureApiVersion,
								openRouterModelId,
								openRouterModelInfo,
								vsCodeLmModelSelector,
								liteLlmBaseUrl,
								liteLlmModelId,
								liteLlmApiKey,
								qwenApiLine,
								asksageApiKey,
								asksageApiUrl,
								xaiApiKey,
								thinkingBudgetTokens,
								clineApiKey,
								bitdeeraiApiKey,
							} = message.apiConfiguration
							await this.updateGlobalState("apiProvider", apiProvider)
							await this.updateGlobalState("apiModelId", apiModelId)
							await this.storeSecret("apiKey", apiKey)
							await this.storeSecret("openRouterApiKey", openRouterApiKey)
							await this.storeSecret("awsAccessKey", awsAccessKey)
							await this.storeSecret("awsSecretKey", awsSecretKey)
							await this.storeSecret("awsSessionToken", awsSessionToken)
							await this.updateGlobalState("awsRegion", awsRegion)
							await this.updateGlobalState("awsUseCrossRegionInference", awsUseCrossRegionInference)
							await this.updateGlobalState("awsBedrockUsePromptCache", awsBedrockUsePromptCache)
							await this.updateGlobalState("awsProfile", awsProfile)
							await this.updateGlobalState("awsUseProfile", awsUseProfile)
							await this.updateGlobalState("vertexProjectId", vertexProjectId)
							await this.updateGlobalState("vertexRegion", vertexRegion)
							await this.updateGlobalState("openAiBaseUrl", openAiBaseUrl)
							await this.storeSecret("openAiApiKey", openAiApiKey)
							await this.updateGlobalState("openAiModelId", openAiModelId)
							await this.updateGlobalState("openAiModelInfo", openAiModelInfo)
							await this.updateGlobalState("ollamaModelId", ollamaModelId)
							await this.updateGlobalState("ollamaBaseUrl", ollamaBaseUrl)
							await this.updateGlobalState("ollamaApiOptionsCtxNum", ollamaApiOptionsCtxNum)
							await this.updateGlobalState("lmStudioModelId", lmStudioModelId)
							await this.updateGlobalState("lmStudioBaseUrl", lmStudioBaseUrl)
							await this.updateGlobalState("anthropicBaseUrl", anthropicBaseUrl)
							await this.storeSecret("geminiApiKey", geminiApiKey)
							await this.storeSecret("openAiNativeApiKey", openAiNativeApiKey)
							await this.storeSecret("deepSeekApiKey", deepSeekApiKey)
							await this.storeSecret("requestyApiKey", requestyApiKey)
							await this.storeSecret("togetherApiKey", togetherApiKey)
							await this.storeSecret("qwenApiKey", qwenApiKey)
							await this.storeSecret("mistralApiKey", mistralApiKey)
							await this.storeSecret("liteLlmApiKey", liteLlmApiKey)
							await this.storeSecret("xaiApiKey", xaiApiKey)
							await this.updateGlobalState("azureApiVersion", azureApiVersion)
							await this.updateGlobalState("openRouterModelId", openRouterModelId)
							await this.updateGlobalState("openRouterModelInfo", openRouterModelInfo)
							await this.updateGlobalState("vsCodeLmModelSelector", vsCodeLmModelSelector)
							await this.updateGlobalState("liteLlmBaseUrl", liteLlmBaseUrl)
							await this.updateGlobalState("liteLlmModelId", liteLlmModelId)
							await this.updateGlobalState("qwenApiLine", qwenApiLine)
							await this.updateGlobalState("requestyModelId", requestyModelId)
							await this.updateGlobalState("togetherModelId", togetherModelId)
							await this.storeSecret("asksageApiKey", asksageApiKey)
							await this.updateGlobalState("asksageApiUrl", asksageApiUrl)
							await this.updateGlobalState("thinkingBudgetTokens", thinkingBudgetTokens)
							await this.storeSecret("clineApiKey", clineApiKey)
							await this.storeSecret("bitdeeraiApiKey", bitdeeraiApiKey)

							if (this.cline) {
								this.cline.api = buildApiHandler(message.apiConfiguration)
							}
=======
							await this.updateApiConfiguration(message.apiConfiguration)
>>>>>>> 9012d6a1
						}
						await this.postStateToWebview()
						break
					case "autoApprovalSettings":
						if (message.autoApprovalSettings) {
							await this.updateGlobalState("autoApprovalSettings", message.autoApprovalSettings)
							if (this.cline) {
								this.cline.autoApprovalSettings = message.autoApprovalSettings
							}
							await this.postStateToWebview()
						}
						break
					case "browserSettings":
						if (message.browserSettings) {
							await this.updateGlobalState("browserSettings", message.browserSettings)
							if (this.cline) {
								this.cline.updateBrowserSettings(message.browserSettings)
							}
							await this.postStateToWebview()
						}
						break
					case "togglePlanActMode":
						if (message.chatSettings) {
							await this.togglePlanActModeWithChatSettings(message.chatSettings, message.chatContent)
						}
						break
					case "optionsResponse":
						await this.postMessageToWebview({
							type: "invoke",
							invoke: "sendMessage",
							text: message.text,
						})
						break
					// case "relaunchChromeDebugMode":
					// 	if (this.cline) {
					// 		this.cline.browserSession.relaunchChromeDebugMode()
					// 	}
					// 	break
					case "askResponse":
						this.cline?.handleWebviewAskResponse(message.askResponse!, message.text, message.images)
						break
					case "clearTask":
						// newTask will start a new task with a given task text, while clear task resets the current session and allows for a new task to be started
						await this.clearTask()
						await this.postStateToWebview()
						break
					case "didShowAnnouncement":
						await this.updateGlobalState("lastShownAnnouncementId", this.latestAnnouncementId)
						await this.postStateToWebview()
						break
					case "selectImages":
						const images = await selectImages()
						await this.postMessageToWebview({
							type: "selectedImages",
							images,
						})
						break
					case "exportCurrentTask":
						const currentTaskId = this.cline?.taskId
						if (currentTaskId) {
							this.exportTaskWithId(currentTaskId)
						}
						break
					case "showTaskWithId":
						this.showTaskWithId(message.text!)
						break
					case "deleteTaskWithId":
						this.deleteTaskWithId(message.text!)
						break
					case "exportTaskWithId":
						this.exportTaskWithId(message.text!)
						break
					case "resetState":
						await this.resetState()
						break
					case "requestOllamaModels":
						const ollamaModels = await this.getOllamaModels(message.text)
						this.postMessageToWebview({
							type: "ollamaModels",
							ollamaModels,
						})
						break
					case "requestLmStudioModels":
						const lmStudioModels = await this.getLmStudioModels(message.text)
						this.postMessageToWebview({
							type: "lmStudioModels",
							lmStudioModels,
						})
						break
					case "requestVsCodeLmModels":
						const vsCodeLmModels = await this.getVsCodeLmModels()
						this.postMessageToWebview({ type: "vsCodeLmModels", vsCodeLmModels })
						break
					case "refreshOpenRouterModels":
						await this.refreshOpenRouterModels()
						break
					case "refreshOpenAiModels":
						const { apiConfiguration } = await this.getState()
						const openAiModels = await this.getOpenAiModels(
							apiConfiguration.openAiBaseUrl,
							apiConfiguration.openAiApiKey,
						)
						this.postMessageToWebview({ type: "openAiModels", openAiModels })
						break
					case "openImage":
						openImage(message.text!)
						break
					case "openInBrowser":
						if (message.url) {
							vscode.env.openExternal(vscode.Uri.parse(message.url))
						}
						break
					case "fetchOpenGraphData":
						this.fetchOpenGraphData(message.text!)
						break
					case "checkIsImageUrl":
						this.checkIsImageUrl(message.text!)
						break
					case "openFile":
						openFile(message.text!)
						break
					case "openMention":
						openMention(message.text)
						break
					case "checkpointDiff": {
						if (message.number) {
							await this.cline?.presentMultifileDiff(message.number, false)
						}
						break
					}
					case "checkpointRestore": {
						await this.cancelTask() // we cannot alter message history say if the task is active, as it could be in the middle of editing a file or running a command, which expect the ask to be responded to rather than being superceded by a new message eg add deleted_api_reqs
						// cancel task waits for any open editor to be reverted and starts a new cline instance
						if (message.number) {
							// wait for messages to be loaded
							await pWaitFor(() => this.cline?.isInitialized === true, {
								timeout: 3_000,
							}).catch(() => {
								console.error("Failed to init new cline instance")
							})
							// NOTE: cancelTask awaits abortTask, which awaits diffViewProvider.revertChanges, which reverts any edited files, allowing us to reset to a checkpoint rather than running into a state where the revertChanges function is called alongside or after the checkpoint reset
							await this.cline?.restoreCheckpoint(message.number, message.text! as ClineCheckpointRestore)
						}
						break
					}
					case "taskCompletionViewChanges": {
						if (message.number) {
							await this.cline?.presentMultifileDiff(message.number, true)
						}
						break
					}
					case "cancelTask":
						this.cancelTask()
						break
					case "getLatestState":
						await this.postStateToWebview()
						break
					case "accountLoginClicked": {
						// Generate nonce for state validation
						const nonce = crypto.randomBytes(32).toString("hex")
						await this.storeSecret("authNonce", nonce)

						// Open browser for authentication with state param
						console.log("Login button clicked in account page")
						console.log("Opening auth page with state param")

						const uriScheme = vscode.env.uriScheme

						const authUrl = vscode.Uri.parse(
							`https://app.cline.bot/auth?state=${encodeURIComponent(nonce)}&callback_url=${encodeURIComponent(`${uriScheme || "vscode"}://saoudrizwan.claude-dev/auth`)}`,
						)
						vscode.env.openExternal(authUrl)
						break
					}
					case "accountLogoutClicked": {
						await this.handleSignOut()
						break
					}
					case "showMcpView": {
						await this.postMessageToWebview({ type: "action", action: "mcpButtonClicked" })
						break
					}
					case "openMcpSettings": {
						const mcpSettingsFilePath = await this.mcpHub?.getMcpSettingsFilePath()
						if (mcpSettingsFilePath) {
							openFile(mcpSettingsFilePath)
						}
						break
					}
					case "fetchMcpMarketplace": {
						await this.fetchMcpMarketplace(message.bool)
						break
					}
					case "downloadMcp": {
						if (message.mcpId) {
							// 1. Toggle to act mode if we are in plan mode
							const { chatSettings } = await this.getStateToPostToWebview()
							if (chatSettings.mode === "plan") {
								await this.togglePlanActModeWithChatSettings({ mode: "act" })
							}

							// 2. Enable MCP settings if disabled
							// Enable MCP mode if disabled
							const mcpConfig = vscode.workspace.getConfiguration("cline.mcp")
							if (mcpConfig.get<string>("mode") !== "full") {
								await mcpConfig.update("mode", "full", true)
							}

							// 3. download MCP
							await this.downloadMcp(message.mcpId)
						}
						break
					}
					case "silentlyRefreshMcpMarketplace": {
						await this.silentlyRefreshMcpMarketplace()
						break
					}
					// case "openMcpMarketplaceServerDetails": {
					// 	if (message.text) {
					// 		const response = await fetch(`https://api.cline.bot/v1/mcp/marketplace/item?mcpId=${message.mcpId}`)
					// 		const details: McpDownloadResponse = await response.json()

					// 		if (details.readmeContent) {
					// 			// Disable markdown preview markers
					// 			const config = vscode.workspace.getConfiguration("markdown")
					// 			await config.update("preview.markEditorSelection", false, true)

					// 			// Create URI with base64 encoded markdown content
					// 			const uri = vscode.Uri.parse(
					// 				`${DIFF_VIEW_URI_SCHEME}:${details.name} README?${Buffer.from(details.readmeContent).toString("base64")}`,
					// 			)

					// 			// close existing
					// 			const tabs = vscode.window.tabGroups.all
					// 				.flatMap((tg) => tg.tabs)
					// 				.filter((tab) => tab.label && tab.label.includes("README") && tab.label.includes("Preview"))
					// 			for (const tab of tabs) {
					// 				await vscode.window.tabGroups.close(tab)
					// 			}

					// 			// Show only the preview
					// 			await vscode.commands.executeCommand("markdown.showPreview", uri, {
					// 				sideBySide: true,
					// 				preserveFocus: true,
					// 			})
					// 		}
					// 	}

					// 	this.postMessageToWebview({ type: "relinquishControl" })

					// 	break
					// }
					case "toggleMcpServer": {
						try {
							await this.mcpHub?.toggleServerDisabled(message.serverName!, message.disabled!)
						} catch (error) {
							console.error(`Failed to toggle MCP server ${message.serverName}:`, error)
						}
						break
					}
					case "toggleToolAutoApprove": {
						try {
							await this.mcpHub?.toggleToolAutoApprove(message.serverName!, message.toolName!, message.autoApprove!)
						} catch (error) {
							console.error(`Failed to toggle auto-approve for tool ${message.toolName}:`, error)
						}
						break
					}
					case "restartMcpServer": {
						try {
							await this.mcpHub?.restartConnection(message.text!)
						} catch (error) {
							console.error(`Failed to retry connection for ${message.text}:`, error)
						}
						break
					}
					case "deleteMcpServer": {
						if (message.serverName) {
							this.mcpHub?.deleteServer(message.serverName)
						}
						break
					}
					case "fetchLatestMcpServersFromHub": {
						this.mcpHub?.sendLatestMcpServers()
						break
					}
					case "searchCommits": {
						const cwd = vscode.workspace.workspaceFolders?.map((folder) => folder.uri.fsPath).at(0)
						if (cwd) {
							try {
								const commits = await searchCommits(message.text || "", cwd)
								await this.postMessageToWebview({
									type: "commitSearchResults",
									commits,
								})
							} catch (error) {
								console.error(`Error searching commits: ${JSON.stringify(error)}`)
							}
						}
						break
					}
					case "updateMcpTimeout": {
						try {
							if (message.serverName && message.timeout) {
								await this.mcpHub?.updateServerTimeout(message.serverName, message.timeout)
							}
						} catch (error) {
							console.error(`Failed to update timeout for server ${message.serverName}:`, error)
						}
						break
					}
					case "openExtensionSettings": {
						const settingsFilter = message.text || ""
						await vscode.commands.executeCommand(
							"workbench.action.openSettings",
							`@ext:saoudrizwan.claude-dev ${settingsFilter}`.trim(), // trim whitespace if no settings filter
						)
						break
					}
					case "invoke": {
						if (message.text) {
							await this.postMessageToWebview({
								type: "invoke",
								invoke: message.text as Invoke,
							})
						}
						break
					}
					// telemetry
					case "openSettings": {
						await this.postMessageToWebview({
							type: "action",
							action: "settingsButtonClicked",
						})
						break
					}
					case "telemetrySetting": {
						if (message.telemetrySetting) {
							await this.updateTelemetrySetting(message.telemetrySetting)
						}
						await this.postStateToWebview()
						break
					}
					case "updateSettings": {
						// api config
						if (message.apiConfiguration) {
							await this.updateApiConfiguration(message.apiConfiguration)
						}

						// custom instructions
						await this.updateCustomInstructions(message.customInstructionsSetting)

						// telemetry setting
						if (message.telemetrySetting) {
							await this.updateTelemetrySetting(message.telemetrySetting)
						}

						// plan act setting
						await this.updateGlobalState("planActSeparateModelsSetting", message.planActSeparateModelsSetting)

						// after settings are updated, post state to webview
						await this.postStateToWebview()

						await this.postMessageToWebview({ type: "didUpdateSettings" })
						break
					}
					case "clearAllTaskHistory": {
						await this.deleteAllTaskHistory()
						await this.postStateToWebview()
						this.postMessageToWebview({ type: "relinquishControl" })
						break
					}
					// Add more switch case statements here as more webview message commands
					// are created within the webview context (i.e. inside media/main.js)
				}
			},
			null,
			this.disposables,
		)
	}

	async updateTelemetrySetting(telemetrySetting: TelemetrySetting) {
		await this.updateGlobalState("telemetrySetting", telemetrySetting)
		const isOptedIn = telemetrySetting === "enabled"
		telemetryService.updateTelemetryState(isOptedIn)
	}

	async togglePlanActModeWithChatSettings(chatSettings: ChatSettings, chatContent?: ChatContent) {
		const didSwitchToActMode = chatSettings.mode === "act"

		// Capture mode switch telemetry | Capture regardless of if we know the taskId
		telemetryService.captureModeSwitch(this.cline?.taskId ?? "0", chatSettings.mode)

		// Get previous model info that we will revert to after saving current mode api info
		const {
			apiConfiguration,
			previousModeApiProvider: newApiProvider,
			previousModeModelId: newModelId,
			previousModeModelInfo: newModelInfo,
			previousModeThinkingBudgetTokens: newThinkingBudgetTokens,
			planActSeparateModelsSetting,
		} = await this.getState()

<<<<<<< HEAD
		// Save the last model used in this mode
		await this.updateGlobalState("previousModeApiProvider", apiConfiguration.apiProvider)
		await this.updateGlobalState("previousModeThinkingBudgetTokens", apiConfiguration.thinkingBudgetTokens)
		switch (apiConfiguration.apiProvider) {
			case "anthropic":
			case "bedrock":
			case "vertex":
			case "gemini":
			case "asksage":
			case "bitdeerai":
				await this.updateGlobalState("previousModeModelId", apiConfiguration.apiModelId)
				break
			case "openrouter":
			case "cline":
				await this.updateGlobalState("previousModeModelId", apiConfiguration.openRouterModelId)
				await this.updateGlobalState("previousModeModelInfo", apiConfiguration.openRouterModelInfo)
				break
			case "vscode-lm":
				await this.updateGlobalState("previousModeModelId", apiConfiguration.vsCodeLmModelSelector)
				break
			case "openai":
				await this.updateGlobalState("previousModeModelId", apiConfiguration.openAiModelId)
				await this.updateGlobalState("previousModeModelInfo", apiConfiguration.openAiModelInfo)
				break
			case "ollama":
				await this.updateGlobalState("previousModeModelId", apiConfiguration.ollamaModelId)
				break
			case "lmstudio":
				await this.updateGlobalState("previousModeModelId", apiConfiguration.lmStudioModelId)
				break
			case "litellm":
				await this.updateGlobalState("previousModeModelId", apiConfiguration.liteLlmModelId)
				break
			case "requesty":
				await this.updateGlobalState("previousModeModelId", apiConfiguration.requestyModelId)
				break
		}
=======
		const shouldSwitchModel = planActSeparateModelsSetting === true
>>>>>>> 9012d6a1

		if (shouldSwitchModel) {
			// Save the last model used in this mode
			await this.updateGlobalState("previousModeApiProvider", apiConfiguration.apiProvider)
			await this.updateGlobalState("previousModeThinkingBudgetTokens", apiConfiguration.thinkingBudgetTokens)
			switch (apiConfiguration.apiProvider) {
				case "anthropic":
				case "bedrock":
				case "vertex":
				case "gemini":
				case "asksage":
<<<<<<< HEAD
				case "bitdeerai":
					await this.updateGlobalState("apiModelId", newModelId)
=======
				case "openai-native":
				case "qwen":
				case "deepseek":
					await this.updateGlobalState("previousModeModelId", apiConfiguration.apiModelId)
>>>>>>> 9012d6a1
					break
				case "openrouter":
				case "cline":
					await this.updateGlobalState("previousModeModelId", apiConfiguration.openRouterModelId)
					await this.updateGlobalState("previousModeModelInfo", apiConfiguration.openRouterModelInfo)
					break
				case "vscode-lm":
					await this.updateGlobalState("previousModeModelId", apiConfiguration.vsCodeLmModelSelector)
					break
				case "openai":
					await this.updateGlobalState("previousModeModelId", apiConfiguration.openAiModelId)
					await this.updateGlobalState("previousModeModelInfo", apiConfiguration.openAiModelInfo)
					break
				case "ollama":
					await this.updateGlobalState("previousModeModelId", apiConfiguration.ollamaModelId)
					break
				case "lmstudio":
					await this.updateGlobalState("previousModeModelId", apiConfiguration.lmStudioModelId)
					break
				case "litellm":
					await this.updateGlobalState("previousModeModelId", apiConfiguration.liteLlmModelId)
					break
				case "requesty":
					await this.updateGlobalState("previousModeModelId", apiConfiguration.requestyModelId)
					break
			}

			// Restore the model used in previous mode
			if (newApiProvider || newModelId || newThinkingBudgetTokens !== undefined) {
				await this.updateGlobalState("apiProvider", newApiProvider)
				await this.updateGlobalState("thinkingBudgetTokens", newThinkingBudgetTokens)
				switch (newApiProvider) {
					case "anthropic":
					case "bedrock":
					case "vertex":
					case "gemini":
					case "asksage":
					case "openai-native":
					case "qwen":
					case "deepseek":
						await this.updateGlobalState("apiModelId", newModelId)
						break
					case "openrouter":
					case "cline":
						await this.updateGlobalState("openRouterModelId", newModelId)
						await this.updateGlobalState("openRouterModelInfo", newModelInfo)
						break
					case "vscode-lm":
						await this.updateGlobalState("vsCodeLmModelSelector", newModelId)
						break
					case "openai":
						await this.updateGlobalState("openAiModelId", newModelId)
						await this.updateGlobalState("openAiModelInfo", newModelInfo)
						break
					case "ollama":
						await this.updateGlobalState("ollamaModelId", newModelId)
						break
					case "lmstudio":
						await this.updateGlobalState("lmStudioModelId", newModelId)
						break
					case "litellm":
						await this.updateGlobalState("liteLlmModelId", newModelId)
						break
					case "requesty":
						await this.updateGlobalState("requestyModelId", newModelId)
						break
				}

				if (this.cline) {
					const { apiConfiguration: updatedApiConfiguration } = await this.getState()
					this.cline.api = buildApiHandler(updatedApiConfiguration)
				}
			}
		}

		await this.updateGlobalState("chatSettings", chatSettings)
		await this.postStateToWebview()

		if (this.cline) {
			this.cline.updateChatSettings(chatSettings)
			if (this.cline.isAwaitingPlanResponse && didSwitchToActMode) {
				this.cline.didRespondToPlanAskBySwitchingMode = true
				// Use chatContent if provided, otherwise use default message
				await this.postMessageToWebview({
					type: "invoke",
					invoke: "sendMessage",
					text: chatContent?.message || "PLAN_MODE_TOGGLE_RESPONSE",
					images: chatContent?.images,
				})
			} else {
				this.cancelTask()
			}
		}
	}

	async cancelTask() {
		if (this.cline) {
			const { historyItem } = await this.getTaskWithId(this.cline.taskId)
			try {
				await this.cline.abortTask()
			} catch (error) {
				console.error("Failed to abort task", error)
			}
			await pWaitFor(
				() =>
					this.cline === undefined ||
					this.cline.isStreaming === false ||
					this.cline.didFinishAbortingStream ||
					this.cline.isWaitingForFirstChunk, // if only first chunk is processed, then there's no need to wait for graceful abort (closes edits, browser, etc)
				{
					timeout: 3_000,
				},
			).catch(() => {
				console.error("Failed to abort task")
			})
			if (this.cline) {
				// 'abandoned' will prevent this cline instance from affecting future cline instance gui. this may happen if its hanging on a streaming request
				this.cline.abandoned = true
			}
			await this.initClineWithHistoryItem(historyItem) // clears task again, so we need to abortTask manually above
			// await this.postStateToWebview() // new Cline instance will post state when it's ready. having this here sent an empty messages array to webview leading to virtuoso having to reload the entire list
		}
	}

	async updateCustomInstructions(instructions?: string) {
		// User may be clearing the field
		await this.updateGlobalState("customInstructions", instructions || undefined)
		if (this.cline) {
			this.cline.customInstructions = instructions || undefined
		}
	}

	async updateApiConfiguration(apiConfiguration: ApiConfiguration) {
		const {
			apiProvider,
			apiModelId,
			apiKey,
			openRouterApiKey,
			awsAccessKey,
			awsSecretKey,
			awsSessionToken,
			awsRegion,
			awsUseCrossRegionInference,
			awsBedrockUsePromptCache,
			awsBedrockEndpoint,
			awsProfile,
			awsUseProfile,
			vertexProjectId,
			vertexRegion,
			openAiBaseUrl,
			openAiApiKey,
			openAiModelId,
			openAiModelInfo,
			ollamaModelId,
			ollamaBaseUrl,
			ollamaApiOptionsCtxNum,
			lmStudioModelId,
			lmStudioBaseUrl,
			anthropicBaseUrl,
			geminiApiKey,
			openAiNativeApiKey,
			deepSeekApiKey,
			requestyApiKey,
			requestyModelId,
			togetherApiKey,
			togetherModelId,
			qwenApiKey,
			mistralApiKey,
			azureApiVersion,
			openRouterModelId,
			openRouterModelInfo,
			vsCodeLmModelSelector,
			liteLlmBaseUrl,
			liteLlmModelId,
			liteLlmApiKey,
			qwenApiLine,
			asksageApiKey,
			asksageApiUrl,
			xaiApiKey,
			thinkingBudgetTokens,
			clineApiKey,
			sambanovaApiKey,
		} = apiConfiguration
		await this.updateGlobalState("apiProvider", apiProvider)
		await this.updateGlobalState("apiModelId", apiModelId)
		await this.storeSecret("apiKey", apiKey)
		await this.storeSecret("openRouterApiKey", openRouterApiKey)
		await this.storeSecret("awsAccessKey", awsAccessKey)
		await this.storeSecret("awsSecretKey", awsSecretKey)
		await this.storeSecret("awsSessionToken", awsSessionToken)
		await this.updateGlobalState("awsRegion", awsRegion)
		await this.updateGlobalState("awsUseCrossRegionInference", awsUseCrossRegionInference)
		await this.updateGlobalState("awsBedrockUsePromptCache", awsBedrockUsePromptCache)
		await this.updateGlobalState("awsBedrockEndpoint", awsBedrockEndpoint)
		await this.updateGlobalState("awsProfile", awsProfile)
		await this.updateGlobalState("awsUseProfile", awsUseProfile)
		await this.updateGlobalState("vertexProjectId", vertexProjectId)
		await this.updateGlobalState("vertexRegion", vertexRegion)
		await this.updateGlobalState("openAiBaseUrl", openAiBaseUrl)
		await this.storeSecret("openAiApiKey", openAiApiKey)
		await this.updateGlobalState("openAiModelId", openAiModelId)
		await this.updateGlobalState("openAiModelInfo", openAiModelInfo)
		await this.updateGlobalState("ollamaModelId", ollamaModelId)
		await this.updateGlobalState("ollamaBaseUrl", ollamaBaseUrl)
		await this.updateGlobalState("ollamaApiOptionsCtxNum", ollamaApiOptionsCtxNum)
		await this.updateGlobalState("lmStudioModelId", lmStudioModelId)
		await this.updateGlobalState("lmStudioBaseUrl", lmStudioBaseUrl)
		await this.updateGlobalState("anthropicBaseUrl", anthropicBaseUrl)
		await this.storeSecret("geminiApiKey", geminiApiKey)
		await this.storeSecret("openAiNativeApiKey", openAiNativeApiKey)
		await this.storeSecret("deepSeekApiKey", deepSeekApiKey)
		await this.storeSecret("requestyApiKey", requestyApiKey)
		await this.storeSecret("togetherApiKey", togetherApiKey)
		await this.storeSecret("qwenApiKey", qwenApiKey)
		await this.storeSecret("mistralApiKey", mistralApiKey)
		await this.storeSecret("liteLlmApiKey", liteLlmApiKey)
		await this.storeSecret("xaiApiKey", xaiApiKey)
		await this.updateGlobalState("azureApiVersion", azureApiVersion)
		await this.updateGlobalState("openRouterModelId", openRouterModelId)
		await this.updateGlobalState("openRouterModelInfo", openRouterModelInfo)
		await this.updateGlobalState("vsCodeLmModelSelector", vsCodeLmModelSelector)
		await this.updateGlobalState("liteLlmBaseUrl", liteLlmBaseUrl)
		await this.updateGlobalState("liteLlmModelId", liteLlmModelId)
		await this.updateGlobalState("qwenApiLine", qwenApiLine)
		await this.updateGlobalState("requestyModelId", requestyModelId)
		await this.updateGlobalState("togetherModelId", togetherModelId)
		await this.storeSecret("asksageApiKey", asksageApiKey)
		await this.updateGlobalState("asksageApiUrl", asksageApiUrl)
		await this.updateGlobalState("thinkingBudgetTokens", thinkingBudgetTokens)
		await this.storeSecret("clineApiKey", clineApiKey)
		await this.storeSecret("sambanovaApiKey", sambanovaApiKey)
		if (this.cline) {
			this.cline.api = buildApiHandler(apiConfiguration)
		}
	}

	// MCP

	async getDocumentsPath(): Promise<string> {
		if (process.platform === "win32") {
			try {
				const { stdout: docsPath } = await execa("powershell", [
					"-NoProfile", // Ignore user's PowerShell profile(s)
					"-Command",
					"[System.Environment]::GetFolderPath([System.Environment+SpecialFolder]::MyDocuments)",
				])
				const trimmedPath = docsPath.trim()
				if (trimmedPath) {
					return trimmedPath
				}
			} catch (err) {
				console.error("Failed to retrieve Windows Documents path. Falling back to homedir/Documents.")
			}
		} else if (process.platform === "linux") {
			try {
				// First check if xdg-user-dir exists
				await execa("which", ["xdg-user-dir"])

				// If it exists, try to get XDG documents path
				const { stdout } = await execa("xdg-user-dir", ["DOCUMENTS"])
				const trimmedPath = stdout.trim()
				if (trimmedPath) {
					return trimmedPath
				}
			} catch {
				// Log error but continue to fallback
				console.error("Failed to retrieve XDG Documents path. Falling back to homedir/Documents.")
			}
		}

		// Default fallback for all platforms
		return path.join(os.homedir(), "Documents")
	}

	async ensureMcpServersDirectoryExists(): Promise<string> {
		const userDocumentsPath = await this.getDocumentsPath()
		const mcpServersDir = path.join(userDocumentsPath, "Cline", "MCP")
		try {
			await fs.mkdir(mcpServersDir, { recursive: true })
		} catch (error) {
			return "~/Documents/Cline/MCP" // in case creating a directory in documents fails for whatever reason (e.g. permissions) - this is fine since this path is only ever used in the system prompt
		}
		return mcpServersDir
	}

	async ensureSettingsDirectoryExists(): Promise<string> {
		const settingsDir = path.join(this.context.globalStorageUri.fsPath, "settings")
		await fs.mkdir(settingsDir, { recursive: true })
		return settingsDir
	}

	// VSCode LM API

	private async getVsCodeLmModels() {
		try {
			const models = await vscode.lm.selectChatModels({})
			return models || []
		} catch (error) {
			console.error("Error fetching VS Code LM models:", error)
			return []
		}
	}

	// Ollama

	async getOllamaModels(baseUrl?: string) {
		try {
			if (!baseUrl) {
				baseUrl = "http://localhost:11434"
			}
			if (!URL.canParse(baseUrl)) {
				return []
			}
			const response = await axios.get(`${baseUrl}/api/tags`)
			const modelsArray = response.data?.models?.map((model: any) => model.name) || []
			const models = [...new Set<string>(modelsArray)]
			return models
		} catch (error) {
			return []
		}
	}

	// LM Studio

	async getLmStudioModels(baseUrl?: string) {
		try {
			if (!baseUrl) {
				baseUrl = "http://localhost:1234"
			}
			if (!URL.canParse(baseUrl)) {
				return []
			}
			const response = await axios.get(`${baseUrl}/v1/models`)
			const modelsArray = response.data?.data?.map((model: any) => model.id) || []
			const models = [...new Set<string>(modelsArray)]
			return models
		} catch (error) {
			return []
		}
	}

	// Auth

	public async validateAuthState(state: string | null): Promise<boolean> {
		const storedNonce = await this.getSecret("authNonce")
		if (!state || state !== storedNonce) {
			return false
		}
		await this.storeSecret("authNonce", undefined) // Clear after use
		return true
	}

	async handleAuthCallback(customToken: string, apiKey: string) {
		try {
			// Store API key for API calls
			await this.storeSecret("clineApiKey", apiKey)

			// Send custom token to webview for Firebase auth
			await this.postMessageToWebview({
				type: "authCallback",
				customToken,
			})

			const clineProvider: ApiProvider = "cline"
			await this.updateGlobalState("apiProvider", clineProvider)

			// Update API configuration with the new provider and API key
			const { apiConfiguration } = await this.getState()
			const updatedConfig = {
				...apiConfiguration,
				apiProvider: clineProvider,
				clineApiKey: apiKey,
			}

			if (this.cline) {
				this.cline.api = buildApiHandler(updatedConfig)
			}

			await this.postStateToWebview()
			vscode.window.showInformationMessage("Successfully logged in to Cline")
		} catch (error) {
			console.error("Failed to handle auth callback:", error)
			vscode.window.showErrorMessage("Failed to log in to Cline")
			// Even on login failure, we preserve any existing tokens
			// Only clear tokens on explicit logout
		}
	}

	// MCP Marketplace

	private async fetchMcpMarketplaceFromApi(silent: boolean = false): Promise<McpMarketplaceCatalog | undefined> {
		try {
			const response = await axios.get("https://api.cline.bot/v1/mcp/marketplace", {
				headers: {
					"Content-Type": "application/json",
				},
			})

			if (!response.data) {
				throw new Error("Invalid response from MCP marketplace API")
			}

			const catalog: McpMarketplaceCatalog = {
				items: (response.data || []).map((item: any) => ({
					...item,
					githubStars: item.githubStars ?? 0,
					downloadCount: item.downloadCount ?? 0,
					tags: item.tags ?? [],
				})),
			}

			// Store in global state
			await this.updateGlobalState("mcpMarketplaceCatalog", catalog)
			return catalog
		} catch (error) {
			console.error("Failed to fetch MCP marketplace:", error)
			if (!silent) {
				const errorMessage = error instanceof Error ? error.message : "Failed to fetch MCP marketplace"
				await this.postMessageToWebview({
					type: "mcpMarketplaceCatalog",
					error: errorMessage,
				})
				vscode.window.showErrorMessage(errorMessage)
			}
			return undefined
		}
	}

	async silentlyRefreshMcpMarketplace() {
		try {
			const catalog = await this.fetchMcpMarketplaceFromApi(true)
			if (catalog) {
				await this.postMessageToWebview({
					type: "mcpMarketplaceCatalog",
					mcpMarketplaceCatalog: catalog,
				})
			}
		} catch (error) {
			console.error("Failed to silently refresh MCP marketplace:", error)
		}
	}

	private async fetchMcpMarketplace(forceRefresh: boolean = false) {
		try {
			// Check if we have cached data
			const cachedCatalog = (await this.getGlobalState("mcpMarketplaceCatalog")) as McpMarketplaceCatalog | undefined
			if (!forceRefresh && cachedCatalog?.items) {
				await this.postMessageToWebview({
					type: "mcpMarketplaceCatalog",
					mcpMarketplaceCatalog: cachedCatalog,
				})
				return
			}

			const catalog = await this.fetchMcpMarketplaceFromApi(false)
			if (catalog) {
				await this.postMessageToWebview({
					type: "mcpMarketplaceCatalog",
					mcpMarketplaceCatalog: catalog,
				})
			}
		} catch (error) {
			console.error("Failed to handle cached MCP marketplace:", error)
			const errorMessage = error instanceof Error ? error.message : "Failed to handle cached MCP marketplace"
			await this.postMessageToWebview({
				type: "mcpMarketplaceCatalog",
				error: errorMessage,
			})
			vscode.window.showErrorMessage(errorMessage)
		}
	}

	private async downloadMcp(mcpId: string) {
		try {
			// First check if we already have this MCP server installed
			const servers = this.mcpHub?.getServers() || []
			const isInstalled = servers.some((server: McpServer) => server.name === mcpId)

			if (isInstalled) {
				throw new Error("This MCP server is already installed")
			}

			// Fetch server details from marketplace
			const response = await axios.post<McpDownloadResponse>(
				"https://api.cline.bot/v1/mcp/download",
				{ mcpId },
				{
					headers: { "Content-Type": "application/json" },
					timeout: 10000,
				},
			)

			if (!response.data) {
				throw new Error("Invalid response from MCP marketplace API")
			}

			console.log("[downloadMcp] Response from download API", { response })

			const mcpDetails = response.data

			// Validate required fields
			if (!mcpDetails.githubUrl) {
				throw new Error("Missing GitHub URL in MCP download response")
			}
			if (!mcpDetails.readmeContent) {
				throw new Error("Missing README content in MCP download response")
			}

			// Send details to webview
			await this.postMessageToWebview({
				type: "mcpDownloadDetails",
				mcpDownloadDetails: mcpDetails,
			})

			// Create task with context from README and added guidelines for MCP server installation
			const task = `Set up the MCP server from ${mcpDetails.githubUrl} while adhering to these MCP server installation rules:
- Use "${mcpDetails.mcpId}" as the server name in cline_mcp_settings.json.
- Create the directory for the new MCP server before starting installation.
- Use commands aligned with the user's shell and operating system best practices.
- The following README may contain instructions that conflict with the user's OS, in which case proceed thoughtfully.
- Once installed, demonstrate the server's capabilities by using one of its tools.
Here is the project's README to help you get started:\n\n${mcpDetails.readmeContent}\n${mcpDetails.llmsInstallationContent}`

			// Initialize task and show chat view
			await this.initClineWithTask(task)
			await this.postMessageToWebview({
				type: "action",
				action: "chatButtonClicked",
			})
		} catch (error) {
			console.error("Failed to download MCP:", error)
			let errorMessage = "Failed to download MCP"

			if (axios.isAxiosError(error)) {
				if (error.code === "ECONNABORTED") {
					errorMessage = "Request timed out. Please try again."
				} else if (error.response?.status === 404) {
					errorMessage = "MCP server not found in marketplace."
				} else if (error.response?.status === 500) {
					errorMessage = "Internal server error. Please try again later."
				} else if (!error.response && error.request) {
					errorMessage = "Network error. Please check your internet connection."
				}
			} else if (error instanceof Error) {
				errorMessage = error.message
			}

			// Show error in both notification and marketplace UI
			vscode.window.showErrorMessage(errorMessage)
			await this.postMessageToWebview({
				type: "mcpDownloadDetails",
				error: errorMessage,
			})
		}
	}

	// OpenAi

	async getOpenAiModels(baseUrl?: string, apiKey?: string) {
		try {
			if (!baseUrl) {
				return []
			}

			if (!URL.canParse(baseUrl)) {
				return []
			}

			const config: Record<string, any> = {}
			if (apiKey) {
				config["headers"] = { Authorization: `Bearer ${apiKey}` }
			}

			const response = await axios.get(`${baseUrl}/models`, config)
			const modelsArray = response.data?.data?.map((model: any) => model.id) || []
			const models = [...new Set<string>(modelsArray)]
			return models
		} catch (error) {
			return []
		}
	}

	// OpenRouter

	async handleOpenRouterCallback(code: string) {
		let apiKey: string
		try {
			const response = await axios.post("https://openrouter.ai/api/v1/auth/keys", { code })
			if (response.data && response.data.key) {
				apiKey = response.data.key
			} else {
				throw new Error("Invalid response from OpenRouter API")
			}
		} catch (error) {
			console.error("Error exchanging code for API key:", error)
			throw error
		}

		const openrouter: ApiProvider = "openrouter"
		await this.updateGlobalState("apiProvider", openrouter)
		await this.storeSecret("openRouterApiKey", apiKey)
		await this.postStateToWebview()
		if (this.cline) {
			this.cline.api = buildApiHandler({
				apiProvider: openrouter,
				openRouterApiKey: apiKey,
			})
		}
		// await this.postMessageToWebview({ type: "action", action: "settingsButtonClicked" }) // bad ux if user is on welcome
	}

	private async ensureCacheDirectoryExists(): Promise<string> {
		const cacheDir = path.join(this.context.globalStorageUri.fsPath, "cache")
		await fs.mkdir(cacheDir, { recursive: true })
		return cacheDir
	}

	async readOpenRouterModels(): Promise<Record<string, ModelInfo> | undefined> {
		const openRouterModelsFilePath = path.join(await this.ensureCacheDirectoryExists(), GlobalFileNames.openRouterModels)
		const fileExists = await fileExistsAtPath(openRouterModelsFilePath)
		if (fileExists) {
			const fileContents = await fs.readFile(openRouterModelsFilePath, "utf8")
			return JSON.parse(fileContents)
		}
		return undefined
	}

	async refreshOpenRouterModels() {
		const openRouterModelsFilePath = path.join(await this.ensureCacheDirectoryExists(), GlobalFileNames.openRouterModels)

		let models: Record<string, ModelInfo> = {}
		try {
			const response = await axios.get("https://openrouter.ai/api/v1/models")
			/*
			{
				"id": "anthropic/claude-3.5-sonnet",
				"name": "Anthropic: Claude 3.5 Sonnet",
				"created": 1718841600,
				"description": "Claude 3.5 Sonnet delivers better-than-Opus capabilities, faster-than-Sonnet speeds, at the same Sonnet prices. Sonnet is particularly good at:\n\n- Coding: Autonomously writes, edits, and runs code with reasoning and troubleshooting\n- Data science: Augments human data science expertise; navigates unstructured data while using multiple tools for insights\n- Visual processing: excelling at interpreting charts, graphs, and images, accurately transcribing text to derive insights beyond just the text alone\n- Agentic tasks: exceptional tool use, making it great at agentic tasks (i.e. complex, multi-step problem solving tasks that require engaging with other systems)\n\n#multimodal",
				"context_length": 200000,
				"architecture": {
					"modality": "text+image-\u003Etext",
					"tokenizer": "Claude",
					"instruct_type": null
				},
				"pricing": {
					"prompt": "0.000003",
					"completion": "0.000015",
					"image": "0.0048",
					"request": "0"
				},
				"top_provider": {
					"context_length": 200000,
					"max_completion_tokens": 8192,
					"is_moderated": true
				},
				"per_request_limits": null
			},
			*/
			if (response.data?.data) {
				const rawModels = response.data.data
				const parsePrice = (price: any) => {
					if (price) {
						return parseFloat(price) * 1_000_000
					}
					return undefined
				}
				for (const rawModel of rawModels) {
					const modelInfo: ModelInfo = {
						maxTokens: rawModel.top_provider?.max_completion_tokens,
						contextWindow: rawModel.context_length,
						supportsImages: rawModel.architecture?.modality?.includes("image"),
						supportsPromptCache: false,
						inputPrice: parsePrice(rawModel.pricing?.prompt),
						outputPrice: parsePrice(rawModel.pricing?.completion),
						description: rawModel.description,
					}

					switch (rawModel.id) {
						case "anthropic/claude-3-7-sonnet":
						case "anthropic/claude-3-7-sonnet:beta":
						case "anthropic/claude-3.7-sonnet":
						case "anthropic/claude-3.7-sonnet:beta":
						case "anthropic/claude-3.7-sonnet:thinking":
						case "anthropic/claude-3.5-sonnet":
						case "anthropic/claude-3.5-sonnet:beta":
							// NOTE: this needs to be synced with api.ts/openrouter default model info
							modelInfo.supportsComputerUse = true
							modelInfo.supportsPromptCache = true
							modelInfo.cacheWritesPrice = 3.75
							modelInfo.cacheReadsPrice = 0.3
							break
						case "anthropic/claude-3.5-sonnet-20240620":
						case "anthropic/claude-3.5-sonnet-20240620:beta":
							modelInfo.supportsPromptCache = true
							modelInfo.cacheWritesPrice = 3.75
							modelInfo.cacheReadsPrice = 0.3
							break
						case "anthropic/claude-3-5-haiku":
						case "anthropic/claude-3-5-haiku:beta":
						case "anthropic/claude-3-5-haiku-20241022":
						case "anthropic/claude-3-5-haiku-20241022:beta":
						case "anthropic/claude-3.5-haiku":
						case "anthropic/claude-3.5-haiku:beta":
						case "anthropic/claude-3.5-haiku-20241022":
						case "anthropic/claude-3.5-haiku-20241022:beta":
							modelInfo.supportsPromptCache = true
							modelInfo.cacheWritesPrice = 1.25
							modelInfo.cacheReadsPrice = 0.1
							break
						case "anthropic/claude-3-opus":
						case "anthropic/claude-3-opus:beta":
							modelInfo.supportsPromptCache = true
							modelInfo.cacheWritesPrice = 18.75
							modelInfo.cacheReadsPrice = 1.5
							break
						case "anthropic/claude-3-haiku":
						case "anthropic/claude-3-haiku:beta":
							modelInfo.supportsPromptCache = true
							modelInfo.cacheWritesPrice = 0.3
							modelInfo.cacheReadsPrice = 0.03
							break
						case "deepseek/deepseek-chat":
							modelInfo.supportsPromptCache = true
							// see api.ts/deepSeekModels for more info
							modelInfo.inputPrice = 0
							modelInfo.cacheWritesPrice = 0.14
							modelInfo.cacheReadsPrice = 0.014
							break
					}

					models[rawModel.id] = modelInfo
				}
			} else {
				console.error("Invalid response from OpenRouter API")
			}
			await fs.writeFile(openRouterModelsFilePath, JSON.stringify(models))
			console.log("OpenRouter models fetched and saved", models)
		} catch (error) {
			console.error("Error fetching OpenRouter models:", error)
		}

		await this.postMessageToWebview({
			type: "openRouterModels",
			openRouterModels: models,
		})
		return models
	}

	// Task history

	async getTaskWithId(id: string): Promise<{
		historyItem: HistoryItem
		taskDirPath: string
		apiConversationHistoryFilePath: string
		uiMessagesFilePath: string
		apiConversationHistory: Anthropic.MessageParam[]
	}> {
		const history = ((await this.getGlobalState("taskHistory")) as HistoryItem[] | undefined) || []
		const historyItem = history.find((item) => item.id === id)
		if (historyItem) {
			const taskDirPath = path.join(this.context.globalStorageUri.fsPath, "tasks", id)
			const apiConversationHistoryFilePath = path.join(taskDirPath, GlobalFileNames.apiConversationHistory)
			const uiMessagesFilePath = path.join(taskDirPath, GlobalFileNames.uiMessages)
			const fileExists = await fileExistsAtPath(apiConversationHistoryFilePath)
			if (fileExists) {
				const apiConversationHistory = JSON.parse(await fs.readFile(apiConversationHistoryFilePath, "utf8"))
				return {
					historyItem,
					taskDirPath,
					apiConversationHistoryFilePath,
					uiMessagesFilePath,
					apiConversationHistory,
				}
			}
		}
		// if we tried to get a task that doesn't exist, remove it from state
		// FIXME: this seems to happen sometimes when the json file doesnt save to disk for some reason
		await this.deleteTaskFromState(id)
		throw new Error("Task not found")
	}

	async showTaskWithId(id: string) {
		if (id !== this.cline?.taskId) {
			// non-current task
			const { historyItem } = await this.getTaskWithId(id)
			await this.initClineWithHistoryItem(historyItem) // clears existing task
		}
		await this.postMessageToWebview({
			type: "action",
			action: "chatButtonClicked",
		})
	}

	async exportTaskWithId(id: string) {
		const { historyItem, apiConversationHistory } = await this.getTaskWithId(id)
		await downloadTask(historyItem.ts, apiConversationHistory)
	}

	async deleteAllTaskHistory() {
		await this.clearTask()
		await this.updateGlobalState("taskHistory", undefined)
		try {
			// Remove all contents of tasks directory
			const taskDirPath = path.join(this.context.globalStorageUri.fsPath, "tasks")
			if (await fileExistsAtPath(taskDirPath)) {
				await fs.rm(taskDirPath, { recursive: true, force: true })
			}
			// Remove checkpoints directory contents
			const checkpointsDirPath = path.join(this.context.globalStorageUri.fsPath, "checkpoints")
			if (await fileExistsAtPath(checkpointsDirPath)) {
				await fs.rm(checkpointsDirPath, { recursive: true, force: true })
			}
		} catch (error) {
			vscode.window.showErrorMessage(
				`Encountered error while deleting task history, there may be some files left behind. Error: ${error instanceof Error ? error.message : String(error)}`,
			)
		}
		// await this.postStateToWebview()
	}

	async deleteTaskWithId(id: string) {
		console.info("deleteTaskWithId: ", id)

		if (id === this.cline?.taskId) {
			await this.clearTask()
			console.debug("cleared task")
		}

		const { taskDirPath, apiConversationHistoryFilePath, uiMessagesFilePath } = await this.getTaskWithId(id)

		// Delete checkpoints
		console.info("deleting checkpoints")
		const taskHistory = ((await this.getGlobalState("taskHistory")) as HistoryItem[] | undefined) || []
		const historyItem = taskHistory.find((item) => item.id === id)
		//console.log("historyItem: ", historyItem)
		// if (historyItem) {
		// 	try {
		// 		await CheckpointTracker.deleteCheckpoints(id, historyItem, this.context.globalStorageUri.fsPath)
		// 	} catch (error) {
		// 		console.error(`Failed to delete checkpoints for task ${id}:`, error)
		// 	}
		// }

		await this.deleteTaskFromState(id)

		// Delete the task files
		const apiConversationHistoryFileExists = await fileExistsAtPath(apiConversationHistoryFilePath)
		if (apiConversationHistoryFileExists) {
			await fs.unlink(apiConversationHistoryFilePath)
		}
		const uiMessagesFileExists = await fileExistsAtPath(uiMessagesFilePath)
		if (uiMessagesFileExists) {
			await fs.unlink(uiMessagesFilePath)
		}
		const legacyMessagesFilePath = path.join(taskDirPath, "claude_messages.json")
		if (await fileExistsAtPath(legacyMessagesFilePath)) {
			await fs.unlink(legacyMessagesFilePath)
		}

		await fs.rmdir(taskDirPath) // succeeds if the dir is empty
	}

	async deleteTaskFromState(id: string) {
		// Remove the task from history
		const taskHistory = ((await this.getGlobalState("taskHistory")) as HistoryItem[] | undefined) || []
		const updatedTaskHistory = taskHistory.filter((task) => task.id !== id)
		await this.updateGlobalState("taskHistory", updatedTaskHistory)

		// Notify the webview that the task has been deleted
		await this.postStateToWebview()
	}

	async postStateToWebview() {
		const state = await this.getStateToPostToWebview()
		this.postMessageToWebview({ type: "state", state })
	}

	async getStateToPostToWebview(): Promise<ExtensionState> {
		const {
			apiConfiguration,
			lastShownAnnouncementId,
			customInstructions,
			taskHistory,
			autoApprovalSettings,
			browserSettings,
			chatSettings,
			userInfo,
			mcpMarketplaceEnabled,
			telemetrySetting,
			planActSeparateModelsSetting,
		} = await this.getState()

		return {
			version: this.context.extension?.packageJSON?.version ?? "",
			apiConfiguration,
			customInstructions,
			uriScheme: vscode.env.uriScheme,
			currentTaskItem: this.cline?.taskId ? (taskHistory || []).find((item) => item.id === this.cline?.taskId) : undefined,
			checkpointTrackerErrorMessage: this.cline?.checkpointTrackerErrorMessage,
			clineMessages: this.cline?.clineMessages || [],
			taskHistory: (taskHistory || [])
				.filter((item) => item.ts && item.task)
				.sort((a, b) => b.ts - a.ts)
				.slice(0, 100), // for now we're only getting the latest 100 tasks, but a better solution here is to only pass in 3 for recent task history, and then get the full task history on demand when going to the task history view (maybe with pagination?)
			shouldShowAnnouncement: lastShownAnnouncementId !== this.latestAnnouncementId,
			platform: process.platform as Platform,
			autoApprovalSettings,
			browserSettings,
			chatSettings,
			userInfo,
			mcpMarketplaceEnabled,
			telemetrySetting,
			planActSeparateModelsSetting,
			vscMachineId: vscode.env.machineId,
		}
	}

	async clearTask() {
		this.cline?.abortTask()
		this.cline = undefined // removes reference to it, so once promises end it will be garbage collected
	}

	// Caching mechanism to keep track of webview messages + API conversation history per provider instance

	/*
	Now that we use retainContextWhenHidden, we don't have to store a cache of cline messages in the user's state, but we could to reduce memory footprint in long conversations.

	- We have to be careful of what state is shared between ClineProvider instances since there could be multiple instances of the extension running at once. For example when we cached cline messages using the same key, two instances of the extension could end up using the same key and overwriting each other's messages.
	- Some state does need to be shared between the instances, i.e. the API key--however there doesn't seem to be a good way to notify the other instances that the API key has changed.

	We need to use a unique identifier for each ClineProvider instance's message cache since we could be running several instances of the extension outside of just the sidebar i.e. in editor panels.

	// conversation history to send in API requests

	/*
	It seems that some API messages do not comply with vscode state requirements. Either the Anthropic library is manipulating these values somehow in the backend in a way thats creating cyclic references, or the API returns a function or a Symbol as part of the message content.
	VSCode docs about state: "The value must be JSON-stringifyable ... value — A value. MUST not contain cyclic references."
	For now we'll store the conversation history in memory, and if we need to store in state directly we'd need to do a manual conversion to ensure proper json stringification.
	*/

	// getApiConversationHistory(): Anthropic.MessageParam[] {
	// 	// const history = (await this.getGlobalState(
	// 	// 	this.getApiConversationHistoryStateKey()
	// 	// )) as Anthropic.MessageParam[]
	// 	// return history || []
	// 	return this.apiConversationHistory
	// }

	// setApiConversationHistory(history: Anthropic.MessageParam[] | undefined) {
	// 	// await this.updateGlobalState(this.getApiConversationHistoryStateKey(), history)
	// 	this.apiConversationHistory = history || []
	// }

	// addMessageToApiConversationHistory(message: Anthropic.MessageParam): Anthropic.MessageParam[] {
	// 	// const history = await this.getApiConversationHistory()
	// 	// history.push(message)
	// 	// await this.setApiConversationHistory(history)
	// 	// return history
	// 	this.apiConversationHistory.push(message)
	// 	return this.apiConversationHistory
	// }

	/*
	Storage
	https://dev.to/kompotkot/how-to-use-secretstorage-in-your-vscode-extensions-2hco
	https://www.eliostruyf.com/devhack-code-extension-storage-options/
	*/

	async getState() {
		const [
			storedApiProvider,
			apiModelId,
			apiKey,
			openRouterApiKey,
			clineApiKey,
			awsAccessKey,
			awsSecretKey,
			awsSessionToken,
			awsRegion,
			awsUseCrossRegionInference,
			awsBedrockUsePromptCache,
			awsBedrockEndpoint,
			awsProfile,
			awsUseProfile,
			vertexProjectId,
			vertexRegion,
			openAiBaseUrl,
			openAiApiKey,
			openAiModelId,
			openAiModelInfo,
			ollamaModelId,
			ollamaBaseUrl,
			ollamaApiOptionsCtxNum,
			lmStudioModelId,
			lmStudioBaseUrl,
			anthropicBaseUrl,
			geminiApiKey,
			openAiNativeApiKey,
			deepSeekApiKey,
			requestyApiKey,
			requestyModelId,
			togetherApiKey,
			togetherModelId,
			qwenApiKey,
			mistralApiKey,
			azureApiVersion,
			openRouterModelId,
			openRouterModelInfo,
			lastShownAnnouncementId,
			customInstructions,
			taskHistory,
			autoApprovalSettings,
			browserSettings,
			chatSettings,
			vsCodeLmModelSelector,
			liteLlmBaseUrl,
			liteLlmModelId,
			userInfo,
			previousModeApiProvider,
			previousModeModelId,
			previousModeModelInfo,
			previousModeThinkingBudgetTokens,
			qwenApiLine,
			liteLlmApiKey,
			telemetrySetting,
			asksageApiKey,
			asksageApiUrl,
			xaiApiKey,
			thinkingBudgetTokens,
<<<<<<< HEAD
			bitdeeraiApiKey,
=======
			sambanovaApiKey,
			planActSeparateModelsSettingRaw,
>>>>>>> 9012d6a1
		] = await Promise.all([
			this.getGlobalState("apiProvider") as Promise<ApiProvider | undefined>,
			this.getGlobalState("apiModelId") as Promise<string | undefined>,
			this.getSecret("apiKey") as Promise<string | undefined>,
			this.getSecret("openRouterApiKey") as Promise<string | undefined>,
			this.getSecret("clineApiKey") as Promise<string | undefined>,
			this.getSecret("awsAccessKey") as Promise<string | undefined>,
			this.getSecret("awsSecretKey") as Promise<string | undefined>,
			this.getSecret("awsSessionToken") as Promise<string | undefined>,
			this.getGlobalState("awsRegion") as Promise<string | undefined>,
			this.getGlobalState("awsUseCrossRegionInference") as Promise<boolean | undefined>,
			this.getGlobalState("awsBedrockUsePromptCache") as Promise<boolean | undefined>,
			this.getGlobalState("awsBedrockEndpoint") as Promise<string | undefined>,
			this.getGlobalState("awsProfile") as Promise<string | undefined>,
			this.getGlobalState("awsUseProfile") as Promise<boolean | undefined>,
			this.getGlobalState("vertexProjectId") as Promise<string | undefined>,
			this.getGlobalState("vertexRegion") as Promise<string | undefined>,
			this.getGlobalState("openAiBaseUrl") as Promise<string | undefined>,
			this.getSecret("openAiApiKey") as Promise<string | undefined>,
			this.getGlobalState("openAiModelId") as Promise<string | undefined>,
			this.getGlobalState("openAiModelInfo") as Promise<ModelInfo | undefined>,
			this.getGlobalState("ollamaModelId") as Promise<string | undefined>,
			this.getGlobalState("ollamaBaseUrl") as Promise<string | undefined>,
			this.getGlobalState("ollamaApiOptionsCtxNum") as Promise<string | undefined>,
			this.getGlobalState("lmStudioModelId") as Promise<string | undefined>,
			this.getGlobalState("lmStudioBaseUrl") as Promise<string | undefined>,
			this.getGlobalState("anthropicBaseUrl") as Promise<string | undefined>,
			this.getSecret("geminiApiKey") as Promise<string | undefined>,
			this.getSecret("openAiNativeApiKey") as Promise<string | undefined>,
			this.getSecret("deepSeekApiKey") as Promise<string | undefined>,
			this.getSecret("requestyApiKey") as Promise<string | undefined>,
			this.getGlobalState("requestyModelId") as Promise<string | undefined>,
			this.getSecret("togetherApiKey") as Promise<string | undefined>,
			this.getGlobalState("togetherModelId") as Promise<string | undefined>,
			this.getSecret("qwenApiKey") as Promise<string | undefined>,
			this.getSecret("mistralApiKey") as Promise<string | undefined>,
			this.getGlobalState("azureApiVersion") as Promise<string | undefined>,
			this.getGlobalState("openRouterModelId") as Promise<string | undefined>,
			this.getGlobalState("openRouterModelInfo") as Promise<ModelInfo | undefined>,
			this.getGlobalState("lastShownAnnouncementId") as Promise<string | undefined>,
			this.getGlobalState("customInstructions") as Promise<string | undefined>,
			this.getGlobalState("taskHistory") as Promise<HistoryItem[] | undefined>,
			this.getGlobalState("autoApprovalSettings") as Promise<AutoApprovalSettings | undefined>,
			this.getGlobalState("browserSettings") as Promise<BrowserSettings | undefined>,
			this.getGlobalState("chatSettings") as Promise<ChatSettings | undefined>,
			this.getGlobalState("vsCodeLmModelSelector") as Promise<vscode.LanguageModelChatSelector | undefined>,
			this.getGlobalState("liteLlmBaseUrl") as Promise<string | undefined>,
			this.getGlobalState("liteLlmModelId") as Promise<string | undefined>,
			this.getGlobalState("userInfo") as Promise<UserInfo | undefined>,
			this.getGlobalState("previousModeApiProvider") as Promise<ApiProvider | undefined>,
			this.getGlobalState("previousModeModelId") as Promise<string | undefined>,
			this.getGlobalState("previousModeModelInfo") as Promise<ModelInfo | undefined>,
			this.getGlobalState("previousModeThinkingBudgetTokens") as Promise<number | undefined>,
			this.getGlobalState("qwenApiLine") as Promise<string | undefined>,
			this.getSecret("liteLlmApiKey") as Promise<string | undefined>,
			this.getGlobalState("telemetrySetting") as Promise<TelemetrySetting | undefined>,
			this.getSecret("asksageApiKey") as Promise<string | undefined>,
			this.getGlobalState("asksageApiUrl") as Promise<string | undefined>,
			this.getSecret("xaiApiKey") as Promise<string | undefined>,
			this.getGlobalState("thinkingBudgetTokens") as Promise<number | undefined>,
<<<<<<< HEAD
			this.getSecret("bitdeeraiApiKey") as Promise<string | undefined>,
=======
			this.getSecret("sambanovaApiKey") as Promise<string | undefined>,
			this.getGlobalState("planActSeparateModelsSetting") as Promise<boolean | undefined>,
>>>>>>> 9012d6a1
		])

		let apiProvider: ApiProvider
		if (storedApiProvider) {
			apiProvider = storedApiProvider
		} else {
			// Either new user or legacy user that doesn't have the apiProvider stored in state
			// (If they're using OpenRouter or Bedrock, then apiProvider state will exist)
			if (apiKey) {
				apiProvider = "anthropic"
			} else {
				// New users should default to openrouter, since they've opted to use an API key instead of signing in
				apiProvider = "openrouter"
			}
		}

		const o3MiniReasoningEffort = vscode.workspace
			.getConfiguration("cline.modelSettings.o3Mini")
			.get("reasoningEffort", "medium")

		const mcpMarketplaceEnabled = vscode.workspace.getConfiguration("cline").get<boolean>("mcpMarketplace.enabled", true)

		// Plan/Act separate models setting is a boolean indicating whether the user wants to use different models for plan and act. Existing users expect this to be enabled, while we want new users to opt in to this being disabled by default.
		// On win11 state sometimes initializes as empty string instead of undefined
		let planActSeparateModelsSetting: boolean | undefined = undefined
		if (planActSeparateModelsSettingRaw === true || planActSeparateModelsSettingRaw === false) {
			planActSeparateModelsSetting = planActSeparateModelsSettingRaw
		} else {
			// default to true for existing users
			if (storedApiProvider) {
				planActSeparateModelsSetting = true
			} else {
				// default to false for new users
				planActSeparateModelsSetting = false
			}
			// this is a special case where it's a new state, but we want it to default to different values for existing and new users.
			// persist so next time state is retrieved it's set to the correct value.
			await this.updateGlobalState("planActSeparateModelsSetting", planActSeparateModelsSetting)
		}

		return {
			apiConfiguration: {
				apiProvider,
				apiModelId,
				apiKey,
				openRouterApiKey,
				clineApiKey,
				awsAccessKey,
				awsSecretKey,
				awsSessionToken,
				awsRegion,
				awsUseCrossRegionInference,
				awsBedrockUsePromptCache,
				awsBedrockEndpoint,
				awsProfile,
				awsUseProfile,
				vertexProjectId,
				vertexRegion,
				openAiBaseUrl,
				openAiApiKey,
				openAiModelId,
				openAiModelInfo,
				ollamaModelId,
				ollamaBaseUrl,
				ollamaApiOptionsCtxNum,
				lmStudioModelId,
				lmStudioBaseUrl,
				anthropicBaseUrl,
				geminiApiKey,
				openAiNativeApiKey,
				deepSeekApiKey,
				requestyApiKey,
				requestyModelId,
				togetherApiKey,
				togetherModelId,
				qwenApiKey,
				qwenApiLine,
				mistralApiKey,
				azureApiVersion,
				openRouterModelId,
				openRouterModelInfo,
				vsCodeLmModelSelector,
				o3MiniReasoningEffort,
				thinkingBudgetTokens,
				liteLlmBaseUrl,
				liteLlmModelId,
				liteLlmApiKey,
				asksageApiKey,
				asksageApiUrl,
				xaiApiKey,
<<<<<<< HEAD
				bitdeeraiApiKey,
=======
				sambanovaApiKey,
>>>>>>> 9012d6a1
			},
			lastShownAnnouncementId,
			customInstructions,
			taskHistory,
			autoApprovalSettings: autoApprovalSettings || DEFAULT_AUTO_APPROVAL_SETTINGS, // default value can be 0 or empty string
			browserSettings: browserSettings || DEFAULT_BROWSER_SETTINGS,
			chatSettings: chatSettings || DEFAULT_CHAT_SETTINGS,
			userInfo,
			previousModeApiProvider,
			previousModeModelId,
			previousModeModelInfo,
			previousModeThinkingBudgetTokens,
			mcpMarketplaceEnabled,
			telemetrySetting: telemetrySetting || "unset",
			planActSeparateModelsSetting,
		}
	}

	async updateTaskHistory(item: HistoryItem): Promise<HistoryItem[]> {
		const history = ((await this.getGlobalState("taskHistory")) as HistoryItem[]) || []
		const existingItemIndex = history.findIndex((h) => h.id === item.id)
		if (existingItemIndex !== -1) {
			history[existingItemIndex] = item
		} else {
			history.push(item)
		}
		await this.updateGlobalState("taskHistory", history)
		return history
	}

	// global

	async updateGlobalState(key: GlobalStateKey, value: any) {
		await this.context.globalState.update(key, value)
	}

	async getGlobalState(key: GlobalStateKey) {
		return await this.context.globalState.get(key)
	}

	// workspace

	private async updateWorkspaceState(key: string, value: any) {
		await this.context.workspaceState.update(key, value)
	}

	private async getWorkspaceState(key: string) {
		return await this.context.workspaceState.get(key)
	}

	// private async clearState() {
	// 	this.context.workspaceState.keys().forEach((key) => {
	// 		this.context.workspaceState.update(key, undefined)
	// 	})
	// 	this.context.globalState.keys().forEach((key) => {
	// 		this.context.globalState.update(key, undefined)
	// 	})
	// 	this.context.secrets.delete("apiKey")
	// }

	// secrets

	private async storeSecret(key: SecretKey, value?: string) {
		if (value) {
			await this.context.secrets.store(key, value)
		} else {
			await this.context.secrets.delete(key)
		}
	}

	async getSecret(key: SecretKey) {
		return await this.context.secrets.get(key)
	}

	// Open Graph Data

	async fetchOpenGraphData(url: string) {
		try {
			// Use the fetchOpenGraphData function from link-preview.ts
			const ogData = await fetchOpenGraphData(url)

			// Send the data back to the webview
			await this.postMessageToWebview({
				type: "openGraphData",
				openGraphData: ogData,
				url: url,
			})
		} catch (error) {
			console.error(`Error fetching Open Graph data for ${url}:`, error)
			// Send an error response
			await this.postMessageToWebview({
				type: "openGraphData",
				error: `Failed to fetch Open Graph data: ${error}`,
				url: url,
			})
		}
	}

	// Check if a URL is an image
	async checkIsImageUrl(url: string) {
		try {
			// Check if the URL is an image
			const isImage = await isImageUrl(url)

			// Send the result back to the webview
			await this.postMessageToWebview({
				type: "isImageUrlResult",
				isImage,
				url,
			})
		} catch (error) {
			console.error(`Error checking if URL is an image: ${url}`, error)
			// Send an error response
			await this.postMessageToWebview({
				type: "isImageUrlResult",
				isImage: false,
				url,
			})
		}
	}

	// dev

	async resetState() {
		vscode.window.showInformationMessage("Resetting state...")
		for (const key of this.context.globalState.keys()) {
			await this.context.globalState.update(key, undefined)
		}
		const secretKeys: SecretKey[] = [
			"apiKey",
			"openRouterApiKey",
			"awsAccessKey",
			"awsSecretKey",
			"awsSessionToken",
			"openAiApiKey",
			"geminiApiKey",
			"openAiNativeApiKey",
			"deepSeekApiKey",
			"requestyApiKey",
			"togetherApiKey",
			"qwenApiKey",
			"mistralApiKey",
			"clineApiKey",
			"liteLlmApiKey",
			"asksageApiKey",
			"xaiApiKey",
<<<<<<< HEAD
			"bitdeeraiApiKey",
=======
			"sambanovaApiKey",
>>>>>>> 9012d6a1
		]
		for (const key of secretKeys) {
			await this.storeSecret(key, undefined)
		}
		if (this.cline) {
			this.cline.abortTask()
			this.cline = undefined
		}
		vscode.window.showInformationMessage("State reset")
		await this.postStateToWebview()
		await this.postMessageToWebview({
			type: "action",
			action: "chatButtonClicked",
		})
	}
}<|MERGE_RESOLUTION|>--- conflicted
+++ resolved
@@ -62,11 +62,8 @@
 	| "authNonce"
 	| "asksageApiKey"
 	| "xaiApiKey"
-<<<<<<< HEAD
 	| "bitdeeraiApiKey"
-=======
 	| "sambanovaApiKey"
->>>>>>> 9012d6a1
 type GlobalStateKey =
 	| "apiProvider"
 	| "apiModelId"
@@ -551,110 +548,9 @@
 						break
 					case "apiConfiguration":
 						if (message.apiConfiguration) {
-<<<<<<< HEAD
-							const {
-								apiProvider,
-								apiModelId,
-								apiKey,
-								openRouterApiKey,
-								awsAccessKey,
-								awsSecretKey,
-								awsSessionToken,
-								awsRegion,
-								awsUseCrossRegionInference,
-								awsBedrockUsePromptCache,
-								awsProfile,
-								awsUseProfile,
-								vertexProjectId,
-								vertexRegion,
-								openAiBaseUrl,
-								openAiApiKey,
-								openAiModelId,
-								openAiModelInfo,
-								ollamaModelId,
-								ollamaBaseUrl,
-								ollamaApiOptionsCtxNum,
-								lmStudioModelId,
-								lmStudioBaseUrl,
-								anthropicBaseUrl,
-								geminiApiKey,
-								openAiNativeApiKey,
-								deepSeekApiKey,
-								requestyApiKey,
-								requestyModelId,
-								togetherApiKey,
-								togetherModelId,
-								qwenApiKey,
-								mistralApiKey,
-								azureApiVersion,
-								openRouterModelId,
-								openRouterModelInfo,
-								vsCodeLmModelSelector,
-								liteLlmBaseUrl,
-								liteLlmModelId,
-								liteLlmApiKey,
-								qwenApiLine,
-								asksageApiKey,
-								asksageApiUrl,
-								xaiApiKey,
-								thinkingBudgetTokens,
-								clineApiKey,
-								bitdeeraiApiKey,
-							} = message.apiConfiguration
-							await this.updateGlobalState("apiProvider", apiProvider)
-							await this.updateGlobalState("apiModelId", apiModelId)
-							await this.storeSecret("apiKey", apiKey)
-							await this.storeSecret("openRouterApiKey", openRouterApiKey)
-							await this.storeSecret("awsAccessKey", awsAccessKey)
-							await this.storeSecret("awsSecretKey", awsSecretKey)
-							await this.storeSecret("awsSessionToken", awsSessionToken)
-							await this.updateGlobalState("awsRegion", awsRegion)
-							await this.updateGlobalState("awsUseCrossRegionInference", awsUseCrossRegionInference)
-							await this.updateGlobalState("awsBedrockUsePromptCache", awsBedrockUsePromptCache)
-							await this.updateGlobalState("awsProfile", awsProfile)
-							await this.updateGlobalState("awsUseProfile", awsUseProfile)
-							await this.updateGlobalState("vertexProjectId", vertexProjectId)
-							await this.updateGlobalState("vertexRegion", vertexRegion)
-							await this.updateGlobalState("openAiBaseUrl", openAiBaseUrl)
-							await this.storeSecret("openAiApiKey", openAiApiKey)
-							await this.updateGlobalState("openAiModelId", openAiModelId)
-							await this.updateGlobalState("openAiModelInfo", openAiModelInfo)
-							await this.updateGlobalState("ollamaModelId", ollamaModelId)
-							await this.updateGlobalState("ollamaBaseUrl", ollamaBaseUrl)
-							await this.updateGlobalState("ollamaApiOptionsCtxNum", ollamaApiOptionsCtxNum)
-							await this.updateGlobalState("lmStudioModelId", lmStudioModelId)
-							await this.updateGlobalState("lmStudioBaseUrl", lmStudioBaseUrl)
-							await this.updateGlobalState("anthropicBaseUrl", anthropicBaseUrl)
-							await this.storeSecret("geminiApiKey", geminiApiKey)
-							await this.storeSecret("openAiNativeApiKey", openAiNativeApiKey)
-							await this.storeSecret("deepSeekApiKey", deepSeekApiKey)
-							await this.storeSecret("requestyApiKey", requestyApiKey)
-							await this.storeSecret("togetherApiKey", togetherApiKey)
-							await this.storeSecret("qwenApiKey", qwenApiKey)
-							await this.storeSecret("mistralApiKey", mistralApiKey)
-							await this.storeSecret("liteLlmApiKey", liteLlmApiKey)
-							await this.storeSecret("xaiApiKey", xaiApiKey)
-							await this.updateGlobalState("azureApiVersion", azureApiVersion)
-							await this.updateGlobalState("openRouterModelId", openRouterModelId)
-							await this.updateGlobalState("openRouterModelInfo", openRouterModelInfo)
-							await this.updateGlobalState("vsCodeLmModelSelector", vsCodeLmModelSelector)
-							await this.updateGlobalState("liteLlmBaseUrl", liteLlmBaseUrl)
-							await this.updateGlobalState("liteLlmModelId", liteLlmModelId)
-							await this.updateGlobalState("qwenApiLine", qwenApiLine)
-							await this.updateGlobalState("requestyModelId", requestyModelId)
-							await this.updateGlobalState("togetherModelId", togetherModelId)
-							await this.storeSecret("asksageApiKey", asksageApiKey)
-							await this.updateGlobalState("asksageApiUrl", asksageApiUrl)
-							await this.updateGlobalState("thinkingBudgetTokens", thinkingBudgetTokens)
-							await this.storeSecret("clineApiKey", clineApiKey)
-							await this.storeSecret("bitdeeraiApiKey", bitdeeraiApiKey)
-
-							if (this.cline) {
-								this.cline.api = buildApiHandler(message.apiConfiguration)
-							}
-=======
+
 							await this.updateApiConfiguration(message.apiConfiguration)
->>>>>>> 9012d6a1
+
 						}
 						await this.postStateToWebview()
 						break
@@ -1058,47 +954,8 @@
 			planActSeparateModelsSetting,
 		} = await this.getState()
 
-<<<<<<< HEAD
-		// Save the last model used in this mode
-		await this.updateGlobalState("previousModeApiProvider", apiConfiguration.apiProvider)
-		await this.updateGlobalState("previousModeThinkingBudgetTokens", apiConfiguration.thinkingBudgetTokens)
-		switch (apiConfiguration.apiProvider) {
-			case "anthropic":
-			case "bedrock":
-			case "vertex":
-			case "gemini":
-			case "asksage":
-			case "bitdeerai":
-				await this.updateGlobalState("previousModeModelId", apiConfiguration.apiModelId)
-				break
-			case "openrouter":
-			case "cline":
-				await this.updateGlobalState("previousModeModelId", apiConfiguration.openRouterModelId)
-				await this.updateGlobalState("previousModeModelInfo", apiConfiguration.openRouterModelInfo)
-				break
-			case "vscode-lm":
-				await this.updateGlobalState("previousModeModelId", apiConfiguration.vsCodeLmModelSelector)
-				break
-			case "openai":
-				await this.updateGlobalState("previousModeModelId", apiConfiguration.openAiModelId)
-				await this.updateGlobalState("previousModeModelInfo", apiConfiguration.openAiModelInfo)
-				break
-			case "ollama":
-				await this.updateGlobalState("previousModeModelId", apiConfiguration.ollamaModelId)
-				break
-			case "lmstudio":
-				await this.updateGlobalState("previousModeModelId", apiConfiguration.lmStudioModelId)
-				break
-			case "litellm":
-				await this.updateGlobalState("previousModeModelId", apiConfiguration.liteLlmModelId)
-				break
-			case "requesty":
-				await this.updateGlobalState("previousModeModelId", apiConfiguration.requestyModelId)
-				break
-		}
-=======
+
 		const shouldSwitchModel = planActSeparateModelsSetting === true
->>>>>>> 9012d6a1
 
 		if (shouldSwitchModel) {
 			// Save the last model used in this mode
@@ -1110,15 +967,11 @@
 				case "vertex":
 				case "gemini":
 				case "asksage":
-<<<<<<< HEAD
 				case "bitdeerai":
-					await this.updateGlobalState("apiModelId", newModelId)
-=======
 				case "openai-native":
 				case "qwen":
 				case "deepseek":
 					await this.updateGlobalState("previousModeModelId", apiConfiguration.apiModelId)
->>>>>>> 9012d6a1
 					break
 				case "openrouter":
 				case "cline":
@@ -2149,12 +2002,9 @@
 			asksageApiUrl,
 			xaiApiKey,
 			thinkingBudgetTokens,
-<<<<<<< HEAD
 			bitdeeraiApiKey,
-=======
 			sambanovaApiKey,
 			planActSeparateModelsSettingRaw,
->>>>>>> 9012d6a1
 		] = await Promise.all([
 			this.getGlobalState("apiProvider") as Promise<ApiProvider | undefined>,
 			this.getGlobalState("apiModelId") as Promise<string | undefined>,
@@ -2215,12 +2065,9 @@
 			this.getGlobalState("asksageApiUrl") as Promise<string | undefined>,
 			this.getSecret("xaiApiKey") as Promise<string | undefined>,
 			this.getGlobalState("thinkingBudgetTokens") as Promise<number | undefined>,
-<<<<<<< HEAD
 			this.getSecret("bitdeeraiApiKey") as Promise<string | undefined>,
-=======
 			this.getSecret("sambanovaApiKey") as Promise<string | undefined>,
 			this.getGlobalState("planActSeparateModelsSetting") as Promise<boolean | undefined>,
->>>>>>> 9012d6a1
 		])
 
 		let apiProvider: ApiProvider
@@ -2311,11 +2158,8 @@
 				asksageApiKey,
 				asksageApiUrl,
 				xaiApiKey,
-<<<<<<< HEAD
 				bitdeeraiApiKey,
-=======
 				sambanovaApiKey,
->>>>>>> 9012d6a1
 			},
 			lastShownAnnouncementId,
 			customInstructions,
@@ -2462,11 +2306,8 @@
 			"liteLlmApiKey",
 			"asksageApiKey",
 			"xaiApiKey",
-<<<<<<< HEAD
 			"bitdeeraiApiKey",
-=======
 			"sambanovaApiKey",
->>>>>>> 9012d6a1
 		]
 		for (const key of secretKeys) {
 			await this.storeSecret(key, undefined)
