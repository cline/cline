import { Anthropic } from "@anthropic-ai/sdk"
import axios from "axios"
import fs from "fs/promises"
import os from "os"
import crypto from "crypto"
import { execa } from "execa"
import pWaitFor from "p-wait-for"
import * as path from "path"
import * as vscode from "vscode"
import { buildApiHandler } from "../../api"
import { downloadTask } from "../../integrations/misc/export-markdown"
import { openFile, openImage } from "../../integrations/misc/open-file"
import { selectImages } from "../../integrations/misc/process-images"
import { getTheme } from "../../integrations/theme/getTheme"
import WorkspaceTracker from "../../integrations/workspace/WorkspaceTracker"
import { McpHub } from "../../services/mcp/McpHub"
import { FirebaseAuthManager, UserInfo } from "../../services/auth/FirebaseAuthManager"
import { ApiProvider, ModelInfo } from "../../shared/api"
import { findLast } from "../../shared/array"
import { ExtensionMessage, ExtensionState } from "../../shared/ExtensionMessage"
import { HistoryItem } from "../../shared/HistoryItem"
import { ClineCheckpointRestore, WebviewMessage } from "../../shared/WebviewMessage"
import { fileExistsAtPath } from "../../utils/fs"
import { Cline } from "../Cline"
import { openMention } from "../mentions"
import { getNonce } from "./getNonce"
import { getUri } from "./getUri"
import { AutoApprovalSettings, DEFAULT_AUTO_APPROVAL_SETTINGS } from "../../shared/AutoApprovalSettings"
import { BrowserSettings, DEFAULT_BROWSER_SETTINGS } from "../../shared/BrowserSettings"
import { ChatSettings, DEFAULT_CHAT_SETTINGS } from "../../shared/ChatSettings"

/*
https://github.com/microsoft/vscode-webview-ui-toolkit-samples/blob/main/default/weather-webview/src/providers/WeatherViewProvider.ts

https://github.com/KumarVariable/vscode-extension-sidebar-html/blob/master/src/customSidebarViewProvider.ts
*/

type SecretKey =
	| "apiKey"
	| "openRouterApiKey"
	| "awsAccessKey"
	| "awsSecretKey"
	| "awsSessionToken"
	| "openAiApiKey"
	| "geminiApiKey"
	| "openAiNativeApiKey"
	| "deepSeekApiKey"
	| "requestyApiKey"
	| "qwenApiKey"
	| "mistralApiKey"
	| "authToken"
	| "authNonce"
type GlobalStateKey =
	| "apiProvider"
	| "apiModelId"
	| "awsRegion"
	| "awsUseCrossRegionInference"
	| "awsProfile"
	| "awsUseProfile"
	| "vertexProjectId"
	| "vertexRegion"
	| "lastShownAnnouncementId"
	| "customInstructions"
	| "taskHistory"
	| "openAiBaseUrl"
	| "openAiModelId"
	| "ollamaModelId"
	| "ollamaBaseUrl"
	| "lmStudioModelId"
	| "lmStudioBaseUrl"
	| "anthropicBaseUrl"
	| "azureApiVersion"
	| "openRouterModelId"
	| "openRouterModelInfo"
	| "autoApprovalSettings"
	| "browserSettings"
	| "chatSettings"
	| "vsCodeLmModelSelector"
	| "userInfo"
	| "previousModeApiProvider"
	| "previousModeModelId"
	| "previousModeModelInfo"
	| "liteLlmBaseUrl"
	| "liteLlmModelId"
	| "qwenApiLine"
	| "requestyModelId"

export const GlobalFileNames = {
	apiConversationHistory: "api_conversation_history.json",
	uiMessages: "ui_messages.json",
	openRouterModels: "openrouter_models.json",
	mcpSettings: "cline_mcp_settings.json",
	clineRules: ".clinerules",
}

export class ClineProvider implements vscode.WebviewViewProvider {
	public static readonly sideBarId = "claude-dev.SidebarProvider" // used in package.json as the view's id. This value cannot be changed due to how vscode caches views based on their id, and updating the id would break existing instances of the extension.
	public static readonly tabPanelId = "claude-dev.TabPanelProvider"
	private static activeInstances: Set<ClineProvider> = new Set()
	private disposables: vscode.Disposable[] = []
	private view?: vscode.WebviewView | vscode.WebviewPanel
	private cline?: Cline
	private workspaceTracker?: WorkspaceTracker
	mcpHub?: McpHub
	private authManager: FirebaseAuthManager
	private latestAnnouncementId = "jan-20-2025" // update to some unique identifier when we add a new announcement

	constructor(
		readonly context: vscode.ExtensionContext,
		private readonly outputChannel: vscode.OutputChannel,
	) {
		this.outputChannel.appendLine("ClineProvider instantiated")
		ClineProvider.activeInstances.add(this)
		this.workspaceTracker = new WorkspaceTracker(this)
		this.mcpHub = new McpHub(this)
		this.authManager = new FirebaseAuthManager(this)
	}

	/*
	VSCode extensions use the disposable pattern to clean up resources when the sidebar/editor tab is closed by the user or system. This applies to event listening, commands, interacting with the UI, etc.
	- https://vscode-docs.readthedocs.io/en/stable/extensions/patterns-and-principles/
	- https://github.com/microsoft/vscode-extension-samples/blob/main/webview-sample/src/extension.ts
	*/
	async dispose() {
		this.outputChannel.appendLine("Disposing ClineProvider...")
		await this.clearTask()
		this.outputChannel.appendLine("Cleared task")
		if (this.view && "dispose" in this.view) {
			this.view.dispose()
			this.outputChannel.appendLine("Disposed webview")
		}
		while (this.disposables.length) {
			const x = this.disposables.pop()
			if (x) {
				x.dispose()
			}
		}
		this.workspaceTracker?.dispose()
		this.workspaceTracker = undefined
		this.mcpHub?.dispose()
		this.mcpHub = undefined
		this.authManager.dispose()
		this.outputChannel.appendLine("Disposed all disposables")
		ClineProvider.activeInstances.delete(this)
	}

	// Auth methods
	async handleSignOut() {
		try {
			await this.authManager.signOut()
			vscode.window.showInformationMessage("Successfully logged out of Cline")
		} catch (error) {
			vscode.window.showErrorMessage("Logout failed")
		}
	}

	async setAuthToken(token?: string) {
		await this.storeSecret("authToken", token)
	}

	async setUserInfo(info?: { displayName: string | null; email: string | null; photoURL: string | null }) {
		await this.updateGlobalState("userInfo", info)
	}

	public static getVisibleInstance(): ClineProvider | undefined {
		return findLast(Array.from(this.activeInstances), (instance) => instance.view?.visible === true)
	}

	resolveWebviewView(
		webviewView: vscode.WebviewView | vscode.WebviewPanel,
		//context: vscode.WebviewViewResolveContext<unknown>, used to recreate a deallocated webview, but we don't need this since we use retainContextWhenHidden
		//token: vscode.CancellationToken
	): void | Thenable<void> {
		this.outputChannel.appendLine("Resolving webview view")
		this.view = webviewView

		webviewView.webview.options = {
			// Allow scripts in the webview
			enableScripts: true,
			localResourceRoots: [this.context.extensionUri],
		}
		webviewView.webview.html = this.getHtmlContent(webviewView.webview)

		// Sets up an event listener to listen for messages passed from the webview view context
		// and executes code based on the message that is received
		this.setWebviewMessageListener(webviewView.webview)

		// Logs show up in bottom panel > Debug Console
		//console.log("registering listener")

		// Listen for when the panel becomes visible
		// https://github.com/microsoft/vscode-discussions/discussions/840
		if ("onDidChangeViewState" in webviewView) {
			// WebviewView and WebviewPanel have all the same properties except for this visibility listener
			// panel
			webviewView.onDidChangeViewState(
				() => {
					if (this.view?.visible) {
						this.postMessageToWebview({
							type: "action",
							action: "didBecomeVisible",
						})
					}
				},
				null,
				this.disposables,
			)
		} else if ("onDidChangeVisibility" in webviewView) {
			// sidebar
			webviewView.onDidChangeVisibility(
				() => {
					if (this.view?.visible) {
						this.postMessageToWebview({
							type: "action",
							action: "didBecomeVisible",
						})
					}
				},
				null,
				this.disposables,
			)
		}

		// Listen for when the view is disposed
		// This happens when the user closes the view or when the view is closed programmatically
		webviewView.onDidDispose(
			async () => {
				await this.dispose()
			},
			null,
			this.disposables,
		)

		// Listen for when color changes
		vscode.workspace.onDidChangeConfiguration(
			async (e) => {
				if (e && e.affectsConfiguration("workbench.colorTheme")) {
					// Sends latest theme name to webview
					await this.postMessageToWebview({
						type: "theme",
						text: JSON.stringify(await getTheme()),
					})
				}
			},
			null,
			this.disposables,
		)

		// if the extension is starting a new session, clear previous task state
		this.clearTask()

		this.outputChannel.appendLine("Webview view resolved")
	}

	async initClineWithTask(task?: string, images?: string[]) {
		await this.clearTask() // ensures that an existing task doesn't exist before starting a new one, although this shouldn't be possible since user must clear task before starting a new one
		const { apiConfiguration, customInstructions, autoApprovalSettings, browserSettings, chatSettings } =
			await this.getState()
		this.cline = new Cline(
			this,
			apiConfiguration,
			autoApprovalSettings,
			browserSettings,
			chatSettings,
			customInstructions,
			task,
			images,
		)
	}

	async initClineWithHistoryItem(historyItem: HistoryItem) {
		await this.clearTask()
		const { apiConfiguration, customInstructions, autoApprovalSettings, browserSettings, chatSettings } =
			await this.getState()
		this.cline = new Cline(
			this,
			apiConfiguration,
			autoApprovalSettings,
			browserSettings,
			chatSettings,
			customInstructions,
			undefined,
			undefined,
			historyItem,
		)
	}

	// Send any JSON serializable data to the react app
	async postMessageToWebview(message: ExtensionMessage) {
		await this.view?.webview.postMessage(message)
	}

	/**
	 * Defines and returns the HTML that should be rendered within the webview panel.
	 *
	 * @remarks This is also the place where references to the React webview build files
	 * are created and inserted into the webview HTML.
	 *
	 * @param webview A reference to the extension webview
	 * @param extensionUri The URI of the directory containing the extension
	 * @returns A template string literal containing the HTML that should be
	 * rendered within the webview panel
	 */
	private getHtmlContent(webview: vscode.Webview): string {
		// Get the local path to main script run in the webview,
		// then convert it to a uri we can use in the webview.

		// The CSS file from the React build output
		const stylesUri = getUri(webview, this.context.extensionUri, ["webview-ui", "build", "static", "css", "main.css"])
		// The JS file from the React build output
		const scriptUri = getUri(webview, this.context.extensionUri, ["webview-ui", "build", "static", "js", "main.js"])

		// The codicon font from the React build output
		// https://github.com/microsoft/vscode-extension-samples/blob/main/webview-codicons-sample/src/extension.ts
		// we installed this package in the extension so that we can access it how its intended from the extension (the font file is likely bundled in vscode), and we just import the css fileinto our react app we don't have access to it
		// don't forget to add font-src ${webview.cspSource};
		const codiconsUri = getUri(webview, this.context.extensionUri, [
			"node_modules",
			"@vscode",
			"codicons",
			"dist",
			"codicon.css",
		])

		// const scriptUri = webview.asWebviewUri(vscode.Uri.joinPath(this._extensionUri, "assets", "main.js"))

		// const styleResetUri = webview.asWebviewUri(vscode.Uri.joinPath(this._extensionUri, "assets", "reset.css"))
		// const styleVSCodeUri = webview.asWebviewUri(vscode.Uri.joinPath(this._extensionUri, "assets", "vscode.css"))

		// // Same for stylesheet
		// const stylesheetUri = webview.asWebviewUri(vscode.Uri.joinPath(this._extensionUri, "assets", "main.css"))

		// Use a nonce to only allow a specific script to be run.
		/*
        content security policy of your webview to only allow scripts that have a specific nonce
        create a content security policy meta tag so that only loading scripts with a nonce is allowed
        As your extension grows you will likely want to add custom styles, fonts, and/or images to your webview. If you do, you will need to update the content security policy meta tag to explicity allow for these resources. E.g.
                <meta http-equiv="Content-Security-Policy" content="default-src 'none'; style-src ${webview.cspSource}; font-src ${webview.cspSource}; img-src ${webview.cspSource} https:; script-src 'nonce-${nonce}';">
		- 'unsafe-inline' is required for styles due to vscode-webview-toolkit's dynamic style injection
		- since we pass base64 images to the webview, we need to specify img-src ${webview.cspSource} data:;

        in meta tag we add nonce attribute: A cryptographic nonce (only used once) to allow scripts. The server must generate a unique nonce value each time it transmits a policy. It is critical to provide a nonce that cannot be guessed as bypassing a resource's policy is otherwise trivial.
        */
		const nonce = getNonce()

		// Tip: Install the es6-string-html VS Code extension to enable code highlighting below
		return /*html*/ `
        <!DOCTYPE html>
        <html lang="en">
          <head>
            <meta charset="utf-8">
            <meta name="viewport" content="width=device-width,initial-scale=1,shrink-to-fit=no">
            <meta name="theme-color" content="#000000">
            <meta http-equiv="Content-Security-Policy" content="default-src 'none'; font-src ${webview.cspSource}; style-src ${webview.cspSource} 'unsafe-inline'; img-src ${webview.cspSource} https: data:; script-src 'nonce-${nonce}';">
            <link rel="stylesheet" type="text/css" href="${stylesUri}">
			<link href="${codiconsUri}" rel="stylesheet" />
            <title>Cline</title>
          </head>
          <body>
            <noscript>You need to enable JavaScript to run this app.</noscript>
            <div id="root"></div>
            <script nonce="${nonce}" src="${scriptUri}"></script>
          </body>
        </html>
      `
	}

	/**
	 * Sets up an event listener to listen for messages passed from the webview context and
	 * executes code based on the message that is received.
	 *
	 * @param webview A reference to the extension webview
	 */
	private setWebviewMessageListener(webview: vscode.Webview) {
		webview.onDidReceiveMessage(
			async (message: WebviewMessage) => {
				switch (message.type) {
					case "webviewDidLaunch":
						this.postStateToWebview()
						this.workspaceTracker?.initializeFilePaths() // don't await
						getTheme().then((theme) =>
							this.postMessageToWebview({
								type: "theme",
								text: JSON.stringify(theme),
							}),
						)
						// post last cached models in case the call to endpoint fails
						this.readOpenRouterModels().then((openRouterModels) => {
							if (openRouterModels) {
								this.postMessageToWebview({
									type: "openRouterModels",
									openRouterModels,
								})
							}
						})
						// gui relies on model info to be up-to-date to provide the most accurate pricing, so we need to fetch the latest details on launch.
						// we do this for all users since many users switch between api providers and if they were to switch back to openrouter it would be showing outdated model info if we hadn't retrieved the latest at this point
						// (see normalizeApiConfiguration > openrouter)
						this.refreshOpenRouterModels().then(async (openRouterModels) => {
							if (openRouterModels) {
								// update model info in state (this needs to be done here since we don't want to update state while settings is open, and we may refresh models there)
								const { apiConfiguration } = await this.getState()
								if (apiConfiguration.openRouterModelId) {
									await this.updateGlobalState(
										"openRouterModelInfo",
										openRouterModels[apiConfiguration.openRouterModelId],
									)
									await this.postStateToWebview()
								}
							}
						})
						break
					case "newTask":
						// Code that should run in response to the hello message command
						//vscode.window.showInformationMessage(message.text!)

						// Send a message to our webview.
						// You can send any JSON serializable data.
						// Could also do this in extension .ts
						//this.postMessageToWebview({ type: "text", text: `Extension: ${Date.now()}` })
						// initializing new instance of Cline will make sure that any agentically running promises in old instance don't affect our new task. this essentially creates a fresh slate for the new task
						await this.initClineWithTask(message.text, message.images)
						break
					case "apiConfiguration":
						if (message.apiConfiguration) {
							const {
								apiProvider,
								apiModelId,
								apiKey,
								openRouterApiKey,
								awsAccessKey,
								awsSecretKey,
								awsSessionToken,
								awsRegion,
								awsUseCrossRegionInference,
								awsProfile,
								awsUseProfile,
								vertexProjectId,
								vertexRegion,
								openAiBaseUrl,
								openAiApiKey,
								openAiModelId,
								ollamaModelId,
								ollamaBaseUrl,
								lmStudioModelId,
								lmStudioBaseUrl,
								anthropicBaseUrl,
								geminiApiKey,
								openAiNativeApiKey,
								deepSeekApiKey,
								requestyApiKey,
								requestyModelId,
								qwenApiKey,
								mistralApiKey,
								azureApiVersion,
								openRouterModelId,
								openRouterModelInfo,
								vsCodeLmModelSelector,
								liteLlmBaseUrl,
								liteLlmModelId,
								qwenApiLine,
							} = message.apiConfiguration
							await this.updateGlobalState("apiProvider", apiProvider)
							await this.updateGlobalState("apiModelId", apiModelId)
							await this.storeSecret("apiKey", apiKey)
							await this.storeSecret("openRouterApiKey", openRouterApiKey)
							await this.storeSecret("awsAccessKey", awsAccessKey)
							await this.storeSecret("awsSecretKey", awsSecretKey)
							await this.storeSecret("awsSessionToken", awsSessionToken)
							await this.updateGlobalState("awsRegion", awsRegion)
							await this.updateGlobalState("awsUseCrossRegionInference", awsUseCrossRegionInference)
							await this.updateGlobalState("awsProfile", awsProfile)
							await this.updateGlobalState("awsUseProfile", awsUseProfile)
							await this.updateGlobalState("vertexProjectId", vertexProjectId)
							await this.updateGlobalState("vertexRegion", vertexRegion)
							await this.updateGlobalState("openAiBaseUrl", openAiBaseUrl)
							await this.storeSecret("openAiApiKey", openAiApiKey)
							await this.updateGlobalState("openAiModelId", openAiModelId)
							await this.updateGlobalState("ollamaModelId", ollamaModelId)
							await this.updateGlobalState("ollamaBaseUrl", ollamaBaseUrl)
							await this.updateGlobalState("lmStudioModelId", lmStudioModelId)
							await this.updateGlobalState("lmStudioBaseUrl", lmStudioBaseUrl)
							await this.updateGlobalState("anthropicBaseUrl", anthropicBaseUrl)
							await this.storeSecret("geminiApiKey", geminiApiKey)
							await this.storeSecret("openAiNativeApiKey", openAiNativeApiKey)
							await this.storeSecret("deepSeekApiKey", deepSeekApiKey)
							await this.storeSecret("requestyApiKey", requestyApiKey)
							await this.storeSecret("qwenApiKey", qwenApiKey)
							await this.storeSecret("mistralApiKey", mistralApiKey)
							await this.updateGlobalState("azureApiVersion", azureApiVersion)
							await this.updateGlobalState("openRouterModelId", openRouterModelId)
							await this.updateGlobalState("openRouterModelInfo", openRouterModelInfo)
							await this.updateGlobalState("vsCodeLmModelSelector", vsCodeLmModelSelector)
							await this.updateGlobalState("liteLlmBaseUrl", liteLlmBaseUrl)
							await this.updateGlobalState("liteLlmModelId", liteLlmModelId)
							await this.updateGlobalState("qwenApiLine", qwenApiLine)
							await this.updateGlobalState("requestyModelId", requestyModelId)
							if (this.cline) {
								this.cline.api = buildApiHandler(message.apiConfiguration)
							}
						}
						await this.postStateToWebview()
						break
					case "customInstructions":
						await this.updateCustomInstructions(message.text)
						break
					case "autoApprovalSettings":
						if (message.autoApprovalSettings) {
							await this.updateGlobalState("autoApprovalSettings", message.autoApprovalSettings)
							if (this.cline) {
								this.cline.autoApprovalSettings = message.autoApprovalSettings
							}
							await this.postStateToWebview()
						}
						break
					case "browserSettings":
						if (message.browserSettings) {
							await this.updateGlobalState("browserSettings", message.browserSettings)
							if (this.cline) {
								this.cline.updateBrowserSettings(message.browserSettings)
							}
							await this.postStateToWebview()
						}
						break
					case "chatSettings":
						if (message.chatSettings) {
							const didSwitchToActMode = message.chatSettings.mode === "act"

							// Get previous model info that we will revert to after saving current mode api info
							const {
								apiConfiguration,
								previousModeApiProvider: newApiProvider,
								previousModeModelId: newModelId,
								previousModeModelInfo: newModelInfo,
							} = await this.getState()

							// Save the last model used in this mode
							await this.updateGlobalState("previousModeApiProvider", apiConfiguration.apiProvider)
							switch (apiConfiguration.apiProvider) {
								case "anthropic":
								case "bedrock":
								case "vertex":
								case "gemini":
									await this.updateGlobalState("previousModeModelId", apiConfiguration.apiModelId)
									break
								case "openrouter":
									await this.updateGlobalState("previousModeModelId", apiConfiguration.openRouterModelId)
									await this.updateGlobalState("previousModeModelInfo", apiConfiguration.openRouterModelInfo)
									break
								case "vscode-lm":
									await this.updateGlobalState("previousModeModelId", apiConfiguration.vsCodeLmModelSelector)
									break
								case "openai":
									await this.updateGlobalState("previousModeModelId", apiConfiguration.openAiModelId)
									break
								case "ollama":
									await this.updateGlobalState("previousModeModelId", apiConfiguration.ollamaModelId)
									break
								case "lmstudio":
									await this.updateGlobalState("previousModeModelId", apiConfiguration.lmStudioModelId)
									break
								case "litellm":
									await this.updateGlobalState("previousModeModelId", apiConfiguration.liteLlmModelId)
									break
							}

							// Restore the model used in previous mode
							if (newApiProvider && newModelId) {
								await this.updateGlobalState("apiProvider", newApiProvider)
								switch (newApiProvider) {
									case "anthropic":
									case "bedrock":
									case "vertex":
									case "gemini":
										await this.updateGlobalState("apiModelId", newModelId)
										break
									case "openrouter":
										await this.updateGlobalState("openRouterModelId", newModelId)
										await this.updateGlobalState("openRouterModelInfo", newModelInfo)
										break
									case "vscode-lm":
										await this.updateGlobalState("vsCodeLmModelSelector", newModelId)
										break
									case "openai":
										await this.updateGlobalState("openAiModelId", newModelId)
										break
									case "ollama":
										await this.updateGlobalState("ollamaModelId", newModelId)
										break
									case "lmstudio":
										await this.updateGlobalState("lmStudioModelId", newModelId)
										break
									case "litellm":
										await this.updateGlobalState("liteLlmModelId", newModelId)
										break
								}

								if (this.cline) {
									const { apiConfiguration: updatedApiConfiguration } = await this.getState()
									this.cline.api = buildApiHandler(updatedApiConfiguration)
								}
							}

							await this.updateGlobalState("chatSettings", message.chatSettings)
							await this.postStateToWebview()
							// console.log("chatSettings", message.chatSettings)
							if (this.cline) {
								this.cline.updateChatSettings(message.chatSettings)
								if (this.cline.isAwaitingPlanResponse && didSwitchToActMode) {
									this.cline.didRespondToPlanAskBySwitchingMode = true
									// this is necessary for the webview to update accordingly, but Cline instance will not send text back as feedback message
									await this.postMessageToWebview({
										type: "invoke",
										invoke: "sendMessage",
										text: "[Proceeding with the task...]",
									})
								} else {
									this.cancelTask()
								}
							}
						}
						break
					// case "relaunchChromeDebugMode":
					// 	if (this.cline) {
					// 		this.cline.browserSession.relaunchChromeDebugMode()
					// 	}
					// 	break
					case "askResponse":
						this.cline?.handleWebviewAskResponse(message.askResponse!, message.text, message.images)
						break
					case "clearTask":
						// newTask will start a new task with a given task text, while clear task resets the current session and allows for a new task to be started
						await this.clearTask()
						await this.postStateToWebview()
						break
					case "didShowAnnouncement":
						await this.updateGlobalState("lastShownAnnouncementId", this.latestAnnouncementId)
						await this.postStateToWebview()
						break
					case "selectImages":
						const images = await selectImages()
						await this.postMessageToWebview({
							type: "selectedImages",
							images,
						})
						break
					case "exportCurrentTask":
						const currentTaskId = this.cline?.taskId
						if (currentTaskId) {
							this.exportTaskWithId(currentTaskId)
						}
						break
					case "showTaskWithId":
						this.showTaskWithId(message.text!)
						break
					case "deleteTaskWithId":
						this.deleteTaskWithId(message.text!)
						break
					case "exportTaskWithId":
						this.exportTaskWithId(message.text!)
						break
					case "resetState":
						await this.resetState()
						break
					case "requestOllamaModels":
						const ollamaModels = await this.getOllamaModels(message.text)
						this.postMessageToWebview({
							type: "ollamaModels",
							ollamaModels,
						})
						break
					case "requestLmStudioModels":
						const lmStudioModels = await this.getLmStudioModels(message.text)
						this.postMessageToWebview({
							type: "lmStudioModels",
							lmStudioModels,
						})
						break
					case "requestVsCodeLmModels":
						const vsCodeLmModels = await this.getVsCodeLmModels()
						this.postMessageToWebview({ type: "vsCodeLmModels", vsCodeLmModels })
						break
					case "refreshOpenRouterModels":
						await this.refreshOpenRouterModels()
						break
					case "refreshOpenAiModels":
						const { apiConfiguration } = await this.getState()
						const openAiModels = await this.getOpenAiModels(
							apiConfiguration.openAiBaseUrl,
							apiConfiguration.openAiApiKey,
						)
						this.postMessageToWebview({ type: "openAiModels", openAiModels })
						break
					case "openImage":
						openImage(message.text!)
						break
					case "openFile":
						openFile(message.text!)
						break
					case "openMention":
						openMention(message.text)
						break
					case "checkpointDiff": {
						if (message.number) {
							await this.cline?.presentMultifileDiff(message.number, false)
						}
						break
					}
					case "checkpointRestore": {
						await this.cancelTask() // we cannot alter message history say if the task is active, as it could be in the middle of editing a file or running a command, which expect the ask to be responded to rather than being superceded by a new message eg add deleted_api_reqs
						// cancel task waits for any open editor to be reverted and starts a new cline instance
						if (message.number) {
							// wait for messages to be loaded
							await pWaitFor(() => this.cline?.isInitialized === true, {
								timeout: 3_000,
							}).catch(() => {
								console.error("Failed to init new cline instance")
							})
							// NOTE: cancelTask awaits abortTask, which awaits diffViewProvider.revertChanges, which reverts any edited files, allowing us to reset to a checkpoint rather than running into a state where the revertChanges function is called alongside or after the checkpoint reset
							await this.cline?.restoreCheckpoint(message.number, message.text! as ClineCheckpointRestore)
						}
						break
					}
					case "taskCompletionViewChanges": {
						if (message.number) {
							await this.cline?.presentMultifileDiff(message.number, true)
						}
						break
					}
					case "cancelTask":
						this.cancelTask()
						break
					case "getLatestState":
						await this.postStateToWebview()
						break
					case "subscribeEmail":
						this.subscribeEmail(message.text)
						break
					case "accountLoginClicked": {
						// Generate nonce for state validation
						const nonce = crypto.randomBytes(32).toString("hex")
						await this.storeSecret("authNonce", nonce)

						// Open browser for authentication with state param
						console.log("Login button clicked in account page")
						console.log("Opening auth page with state param")

						const uriScheme = vscode.env.uriScheme

						const authUrl = vscode.Uri.parse(
							`https://app.cline.bot/auth?state=${encodeURIComponent(nonce)}&callback_url=${encodeURIComponent(`${uriScheme || "vscode"}://saoudrizwan.claude-dev/auth`)}`,
						)
						vscode.env.openExternal(authUrl)
						break
					}
					case "accountLogoutClicked": {
						await this.handleSignOut()
						break
					}
					case "openMcpSettings": {
						const mcpSettingsFilePath = await this.mcpHub?.getMcpSettingsFilePath()
						if (mcpSettingsFilePath) {
							openFile(mcpSettingsFilePath)
						}
						break
					}
					case "toggleMcpServer": {
						try {
							await this.mcpHub?.toggleServerDisabled(message.serverName!, message.disabled!)
						} catch (error) {
							console.error(`Failed to toggle MCP server ${message.serverName}:`, error)
						}
						break
					}
					case "toggleToolAutoApprove": {
						try {
							await this.mcpHub?.toggleToolAutoApprove(message.serverName!, message.toolName!, message.autoApprove!)
						} catch (error) {
							console.error(`Failed to toggle auto-approve for tool ${message.toolName}:`, error)
						}
						break
					}
					case "restartMcpServer": {
						try {
							await this.mcpHub?.restartConnection(message.text!)
						} catch (error) {
							console.error(`Failed to retry connection for ${message.text}:`, error)
						}
						break
					}
					case "openExtensionSettings": {
						const settingsFilter = message.text || ""
						await vscode.commands.executeCommand(
							"workbench.action.openSettings",
							`@ext:saoudrizwan.claude-dev ${settingsFilter}`.trim(), // trim whitespace if no settings filter
						)
						break
					}
					// Add more switch case statements here as more webview message commands
					// are created within the webview context (i.e. inside media/main.js)
				}
			},
			null,
			this.disposables,
		)
	}

	async subscribeEmail(email?: string) {
		if (!email) {
			return
		}
		const emailRegex = /^[^\s@]+@[^\s@]+\.[^\s@]+$/
		if (!emailRegex.test(email)) {
			vscode.window.showErrorMessage("Please enter a valid email address")
			return
		}
		console.log("Subscribing email:", email)
		this.postMessageToWebview({ type: "emailSubscribed" })
		// Currently ignoring errors to this endpoint, but after accounts we'll remove this anyways
		try {
			const response = await axios.post(
				"https://app.cline.bot/api/mailing-list",
				{
					email: email,
				},
				{
					headers: {
						"Content-Type": "application/json",
					},
				},
			)
			console.log("Email subscribed successfully. Response:", response.data)
		} catch (error) {
			console.error("Failed to subscribe email:", error)
		}
	}

	async cancelTask() {
		if (this.cline) {
			const { historyItem } = await this.getTaskWithId(this.cline.taskId)
			try {
				await this.cline.abortTask()
			} catch (error) {
				console.error("Failed to abort task", error)
			}
			await pWaitFor(
				() =>
					this.cline === undefined ||
					this.cline.isStreaming === false ||
					this.cline.didFinishAbortingStream ||
					this.cline.isWaitingForFirstChunk, // if only first chunk is processed, then there's no need to wait for graceful abort (closes edits, browser, etc)
				{
					timeout: 3_000,
				},
			).catch(() => {
				console.error("Failed to abort task")
			})
			if (this.cline) {
				// 'abandoned' will prevent this cline instance from affecting future cline instance gui. this may happen if its hanging on a streaming request
				this.cline.abandoned = true
			}
			await this.initClineWithHistoryItem(historyItem) // clears task again, so we need to abortTask manually above
			// await this.postStateToWebview() // new Cline instance will post state when it's ready. having this here sent an empty messages array to webview leading to virtuoso having to reload the entire list
		}
	}

	async updateCustomInstructions(instructions?: string) {
		// User may be clearing the field
		await this.updateGlobalState("customInstructions", instructions || undefined)
		if (this.cline) {
			this.cline.customInstructions = instructions || undefined
		}
		await this.postStateToWebview()
	}

	// MCP

	async getDocumentsPath(): Promise<string> {
		if (process.platform === "win32") {
			// If the user is running Win 7/Win Server 2008 r2+, we want to get the correct path to their Documents directory.
			try {
				const { stdout: docsPath } = await execa("powershell", [
					"-NoProfile", // Ignore user's PowerShell profile(s)
					"-Command",
					"[System.Environment]::GetFolderPath([System.Environment+SpecialFolder]::MyDocuments)",
				])
				return docsPath.trim()
			} catch (err) {
				console.error("Failed to retrieve Windows Documents path. Falling back to homedir/Documents.")
				return path.join(os.homedir(), "Documents")
			}
		} else {
			return path.join(os.homedir(), "Documents") // On POSIX (macOS, Linux, etc.), assume ~/Documents by default (existing behavior, but may want to implement similar logic here)
		}
	}

	async ensureMcpServersDirectoryExists(): Promise<string> {
		const userDocumentsPath = await this.getDocumentsPath()
		const mcpServersDir = path.join(userDocumentsPath, "Cline", "MCP")
		try {
			await fs.mkdir(mcpServersDir, { recursive: true })
		} catch (error) {
			return "~/Documents/Cline/MCP" // in case creating a directory in documents fails for whatever reason (e.g. permissions) - this is fine since this path is only ever used in the system prompt
		}
		return mcpServersDir
	}

	async ensureSettingsDirectoryExists(): Promise<string> {
		const settingsDir = path.join(this.context.globalStorageUri.fsPath, "settings")
		await fs.mkdir(settingsDir, { recursive: true })
		return settingsDir
	}

	// VSCode LM API

	private async getVsCodeLmModels() {
		try {
			const models = await vscode.lm.selectChatModels({})
			return models || []
		} catch (error) {
			console.error("Error fetching VS Code LM models:", error)
			return []
		}
	}

	// Ollama

	async getOllamaModels(baseUrl?: string) {
		try {
			if (!baseUrl) {
				baseUrl = "http://localhost:11434"
			}
			if (!URL.canParse(baseUrl)) {
				return []
			}
			const response = await axios.get(`${baseUrl}/api/tags`)
			const modelsArray = response.data?.models?.map((model: any) => model.name) || []
			const models = [...new Set<string>(modelsArray)]
			return models
		} catch (error) {
			return []
		}
	}

	// LM Studio

	async getLmStudioModels(baseUrl?: string) {
		try {
			if (!baseUrl) {
				baseUrl = "http://localhost:1234"
			}
			if (!URL.canParse(baseUrl)) {
				return []
			}
			const response = await axios.get(`${baseUrl}/v1/models`)
			const modelsArray = response.data?.data?.map((model: any) => model.id) || []
			const models = [...new Set<string>(modelsArray)]
			return models
		} catch (error) {
			return []
		}
	}

	// Auth

	public async validateAuthState(state: string | null): Promise<boolean> {
		const storedNonce = await this.getSecret("authNonce")
		if (!state || state !== storedNonce) {
			return false
		}
		await this.storeSecret("authNonce", undefined) // Clear after use
		return true
	}

	async handleAuthCallback(token: string) {
		try {
			// First sign in with Firebase to trigger auth state change
			await this.authManager.signInWithCustomToken(token)

			// Then store the token securely
			await this.storeSecret("authToken", token)
			await this.postStateToWebview()
			vscode.window.showInformationMessage("Successfully logged in to Cline")
		} catch (error) {
			console.error("Failed to handle auth callback:", error)
			vscode.window.showErrorMessage("Failed to log in to Cline")
		}
	}

	// OpenAi

	async getOpenAiModels(baseUrl?: string, apiKey?: string) {
		try {
			if (!baseUrl) {
				return []
			}

			if (!URL.canParse(baseUrl)) {
				return []
			}

			const config: Record<string, any> = {}
			if (apiKey) {
				config["headers"] = { Authorization: `Bearer ${apiKey}` }
			}

			const response = await axios.get(`${baseUrl}/models`, config)
			const modelsArray = response.data?.data?.map((model: any) => model.id) || []
			const models = [...new Set<string>(modelsArray)]
			return models
		} catch (error) {
			return []
		}
	}

	// OpenRouter

	async handleOpenRouterCallback(code: string) {
		let apiKey: string
		try {
			const response = await axios.post("https://openrouter.ai/api/v1/auth/keys", { code })
			if (response.data && response.data.key) {
				apiKey = response.data.key
			} else {
				throw new Error("Invalid response from OpenRouter API")
			}
		} catch (error) {
			console.error("Error exchanging code for API key:", error)
			throw error
		}

		const openrouter: ApiProvider = "openrouter"
		await this.updateGlobalState("apiProvider", openrouter)
		await this.storeSecret("openRouterApiKey", apiKey)
		await this.postStateToWebview()
		if (this.cline) {
			this.cline.api = buildApiHandler({
				apiProvider: openrouter,
				openRouterApiKey: apiKey,
			})
		}
		// await this.postMessageToWebview({ type: "action", action: "settingsButtonClicked" }) // bad ux if user is on welcome
	}

	private async ensureCacheDirectoryExists(): Promise<string> {
		const cacheDir = path.join(this.context.globalStorageUri.fsPath, "cache")
		await fs.mkdir(cacheDir, { recursive: true })
		return cacheDir
	}

	async readOpenRouterModels(): Promise<Record<string, ModelInfo> | undefined> {
		const openRouterModelsFilePath = path.join(await this.ensureCacheDirectoryExists(), GlobalFileNames.openRouterModels)
		const fileExists = await fileExistsAtPath(openRouterModelsFilePath)
		if (fileExists) {
			const fileContents = await fs.readFile(openRouterModelsFilePath, "utf8")
			return JSON.parse(fileContents)
		}
		return undefined
	}

	async refreshOpenRouterModels() {
		const openRouterModelsFilePath = path.join(await this.ensureCacheDirectoryExists(), GlobalFileNames.openRouterModels)

		let models: Record<string, ModelInfo> = {}
		try {
			const response = await axios.get("https://openrouter.ai/api/v1/models")
			/*
			{
				"id": "anthropic/claude-3.5-sonnet",
				"name": "Anthropic: Claude 3.5 Sonnet",
				"created": 1718841600,
				"description": "Claude 3.5 Sonnet delivers better-than-Opus capabilities, faster-than-Sonnet speeds, at the same Sonnet prices. Sonnet is particularly good at:\n\n- Coding: Autonomously writes, edits, and runs code with reasoning and troubleshooting\n- Data science: Augments human data science expertise; navigates unstructured data while using multiple tools for insights\n- Visual processing: excelling at interpreting charts, graphs, and images, accurately transcribing text to derive insights beyond just the text alone\n- Agentic tasks: exceptional tool use, making it great at agentic tasks (i.e. complex, multi-step problem solving tasks that require engaging with other systems)\n\n#multimodal",
				"context_length": 200000,
				"architecture": {
					"modality": "text+image-\u003Etext",
					"tokenizer": "Claude",
					"instruct_type": null
				},
				"pricing": {
					"prompt": "0.000003",
					"completion": "0.000015",
					"image": "0.0048",
					"request": "0"
				},
				"top_provider": {
					"context_length": 200000,
					"max_completion_tokens": 8192,
					"is_moderated": true
				},
				"per_request_limits": null
			},
			*/
			if (response.data?.data) {
				const rawModels = response.data.data
				const parsePrice = (price: any) => {
					if (price) {
						return parseFloat(price) * 1_000_000
					}
					return undefined
				}
				for (const rawModel of rawModels) {
					const modelInfo: ModelInfo = {
						maxTokens: rawModel.top_provider?.max_completion_tokens,
						contextWindow: rawModel.context_length,
						supportsImages: rawModel.architecture?.modality?.includes("image"),
						supportsPromptCache: false,
						inputPrice: parsePrice(rawModel.pricing?.prompt),
						outputPrice: parsePrice(rawModel.pricing?.completion),
						description: rawModel.description,
					}

					switch (rawModel.id) {
						case "anthropic/claude-3.5-sonnet":
						case "anthropic/claude-3.5-sonnet:beta":
							// NOTE: this needs to be synced with api.ts/openrouter default model info
							modelInfo.supportsComputerUse = true
							modelInfo.supportsPromptCache = true
							modelInfo.cacheWritesPrice = 3.75
							modelInfo.cacheReadsPrice = 0.3
							break
						case "anthropic/claude-3.5-sonnet-20240620":
						case "anthropic/claude-3.5-sonnet-20240620:beta":
							modelInfo.supportsPromptCache = true
							modelInfo.cacheWritesPrice = 3.75
							modelInfo.cacheReadsPrice = 0.3
							break
						case "anthropic/claude-3-5-haiku":
						case "anthropic/claude-3-5-haiku:beta":
						case "anthropic/claude-3-5-haiku-20241022":
						case "anthropic/claude-3-5-haiku-20241022:beta":
						case "anthropic/claude-3.5-haiku":
						case "anthropic/claude-3.5-haiku:beta":
						case "anthropic/claude-3.5-haiku-20241022":
						case "anthropic/claude-3.5-haiku-20241022:beta":
							modelInfo.supportsPromptCache = true
							modelInfo.cacheWritesPrice = 1.25
							modelInfo.cacheReadsPrice = 0.1
							break
						case "anthropic/claude-3-opus":
						case "anthropic/claude-3-opus:beta":
							modelInfo.supportsPromptCache = true
							modelInfo.cacheWritesPrice = 18.75
							modelInfo.cacheReadsPrice = 1.5
							break
						case "anthropic/claude-3-haiku":
						case "anthropic/claude-3-haiku:beta":
							modelInfo.supportsPromptCache = true
							modelInfo.cacheWritesPrice = 0.3
							modelInfo.cacheReadsPrice = 0.03
							break
						case "deepseek/deepseek-chat":
							modelInfo.supportsPromptCache = true
							// see api.ts/deepSeekModels for more info
							modelInfo.inputPrice = 0
							modelInfo.cacheWritesPrice = 0.14
							modelInfo.cacheReadsPrice = 0.014
							break
					}

					models[rawModel.id] = modelInfo
				}
			} else {
				console.error("Invalid response from OpenRouter API")
			}
			await fs.writeFile(openRouterModelsFilePath, JSON.stringify(models))
			console.log("OpenRouter models fetched and saved", models)
		} catch (error) {
			console.error("Error fetching OpenRouter models:", error)
		}

		await this.postMessageToWebview({
			type: "openRouterModels",
			openRouterModels: models,
		})
		return models
	}

	// Task history

	async getTaskWithId(id: string): Promise<{
		historyItem: HistoryItem
		taskDirPath: string
		apiConversationHistoryFilePath: string
		uiMessagesFilePath: string
		apiConversationHistory: Anthropic.MessageParam[]
	}> {
		const history = ((await this.getGlobalState("taskHistory")) as HistoryItem[] | undefined) || []
		const historyItem = history.find((item) => item.id === id)
		if (historyItem) {
			const taskDirPath = path.join(this.context.globalStorageUri.fsPath, "tasks", id)
			const apiConversationHistoryFilePath = path.join(taskDirPath, GlobalFileNames.apiConversationHistory)
			const uiMessagesFilePath = path.join(taskDirPath, GlobalFileNames.uiMessages)
			const fileExists = await fileExistsAtPath(apiConversationHistoryFilePath)
			if (fileExists) {
				const apiConversationHistory = JSON.parse(await fs.readFile(apiConversationHistoryFilePath, "utf8"))
				return {
					historyItem,
					taskDirPath,
					apiConversationHistoryFilePath,
					uiMessagesFilePath,
					apiConversationHistory,
				}
			}
		}
		// if we tried to get a task that doesn't exist, remove it from state
		// FIXME: this seems to happen sometimes when the json file doesnt save to disk for some reason
		await this.deleteTaskFromState(id)
		throw new Error("Task not found")
	}

	async showTaskWithId(id: string) {
		if (id !== this.cline?.taskId) {
			// non-current task
			const { historyItem } = await this.getTaskWithId(id)
			await this.initClineWithHistoryItem(historyItem) // clears existing task
		}
		await this.postMessageToWebview({
			type: "action",
			action: "chatButtonClicked",
		})
	}

	async exportTaskWithId(id: string) {
		const { historyItem, apiConversationHistory } = await this.getTaskWithId(id)
		await downloadTask(historyItem.ts, apiConversationHistory)
	}

	async deleteTaskWithId(id: string) {
		if (id === this.cline?.taskId) {
			await this.clearTask()
		}

		const { taskDirPath, apiConversationHistoryFilePath, uiMessagesFilePath } = await this.getTaskWithId(id)

		await this.deleteTaskFromState(id)

		// Delete the task files
		const apiConversationHistoryFileExists = await fileExistsAtPath(apiConversationHistoryFilePath)
		if (apiConversationHistoryFileExists) {
			await fs.unlink(apiConversationHistoryFilePath)
		}
		const uiMessagesFileExists = await fileExistsAtPath(uiMessagesFilePath)
		if (uiMessagesFileExists) {
			await fs.unlink(uiMessagesFilePath)
		}
		const legacyMessagesFilePath = path.join(taskDirPath, "claude_messages.json")
		if (await fileExistsAtPath(legacyMessagesFilePath)) {
			await fs.unlink(legacyMessagesFilePath)
		}

		// Delete the checkpoints directory if it exists
		const checkpointsDir = path.join(taskDirPath, "checkpoints")
		if (await fileExistsAtPath(checkpointsDir)) {
			try {
				await fs.rm(checkpointsDir, { recursive: true, force: true })
			} catch (error) {
				console.error(`Failed to delete checkpoints directory for task ${id}:`, error)
				// Continue with deletion of task directory - don't throw since this is a cleanup operation
			}
		}

		await fs.rmdir(taskDirPath) // succeeds if the dir is empty
	}

	async deleteTaskFromState(id: string) {
		// Remove the task from history
		const taskHistory = ((await this.getGlobalState("taskHistory")) as HistoryItem[] | undefined) || []
		const updatedTaskHistory = taskHistory.filter((task) => task.id !== id)
		await this.updateGlobalState("taskHistory", updatedTaskHistory)

		// Notify the webview that the task has been deleted
		await this.postStateToWebview()
	}

	async postStateToWebview() {
		const state = await this.getStateToPostToWebview()
		this.postMessageToWebview({ type: "state", state })
	}

	async getStateToPostToWebview(): Promise<ExtensionState> {
		const {
			apiConfiguration,
			lastShownAnnouncementId,
			customInstructions,
			taskHistory,
			autoApprovalSettings,
			browserSettings,
			chatSettings,
			userInfo,
			authToken,
		} = await this.getState()

		return {
			version: this.context.extension?.packageJSON?.version ?? "",
			apiConfiguration,
			customInstructions,
			uriScheme: vscode.env.uriScheme,
			currentTaskItem: this.cline?.taskId ? (taskHistory || []).find((item) => item.id === this.cline?.taskId) : undefined,
			checkpointTrackerErrorMessage: this.cline?.checkpointTrackerErrorMessage,
			clineMessages: this.cline?.clineMessages || [],
			taskHistory: (taskHistory || []).filter((item) => item.ts && item.task).sort((a, b) => b.ts - a.ts),
			shouldShowAnnouncement: lastShownAnnouncementId !== this.latestAnnouncementId,
			autoApprovalSettings,
			browserSettings,
			chatSettings,
			isLoggedIn: !!authToken,
			userInfo,
		}
	}

	async clearTask() {
		this.cline?.abortTask()
		this.cline = undefined // removes reference to it, so once promises end it will be garbage collected
	}

	// Caching mechanism to keep track of webview messages + API conversation history per provider instance

	/*
	Now that we use retainContextWhenHidden, we don't have to store a cache of cline messages in the user's state, but we could to reduce memory footprint in long conversations.

	- We have to be careful of what state is shared between ClineProvider instances since there could be multiple instances of the extension running at once. For example when we cached cline messages using the same key, two instances of the extension could end up using the same key and overwriting each other's messages.
	- Some state does need to be shared between the instances, i.e. the API key--however there doesn't seem to be a good way to notify the other instances that the API key has changed.

	We need to use a unique identifier for each ClineProvider instance's message cache since we could be running several instances of the extension outside of just the sidebar i.e. in editor panels.

	// conversation history to send in API requests

	/*
	It seems that some API messages do not comply with vscode state requirements. Either the Anthropic library is manipulating these values somehow in the backend in a way thats creating cyclic references, or the API returns a function or a Symbol as part of the message content.
	VSCode docs about state: "The value must be JSON-stringifyable ... value — A value. MUST not contain cyclic references."
	For now we'll store the conversation history in memory, and if we need to store in state directly we'd need to do a manual conversion to ensure proper json stringification.
	*/

	// getApiConversationHistory(): Anthropic.MessageParam[] {
	// 	// const history = (await this.getGlobalState(
	// 	// 	this.getApiConversationHistoryStateKey()
	// 	// )) as Anthropic.MessageParam[]
	// 	// return history || []
	// 	return this.apiConversationHistory
	// }

	// setApiConversationHistory(history: Anthropic.MessageParam[] | undefined) {
	// 	// await this.updateGlobalState(this.getApiConversationHistoryStateKey(), history)
	// 	this.apiConversationHistory = history || []
	// }

	// addMessageToApiConversationHistory(message: Anthropic.MessageParam): Anthropic.MessageParam[] {
	// 	// const history = await this.getApiConversationHistory()
	// 	// history.push(message)
	// 	// await this.setApiConversationHistory(history)
	// 	// return history
	// 	this.apiConversationHistory.push(message)
	// 	return this.apiConversationHistory
	// }

	/*
	Storage
	https://dev.to/kompotkot/how-to-use-secretstorage-in-your-vscode-extensions-2hco
	https://www.eliostruyf.com/devhack-code-extension-storage-options/
	*/

	async getState() {
		const [
			storedApiProvider,
			apiModelId,
			apiKey,
			openRouterApiKey,
			awsAccessKey,
			awsSecretKey,
			awsSessionToken,
			awsRegion,
			awsUseCrossRegionInference,
			awsProfile,
			awsUseProfile,
			vertexProjectId,
			vertexRegion,
			openAiBaseUrl,
			openAiApiKey,
			openAiModelId,
			ollamaModelId,
			ollamaBaseUrl,
			lmStudioModelId,
			lmStudioBaseUrl,
			anthropicBaseUrl,
			geminiApiKey,
			openAiNativeApiKey,
			deepSeekApiKey,
			requestyApiKey,
			requestyModelId,
			qwenApiKey,
			mistralApiKey,
			azureApiVersion,
			openRouterModelId,
			openRouterModelInfo,
			lastShownAnnouncementId,
			customInstructions,
			taskHistory,
			autoApprovalSettings,
			browserSettings,
			chatSettings,
			vsCodeLmModelSelector,
			liteLlmBaseUrl,
			liteLlmModelId,
			userInfo,
			authToken,
			previousModeApiProvider,
			previousModeModelId,
			previousModeModelInfo,
			qwenApiLine,
		] = await Promise.all([
			this.getGlobalState("apiProvider") as Promise<ApiProvider | undefined>,
			this.getGlobalState("apiModelId") as Promise<string | undefined>,
			this.getSecret("apiKey") as Promise<string | undefined>,
			this.getSecret("openRouterApiKey") as Promise<string | undefined>,
			this.getSecret("awsAccessKey") as Promise<string | undefined>,
			this.getSecret("awsSecretKey") as Promise<string | undefined>,
			this.getSecret("awsSessionToken") as Promise<string | undefined>,
			this.getGlobalState("awsRegion") as Promise<string | undefined>,
			this.getGlobalState("awsUseCrossRegionInference") as Promise<boolean | undefined>,
			this.getGlobalState("awsProfile") as Promise<string | undefined>,
			this.getGlobalState("awsUseProfile") as Promise<boolean | undefined>,
			this.getGlobalState("vertexProjectId") as Promise<string | undefined>,
			this.getGlobalState("vertexRegion") as Promise<string | undefined>,
			this.getGlobalState("openAiBaseUrl") as Promise<string | undefined>,
			this.getSecret("openAiApiKey") as Promise<string | undefined>,
			this.getGlobalState("openAiModelId") as Promise<string | undefined>,
			this.getGlobalState("ollamaModelId") as Promise<string | undefined>,
			this.getGlobalState("ollamaBaseUrl") as Promise<string | undefined>,
			this.getGlobalState("lmStudioModelId") as Promise<string | undefined>,
			this.getGlobalState("lmStudioBaseUrl") as Promise<string | undefined>,
			this.getGlobalState("anthropicBaseUrl") as Promise<string | undefined>,
			this.getSecret("geminiApiKey") as Promise<string | undefined>,
			this.getSecret("openAiNativeApiKey") as Promise<string | undefined>,
			this.getSecret("deepSeekApiKey") as Promise<string | undefined>,
			this.getSecret("requestyApiKey") as Promise<string | undefined>,
			this.getGlobalState("requestyModelId") as Promise<string | undefined>,
			this.getSecret("qwenApiKey") as Promise<string | undefined>,
			this.getSecret("mistralApiKey") as Promise<string | undefined>,
			this.getGlobalState("azureApiVersion") as Promise<string | undefined>,
			this.getGlobalState("openRouterModelId") as Promise<string | undefined>,
			this.getGlobalState("openRouterModelInfo") as Promise<ModelInfo | undefined>,
			this.getGlobalState("lastShownAnnouncementId") as Promise<string | undefined>,
			this.getGlobalState("customInstructions") as Promise<string | undefined>,
			this.getGlobalState("taskHistory") as Promise<HistoryItem[] | undefined>,
			this.getGlobalState("autoApprovalSettings") as Promise<AutoApprovalSettings | undefined>,
			this.getGlobalState("browserSettings") as Promise<BrowserSettings | undefined>,
			this.getGlobalState("chatSettings") as Promise<ChatSettings | undefined>,
			this.getGlobalState("vsCodeLmModelSelector") as Promise<vscode.LanguageModelChatSelector | undefined>,
			this.getGlobalState("liteLlmBaseUrl") as Promise<string | undefined>,
			this.getGlobalState("liteLlmModelId") as Promise<string | undefined>,
			this.getGlobalState("userInfo") as Promise<UserInfo | undefined>,
			this.getSecret("authToken") as Promise<string | undefined>,
			this.getGlobalState("previousModeApiProvider") as Promise<ApiProvider | undefined>,
			this.getGlobalState("previousModeModelId") as Promise<string | undefined>,
			this.getGlobalState("previousModeModelInfo") as Promise<ModelInfo | undefined>,
			this.getGlobalState("qwenApiLine") as Promise<string | undefined>,
		])

		let apiProvider: ApiProvider
		if (storedApiProvider) {
			apiProvider = storedApiProvider
		} else {
			// Either new user or legacy user that doesn't have the apiProvider stored in state
			// (If they're using OpenRouter or Bedrock, then apiProvider state will exist)
			if (apiKey) {
				apiProvider = "anthropic"
			} else {
				// New users should default to openrouter
				apiProvider = "openrouter"
			}
		}

		const o3MiniReasoningEffort = vscode.workspace
			.getConfiguration("cline.modelSettings.o3Mini")
			.get("reasoningEffort", "medium")

		return {
			apiConfiguration: {
				apiProvider,
				apiModelId,
				apiKey,
				openRouterApiKey,
				awsAccessKey,
				awsSecretKey,
				awsSessionToken,
				awsRegion,
				awsUseCrossRegionInference,
				awsProfile,
				awsUseProfile,
				vertexProjectId,
				vertexRegion,
				openAiBaseUrl,
				openAiApiKey,
				openAiModelId,
				ollamaModelId,
				ollamaBaseUrl,
				lmStudioModelId,
				lmStudioBaseUrl,
				anthropicBaseUrl,
				geminiApiKey,
				openAiNativeApiKey,
				deepSeekApiKey,
				requestyApiKey,
				requestyModelId,
				qwenApiKey,
				qwenApiLine,
				mistralApiKey,
				azureApiVersion,
				openRouterModelId,
				openRouterModelInfo,
				vsCodeLmModelSelector,
<<<<<<< HEAD
				o3MiniReasoningEffort,
=======
				liteLlmBaseUrl,
				liteLlmModelId,
>>>>>>> 076b1e39
			},
			lastShownAnnouncementId,
			customInstructions,
			taskHistory,
			autoApprovalSettings: autoApprovalSettings || DEFAULT_AUTO_APPROVAL_SETTINGS, // default value can be 0 or empty string
			browserSettings: browserSettings || DEFAULT_BROWSER_SETTINGS,
			chatSettings: chatSettings || DEFAULT_CHAT_SETTINGS,
			userInfo,
			authToken,
			previousModeApiProvider,
			previousModeModelId,
			previousModeModelInfo,
		}
	}

	async updateTaskHistory(item: HistoryItem): Promise<HistoryItem[]> {
		const history = ((await this.getGlobalState("taskHistory")) as HistoryItem[]) || []
		const existingItemIndex = history.findIndex((h) => h.id === item.id)
		if (existingItemIndex !== -1) {
			history[existingItemIndex] = item
		} else {
			history.push(item)
		}
		await this.updateGlobalState("taskHistory", history)
		return history
	}

	// global

	async updateGlobalState(key: GlobalStateKey, value: any) {
		await this.context.globalState.update(key, value)
	}

	async getGlobalState(key: GlobalStateKey) {
		return await this.context.globalState.get(key)
	}

	// workspace

	private async updateWorkspaceState(key: string, value: any) {
		await this.context.workspaceState.update(key, value)
	}

	private async getWorkspaceState(key: string) {
		return await this.context.workspaceState.get(key)
	}

	// private async clearState() {
	// 	this.context.workspaceState.keys().forEach((key) => {
	// 		this.context.workspaceState.update(key, undefined)
	// 	})
	// 	this.context.globalState.keys().forEach((key) => {
	// 		this.context.globalState.update(key, undefined)
	// 	})
	// 	this.context.secrets.delete("apiKey")
	// }

	// secrets

	private async storeSecret(key: SecretKey, value?: string) {
		if (value) {
			await this.context.secrets.store(key, value)
		} else {
			await this.context.secrets.delete(key)
		}
	}

	async getSecret(key: SecretKey) {
		return await this.context.secrets.get(key)
	}

	// dev

	async resetState() {
		vscode.window.showInformationMessage("Resetting state...")
		for (const key of this.context.globalState.keys()) {
			await this.context.globalState.update(key, undefined)
		}
		const secretKeys: SecretKey[] = [
			"apiKey",
			"openRouterApiKey",
			"awsAccessKey",
			"awsSecretKey",
			"awsSessionToken",
			"openAiApiKey",
			"geminiApiKey",
			"openAiNativeApiKey",
			"deepSeekApiKey",
			"requestyApiKey",
			"qwenApiKey",
			"mistralApiKey",
			"authToken",
		]
		for (const key of secretKeys) {
			await this.storeSecret(key, undefined)
		}
		if (this.cline) {
			this.cline.abortTask()
			this.cline = undefined
		}
		vscode.window.showInformationMessage("State reset")
		await this.postStateToWebview()
		await this.postMessageToWebview({
			type: "action",
			action: "chatButtonClicked",
		})
	}
}<|MERGE_RESOLUTION|>--- conflicted
+++ resolved
@@ -1509,12 +1509,9 @@
 				openRouterModelId,
 				openRouterModelInfo,
 				vsCodeLmModelSelector,
-<<<<<<< HEAD
 				o3MiniReasoningEffort,
-=======
 				liteLlmBaseUrl,
 				liteLlmModelId,
->>>>>>> 076b1e39
 			},
 			lastShownAnnouncementId,
 			customInstructions,
