--- conflicted
+++ resolved
@@ -60,12 +60,9 @@
 	| "mistralApiKey"
 	| "liteLlmApiKey"
 	| "authNonce"
-<<<<<<< HEAD
 	| "nebiusApiKey"
-=======
 	| "asksageApiKey"
 	| "xaiApiKey"
->>>>>>> 6033d228
 type GlobalStateKey =
 	| "apiProvider"
 	| "apiModelId"
@@ -591,16 +588,13 @@
 								liteLlmModelId,
 								liteLlmApiKey,
 								qwenApiLine,
-<<<<<<< HEAD
 								nebiusApiKey,
 								nebiusModelId,
-=======
 								asksageApiKey,
 								asksageApiUrl,
 								xaiApiKey,
 								thinkingBudgetTokens,
 								clineApiKey,
->>>>>>> 6033d228
 							} = message.apiConfiguration
 							await this.updateGlobalState("apiProvider", apiProvider)
 							await this.updateGlobalState("apiModelId", apiModelId)
@@ -644,15 +638,12 @@
 							await this.updateGlobalState("qwenApiLine", qwenApiLine)
 							await this.updateGlobalState("requestyModelId", requestyModelId)
 							await this.updateGlobalState("togetherModelId", togetherModelId)
-<<<<<<< HEAD
 							await this.storeSecret("nebiusApiKey", nebiusApiKey)
 							await this.updateGlobalState("nebiusModelId", nebiusModelId)
-=======
 							await this.storeSecret("asksageApiKey", asksageApiKey)
 							await this.updateGlobalState("asksageApiUrl", asksageApiUrl)
 							await this.updateGlobalState("thinkingBudgetTokens", thinkingBudgetTokens)
 							await this.storeSecret("clineApiKey", clineApiKey)
->>>>>>> 6033d228
 							if (this.cline) {
 								this.cline.api = buildApiHandler(message.apiConfiguration)
 							}
@@ -2204,13 +2195,10 @@
 			"mistralApiKey",
 			"clineApiKey",
 			"liteLlmApiKey",
-<<<<<<< HEAD
 			"authToken",
 			"nebiusApiKey",
-=======
 			"asksageApiKey",
 			"xaiApiKey",
->>>>>>> 6033d228
 		]
 		for (const key of secretKeys) {
 			await this.storeSecret(key, undefined)
