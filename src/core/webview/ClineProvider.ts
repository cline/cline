--- conflicted
+++ resolved
@@ -2116,12 +2116,8 @@
 				openRouterModelId,
 				openRouterModelInfo,
 				vsCodeLmModelSelector,
-<<<<<<< HEAD
 				oSeriesReasoningEffort,
-=======
-				o3MiniReasoningEffort,
 				thinkingBudgetTokens,
->>>>>>> df7b4582
 				liteLlmBaseUrl,
 				liteLlmModelId,
 				liteLlmApiKey,
