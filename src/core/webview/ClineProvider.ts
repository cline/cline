import { Anthropic } from "@anthropic-ai/sdk"
import axios from "axios"
import fs from "fs/promises"
import os from "os"
import pWaitFor from "p-wait-for"
import * as path from "path"
import * as vscode from "vscode"
import { buildApiHandler } from "../../api"
import { downloadTask } from "../../integrations/misc/export-markdown"
import { openFile, openImage } from "../../integrations/misc/open-file"
import { selectImages } from "../../integrations/misc/process-images"
import { getTheme } from "../../integrations/theme/getTheme"
import WorkspaceTracker from "../../integrations/workspace/WorkspaceTracker"
import { McpHub } from "../../services/mcp/McpHub"
import { ApiProvider, ModelInfo } from "../../shared/api"
import { findLast } from "../../shared/array"
import { ExtensionMessage, ExtensionState } from "../../shared/ExtensionMessage"
import { HistoryItem } from "../../shared/HistoryItem"
import { ClineCheckpointRestore, WebviewMessage } from "../../shared/WebviewMessage"
import { fileExistsAtPath } from "../../utils/fs"
import { Cline } from "../Cline"
import { openMention } from "../mentions"
import { getNonce } from "./getNonce"
import { getUri } from "./getUri"
import { AutoApprovalSettings, DEFAULT_AUTO_APPROVAL_SETTINGS } from "../../shared/AutoApprovalSettings"

/*
https://github.com/microsoft/vscode-webview-ui-toolkit-samples/blob/main/default/weather-webview/src/providers/WeatherViewProvider.ts

https://github.com/KumarVariable/vscode-extension-sidebar-html/blob/master/src/customSidebarViewProvider.ts
*/

type SecretKey =
	| "apiKey"
	| "openRouterApiKey"
	| "awsAccessKey"
	| "awsSecretKey"
	| "awsSessionToken"
	| "openAiApiKey"
	| "geminiApiKey"
	| "openAiNativeApiKey"
	| "deepSeekApiKey"
type GlobalStateKey =
	| "apiProvider"
	| "apiModelId"
	| "awsRegion"
	| "awsUseCrossRegionInference"
	| "vertexProjectId"
	| "vertexRegion"
	| "lastShownAnnouncementId"
	| "customInstructions"
	| "taskHistory"
	| "openAiBaseUrl"
	| "openAiModelId"
	| "ollamaModelId"
	| "ollamaBaseUrl"
	| "lmStudioModelId"
	| "lmStudioBaseUrl"
	| "anthropicBaseUrl"
	| "azureApiVersion"
	| "openRouterModelId"
	| "openRouterModelInfo"
	| "autoApprovalSettings"

export const GlobalFileNames = {
	apiConversationHistory: "api_conversation_history.json",
	uiMessages: "ui_messages.json",
	openRouterModels: "openrouter_models.json",
	mcpSettings: "cline_mcp_settings.json",
	clineRules: ".clinerules",
}

export class ClineProvider implements vscode.WebviewViewProvider {
	public static readonly sideBarId = "claude-dev.SidebarProvider" // used in package.json as the view's id. This value cannot be changed due to how vscode caches views based on their id, and updating the id would break existing instances of the extension.
	public static readonly tabPanelId = "claude-dev.TabPanelProvider"
	private static activeInstances: Set<ClineProvider> = new Set()
	private disposables: vscode.Disposable[] = []
	private view?: vscode.WebviewView | vscode.WebviewPanel
	private cline?: Cline
	private workspaceTracker?: WorkspaceTracker
	mcpHub?: McpHub
	private latestAnnouncementId = "jan-6-2025" // update to some unique identifier when we add a new announcement

	constructor(
		readonly context: vscode.ExtensionContext,
		private readonly outputChannel: vscode.OutputChannel,
	) {
		this.outputChannel.appendLine("ClineProvider instantiated")
		ClineProvider.activeInstances.add(this)
		this.workspaceTracker = new WorkspaceTracker(this)
		this.mcpHub = new McpHub(this)
	}

	/*
	VSCode extensions use the disposable pattern to clean up resources when the sidebar/editor tab is closed by the user or system. This applies to event listening, commands, interacting with the UI, etc.
	- https://vscode-docs.readthedocs.io/en/stable/extensions/patterns-and-principles/
	- https://github.com/microsoft/vscode-extension-samples/blob/main/webview-sample/src/extension.ts
	*/
	async dispose() {
		this.outputChannel.appendLine("Disposing ClineProvider...")
		await this.clearTask()
		this.outputChannel.appendLine("Cleared task")
		if (this.view && "dispose" in this.view) {
			this.view.dispose()
			this.outputChannel.appendLine("Disposed webview")
		}
		while (this.disposables.length) {
			const x = this.disposables.pop()
			if (x) {
				x.dispose()
			}
		}
		this.workspaceTracker?.dispose()
		this.workspaceTracker = undefined
		this.mcpHub?.dispose()
		this.mcpHub = undefined
		this.outputChannel.appendLine("Disposed all disposables")
		ClineProvider.activeInstances.delete(this)
	}

	public static getVisibleInstance(): ClineProvider | undefined {
		return findLast(Array.from(this.activeInstances), (instance) => instance.view?.visible === true)
	}

	resolveWebviewView(
		webviewView: vscode.WebviewView | vscode.WebviewPanel,
		//context: vscode.WebviewViewResolveContext<unknown>, used to recreate a deallocated webview, but we don't need this since we use retainContextWhenHidden
		//token: vscode.CancellationToken
	): void | Thenable<void> {
		this.outputChannel.appendLine("Resolving webview view")
		this.view = webviewView

		webviewView.webview.options = {
			// Allow scripts in the webview
			enableScripts: true,
			localResourceRoots: [this.context.extensionUri],
		}
		webviewView.webview.html = this.getHtmlContent(webviewView.webview)

		// Sets up an event listener to listen for messages passed from the webview view context
		// and executes code based on the message that is recieved
		this.setWebviewMessageListener(webviewView.webview)

		// Logs show up in bottom panel > Debug Console
		//console.log("registering listener")

		// Listen for when the panel becomes visible
		// https://github.com/microsoft/vscode-discussions/discussions/840
		if ("onDidChangeViewState" in webviewView) {
			// WebviewView and WebviewPanel have all the same properties except for this visibility listener
			// panel
			webviewView.onDidChangeViewState(
				() => {
					if (this.view?.visible) {
						this.postMessageToWebview({
							type: "action",
							action: "didBecomeVisible",
						})
					}
				},
				null,
				this.disposables,
			)
		} else if ("onDidChangeVisibility" in webviewView) {
			// sidebar
			webviewView.onDidChangeVisibility(
				() => {
					if (this.view?.visible) {
						this.postMessageToWebview({
							type: "action",
							action: "didBecomeVisible",
						})
					}
				},
				null,
				this.disposables,
			)
		}

		// Listen for when the view is disposed
		// This happens when the user closes the view or when the view is closed programmatically
		webviewView.onDidDispose(
			async () => {
				await this.dispose()
			},
			null,
			this.disposables,
		)

		// Listen for when color changes
		vscode.workspace.onDidChangeConfiguration(
			async (e) => {
				if (e && e.affectsConfiguration("workbench.colorTheme")) {
					// Sends latest theme name to webview
					await this.postMessageToWebview({
						type: "theme",
						text: JSON.stringify(await getTheme()),
					})
				}
			},
			null,
			this.disposables,
		)

		// if the extension is starting a new session, clear previous task state
		this.clearTask()

		this.outputChannel.appendLine("Webview view resolved")
	}

	async initClineWithTask(task?: string, images?: string[]) {
		await this.clearTask() // ensures that an exising task doesn't exist before starting a new one, although this shouldn't be possible since user must clear task before starting a new one
		const { apiConfiguration, customInstructions, autoApprovalSettings } = await this.getState()
		this.cline = new Cline(this, apiConfiguration, autoApprovalSettings, customInstructions, task, images)
	}

	async initClineWithHistoryItem(historyItem: HistoryItem) {
		await this.clearTask()
		const { apiConfiguration, customInstructions, autoApprovalSettings } = await this.getState()
		this.cline = new Cline(
			this,
			apiConfiguration,
			autoApprovalSettings,
			customInstructions,
			undefined,
			undefined,
			historyItem,
		)
	}

	// Send any JSON serializable data to the react app
	async postMessageToWebview(message: ExtensionMessage) {
		await this.view?.webview.postMessage(message)
	}

	/**
	 * Defines and returns the HTML that should be rendered within the webview panel.
	 *
	 * @remarks This is also the place where references to the React webview build files
	 * are created and inserted into the webview HTML.
	 *
	 * @param webview A reference to the extension webview
	 * @param extensionUri The URI of the directory containing the extension
	 * @returns A template string literal containing the HTML that should be
	 * rendered within the webview panel
	 */
	private getHtmlContent(webview: vscode.Webview): string {
		// Get the local path to main script run in the webview,
		// then convert it to a uri we can use in the webview.

		// The CSS file from the React build output
		const stylesUri = getUri(webview, this.context.extensionUri, ["webview-ui", "build", "static", "css", "main.css"])
		// The JS file from the React build output
		const scriptUri = getUri(webview, this.context.extensionUri, ["webview-ui", "build", "static", "js", "main.js"])

		// The codicon font from the React build output
		// https://github.com/microsoft/vscode-extension-samples/blob/main/webview-codicons-sample/src/extension.ts
		// we installed this package in the extension so that we can access it how its intended from the extension (the font file is likely bundled in vscode), and we just import the css fileinto our react app we don't have access to it
		// don't forget to add font-src ${webview.cspSource};
		const codiconsUri = getUri(webview, this.context.extensionUri, [
			"node_modules",
			"@vscode",
			"codicons",
			"dist",
			"codicon.css",
		])

		// const scriptUri = webview.asWebviewUri(vscode.Uri.joinPath(this._extensionUri, "assets", "main.js"))

		// const styleResetUri = webview.asWebviewUri(vscode.Uri.joinPath(this._extensionUri, "assets", "reset.css"))
		// const styleVSCodeUri = webview.asWebviewUri(vscode.Uri.joinPath(this._extensionUri, "assets", "vscode.css"))

		// // Same for stylesheet
		// const stylesheetUri = webview.asWebviewUri(vscode.Uri.joinPath(this._extensionUri, "assets", "main.css"))

		// Use a nonce to only allow a specific script to be run.
		/*
        content security policy of your webview to only allow scripts that have a specific nonce
        create a content security policy meta tag so that only loading scripts with a nonce is allowed
        As your extension grows you will likely want to add custom styles, fonts, and/or images to your webview. If you do, you will need to update the content security policy meta tag to explicity allow for these resources. E.g.
                <meta http-equiv="Content-Security-Policy" content="default-src 'none'; style-src ${webview.cspSource}; font-src ${webview.cspSource}; img-src ${webview.cspSource} https:; script-src 'nonce-${nonce}';">
		- 'unsafe-inline' is required for styles due to vscode-webview-toolkit's dynamic style injection
		- since we pass base64 images to the webview, we need to specify img-src ${webview.cspSource} data:;

        in meta tag we add nonce attribute: A cryptographic nonce (only used once) to allow scripts. The server must generate a unique nonce value each time it transmits a policy. It is critical to provide a nonce that cannot be guessed as bypassing a resource's policy is otherwise trivial.
        */
		const nonce = getNonce()

		// Tip: Install the es6-string-html VS Code extension to enable code highlighting below
		return /*html*/ `
        <!DOCTYPE html>
        <html lang="en">
          <head>
            <meta charset="utf-8">
            <meta name="viewport" content="width=device-width,initial-scale=1,shrink-to-fit=no">
            <meta name="theme-color" content="#000000">
            <meta http-equiv="Content-Security-Policy" content="default-src 'none'; font-src ${webview.cspSource}; style-src ${webview.cspSource} 'unsafe-inline'; img-src ${webview.cspSource} data:; script-src 'nonce-${nonce}';">
            <link rel="stylesheet" type="text/css" href="${stylesUri}">
			<link href="${codiconsUri}" rel="stylesheet" />
            <title>Cline</title>
          </head>
          <body>
            <noscript>You need to enable JavaScript to run this app.</noscript>
            <div id="root"></div>
            <script nonce="${nonce}" src="${scriptUri}"></script>
          </body>
        </html>
      `
	}

	/**
	 * Sets up an event listener to listen for messages passed from the webview context and
	 * executes code based on the message that is recieved.
	 *
	 * @param webview A reference to the extension webview
	 */
	private setWebviewMessageListener(webview: vscode.Webview) {
		webview.onDidReceiveMessage(
			async (message: WebviewMessage) => {
				switch (message.type) {
					case "webviewDidLaunch":
						this.postStateToWebview()
						this.workspaceTracker?.initializeFilePaths() // don't await
						getTheme().then((theme) =>
							this.postMessageToWebview({
								type: "theme",
								text: JSON.stringify(theme),
							}),
						)
						// post last cached models in case the call to endpoint fails
						this.readOpenRouterModels().then((openRouterModels) => {
							if (openRouterModels) {
								this.postMessageToWebview({
									type: "openRouterModels",
									openRouterModels,
								})
							}
						})
						// gui relies on model info to be up-to-date to provide the most accurate pricing, so we need to fetch the latest details on launch.
						// we do this for all users since many users switch between api providers and if they were to switch back to openrouter it would be showing outdated model info if we hadn't retrieved the latest at this point
						// (see normalizeApiConfiguration > openrouter)
						this.refreshOpenRouterModels().then(async (openRouterModels) => {
							if (openRouterModels) {
								// update model info in state (this needs to be done here since we don't want to update state while settings is open, and we may refresh models there)
								const { apiConfiguration } = await this.getState()
								if (apiConfiguration.openRouterModelId) {
									await this.updateGlobalState(
										"openRouterModelInfo",
										openRouterModels[apiConfiguration.openRouterModelId],
									)
									await this.postStateToWebview()
								}
							}
						})
						break
					case "newTask":
						// Code that should run in response to the hello message command
						//vscode.window.showInformationMessage(message.text!)

						// Send a message to our webview.
						// You can send any JSON serializable data.
						// Could also do this in extension .ts
						//this.postMessageToWebview({ type: "text", text: `Extension: ${Date.now()}` })
						// initializing new instance of Cline will make sure that any agentically running promises in old instance don't affect our new task. this essentially creates a fresh slate for the new task
						await this.initClineWithTask(message.text, message.images)
						break
					case "apiConfiguration":
						if (message.apiConfiguration) {
							const {
								apiProvider,
								apiModelId,
								apiKey,
								openRouterApiKey,
								awsAccessKey,
								awsSecretKey,
								awsSessionToken,
								awsRegion,
								awsUseCrossRegionInference,
								vertexProjectId,
								vertexRegion,
								openAiBaseUrl,
								openAiApiKey,
								openAiModelId,
								ollamaModelId,
								ollamaBaseUrl,
								lmStudioModelId,
								lmStudioBaseUrl,
								anthropicBaseUrl,
								geminiApiKey,
								openAiNativeApiKey,
								deepSeekApiKey,
								azureApiVersion,
								openRouterModelId,
								openRouterModelInfo,
							} = message.apiConfiguration
							await this.updateGlobalState("apiProvider", apiProvider)
							await this.updateGlobalState("apiModelId", apiModelId)
							await this.storeSecret("apiKey", apiKey)
							await this.storeSecret("openRouterApiKey", openRouterApiKey)
							await this.storeSecret("awsAccessKey", awsAccessKey)
							await this.storeSecret("awsSecretKey", awsSecretKey)
							await this.storeSecret("awsSessionToken", awsSessionToken)
							await this.updateGlobalState("awsRegion", awsRegion)
							await this.updateGlobalState("awsUseCrossRegionInference", awsUseCrossRegionInference)
							await this.updateGlobalState("vertexProjectId", vertexProjectId)
							await this.updateGlobalState("vertexRegion", vertexRegion)
							await this.updateGlobalState("openAiBaseUrl", openAiBaseUrl)
							await this.storeSecret("openAiApiKey", openAiApiKey)
							await this.updateGlobalState("openAiModelId", openAiModelId)
							await this.updateGlobalState("ollamaModelId", ollamaModelId)
							await this.updateGlobalState("ollamaBaseUrl", ollamaBaseUrl)
							await this.updateGlobalState("lmStudioModelId", lmStudioModelId)
							await this.updateGlobalState("lmStudioBaseUrl", lmStudioBaseUrl)
							await this.updateGlobalState("anthropicBaseUrl", anthropicBaseUrl)
							await this.storeSecret("geminiApiKey", geminiApiKey)
							await this.storeSecret("openAiNativeApiKey", openAiNativeApiKey)
							await this.storeSecret("deepSeekApiKey", deepSeekApiKey)
							await this.updateGlobalState("azureApiVersion", azureApiVersion)
							await this.updateGlobalState("openRouterModelId", openRouterModelId)
							await this.updateGlobalState("openRouterModelInfo", openRouterModelInfo)
							if (this.cline) {
								this.cline.api = buildApiHandler(message.apiConfiguration)
							}
						}
						await this.postStateToWebview()
						break
					case "customInstructions":
						await this.updateCustomInstructions(message.text)
						break
					case "autoApprovalSettings":
						if (message.autoApprovalSettings) {
							await this.updateGlobalState("autoApprovalSettings", message.autoApprovalSettings)
							if (this.cline) {
								this.cline.autoApprovalSettings = message.autoApprovalSettings
							}
							await this.postStateToWebview()
						}
						break
					case "askResponse":
						this.cline?.handleWebviewAskResponse(message.askResponse!, message.text, message.images)
						break
					case "clearTask":
						// newTask will start a new task with a given task text, while clear task resets the current session and allows for a new task to be started
						await this.clearTask()
						await this.postStateToWebview()
						break
					case "didShowAnnouncement":
						await this.updateGlobalState("lastShownAnnouncementId", this.latestAnnouncementId)
						await this.postStateToWebview()
						break
					case "selectImages":
						const images = await selectImages()
						await this.postMessageToWebview({
							type: "selectedImages",
							images,
						})
						break
					case "exportCurrentTask":
						const currentTaskId = this.cline?.taskId
						if (currentTaskId) {
							this.exportTaskWithId(currentTaskId)
						}
						break
					case "showTaskWithId":
						this.showTaskWithId(message.text!)
						break
					case "deleteTaskWithId":
						this.deleteTaskWithId(message.text!)
						break
					case "exportTaskWithId":
						this.exportTaskWithId(message.text!)
						break
					case "resetState":
						await this.resetState()
						break
					case "requestOllamaModels":
						const ollamaModels = await this.getOllamaModels(message.text)
						this.postMessageToWebview({
							type: "ollamaModels",
							ollamaModels,
						})
						break
					case "requestLmStudioModels":
						const lmStudioModels = await this.getLmStudioModels(message.text)
						this.postMessageToWebview({
							type: "lmStudioModels",
							lmStudioModels,
						})
						break
					case "refreshOpenRouterModels":
						await this.refreshOpenRouterModels()
						break
					case "openImage":
						openImage(message.text!)
						break
					case "openFile":
						openFile(message.text!)
						break
					case "openMention":
						openMention(message.text)
						break
					case "checkpointDiff": {
						if (message.number) {
							await this.cline?.presentMultifileDiff(message.number, false)
						}
						break
					}
					case "checkpointRestore": {
						await this.cancelTask() // we cannot alter message history say if the task is active, as it could be in the middle of editing a file or running a command, which expect the ask to be responded to rather than being superceded by a new message eg add deleted_api_reqs
						// cancel task waits for any open editor to be reverted and starts a new cline instance
						if (message.number) {
							// wait for messages to be loaded
							await pWaitFor(() => this.cline?.isInitialized === true, {
								timeout: 3_000,
							}).catch(() => {
								console.error("Failed to init new cline instance")
							})
							// NOTE: cancelTask awaits abortTask, which awaits diffViewProvider.revertChanges, which reverts any edited files, allowing us to reset to a checkpoint rather than running into a state where the revertChanges function is called alongside or after the checkpoint reset
							await this.cline?.restoreCheckpoint(message.number, message.text! as ClineCheckpointRestore)
						}
						break
					}
					case "taskCompletionViewChanges": {
						if (message.number) {
							await this.cline?.presentMultifileDiff(message.number, true)
						}
						break
					}
					case "cancelTask":
						this.cancelTask()
						break
					case "confirmClearAllHistory": {
						const confirm = await vscode.window.showWarningMessage(
							message.text!,
							{ modal: true },
							"Yes",
							"No"
						);
						if (confirm === "Yes") {
							// Clear current task if exists
							if (this.cline) {
								await this.clearTask();
							}

<<<<<<< HEAD
							// Get all task IDs from history
							const taskHistory = ((await this.getGlobalState("taskHistory")) as HistoryItem[] | undefined) || [];
							const taskIds = taskHistory.map(item => item.id);

							// Delete each task's files
							const tasksDir = path.join(this.context.globalStorageUri.fsPath, "tasks");
							try {
								for (const id of taskIds) {
									const taskDir = path.join(tasksDir, id);
									if (await fileExistsAtPath(taskDir)) {
										// Delete task files
										const apiHistoryPath = path.join(taskDir, GlobalFileNames.apiConversationHistory);
										const uiMessagesPath = path.join(taskDir, GlobalFileNames.uiMessages);
										if (await fileExistsAtPath(apiHistoryPath)) {
											await fs.unlink(apiHistoryPath);
										}
										if (await fileExistsAtPath(uiMessagesPath)) {
											await fs.unlink(uiMessagesPath);
										}
										// Delete task directory
										await fs.rmdir(taskDir);
									}
								}
							} catch (error) {
								console.error("Error deleting task files:", error);
							}

							// Clear history state
							await this.updateGlobalState("taskHistory", []);
							await this.postStateToWebview();
						}
						break;
=======
						break
					case "confirmClearAllHistory": {
						const confirm = await vscode.window.showWarningMessage(
							message.text!,
							{ modal: true },
							"Yes",
							"No",
						)
						if (confirm === "Yes") {
							// Clear current task if exists
							if (this.cline) {
								await this.clearTask()
							}

							// Get all task IDs from history
							const taskHistory =
								((await this.getGlobalState("taskHistory")) as HistoryItem[] | undefined) || []
							const taskIds = taskHistory.map((item) => item.id)

							// Delete each task's files
							const tasksDir = path.join(this.context.globalStorageUri.fsPath, "tasks")
							try {
								for (const id of taskIds) {
									const taskDir = path.join(tasksDir, id)
									if (await fileExistsAtPath(taskDir)) {
										// Delete task files
										const apiHistoryPath = path.join(
											taskDir,
											GlobalFileNames.apiConversationHistory,
										)
										const uiMessagesPath = path.join(taskDir, GlobalFileNames.uiMessages)
										if (await fileExistsAtPath(apiHistoryPath)) {
											await fs.unlink(apiHistoryPath)
										}
										if (await fileExistsAtPath(uiMessagesPath)) {
											await fs.unlink(uiMessagesPath)
										}
										// Delete task directory
										await fs.rmdir(taskDir)
									}
								}
							} catch (error) {
								console.error("Error deleting task files:", error)
							}

							// Clear history state
							await this.updateGlobalState("taskHistory", [])
							await this.postStateToWebview()
						}
						break
>>>>>>> 90b651f1
					}
					case "openMcpSettings": {
						const mcpSettingsFilePath = await this.mcpHub?.getMcpSettingsFilePath()
						if (mcpSettingsFilePath) {
							openFile(mcpSettingsFilePath)
						}
						break
					}
					case "restartMcpServer": {
						try {
							await this.mcpHub?.restartConnection(message.text!)
						} catch (error) {
							console.error(`Failed to retry connection for ${message.text}:`, error)
						}
						break
					}
					// Add more switch case statements here as more webview message commands
					// are created within the webview context (i.e. inside media/main.js)
				}
			},
			null,
			this.disposables,
		)
	}

	async cancelTask() {
		if (this.cline) {
			const { historyItem } = await this.getTaskWithId(this.cline.taskId)
			try {
				await this.cline.abortTask()
			} catch (error) {
				console.error("Failed to abort task", error)
			}
			await pWaitFor(
				() => this.cline === undefined || this.cline.isStreaming === false || this.cline.didFinishAbortingStream,
				{
					timeout: 3_000,
				},
			).catch(() => {
				console.error("Failed to abort task")
			})
			if (this.cline) {
				// 'abandoned' will prevent this cline instance from affecting future cline instance gui. this may happen if its hanging on a streaming request
				this.cline.abandoned = true
			}
			await this.initClineWithHistoryItem(historyItem) // clears task again, so we need to abortTask manually above
			// await this.postStateToWebview() // new Cline instance will post state when it's ready. having this here sent an empty messages array to webview leading to virtuoso having to reload the entire list
		}
	}

	async updateCustomInstructions(instructions?: string) {
		// User may be clearing the field
		await this.updateGlobalState("customInstructions", instructions || undefined)
		if (this.cline) {
			this.cline.customInstructions = instructions || undefined
		}
		await this.postStateToWebview()
	}

	// MCP

	async ensureMcpServersDirectoryExists(): Promise<string> {
		const mcpServersDir = path.join(os.homedir(), "Documents", "Cline", "MCP")
		try {
			await fs.mkdir(mcpServersDir, { recursive: true })
		} catch (error) {
			return "~/Documents/Cline/MCP" // in case creating a directory in documents fails for whatever reason (e.g. permissions) - this is fine since this path is only ever used in the system prompt
		}
		return mcpServersDir
	}

	async ensureSettingsDirectoryExists(): Promise<string> {
		const settingsDir = path.join(this.context.globalStorageUri.fsPath, "settings")
		await fs.mkdir(settingsDir, { recursive: true })
		return settingsDir
	}

	// Ollama

	async getOllamaModels(baseUrl?: string) {
		try {
			if (!baseUrl) {
				baseUrl = "http://localhost:11434"
			}
			if (!URL.canParse(baseUrl)) {
				return []
			}
			const response = await axios.get(`${baseUrl}/api/tags`)
			const modelsArray = response.data?.models?.map((model: any) => model.name) || []
			const models = [...new Set<string>(modelsArray)]
			return models
		} catch (error) {
			return []
		}
	}

	// LM Studio

	async getLmStudioModels(baseUrl?: string) {
		try {
			if (!baseUrl) {
				baseUrl = "http://localhost:1234"
			}
			if (!URL.canParse(baseUrl)) {
				return []
			}
			const response = await axios.get(`${baseUrl}/v1/models`)
			const modelsArray = response.data?.data?.map((model: any) => model.id) || []
			const models = [...new Set<string>(modelsArray)]
			return models
		} catch (error) {
			return []
		}
	}

	// OpenRouter

	async handleOpenRouterCallback(code: string) {
		let apiKey: string
		try {
			const response = await axios.post("https://openrouter.ai/api/v1/auth/keys", { code })
			if (response.data && response.data.key) {
				apiKey = response.data.key
			} else {
				throw new Error("Invalid response from OpenRouter API")
			}
		} catch (error) {
			console.error("Error exchanging code for API key:", error)
			throw error
		}

		const openrouter: ApiProvider = "openrouter"
		await this.updateGlobalState("apiProvider", openrouter)
		await this.storeSecret("openRouterApiKey", apiKey)
		await this.postStateToWebview()
		if (this.cline) {
			this.cline.api = buildApiHandler({
				apiProvider: openrouter,
				openRouterApiKey: apiKey,
			})
		}
		// await this.postMessageToWebview({ type: "action", action: "settingsButtonClicked" }) // bad ux if user is on welcome
	}

	private async ensureCacheDirectoryExists(): Promise<string> {
		const cacheDir = path.join(this.context.globalStorageUri.fsPath, "cache")
		await fs.mkdir(cacheDir, { recursive: true })
		return cacheDir
	}

	async readOpenRouterModels(): Promise<Record<string, ModelInfo> | undefined> {
		const openRouterModelsFilePath = path.join(await this.ensureCacheDirectoryExists(), GlobalFileNames.openRouterModels)
		const fileExists = await fileExistsAtPath(openRouterModelsFilePath)
		if (fileExists) {
			const fileContents = await fs.readFile(openRouterModelsFilePath, "utf8")
			return JSON.parse(fileContents)
		}
		return undefined
	}

	async refreshOpenRouterModels() {
		const openRouterModelsFilePath = path.join(await this.ensureCacheDirectoryExists(), GlobalFileNames.openRouterModels)

		let models: Record<string, ModelInfo> = {}
		try {
			const response = await axios.get("https://openrouter.ai/api/v1/models")
			/*
			{
				"id": "anthropic/claude-3.5-sonnet",
				"name": "Anthropic: Claude 3.5 Sonnet",
				"created": 1718841600,
				"description": "Claude 3.5 Sonnet delivers better-than-Opus capabilities, faster-than-Sonnet speeds, at the same Sonnet prices. Sonnet is particularly good at:\n\n- Coding: Autonomously writes, edits, and runs code with reasoning and troubleshooting\n- Data science: Augments human data science expertise; navigates unstructured data while using multiple tools for insights\n- Visual processing: excelling at interpreting charts, graphs, and images, accurately transcribing text to derive insights beyond just the text alone\n- Agentic tasks: exceptional tool use, making it great at agentic tasks (i.e. complex, multi-step problem solving tasks that require engaging with other systems)\n\n#multimodal",
				"context_length": 200000,
				"architecture": {
					"modality": "text+image-\u003Etext",
					"tokenizer": "Claude",
					"instruct_type": null
				},
				"pricing": {
					"prompt": "0.000003",
					"completion": "0.000015",
					"image": "0.0048",
					"request": "0"
				},
				"top_provider": {
					"context_length": 200000,
					"max_completion_tokens": 8192,
					"is_moderated": true
				},
				"per_request_limits": null
			},
			*/
			if (response.data?.data) {
				const rawModels = response.data.data
				const parsePrice = (price: any) => {
					if (price) {
						return parseFloat(price) * 1_000_000
					}
					return undefined
				}
				for (const rawModel of rawModels) {
					const modelInfo: ModelInfo = {
						maxTokens: rawModel.top_provider?.max_completion_tokens,
						contextWindow: rawModel.context_length,
						supportsImages: rawModel.architecture?.modality?.includes("image"),
						supportsPromptCache: false,
						inputPrice: parsePrice(rawModel.pricing?.prompt),
						outputPrice: parsePrice(rawModel.pricing?.completion),
						description: rawModel.description,
					}

					switch (rawModel.id) {
						case "anthropic/claude-3.5-sonnet":
						case "anthropic/claude-3.5-sonnet:beta":
							// NOTE: this needs to be synced with api.ts/openrouter default model info
							modelInfo.supportsComputerUse = true
							modelInfo.supportsPromptCache = true
							modelInfo.cacheWritesPrice = 3.75
							modelInfo.cacheReadsPrice = 0.3
							break
						case "anthropic/claude-3.5-sonnet-20240620":
						case "anthropic/claude-3.5-sonnet-20240620:beta":
							modelInfo.supportsPromptCache = true
							modelInfo.cacheWritesPrice = 3.75
							modelInfo.cacheReadsPrice = 0.3
							break
						case "anthropic/claude-3-5-haiku":
						case "anthropic/claude-3-5-haiku:beta":
						case "anthropic/claude-3-5-haiku-20241022":
						case "anthropic/claude-3-5-haiku-20241022:beta":
						case "anthropic/claude-3.5-haiku":
						case "anthropic/claude-3.5-haiku:beta":
						case "anthropic/claude-3.5-haiku-20241022":
						case "anthropic/claude-3.5-haiku-20241022:beta":
							modelInfo.supportsPromptCache = true
							modelInfo.cacheWritesPrice = 1.25
							modelInfo.cacheReadsPrice = 0.1
							break
						case "anthropic/claude-3-opus":
						case "anthropic/claude-3-opus:beta":
							modelInfo.supportsPromptCache = true
							modelInfo.cacheWritesPrice = 18.75
							modelInfo.cacheReadsPrice = 1.5
							break
						case "anthropic/claude-3-haiku":
						case "anthropic/claude-3-haiku:beta":
							modelInfo.supportsPromptCache = true
							modelInfo.cacheWritesPrice = 0.3
							modelInfo.cacheReadsPrice = 0.03
							break
						case "deepseek/deepseek-chat":
							modelInfo.supportsPromptCache = true
							// see api.ts/deepSeekModels for more info
							modelInfo.inputPrice = 0
							modelInfo.cacheWritesPrice = 0.14
							modelInfo.cacheReadsPrice = 0.014
							break
					}

					models[rawModel.id] = modelInfo
				}
			} else {
				console.error("Invalid response from OpenRouter API")
			}
			await fs.writeFile(openRouterModelsFilePath, JSON.stringify(models))
			console.log("OpenRouter models fetched and saved", models)
		} catch (error) {
			console.error("Error fetching OpenRouter models:", error)
		}

		await this.postMessageToWebview({
			type: "openRouterModels",
			openRouterModels: models,
		})
		return models
	}

	// Task history

	async getTaskWithId(id: string): Promise<{
		historyItem: HistoryItem
		taskDirPath: string
		apiConversationHistoryFilePath: string
		uiMessagesFilePath: string
		apiConversationHistory: Anthropic.MessageParam[]
	}> {
		const history = ((await this.getGlobalState("taskHistory")) as HistoryItem[] | undefined) || []
		const historyItem = history.find((item) => item.id === id)
		if (historyItem) {
			const taskDirPath = path.join(this.context.globalStorageUri.fsPath, "tasks", id)
			const apiConversationHistoryFilePath = path.join(taskDirPath, GlobalFileNames.apiConversationHistory)
			const uiMessagesFilePath = path.join(taskDirPath, GlobalFileNames.uiMessages)
			const fileExists = await fileExistsAtPath(apiConversationHistoryFilePath)
			if (fileExists) {
				const apiConversationHistory = JSON.parse(await fs.readFile(apiConversationHistoryFilePath, "utf8"))
				return {
					historyItem,
					taskDirPath,
					apiConversationHistoryFilePath,
					uiMessagesFilePath,
					apiConversationHistory,
				}
			}
		}
		// if we tried to get a task that doesn't exist, remove it from state
		// FIXME: this seems to happen sometimes when the json file doesnt save to disk for some reason
		await this.deleteTaskFromState(id)
		throw new Error("Task not found")
	}

	async showTaskWithId(id: string) {
		if (id !== this.cline?.taskId) {
			// non-current task
			const { historyItem } = await this.getTaskWithId(id)
			await this.initClineWithHistoryItem(historyItem) // clears existing task
		}
		await this.postMessageToWebview({
			type: "action",
			action: "chatButtonClicked",
		})
	}

	async exportTaskWithId(id: string) {
		const { historyItem, apiConversationHistory } = await this.getTaskWithId(id)
		await downloadTask(historyItem.ts, apiConversationHistory)
	}

	async deleteTaskWithId(id: string) {
		if (id === this.cline?.taskId) {
			await this.clearTask()
		}

		const { taskDirPath, apiConversationHistoryFilePath, uiMessagesFilePath } = await this.getTaskWithId(id)

		await this.deleteTaskFromState(id)

		// Delete the task files
		const apiConversationHistoryFileExists = await fileExistsAtPath(apiConversationHistoryFilePath)
		if (apiConversationHistoryFileExists) {
			await fs.unlink(apiConversationHistoryFilePath)
		}
		const uiMessagesFileExists = await fileExistsAtPath(uiMessagesFilePath)
		if (uiMessagesFileExists) {
			await fs.unlink(uiMessagesFilePath)
		}
		const legacyMessagesFilePath = path.join(taskDirPath, "claude_messages.json")
		if (await fileExistsAtPath(legacyMessagesFilePath)) {
			await fs.unlink(legacyMessagesFilePath)
		}

		// Delete the checkpoints directory if it exists
		const checkpointsDir = path.join(taskDirPath, "checkpoints")
		if (await fileExistsAtPath(checkpointsDir)) {
			try {
				await fs.rm(checkpointsDir, { recursive: true, force: true })
			} catch (error) {
				console.error(`Failed to delete checkpoints directory for task ${id}:`, error)
				// Continue with deletion of task directory - don't throw since this is a cleanup operation
			}
		}

		await fs.rmdir(taskDirPath) // succeeds if the dir is empty
	}

	async deleteTaskFromState(id: string) {
		// Remove the task from history
		const taskHistory = ((await this.getGlobalState("taskHistory")) as HistoryItem[] | undefined) || []
		const updatedTaskHistory = taskHistory.filter((task) => task.id !== id)
		await this.updateGlobalState("taskHistory", updatedTaskHistory)

		// Notify the webview that the task has been deleted
		await this.postStateToWebview()
	}

	async postStateToWebview() {
		const state = await this.getStateToPostToWebview()
		this.postMessageToWebview({ type: "state", state })
	}

	async getStateToPostToWebview(): Promise<ExtensionState> {
		const { apiConfiguration, lastShownAnnouncementId, customInstructions, taskHistory, autoApprovalSettings } =
			await this.getState()
		return {
			version: this.context.extension?.packageJSON?.version ?? "",
			apiConfiguration,
			customInstructions,
			uriScheme: vscode.env.uriScheme,
			currentTaskItem: this.cline?.taskId ? (taskHistory || []).find((item) => item.id === this.cline?.taskId) : undefined,
			checkpointTrackerErrorMessage: this.cline?.checkpointTrackerErrorMessage,
			clineMessages: this.cline?.clineMessages || [],
			taskHistory: (taskHistory || []).filter((item) => item.ts && item.task).sort((a, b) => b.ts - a.ts),
			shouldShowAnnouncement: lastShownAnnouncementId !== this.latestAnnouncementId,
			autoApprovalSettings,
		}
	}

	async clearTask() {
		this.cline?.abortTask()
		this.cline = undefined // removes reference to it, so once promises end it will be garbage collected
	}

	// Caching mechanism to keep track of webview messages + API conversation history per provider instance

	/*
	Now that we use retainContextWhenHidden, we don't have to store a cache of cline messages in the user's state, but we could to reduce memory footprint in long conversations.

	- We have to be careful of what state is shared between ClineProvider instances since there could be multiple instances of the extension running at once. For example when we cached cline messages using the same key, two instances of the extension could end up using the same key and overwriting each other's messages.
	- Some state does need to be shared between the instances, i.e. the API key--however there doesn't seem to be a good way to notfy the other instances that the API key has changed.

	We need to use a unique identifier for each ClineProvider instance's message cache since we could be running several instances of the extension outside of just the sidebar i.e. in editor panels.

	// conversation history to send in API requests

	/*
	It seems that some API messages do not comply with vscode state requirements. Either the Anthropic library is manipulating these values somehow in the backend in a way thats creating cyclic references, or the API returns a function or a Symbol as part of the message content.
	VSCode docs about state: "The value must be JSON-stringifyable ... value — A value. MUST not contain cyclic references."
	For now we'll store the conversation history in memory, and if we need to store in state directly we'd need to do a manual conversion to ensure proper json stringification.
	*/

	// getApiConversationHistory(): Anthropic.MessageParam[] {
	// 	// const history = (await this.getGlobalState(
	// 	// 	this.getApiConversationHistoryStateKey()
	// 	// )) as Anthropic.MessageParam[]
	// 	// return history || []
	// 	return this.apiConversationHistory
	// }

	// setApiConversationHistory(history: Anthropic.MessageParam[] | undefined) {
	// 	// await this.updateGlobalState(this.getApiConversationHistoryStateKey(), history)
	// 	this.apiConversationHistory = history || []
	// }

	// addMessageToApiConversationHistory(message: Anthropic.MessageParam): Anthropic.MessageParam[] {
	// 	// const history = await this.getApiConversationHistory()
	// 	// history.push(message)
	// 	// await this.setApiConversationHistory(history)
	// 	// return history
	// 	this.apiConversationHistory.push(message)
	// 	return this.apiConversationHistory
	// }

	/*
	Storage
	https://dev.to/kompotkot/how-to-use-secretstorage-in-your-vscode-extensions-2hco
	https://www.eliostruyf.com/devhack-code-extension-storage-options/
	*/

	async getState() {
		const [
			storedApiProvider,
			apiModelId,
			apiKey,
			openRouterApiKey,
			awsAccessKey,
			awsSecretKey,
			awsSessionToken,
			awsRegion,
			awsUseCrossRegionInference,
			vertexProjectId,
			vertexRegion,
			openAiBaseUrl,
			openAiApiKey,
			openAiModelId,
			ollamaModelId,
			ollamaBaseUrl,
			lmStudioModelId,
			lmStudioBaseUrl,
			anthropicBaseUrl,
			geminiApiKey,
			openAiNativeApiKey,
			deepSeekApiKey,
			azureApiVersion,
			openRouterModelId,
			openRouterModelInfo,
			lastShownAnnouncementId,
			customInstructions,
			taskHistory,
			autoApprovalSettings,
		] = await Promise.all([
			this.getGlobalState("apiProvider") as Promise<ApiProvider | undefined>,
			this.getGlobalState("apiModelId") as Promise<string | undefined>,
			this.getSecret("apiKey") as Promise<string | undefined>,
			this.getSecret("openRouterApiKey") as Promise<string | undefined>,
			this.getSecret("awsAccessKey") as Promise<string | undefined>,
			this.getSecret("awsSecretKey") as Promise<string | undefined>,
			this.getSecret("awsSessionToken") as Promise<string | undefined>,
			this.getGlobalState("awsRegion") as Promise<string | undefined>,
			this.getGlobalState("awsUseCrossRegionInference") as Promise<boolean | undefined>,
			this.getGlobalState("vertexProjectId") as Promise<string | undefined>,
			this.getGlobalState("vertexRegion") as Promise<string | undefined>,
			this.getGlobalState("openAiBaseUrl") as Promise<string | undefined>,
			this.getSecret("openAiApiKey") as Promise<string | undefined>,
			this.getGlobalState("openAiModelId") as Promise<string | undefined>,
			this.getGlobalState("ollamaModelId") as Promise<string | undefined>,
			this.getGlobalState("ollamaBaseUrl") as Promise<string | undefined>,
			this.getGlobalState("lmStudioModelId") as Promise<string | undefined>,
			this.getGlobalState("lmStudioBaseUrl") as Promise<string | undefined>,
			this.getGlobalState("anthropicBaseUrl") as Promise<string | undefined>,
			this.getSecret("geminiApiKey") as Promise<string | undefined>,
			this.getSecret("openAiNativeApiKey") as Promise<string | undefined>,
			this.getSecret("deepSeekApiKey") as Promise<string | undefined>,
			this.getGlobalState("azureApiVersion") as Promise<string | undefined>,
			this.getGlobalState("openRouterModelId") as Promise<string | undefined>,
			this.getGlobalState("openRouterModelInfo") as Promise<ModelInfo | undefined>,
			this.getGlobalState("lastShownAnnouncementId") as Promise<string | undefined>,
			this.getGlobalState("customInstructions") as Promise<string | undefined>,
			this.getGlobalState("taskHistory") as Promise<HistoryItem[] | undefined>,
			this.getGlobalState("autoApprovalSettings") as Promise<AutoApprovalSettings | undefined>,
		])

		let apiProvider: ApiProvider
		if (storedApiProvider) {
			apiProvider = storedApiProvider
		} else {
			// Either new user or legacy user that doesn't have the apiProvider stored in state
			// (If they're using OpenRouter or Bedrock, then apiProvider state will exist)
			if (apiKey) {
				apiProvider = "anthropic"
			} else {
				// New users should default to openrouter
				apiProvider = "openrouter"
			}
		}

		return {
			apiConfiguration: {
				apiProvider,
				apiModelId,
				apiKey,
				openRouterApiKey,
				awsAccessKey,
				awsSecretKey,
				awsSessionToken,
				awsRegion,
				awsUseCrossRegionInference,
				vertexProjectId,
				vertexRegion,
				openAiBaseUrl,
				openAiApiKey,
				openAiModelId,
				ollamaModelId,
				ollamaBaseUrl,
				lmStudioModelId,
				lmStudioBaseUrl,
				anthropicBaseUrl,
				geminiApiKey,
				openAiNativeApiKey,
				deepSeekApiKey,
				azureApiVersion,
				openRouterModelId,
				openRouterModelInfo,
			},
			lastShownAnnouncementId,
			customInstructions,
			taskHistory,
			autoApprovalSettings: autoApprovalSettings || DEFAULT_AUTO_APPROVAL_SETTINGS, // default value can be 0 or empty string
		}
	}

	async updateTaskHistory(item: HistoryItem): Promise<HistoryItem[]> {
		const history = ((await this.getGlobalState("taskHistory")) as HistoryItem[]) || []
		const existingItemIndex = history.findIndex((h) => h.id === item.id)
		if (existingItemIndex !== -1) {
			history[existingItemIndex] = item
		} else {
			history.push(item)
		}
		await this.updateGlobalState("taskHistory", history)
		return history
	}

	// global

	async updateGlobalState(key: GlobalStateKey, value: any) {
		await this.context.globalState.update(key, value)
	}

	async getGlobalState(key: GlobalStateKey) {
		return await this.context.globalState.get(key)
	}

	// workspace

	private async updateWorkspaceState(key: string, value: any) {
		await this.context.workspaceState.update(key, value)
	}

	private async getWorkspaceState(key: string) {
		return await this.context.workspaceState.get(key)
	}

	// private async clearState() {
	// 	this.context.workspaceState.keys().forEach((key) => {
	// 		this.context.workspaceState.update(key, undefined)
	// 	})
	// 	this.context.globalState.keys().forEach((key) => {
	// 		this.context.globalState.update(key, undefined)
	// 	})
	// 	this.context.secrets.delete("apiKey")
	// }

	// secrets

	private async storeSecret(key: SecretKey, value?: string) {
		if (value) {
			await this.context.secrets.store(key, value)
		} else {
			await this.context.secrets.delete(key)
		}
	}

	private async getSecret(key: SecretKey) {
		return await this.context.secrets.get(key)
	}

	// dev

	async resetState() {
		vscode.window.showInformationMessage("Resetting state...")
		for (const key of this.context.globalState.keys()) {
			await this.context.globalState.update(key, undefined)
		}
		const secretKeys: SecretKey[] = [
			"apiKey",
			"openRouterApiKey",
			"awsAccessKey",
			"awsSecretKey",
			"awsSessionToken",
			"openAiApiKey",
			"geminiApiKey",
			"openAiNativeApiKey",
			"deepSeekApiKey",
		]
		for (const key of secretKeys) {
			await this.storeSecret(key, undefined)
		}
		if (this.cline) {
			this.cline.abortTask()
			this.cline = undefined
		}
		vscode.window.showInformationMessage("State reset")
		await this.postStateToWebview()
		await this.postMessageToWebview({
			type: "action",
			action: "chatButtonClicked",
		})
	}
}<|MERGE_RESOLUTION|>--- conflicted
+++ resolved
@@ -534,54 +534,6 @@
 							message.text!,
 							{ modal: true },
 							"Yes",
-							"No"
-						);
-						if (confirm === "Yes") {
-							// Clear current task if exists
-							if (this.cline) {
-								await this.clearTask();
-							}
-
-<<<<<<< HEAD
-							// Get all task IDs from history
-							const taskHistory = ((await this.getGlobalState("taskHistory")) as HistoryItem[] | undefined) || [];
-							const taskIds = taskHistory.map(item => item.id);
-
-							// Delete each task's files
-							const tasksDir = path.join(this.context.globalStorageUri.fsPath, "tasks");
-							try {
-								for (const id of taskIds) {
-									const taskDir = path.join(tasksDir, id);
-									if (await fileExistsAtPath(taskDir)) {
-										// Delete task files
-										const apiHistoryPath = path.join(taskDir, GlobalFileNames.apiConversationHistory);
-										const uiMessagesPath = path.join(taskDir, GlobalFileNames.uiMessages);
-										if (await fileExistsAtPath(apiHistoryPath)) {
-											await fs.unlink(apiHistoryPath);
-										}
-										if (await fileExistsAtPath(uiMessagesPath)) {
-											await fs.unlink(uiMessagesPath);
-										}
-										// Delete task directory
-										await fs.rmdir(taskDir);
-									}
-								}
-							} catch (error) {
-								console.error("Error deleting task files:", error);
-							}
-
-							// Clear history state
-							await this.updateGlobalState("taskHistory", []);
-							await this.postStateToWebview();
-						}
-						break;
-=======
-						break
-					case "confirmClearAllHistory": {
-						const confirm = await vscode.window.showWarningMessage(
-							message.text!,
-							{ modal: true },
-							"Yes",
 							"No",
 						)
 						if (confirm === "Yes") {
@@ -626,7 +578,6 @@
 							await this.postStateToWebview()
 						}
 						break
->>>>>>> 90b651f1
 					}
 					case "openMcpSettings": {
 						const mcpSettingsFilePath = await this.mcpHub?.getMcpSettingsFilePath()
