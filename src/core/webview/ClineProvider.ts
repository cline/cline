--- conflicted
+++ resolved
@@ -41,11 +41,9 @@
 	| "geminiApiKey"
 	| "openAiNativeApiKey"
 	| "deepSeekApiKey"
-<<<<<<< HEAD
-	| "difyApiKey"
-=======
 	| "mistralApiKey"
->>>>>>> 3109fdb0
+  | "difyApiKey"
+
 type GlobalStateKey =
 	| "apiProvider"
 	| "apiModelId"
@@ -67,11 +65,8 @@
 	| "openRouterModelId"
 	| "openRouterModelInfo"
 	| "autoApprovalSettings"
-<<<<<<< HEAD
+  | "browserSettings"
 	| "difyBaseUrl"
-=======
-	| "browserSettings"
->>>>>>> 3109fdb0
 
 export const GlobalFileNames = {
 	apiConversationHistory: "api_conversation_history.json",
@@ -1046,12 +1041,9 @@
 			customInstructions,
 			taskHistory,
 			autoApprovalSettings,
-<<<<<<< HEAD
-			difyApiKey,
+			browserSettings,
+      difyApiKey,
 			difyBaseUrl,
-=======
-			browserSettings,
->>>>>>> 3109fdb0
 		] = await Promise.all([
 			this.getGlobalState("apiProvider") as Promise<ApiProvider | undefined>,
 			this.getGlobalState("apiModelId") as Promise<string | undefined>,
@@ -1083,12 +1075,9 @@
 			this.getGlobalState("customInstructions") as Promise<string | undefined>,
 			this.getGlobalState("taskHistory") as Promise<HistoryItem[] | undefined>,
 			this.getGlobalState("autoApprovalSettings") as Promise<AutoApprovalSettings | undefined>,
-<<<<<<< HEAD
+      this.getGlobalState("browserSettings") as Promise<BrowserSettings | undefined>,
 			this.getSecret("difyApiKey") as Promise<string | undefined>,
 			this.getGlobalState("difyBaseUrl") as Promise<string | undefined>,
-=======
-			this.getGlobalState("browserSettings") as Promise<BrowserSettings | undefined>,
->>>>>>> 3109fdb0
 		])
 
 		let apiProvider: ApiProvider
@@ -1217,11 +1206,8 @@
 			"geminiApiKey",
 			"openAiNativeApiKey",
 			"deepSeekApiKey",
-<<<<<<< HEAD
-			"difyApiKey",
-=======
 			"mistralApiKey",
->>>>>>> 3109fdb0
+ 			"difyApiKey",
 		]
 		for (const key of secretKeys) {
 			await this.storeSecret(key, undefined)
