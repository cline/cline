import { Anthropic } from "@anthropic-ai/sdk"
import axios from "axios"
import fs from "fs/promises"
import os from "os"
import crypto from "crypto"
import { execa } from "execa"
import pWaitFor from "p-wait-for"
import * as path from "path"
import * as vscode from "vscode"
import { buildApiHandler } from "../../api"
import { downloadTask } from "../../integrations/misc/export-markdown"
import { openFile, openImage } from "../../integrations/misc/open-file"
import { selectImages } from "../../integrations/misc/process-images"
import { getTheme } from "../../integrations/theme/getTheme"
import WorkspaceTracker from "../../integrations/workspace/WorkspaceTracker"
import { McpHub } from "../../services/mcp/McpHub"
import { FirebaseAuthManager, UserInfo } from "../../services/auth/FirebaseAuthManager"
import { ApiProvider, ModelInfo } from "../../shared/api"
import { findLast } from "../../shared/array"
import { ExtensionMessage, ExtensionState } from "../../shared/ExtensionMessage"
import { HistoryItem } from "../../shared/HistoryItem"
import { ClineCheckpointRestore, WebviewMessage } from "../../shared/WebviewMessage"
import { fileExistsAtPath } from "../../utils/fs"
import { Cline } from "../Cline"
import { openMention } from "../mentions"
import { getNonce } from "./getNonce"
import { getUri } from "./getUri"
import { AutoApprovalSettings, DEFAULT_AUTO_APPROVAL_SETTINGS } from "../../shared/AutoApprovalSettings"
import { BrowserSettings, DEFAULT_BROWSER_SETTINGS } from "../../shared/BrowserSettings"
import { ChatSettings, DEFAULT_CHAT_SETTINGS } from "../../shared/ChatSettings"
import { LanguageKey, DEFAULT_LANGUAGE_SETTINGS } from "../../shared/Languages"

/*
https://github.com/microsoft/vscode-webview-ui-toolkit-samples/blob/main/default/weather-webview/src/providers/WeatherViewProvider.ts

https://github.com/KumarVariable/vscode-extension-sidebar-html/blob/master/src/customSidebarViewProvider.ts
*/

type SecretKey =
	| "apiKey"
	| "openRouterApiKey"
	| "awsAccessKey"
	| "awsSecretKey"
	| "awsSessionToken"
	| "openAiApiKey"
	| "geminiApiKey"
	| "openAiNativeApiKey"
	| "deepSeekApiKey"
	| "mistralApiKey"
	| "authToken"
	| "authNonce"
type GlobalStateKey =
	| "apiProvider"
	| "apiModelId"
	| "awsRegion"
	| "awsUseCrossRegionInference"
	| "vertexProjectId"
	| "vertexRegion"
	| "lastShownAnnouncementId"
	| "customInstructions"
	| "preferredLanguage"
	| "taskHistory"
	| "openAiBaseUrl"
	| "openAiModelId"
	| "ollamaModelId"
	| "ollamaBaseUrl"
	| "lmStudioModelId"
	| "lmStudioBaseUrl"
	| "anthropicBaseUrl"
	| "azureApiVersion"
	| "openRouterModelId"
	| "openRouterModelInfo"
	| "autoApprovalSettings"
	| "browserSettings"
	| "chatSettings"
	| "vsCodeLmModelSelector"
	| "userInfo"
	| "previousModeApiProvider"
	| "previousModeModelId"
	| "previousModeModelInfo"

export const GlobalFileNames = {
	apiConversationHistory: "api_conversation_history.json",
	uiMessages: "ui_messages.json",
	openRouterModels: "openrouter_models.json",
	mcpSettings: "cline_mcp_settings.json",
	clineRules: ".clinerules",
}

export class ClineProvider implements vscode.WebviewViewProvider {
	public static readonly sideBarId = "claude-dev.SidebarProvider" // used in package.json as the view's id. This value cannot be changed due to how vscode caches views based on their id, and updating the id would break existing instances of the extension.
	public static readonly tabPanelId = "claude-dev.TabPanelProvider"
	private static activeInstances: Set<ClineProvider> = new Set()
	private disposables: vscode.Disposable[] = []
	private view?: vscode.WebviewView | vscode.WebviewPanel
	private cline?: Cline
	private workspaceTracker?: WorkspaceTracker
	mcpHub?: McpHub
	private authManager: FirebaseAuthManager
	private latestAnnouncementId = "jan-20-2025" // update to some unique identifier when we add a new announcement

	constructor(
		readonly context: vscode.ExtensionContext,
		private readonly outputChannel: vscode.OutputChannel,
	) {
		this.outputChannel.appendLine("ClineProvider instantiated")
		ClineProvider.activeInstances.add(this)
		this.workspaceTracker = new WorkspaceTracker(this)
		this.mcpHub = new McpHub(this)
		this.authManager = new FirebaseAuthManager(this)
	}

	/*
	VSCode extensions use the disposable pattern to clean up resources when the sidebar/editor tab is closed by the user or system. This applies to event listening, commands, interacting with the UI, etc.
	- https://vscode-docs.readthedocs.io/en/stable/extensions/patterns-and-principles/
	- https://github.com/microsoft/vscode-extension-samples/blob/main/webview-sample/src/extension.ts
	*/
	async dispose() {
		this.outputChannel.appendLine("Disposing ClineProvider...")
		await this.clearTask()
		this.outputChannel.appendLine("Cleared task")
		if (this.view && "dispose" in this.view) {
			this.view.dispose()
			this.outputChannel.appendLine("Disposed webview")
		}
		while (this.disposables.length) {
			const x = this.disposables.pop()
			if (x) {
				x.dispose()
			}
		}
		this.workspaceTracker?.dispose()
		this.workspaceTracker = undefined
		this.mcpHub?.dispose()
		this.mcpHub = undefined
		this.authManager.dispose()
		this.outputChannel.appendLine("Disposed all disposables")
		ClineProvider.activeInstances.delete(this)
	}

	// Auth methods
	async handleSignOut() {
		try {
			await this.authManager.signOut()
			vscode.window.showInformationMessage("Successfully logged out of Cline")
		} catch (error) {
			vscode.window.showErrorMessage("Logout failed")
		}
	}

	async setAuthToken(token?: string) {
		await this.storeSecret("authToken", token)
	}

	async setUserInfo(info?: { displayName: string | null; email: string | null; photoURL: string | null }) {
		await this.updateGlobalState("userInfo", info)
	}

	public static getVisibleInstance(): ClineProvider | undefined {
		return findLast(Array.from(this.activeInstances), (instance) => instance.view?.visible === true)
	}

	resolveWebviewView(
		webviewView: vscode.WebviewView | vscode.WebviewPanel,
		//context: vscode.WebviewViewResolveContext<unknown>, used to recreate a deallocated webview, but we don't need this since we use retainContextWhenHidden
		//token: vscode.CancellationToken
	): void | Thenable<void> {
		this.outputChannel.appendLine("Resolving webview view")
		this.view = webviewView

		webviewView.webview.options = {
			// Allow scripts in the webview
			enableScripts: true,
			localResourceRoots: [this.context.extensionUri],
		}
		webviewView.webview.html = this.getHtmlContent(webviewView.webview)

		// Sets up an event listener to listen for messages passed from the webview view context
		// and executes code based on the message that is received
		this.setWebviewMessageListener(webviewView.webview)

		// Logs show up in bottom panel > Debug Console
		//console.log("registering listener")

		// Listen for when the panel becomes visible
		// https://github.com/microsoft/vscode-discussions/discussions/840
		if ("onDidChangeViewState" in webviewView) {
			// WebviewView and WebviewPanel have all the same properties except for this visibility listener
			// panel
			webviewView.onDidChangeViewState(
				() => {
					if (this.view?.visible) {
						this.postMessageToWebview({
							type: "action",
							action: "didBecomeVisible",
						})
					}
				},
				null,
				this.disposables,
			)
		} else if ("onDidChangeVisibility" in webviewView) {
			// sidebar
			webviewView.onDidChangeVisibility(
				() => {
					if (this.view?.visible) {
						this.postMessageToWebview({
							type: "action",
							action: "didBecomeVisible",
						})
					}
				},
				null,
				this.disposables,
			)
		}

		// Listen for when the view is disposed
		// This happens when the user closes the view or when the view is closed programmatically
		webviewView.onDidDispose(
			async () => {
				await this.dispose()
			},
			null,
			this.disposables,
		)

		// Listen for when color changes
		vscode.workspace.onDidChangeConfiguration(
			async (e) => {
				if (e && e.affectsConfiguration("workbench.colorTheme")) {
					// Sends latest theme name to webview
					await this.postMessageToWebview({
						type: "theme",
						text: JSON.stringify(await getTheme()),
					})
				}
			},
			null,
			this.disposables,
		)

		// if the extension is starting a new session, clear previous task state
		this.clearTask()

		this.outputChannel.appendLine("Webview view resolved")
	}

	async initClineWithTask(task?: string, images?: string[]) {
<<<<<<< HEAD
		await this.clearTask() // ensures that an exising task doesn't exist before starting a new one, although this shouldn't be possible since user must clear task before starting a new one
		const { apiConfiguration, customInstructions, preferredLanguage, autoApprovalSettings, browserSettings, chatSettings } =
=======
		await this.clearTask() // ensures that an existing task doesn't exist before starting a new one, although this shouldn't be possible since user must clear task before starting a new one
		const { apiConfiguration, customInstructions, autoApprovalSettings, browserSettings, chatSettings } =
>>>>>>> c97fb242
			await this.getState()
		this.cline = new Cline(
			this,
			apiConfiguration,
			autoApprovalSettings,
			browserSettings,
			chatSettings,
			customInstructions,
			preferredLanguage,
			task,
			images,
		)
	}

	async initClineWithHistoryItem(historyItem: HistoryItem) {
		await this.clearTask()
		const { apiConfiguration, customInstructions, preferredLanguage, autoApprovalSettings, browserSettings, chatSettings } =
			await this.getState()
		this.cline = new Cline(
			this,
			apiConfiguration,
			autoApprovalSettings,
			browserSettings,
			chatSettings,
			customInstructions,
			preferredLanguage,
			undefined,
			undefined,
			historyItem,
		)
	}

	// Send any JSON serializable data to the react app
	async postMessageToWebview(message: ExtensionMessage) {
		await this.view?.webview.postMessage(message)
	}

	/**
	 * Defines and returns the HTML that should be rendered within the webview panel.
	 *
	 * @remarks This is also the place where references to the React webview build files
	 * are created and inserted into the webview HTML.
	 *
	 * @param webview A reference to the extension webview
	 * @param extensionUri The URI of the directory containing the extension
	 * @returns A template string literal containing the HTML that should be
	 * rendered within the webview panel
	 */
	private getHtmlContent(webview: vscode.Webview): string {
		// Get the local path to main script run in the webview,
		// then convert it to a uri we can use in the webview.

		// The CSS file from the React build output
		const stylesUri = getUri(webview, this.context.extensionUri, ["webview-ui", "build", "static", "css", "main.css"])
		// The JS file from the React build output
		const scriptUri = getUri(webview, this.context.extensionUri, ["webview-ui", "build", "static", "js", "main.js"])

		// The codicon font from the React build output
		// https://github.com/microsoft/vscode-extension-samples/blob/main/webview-codicons-sample/src/extension.ts
		// we installed this package in the extension so that we can access it how its intended from the extension (the font file is likely bundled in vscode), and we just import the css fileinto our react app we don't have access to it
		// don't forget to add font-src ${webview.cspSource};
		const codiconsUri = getUri(webview, this.context.extensionUri, [
			"node_modules",
			"@vscode",
			"codicons",
			"dist",
			"codicon.css",
		])

		// const scriptUri = webview.asWebviewUri(vscode.Uri.joinPath(this._extensionUri, "assets", "main.js"))

		// const styleResetUri = webview.asWebviewUri(vscode.Uri.joinPath(this._extensionUri, "assets", "reset.css"))
		// const styleVSCodeUri = webview.asWebviewUri(vscode.Uri.joinPath(this._extensionUri, "assets", "vscode.css"))

		// // Same for stylesheet
		// const stylesheetUri = webview.asWebviewUri(vscode.Uri.joinPath(this._extensionUri, "assets", "main.css"))

		// Use a nonce to only allow a specific script to be run.
		/*
        content security policy of your webview to only allow scripts that have a specific nonce
        create a content security policy meta tag so that only loading scripts with a nonce is allowed
        As your extension grows you will likely want to add custom styles, fonts, and/or images to your webview. If you do, you will need to update the content security policy meta tag to explicity allow for these resources. E.g.
                <meta http-equiv="Content-Security-Policy" content="default-src 'none'; style-src ${webview.cspSource}; font-src ${webview.cspSource}; img-src ${webview.cspSource} https:; script-src 'nonce-${nonce}';">
		- 'unsafe-inline' is required for styles due to vscode-webview-toolkit's dynamic style injection
		- since we pass base64 images to the webview, we need to specify img-src ${webview.cspSource} data:;

        in meta tag we add nonce attribute: A cryptographic nonce (only used once) to allow scripts. The server must generate a unique nonce value each time it transmits a policy. It is critical to provide a nonce that cannot be guessed as bypassing a resource's policy is otherwise trivial.
        */
		const nonce = getNonce()

		// Tip: Install the es6-string-html VS Code extension to enable code highlighting below
		return /*html*/ `
        <!DOCTYPE html>
        <html lang="en">
          <head>
            <meta charset="utf-8">
            <meta name="viewport" content="width=device-width,initial-scale=1,shrink-to-fit=no">
            <meta name="theme-color" content="#000000">
            <meta http-equiv="Content-Security-Policy" content="default-src 'none'; font-src ${webview.cspSource}; style-src ${webview.cspSource} 'unsafe-inline'; img-src ${webview.cspSource} https: data:; script-src 'nonce-${nonce}';">
            <link rel="stylesheet" type="text/css" href="${stylesUri}">
			<link href="${codiconsUri}" rel="stylesheet" />
            <title>Cline</title>
          </head>
          <body>
            <noscript>You need to enable JavaScript to run this app.</noscript>
            <div id="root"></div>
            <script nonce="${nonce}" src="${scriptUri}"></script>
          </body>
        </html>
      `
	}

	/**
	 * Sets up an event listener to listen for messages passed from the webview context and
	 * executes code based on the message that is received.
	 *
	 * @param webview A reference to the extension webview
	 */
	private setWebviewMessageListener(webview: vscode.Webview) {
		webview.onDidReceiveMessage(
			async (message: WebviewMessage) => {
				switch (message.type) {
					case "webviewDidLaunch":
						this.postStateToWebview()
						this.workspaceTracker?.initializeFilePaths() // don't await
						getTheme().then((theme) =>
							this.postMessageToWebview({
								type: "theme",
								text: JSON.stringify(theme),
							}),
						)
						// post last cached models in case the call to endpoint fails
						this.readOpenRouterModels().then((openRouterModels) => {
							if (openRouterModels) {
								this.postMessageToWebview({
									type: "openRouterModels",
									openRouterModels,
								})
							}
						})
						// gui relies on model info to be up-to-date to provide the most accurate pricing, so we need to fetch the latest details on launch.
						// we do this for all users since many users switch between api providers and if they were to switch back to openrouter it would be showing outdated model info if we hadn't retrieved the latest at this point
						// (see normalizeApiConfiguration > openrouter)
						this.refreshOpenRouterModels().then(async (openRouterModels) => {
							if (openRouterModels) {
								// update model info in state (this needs to be done here since we don't want to update state while settings is open, and we may refresh models there)
								const { apiConfiguration } = await this.getState()
								if (apiConfiguration.openRouterModelId) {
									await this.updateGlobalState(
										"openRouterModelInfo",
										openRouterModels[apiConfiguration.openRouterModelId],
									)
									await this.postStateToWebview()
								}
							}
						})
						break
					case "newTask":
						// Code that should run in response to the hello message command
						//vscode.window.showInformationMessage(message.text!)

						// Send a message to our webview.
						// You can send any JSON serializable data.
						// Could also do this in extension .ts
						//this.postMessageToWebview({ type: "text", text: `Extension: ${Date.now()}` })
						// initializing new instance of Cline will make sure that any agentically running promises in old instance don't affect our new task. this essentially creates a fresh slate for the new task
						await this.initClineWithTask(message.text, message.images)
						break
					case "apiConfiguration":
						if (message.apiConfiguration) {
							const {
								apiProvider,
								apiModelId,
								apiKey,
								openRouterApiKey,
								awsAccessKey,
								awsSecretKey,
								awsSessionToken,
								awsRegion,
								awsUseCrossRegionInference,
								vertexProjectId,
								vertexRegion,
								openAiBaseUrl,
								openAiApiKey,
								openAiModelId,
								ollamaModelId,
								ollamaBaseUrl,
								lmStudioModelId,
								lmStudioBaseUrl,
								anthropicBaseUrl,
								geminiApiKey,
								openAiNativeApiKey,
								deepSeekApiKey,
								mistralApiKey,
								azureApiVersion,
								openRouterModelId,
								openRouterModelInfo,
								vsCodeLmModelSelector,
							} = message.apiConfiguration
							await this.updateGlobalState("apiProvider", apiProvider)
							await this.updateGlobalState("apiModelId", apiModelId)
							await this.storeSecret("apiKey", apiKey)
							await this.storeSecret("openRouterApiKey", openRouterApiKey)
							await this.storeSecret("awsAccessKey", awsAccessKey)
							await this.storeSecret("awsSecretKey", awsSecretKey)
							await this.storeSecret("awsSessionToken", awsSessionToken)
							await this.updateGlobalState("awsRegion", awsRegion)
							await this.updateGlobalState("awsUseCrossRegionInference", awsUseCrossRegionInference)
							await this.updateGlobalState("vertexProjectId", vertexProjectId)
							await this.updateGlobalState("vertexRegion", vertexRegion)
							await this.updateGlobalState("openAiBaseUrl", openAiBaseUrl)
							await this.storeSecret("openAiApiKey", openAiApiKey)
							await this.updateGlobalState("openAiModelId", openAiModelId)
							await this.updateGlobalState("ollamaModelId", ollamaModelId)
							await this.updateGlobalState("ollamaBaseUrl", ollamaBaseUrl)
							await this.updateGlobalState("lmStudioModelId", lmStudioModelId)
							await this.updateGlobalState("lmStudioBaseUrl", lmStudioBaseUrl)
							await this.updateGlobalState("anthropicBaseUrl", anthropicBaseUrl)
							await this.storeSecret("geminiApiKey", geminiApiKey)
							await this.storeSecret("openAiNativeApiKey", openAiNativeApiKey)
							await this.storeSecret("deepSeekApiKey", deepSeekApiKey)
							await this.storeSecret("mistralApiKey", mistralApiKey)
							await this.updateGlobalState("azureApiVersion", azureApiVersion)
							await this.updateGlobalState("openRouterModelId", openRouterModelId)
							await this.updateGlobalState("openRouterModelInfo", openRouterModelInfo)
							await this.updateGlobalState("vsCodeLmModelSelector", vsCodeLmModelSelector)
							if (this.cline) {
								this.cline.api = buildApiHandler(message.apiConfiguration)
							}
						}
						await this.postStateToWebview()
						break
					case "customInstructions":
						await this.updateCustomInstructions(message.text)
						break
					case "preferredLanguage":
						await this.updatePreferredLanguage(message.text as LanguageKey)
						break
					case "autoApprovalSettings":
						if (message.autoApprovalSettings) {
							await this.updateGlobalState("autoApprovalSettings", message.autoApprovalSettings)
							if (this.cline) {
								this.cline.autoApprovalSettings = message.autoApprovalSettings
							}
							await this.postStateToWebview()
						}
						break
					case "browserSettings":
						if (message.browserSettings) {
							await this.updateGlobalState("browserSettings", message.browserSettings)
							if (this.cline) {
								this.cline.updateBrowserSettings(message.browserSettings)
							}
							await this.postStateToWebview()
						}
						break
					case "chatSettings":
						if (message.chatSettings) {
							const didSwitchToActMode = message.chatSettings.mode === "act"

							// Get previous model info that we will revert to after saving current mode api info
							const {
								apiConfiguration,
								previousModeApiProvider: newApiProvider,
								previousModeModelId: newModelId,
								previousModeModelInfo: newModelInfo,
							} = await this.getState()

							// Save the last model used in this mode
							await this.updateGlobalState("previousModeApiProvider", apiConfiguration.apiProvider)
							switch (apiConfiguration.apiProvider) {
								case "anthropic":
								case "bedrock":
								case "vertex":
								case "gemini":
									await this.updateGlobalState("previousModeModelId", apiConfiguration.apiModelId)
									break
								case "openrouter":
									await this.updateGlobalState("previousModeModelId", apiConfiguration.openRouterModelId)
									await this.updateGlobalState("previousModeModelInfo", apiConfiguration.openRouterModelInfo)
									break
								case "vscode-lm":
									await this.updateGlobalState("previousModeModelId", apiConfiguration.vsCodeLmModelSelector)
									break
								case "openai":
									await this.updateGlobalState("previousModeModelId", apiConfiguration.openAiModelId)
									break
								case "ollama":
									await this.updateGlobalState("previousModeModelId", apiConfiguration.ollamaModelId)
									break
								case "lmstudio":
									await this.updateGlobalState("previousModeModelId", apiConfiguration.lmStudioModelId)
									break
							}

							// Restore the model used in previous mode
							if (newApiProvider && newModelId) {
								await this.updateGlobalState("apiProvider", newApiProvider)
								switch (newApiProvider) {
									case "anthropic":
									case "bedrock":
									case "vertex":
									case "gemini":
										await this.updateGlobalState("apiModelId", newModelId)
										break
									case "openrouter":
										await this.updateGlobalState("openRouterModelId", newModelId)
										await this.updateGlobalState("openRouterModelInfo", newModelInfo)
										break
									case "vscode-lm":
										await this.updateGlobalState("vsCodeLmModelSelector", newModelId)
										break
									case "openai":
										await this.updateGlobalState("openAiModelId", newModelId)
										break
									case "ollama":
										await this.updateGlobalState("ollamaModelId", newModelId)
										break
									case "lmstudio":
										await this.updateGlobalState("lmStudioModelId", newModelId)
										break
								}

								if (this.cline) {
									const { apiConfiguration: updatedApiConfiguration } = await this.getState()
									this.cline.api = buildApiHandler(updatedApiConfiguration)
								}
							}

							await this.updateGlobalState("chatSettings", message.chatSettings)
							await this.postStateToWebview()
							// console.log("chatSettings", message.chatSettings)
							if (this.cline) {
								this.cline.updateChatSettings(message.chatSettings)
								if (this.cline.isAwaitingPlanResponse && didSwitchToActMode) {
									this.cline.didRespondToPlanAskBySwitchingMode = true
									// this is necessary for the webview to update accordingly, but Cline instance will not send text back as feedback message
									await this.postMessageToWebview({
										type: "invoke",
										invoke: "sendMessage",
										text: "[Proceeding with the task...]",
									})
								} else {
									this.cancelTask()
								}
							}
						}
						break
					// case "relaunchChromeDebugMode":
					// 	if (this.cline) {
					// 		this.cline.browserSession.relaunchChromeDebugMode()
					// 	}
					// 	break
					case "askResponse":
						this.cline?.handleWebviewAskResponse(message.askResponse!, message.text, message.images)
						break
					case "clearTask":
						// newTask will start a new task with a given task text, while clear task resets the current session and allows for a new task to be started
						await this.clearTask()
						await this.postStateToWebview()
						break
					case "didShowAnnouncement":
						await this.updateGlobalState("lastShownAnnouncementId", this.latestAnnouncementId)
						await this.postStateToWebview()
						break
					case "selectImages":
						const images = await selectImages()
						await this.postMessageToWebview({
							type: "selectedImages",
							images,
						})
						break
					case "exportCurrentTask":
						const currentTaskId = this.cline?.taskId
						if (currentTaskId) {
							this.exportTaskWithId(currentTaskId)
						}
						break
					case "showTaskWithId":
						this.showTaskWithId(message.text!)
						break
					case "deleteTaskWithId":
						this.deleteTaskWithId(message.text!)
						break
					case "exportTaskWithId":
						this.exportTaskWithId(message.text!)
						break
					case "resetState":
						await this.resetState()
						break
					case "requestOllamaModels":
						const ollamaModels = await this.getOllamaModels(message.text)
						this.postMessageToWebview({
							type: "ollamaModels",
							ollamaModels,
						})
						break
					case "requestLmStudioModels":
						const lmStudioModels = await this.getLmStudioModels(message.text)
						this.postMessageToWebview({
							type: "lmStudioModels",
							lmStudioModels,
						})
						break
					case "requestVsCodeLmModels":
						const vsCodeLmModels = await this.getVsCodeLmModels()
						this.postMessageToWebview({ type: "vsCodeLmModels", vsCodeLmModels })
						break
					case "refreshOpenRouterModels":
						await this.refreshOpenRouterModels()
						break
					case "refreshOpenAiModels":
						const { apiConfiguration } = await this.getState()
						const openAiModels = await this.getOpenAiModels(
							apiConfiguration.openAiBaseUrl,
							apiConfiguration.openAiApiKey,
						)
						this.postMessageToWebview({ type: "openAiModels", openAiModels })
						break
					case "openImage":
						openImage(message.text!)
						break
					case "openFile":
						openFile(message.text!)
						break
					case "openMention":
						openMention(message.text)
						break
					case "checkpointDiff": {
						if (message.number) {
							await this.cline?.presentMultifileDiff(message.number, false)
						}
						break
					}
					case "checkpointRestore": {
						await this.cancelTask() // we cannot alter message history say if the task is active, as it could be in the middle of editing a file or running a command, which expect the ask to be responded to rather than being superceded by a new message eg add deleted_api_reqs
						// cancel task waits for any open editor to be reverted and starts a new cline instance
						if (message.number) {
							// wait for messages to be loaded
							await pWaitFor(() => this.cline?.isInitialized === true, {
								timeout: 3_000,
							}).catch(() => {
								console.error("Failed to init new cline instance")
							})
							// NOTE: cancelTask awaits abortTask, which awaits diffViewProvider.revertChanges, which reverts any edited files, allowing us to reset to a checkpoint rather than running into a state where the revertChanges function is called alongside or after the checkpoint reset
							await this.cline?.restoreCheckpoint(message.number, message.text! as ClineCheckpointRestore)
						}
						break
					}
					case "taskCompletionViewChanges": {
						if (message.number) {
							await this.cline?.presentMultifileDiff(message.number, true)
						}
						break
					}
					case "cancelTask":
						this.cancelTask()
						break
					case "getLatestState":
						await this.postStateToWebview()
						break
					case "subscribeEmail":
						this.subscribeEmail(message.text)
						break
					case "accountLoginClicked": {
						// Generate nonce for state validation
						const nonce = crypto.randomBytes(32).toString("hex")
						await this.storeSecret("authNonce", nonce)

						// Open browser for authentication with state param
						console.log("Login button clicked in account page")
						console.log("Opening auth page with state param")

						const uriScheme = vscode.env.uriScheme

						const authUrl = vscode.Uri.parse(
							`https://app.cline.bot/auth?state=${encodeURIComponent(nonce)}&callback_url=${encodeURIComponent(`${uriScheme || "vscode"}://saoudrizwan.claude-dev/auth`)}`,
						)
						vscode.env.openExternal(authUrl)
						break
					}
					case "accountLogoutClicked": {
						await this.handleSignOut()
						break
					}
					case "openMcpSettings": {
						const mcpSettingsFilePath = await this.mcpHub?.getMcpSettingsFilePath()
						if (mcpSettingsFilePath) {
							openFile(mcpSettingsFilePath)
						}
						break
					}
					case "toggleMcpServer": {
						try {
							await this.mcpHub?.toggleServerDisabled(message.serverName!, message.disabled!)
						} catch (error) {
							console.error(`Failed to toggle MCP server ${message.serverName}:`, error)
						}
						break
					}
					case "toggleToolAutoApprove": {
						try {
							await this.mcpHub?.toggleToolAutoApprove(message.serverName!, message.toolName!, message.autoApprove!)
						} catch (error) {
							console.error(`Failed to toggle auto-approve for tool ${message.toolName}:`, error)
						}
						break
					}
					case "restartMcpServer": {
						try {
							await this.mcpHub?.restartConnection(message.text!)
						} catch (error) {
							console.error(`Failed to retry connection for ${message.text}:`, error)
						}
						break
					}
					case "openExtensionSettings": {
						const settingsFilter = message.text || ""
						await vscode.commands.executeCommand(
							"workbench.action.openSettings",
							`@ext:saoudrizwan.claude-dev ${settingsFilter}`.trim(), // trim whitespace if no settings filter
						)
						break
					}
					// Add more switch case statements here as more webview message commands
					// are created within the webview context (i.e. inside media/main.js)
				}
			},
			null,
			this.disposables,
		)
	}

	async subscribeEmail(email?: string) {
		if (!email) {
			return
		}
		const emailRegex = /^[^\s@]+@[^\s@]+\.[^\s@]+$/
		if (!emailRegex.test(email)) {
			vscode.window.showErrorMessage("Please enter a valid email address")
			return
		}
		console.log("Subscribing email:", email)
		this.postMessageToWebview({ type: "emailSubscribed" })
		// Currently ignoring errors to this endpoint, but after accounts we'll remove this anyways
		try {
			const response = await axios.post(
				"https://app.cline.bot/api/mailing-list",
				{
					email: email,
				},
				{
					headers: {
						"Content-Type": "application/json",
					},
				},
			)
			console.log("Email subscribed successfully. Response:", response.data)
		} catch (error) {
			console.error("Failed to subscribe email:", error)
		}
	}

	async cancelTask() {
		if (this.cline) {
			const { historyItem } = await this.getTaskWithId(this.cline.taskId)
			try {
				await this.cline.abortTask()
			} catch (error) {
				console.error("Failed to abort task", error)
			}
			await pWaitFor(
				() =>
					this.cline === undefined ||
					this.cline.isStreaming === false ||
					this.cline.didFinishAbortingStream ||
					this.cline.isWaitingForFirstChunk, // if only first chunk is processed, then there's no need to wait for graceful abort (closes edits, browser, etc)
				{
					timeout: 3_000,
				},
			).catch(() => {
				console.error("Failed to abort task")
			})
			if (this.cline) {
				// 'abandoned' will prevent this cline instance from affecting future cline instance gui. this may happen if its hanging on a streaming request
				this.cline.abandoned = true
			}
			await this.initClineWithHistoryItem(historyItem) // clears task again, so we need to abortTask manually above
			// await this.postStateToWebview() // new Cline instance will post state when it's ready. having this here sent an empty messages array to webview leading to virtuoso having to reload the entire list
		}
	}

	async updateCustomInstructions(instructions?: string) {
		// User may be clearing the field
		await this.updateGlobalState("customInstructions", instructions || undefined)
		if (this.cline) {
			this.cline.customInstructions = instructions || undefined
		}
		await this.postStateToWebview()
	}

	async updatePreferredLanguage(language?: LanguageKey) {
		// User may be clearing the field
		await this.updateGlobalState("preferredLanguage", language || undefined)
		if (this.cline) {
			this.cline.preferredLanguage = language || undefined
		}
		await this.postStateToWebview()
	}

	// MCP

	async getDocumentsPath(): Promise<string> {
		if (process.platform === "win32") {
			// If the user is running Win 7/Win Server 2008 r2+, we want to get the correct path to their Documents directory.
			try {
				const { stdout: docsPath } = await execa("powershell", [
					"-NoProfile", // Ignore user's PowerShell profile(s)
					"-Command",
					"[System.Environment]::GetFolderPath([System.Environment+SpecialFolder]::MyDocuments)",
				])
				return docsPath.trim()
			} catch (err) {
				console.error("Failed to retrieve Windows Documents path. Falling back to homedir/Documents.")
				return path.join(os.homedir(), "Documents")
			}
		} else {
			return path.join(os.homedir(), "Documents") // On POSIX (macOS, Linux, etc.), assume ~/Documents by default (existing behavior, but may want to implement similar logic here)
		}
	}

	async ensureMcpServersDirectoryExists(): Promise<string> {
		const userDocumentsPath = await this.getDocumentsPath()
		const mcpServersDir = path.join(userDocumentsPath, "Cline", "MCP")
		try {
			await fs.mkdir(mcpServersDir, { recursive: true })
		} catch (error) {
			return "~/Documents/Cline/MCP" // in case creating a directory in documents fails for whatever reason (e.g. permissions) - this is fine since this path is only ever used in the system prompt
		}
		return mcpServersDir
	}

	async ensureSettingsDirectoryExists(): Promise<string> {
		const settingsDir = path.join(this.context.globalStorageUri.fsPath, "settings")
		await fs.mkdir(settingsDir, { recursive: true })
		return settingsDir
	}

	// VSCode LM API

	private async getVsCodeLmModels() {
		try {
			const models = await vscode.lm.selectChatModels({})
			return models || []
		} catch (error) {
			console.error("Error fetching VS Code LM models:", error)
			return []
		}
	}

	// Ollama

	async getOllamaModels(baseUrl?: string) {
		try {
			if (!baseUrl) {
				baseUrl = "http://localhost:11434"
			}
			if (!URL.canParse(baseUrl)) {
				return []
			}
			const response = await axios.get(`${baseUrl}/api/tags`)
			const modelsArray = response.data?.models?.map((model: any) => model.name) || []
			const models = [...new Set<string>(modelsArray)]
			return models
		} catch (error) {
			return []
		}
	}

	// LM Studio

	async getLmStudioModels(baseUrl?: string) {
		try {
			if (!baseUrl) {
				baseUrl = "http://localhost:1234"
			}
			if (!URL.canParse(baseUrl)) {
				return []
			}
			const response = await axios.get(`${baseUrl}/v1/models`)
			const modelsArray = response.data?.data?.map((model: any) => model.id) || []
			const models = [...new Set<string>(modelsArray)]
			return models
		} catch (error) {
			return []
		}
	}

	// Auth

	public async validateAuthState(state: string | null): Promise<boolean> {
		const storedNonce = await this.getSecret("authNonce")
		if (!state || state !== storedNonce) {
			return false
		}
		await this.storeSecret("authNonce", undefined) // Clear after use
		return true
	}

	async handleAuthCallback(token: string) {
		try {
			// First sign in with Firebase to trigger auth state change
			await this.authManager.signInWithCustomToken(token)

			// Then store the token securely
			await this.storeSecret("authToken", token)
			await this.postStateToWebview()
			vscode.window.showInformationMessage("Successfully logged in to Cline")
		} catch (error) {
			console.error("Failed to handle auth callback:", error)
			vscode.window.showErrorMessage("Failed to log in to Cline")
		}
	}

	// OpenAi

	async getOpenAiModels(baseUrl?: string, apiKey?: string) {
		try {
			if (!baseUrl) {
				return []
			}

			if (!URL.canParse(baseUrl)) {
				return []
			}

			const config: Record<string, any> = {}
			if (apiKey) {
				config["headers"] = { Authorization: `Bearer ${apiKey}` }
			}

			const response = await axios.get(`${baseUrl}/models`, config)
			const modelsArray = response.data?.data?.map((model: any) => model.id) || []
			const models = [...new Set<string>(modelsArray)]
			return models
		} catch (error) {
			return []
		}
	}

	// OpenRouter

	async handleOpenRouterCallback(code: string) {
		let apiKey: string
		try {
			const response = await axios.post("https://openrouter.ai/api/v1/auth/keys", { code })
			if (response.data && response.data.key) {
				apiKey = response.data.key
			} else {
				throw new Error("Invalid response from OpenRouter API")
			}
		} catch (error) {
			console.error("Error exchanging code for API key:", error)
			throw error
		}

		const openrouter: ApiProvider = "openrouter"
		await this.updateGlobalState("apiProvider", openrouter)
		await this.storeSecret("openRouterApiKey", apiKey)
		await this.postStateToWebview()
		if (this.cline) {
			this.cline.api = buildApiHandler({
				apiProvider: openrouter,
				openRouterApiKey: apiKey,
			})
		}
		// await this.postMessageToWebview({ type: "action", action: "settingsButtonClicked" }) // bad ux if user is on welcome
	}

	private async ensureCacheDirectoryExists(): Promise<string> {
		const cacheDir = path.join(this.context.globalStorageUri.fsPath, "cache")
		await fs.mkdir(cacheDir, { recursive: true })
		return cacheDir
	}

	async readOpenRouterModels(): Promise<Record<string, ModelInfo> | undefined> {
		const openRouterModelsFilePath = path.join(await this.ensureCacheDirectoryExists(), GlobalFileNames.openRouterModels)
		const fileExists = await fileExistsAtPath(openRouterModelsFilePath)
		if (fileExists) {
			const fileContents = await fs.readFile(openRouterModelsFilePath, "utf8")
			return JSON.parse(fileContents)
		}
		return undefined
	}

	async refreshOpenRouterModels() {
		const openRouterModelsFilePath = path.join(await this.ensureCacheDirectoryExists(), GlobalFileNames.openRouterModels)

		let models: Record<string, ModelInfo> = {}
		try {
			const response = await axios.get("https://openrouter.ai/api/v1/models")
			/*
			{
				"id": "anthropic/claude-3.5-sonnet",
				"name": "Anthropic: Claude 3.5 Sonnet",
				"created": 1718841600,
				"description": "Claude 3.5 Sonnet delivers better-than-Opus capabilities, faster-than-Sonnet speeds, at the same Sonnet prices. Sonnet is particularly good at:\n\n- Coding: Autonomously writes, edits, and runs code with reasoning and troubleshooting\n- Data science: Augments human data science expertise; navigates unstructured data while using multiple tools for insights\n- Visual processing: excelling at interpreting charts, graphs, and images, accurately transcribing text to derive insights beyond just the text alone\n- Agentic tasks: exceptional tool use, making it great at agentic tasks (i.e. complex, multi-step problem solving tasks that require engaging with other systems)\n\n#multimodal",
				"context_length": 200000,
				"architecture": {
					"modality": "text+image-\u003Etext",
					"tokenizer": "Claude",
					"instruct_type": null
				},
				"pricing": {
					"prompt": "0.000003",
					"completion": "0.000015",
					"image": "0.0048",
					"request": "0"
				},
				"top_provider": {
					"context_length": 200000,
					"max_completion_tokens": 8192,
					"is_moderated": true
				},
				"per_request_limits": null
			},
			*/
			if (response.data?.data) {
				const rawModels = response.data.data
				const parsePrice = (price: any) => {
					if (price) {
						return parseFloat(price) * 1_000_000
					}
					return undefined
				}
				for (const rawModel of rawModels) {
					const modelInfo: ModelInfo = {
						maxTokens: rawModel.top_provider?.max_completion_tokens,
						contextWindow: rawModel.context_length,
						supportsImages: rawModel.architecture?.modality?.includes("image"),
						supportsPromptCache: false,
						inputPrice: parsePrice(rawModel.pricing?.prompt),
						outputPrice: parsePrice(rawModel.pricing?.completion),
						description: rawModel.description,
					}

					switch (rawModel.id) {
						case "anthropic/claude-3.5-sonnet":
						case "anthropic/claude-3.5-sonnet:beta":
							// NOTE: this needs to be synced with api.ts/openrouter default model info
							modelInfo.supportsComputerUse = true
							modelInfo.supportsPromptCache = true
							modelInfo.cacheWritesPrice = 3.75
							modelInfo.cacheReadsPrice = 0.3
							break
						case "anthropic/claude-3.5-sonnet-20240620":
						case "anthropic/claude-3.5-sonnet-20240620:beta":
							modelInfo.supportsPromptCache = true
							modelInfo.cacheWritesPrice = 3.75
							modelInfo.cacheReadsPrice = 0.3
							break
						case "anthropic/claude-3-5-haiku":
						case "anthropic/claude-3-5-haiku:beta":
						case "anthropic/claude-3-5-haiku-20241022":
						case "anthropic/claude-3-5-haiku-20241022:beta":
						case "anthropic/claude-3.5-haiku":
						case "anthropic/claude-3.5-haiku:beta":
						case "anthropic/claude-3.5-haiku-20241022":
						case "anthropic/claude-3.5-haiku-20241022:beta":
							modelInfo.supportsPromptCache = true
							modelInfo.cacheWritesPrice = 1.25
							modelInfo.cacheReadsPrice = 0.1
							break
						case "anthropic/claude-3-opus":
						case "anthropic/claude-3-opus:beta":
							modelInfo.supportsPromptCache = true
							modelInfo.cacheWritesPrice = 18.75
							modelInfo.cacheReadsPrice = 1.5
							break
						case "anthropic/claude-3-haiku":
						case "anthropic/claude-3-haiku:beta":
							modelInfo.supportsPromptCache = true
							modelInfo.cacheWritesPrice = 0.3
							modelInfo.cacheReadsPrice = 0.03
							break
						case "deepseek/deepseek-chat":
							modelInfo.supportsPromptCache = true
							// see api.ts/deepSeekModels for more info
							modelInfo.inputPrice = 0
							modelInfo.cacheWritesPrice = 0.14
							modelInfo.cacheReadsPrice = 0.014
							break
					}

					models[rawModel.id] = modelInfo
				}
			} else {
				console.error("Invalid response from OpenRouter API")
			}
			await fs.writeFile(openRouterModelsFilePath, JSON.stringify(models))
			console.log("OpenRouter models fetched and saved", models)
		} catch (error) {
			console.error("Error fetching OpenRouter models:", error)
		}

		await this.postMessageToWebview({
			type: "openRouterModels",
			openRouterModels: models,
		})
		return models
	}

	// Task history

	async getTaskWithId(id: string): Promise<{
		historyItem: HistoryItem
		taskDirPath: string
		apiConversationHistoryFilePath: string
		uiMessagesFilePath: string
		apiConversationHistory: Anthropic.MessageParam[]
	}> {
		const history = ((await this.getGlobalState("taskHistory")) as HistoryItem[] | undefined) || []
		const historyItem = history.find((item) => item.id === id)
		if (historyItem) {
			const taskDirPath = path.join(this.context.globalStorageUri.fsPath, "tasks", id)
			const apiConversationHistoryFilePath = path.join(taskDirPath, GlobalFileNames.apiConversationHistory)
			const uiMessagesFilePath = path.join(taskDirPath, GlobalFileNames.uiMessages)
			const fileExists = await fileExistsAtPath(apiConversationHistoryFilePath)
			if (fileExists) {
				const apiConversationHistory = JSON.parse(await fs.readFile(apiConversationHistoryFilePath, "utf8"))
				return {
					historyItem,
					taskDirPath,
					apiConversationHistoryFilePath,
					uiMessagesFilePath,
					apiConversationHistory,
				}
			}
		}
		// if we tried to get a task that doesn't exist, remove it from state
		// FIXME: this seems to happen sometimes when the json file doesnt save to disk for some reason
		await this.deleteTaskFromState(id)
		throw new Error("Task not found")
	}

	async showTaskWithId(id: string) {
		if (id !== this.cline?.taskId) {
			// non-current task
			const { historyItem } = await this.getTaskWithId(id)
			await this.initClineWithHistoryItem(historyItem) // clears existing task
		}
		await this.postMessageToWebview({
			type: "action",
			action: "chatButtonClicked",
		})
	}

	async exportTaskWithId(id: string) {
		const { historyItem, apiConversationHistory } = await this.getTaskWithId(id)
		await downloadTask(historyItem.ts, apiConversationHistory)
	}

	async deleteTaskWithId(id: string) {
		if (id === this.cline?.taskId) {
			await this.clearTask()
		}

		const { taskDirPath, apiConversationHistoryFilePath, uiMessagesFilePath } = await this.getTaskWithId(id)

		await this.deleteTaskFromState(id)

		// Delete the task files
		const apiConversationHistoryFileExists = await fileExistsAtPath(apiConversationHistoryFilePath)
		if (apiConversationHistoryFileExists) {
			await fs.unlink(apiConversationHistoryFilePath)
		}
		const uiMessagesFileExists = await fileExistsAtPath(uiMessagesFilePath)
		if (uiMessagesFileExists) {
			await fs.unlink(uiMessagesFilePath)
		}
		const legacyMessagesFilePath = path.join(taskDirPath, "claude_messages.json")
		if (await fileExistsAtPath(legacyMessagesFilePath)) {
			await fs.unlink(legacyMessagesFilePath)
		}

		// Delete the checkpoints directory if it exists
		const checkpointsDir = path.join(taskDirPath, "checkpoints")
		if (await fileExistsAtPath(checkpointsDir)) {
			try {
				await fs.rm(checkpointsDir, { recursive: true, force: true })
			} catch (error) {
				console.error(`Failed to delete checkpoints directory for task ${id}:`, error)
				// Continue with deletion of task directory - don't throw since this is a cleanup operation
			}
		}

		await fs.rmdir(taskDirPath) // succeeds if the dir is empty
	}

	async deleteTaskFromState(id: string) {
		// Remove the task from history
		const taskHistory = ((await this.getGlobalState("taskHistory")) as HistoryItem[] | undefined) || []
		const updatedTaskHistory = taskHistory.filter((task) => task.id !== id)
		await this.updateGlobalState("taskHistory", updatedTaskHistory)

		// Notify the webview that the task has been deleted
		await this.postStateToWebview()
	}

	async postStateToWebview() {
		const state = await this.getStateToPostToWebview()
		this.postMessageToWebview({ type: "state", state })
	}

	async getStateToPostToWebview(): Promise<ExtensionState> {
		const {
			apiConfiguration,
			lastShownAnnouncementId,
			customInstructions,
			preferredLanguage,
			taskHistory,
			autoApprovalSettings,
			browserSettings,
			chatSettings,
			userInfo,
			authToken,
		} = await this.getState()

		return {
			version: this.context.extension?.packageJSON?.version ?? "",
			apiConfiguration,
			customInstructions,
			preferredLanguage,
			uriScheme: vscode.env.uriScheme,
			currentTaskItem: this.cline?.taskId ? (taskHistory || []).find((item) => item.id === this.cline?.taskId) : undefined,
			checkpointTrackerErrorMessage: this.cline?.checkpointTrackerErrorMessage,
			clineMessages: this.cline?.clineMessages || [],
			taskHistory: (taskHistory || []).filter((item) => item.ts && item.task).sort((a, b) => b.ts - a.ts),
			shouldShowAnnouncement: lastShownAnnouncementId !== this.latestAnnouncementId,
			autoApprovalSettings,
			browserSettings,
			chatSettings,
			isLoggedIn: !!authToken,
			userInfo,
		}
	}

	async clearTask() {
		this.cline?.abortTask()
		this.cline = undefined // removes reference to it, so once promises end it will be garbage collected
	}

	// Caching mechanism to keep track of webview messages + API conversation history per provider instance

	/*
	Now that we use retainContextWhenHidden, we don't have to store a cache of cline messages in the user's state, but we could to reduce memory footprint in long conversations.

	- We have to be careful of what state is shared between ClineProvider instances since there could be multiple instances of the extension running at once. For example when we cached cline messages using the same key, two instances of the extension could end up using the same key and overwriting each other's messages.
	- Some state does need to be shared between the instances, i.e. the API key--however there doesn't seem to be a good way to notify the other instances that the API key has changed.

	We need to use a unique identifier for each ClineProvider instance's message cache since we could be running several instances of the extension outside of just the sidebar i.e. in editor panels.

	// conversation history to send in API requests

	/*
	It seems that some API messages do not comply with vscode state requirements. Either the Anthropic library is manipulating these values somehow in the backend in a way thats creating cyclic references, or the API returns a function or a Symbol as part of the message content.
	VSCode docs about state: "The value must be JSON-stringifyable ... value — A value. MUST not contain cyclic references."
	For now we'll store the conversation history in memory, and if we need to store in state directly we'd need to do a manual conversion to ensure proper json stringification.
	*/

	// getApiConversationHistory(): Anthropic.MessageParam[] {
	// 	// const history = (await this.getGlobalState(
	// 	// 	this.getApiConversationHistoryStateKey()
	// 	// )) as Anthropic.MessageParam[]
	// 	// return history || []
	// 	return this.apiConversationHistory
	// }

	// setApiConversationHistory(history: Anthropic.MessageParam[] | undefined) {
	// 	// await this.updateGlobalState(this.getApiConversationHistoryStateKey(), history)
	// 	this.apiConversationHistory = history || []
	// }

	// addMessageToApiConversationHistory(message: Anthropic.MessageParam): Anthropic.MessageParam[] {
	// 	// const history = await this.getApiConversationHistory()
	// 	// history.push(message)
	// 	// await this.setApiConversationHistory(history)
	// 	// return history
	// 	this.apiConversationHistory.push(message)
	// 	return this.apiConversationHistory
	// }

	/*
	Storage
	https://dev.to/kompotkot/how-to-use-secretstorage-in-your-vscode-extensions-2hco
	https://www.eliostruyf.com/devhack-code-extension-storage-options/
	*/

	async getState() {
		const [
			storedApiProvider,
			apiModelId,
			apiKey,
			openRouterApiKey,
			awsAccessKey,
			awsSecretKey,
			awsSessionToken,
			awsRegion,
			awsUseCrossRegionInference,
			vertexProjectId,
			vertexRegion,
			openAiBaseUrl,
			openAiApiKey,
			openAiModelId,
			ollamaModelId,
			ollamaBaseUrl,
			lmStudioModelId,
			lmStudioBaseUrl,
			anthropicBaseUrl,
			geminiApiKey,
			openAiNativeApiKey,
			deepSeekApiKey,
			mistralApiKey,
			azureApiVersion,
			openRouterModelId,
			openRouterModelInfo,
			lastShownAnnouncementId,
			customInstructions,
			preferredLanguage,
			taskHistory,
			autoApprovalSettings,
			browserSettings,
			chatSettings,
			vsCodeLmModelSelector,
			userInfo,
			authToken,
			previousModeApiProvider,
			previousModeModelId,
			previousModeModelInfo,
		] = await Promise.all([
			this.getGlobalState("apiProvider") as Promise<ApiProvider | undefined>,
			this.getGlobalState("apiModelId") as Promise<string | undefined>,
			this.getSecret("apiKey") as Promise<string | undefined>,
			this.getSecret("openRouterApiKey") as Promise<string | undefined>,
			this.getSecret("awsAccessKey") as Promise<string | undefined>,
			this.getSecret("awsSecretKey") as Promise<string | undefined>,
			this.getSecret("awsSessionToken") as Promise<string | undefined>,
			this.getGlobalState("awsRegion") as Promise<string | undefined>,
			this.getGlobalState("awsUseCrossRegionInference") as Promise<boolean | undefined>,
			this.getGlobalState("vertexProjectId") as Promise<string | undefined>,
			this.getGlobalState("vertexRegion") as Promise<string | undefined>,
			this.getGlobalState("openAiBaseUrl") as Promise<string | undefined>,
			this.getSecret("openAiApiKey") as Promise<string | undefined>,
			this.getGlobalState("openAiModelId") as Promise<string | undefined>,
			this.getGlobalState("ollamaModelId") as Promise<string | undefined>,
			this.getGlobalState("ollamaBaseUrl") as Promise<string | undefined>,
			this.getGlobalState("lmStudioModelId") as Promise<string | undefined>,
			this.getGlobalState("lmStudioBaseUrl") as Promise<string | undefined>,
			this.getGlobalState("anthropicBaseUrl") as Promise<string | undefined>,
			this.getSecret("geminiApiKey") as Promise<string | undefined>,
			this.getSecret("openAiNativeApiKey") as Promise<string | undefined>,
			this.getSecret("deepSeekApiKey") as Promise<string | undefined>,
			this.getSecret("mistralApiKey") as Promise<string | undefined>,
			this.getGlobalState("azureApiVersion") as Promise<string | undefined>,
			this.getGlobalState("openRouterModelId") as Promise<string | undefined>,
			this.getGlobalState("openRouterModelInfo") as Promise<ModelInfo | undefined>,
			this.getGlobalState("lastShownAnnouncementId") as Promise<string | undefined>,
			this.getGlobalState("customInstructions") as Promise<string | undefined>,
			this.getGlobalState("preferredLanguage") as Promise<LanguageKey | undefined>,
			this.getGlobalState("taskHistory") as Promise<HistoryItem[] | undefined>,
			this.getGlobalState("autoApprovalSettings") as Promise<AutoApprovalSettings | undefined>,
			this.getGlobalState("browserSettings") as Promise<BrowserSettings | undefined>,
			this.getGlobalState("chatSettings") as Promise<ChatSettings | undefined>,
			this.getGlobalState("vsCodeLmModelSelector") as Promise<vscode.LanguageModelChatSelector | undefined>,
			this.getGlobalState("userInfo") as Promise<UserInfo | undefined>,
			this.getSecret("authToken") as Promise<string | undefined>,
			this.getGlobalState("previousModeApiProvider") as Promise<ApiProvider | undefined>,
			this.getGlobalState("previousModeModelId") as Promise<string | undefined>,
			this.getGlobalState("previousModeModelInfo") as Promise<ModelInfo | undefined>,
		])

		let apiProvider: ApiProvider
		if (storedApiProvider) {
			apiProvider = storedApiProvider
		} else {
			// Either new user or legacy user that doesn't have the apiProvider stored in state
			// (If they're using OpenRouter or Bedrock, then apiProvider state will exist)
			if (apiKey) {
				apiProvider = "anthropic"
			} else {
				// New users should default to openrouter
				apiProvider = "openrouter"
			}
		}

		return {
			apiConfiguration: {
				apiProvider,
				apiModelId,
				apiKey,
				openRouterApiKey,
				awsAccessKey,
				awsSecretKey,
				awsSessionToken,
				awsRegion,
				awsUseCrossRegionInference,
				vertexProjectId,
				vertexRegion,
				openAiBaseUrl,
				openAiApiKey,
				openAiModelId,
				ollamaModelId,
				ollamaBaseUrl,
				lmStudioModelId,
				lmStudioBaseUrl,
				anthropicBaseUrl,
				geminiApiKey,
				openAiNativeApiKey,
				deepSeekApiKey,
				mistralApiKey,
				azureApiVersion,
				openRouterModelId,
				openRouterModelInfo,
				vsCodeLmModelSelector,
			},
			lastShownAnnouncementId,
			customInstructions,
			preferredLanguage: preferredLanguage || DEFAULT_LANGUAGE_SETTINGS,
			taskHistory,
			autoApprovalSettings: autoApprovalSettings || DEFAULT_AUTO_APPROVAL_SETTINGS, // default value can be 0 or empty string
			browserSettings: browserSettings || DEFAULT_BROWSER_SETTINGS,
			chatSettings: chatSettings || DEFAULT_CHAT_SETTINGS,
			userInfo,
			authToken,
			previousModeApiProvider,
			previousModeModelId,
			previousModeModelInfo,
		}
	}

	async updateTaskHistory(item: HistoryItem): Promise<HistoryItem[]> {
		const history = ((await this.getGlobalState("taskHistory")) as HistoryItem[]) || []
		const existingItemIndex = history.findIndex((h) => h.id === item.id)
		if (existingItemIndex !== -1) {
			history[existingItemIndex] = item
		} else {
			history.push(item)
		}
		await this.updateGlobalState("taskHistory", history)
		return history
	}

	// global

	async updateGlobalState(key: GlobalStateKey, value: any) {
		await this.context.globalState.update(key, value)
	}

	async getGlobalState(key: GlobalStateKey) {
		return await this.context.globalState.get(key)
	}

	// workspace

	private async updateWorkspaceState(key: string, value: any) {
		await this.context.workspaceState.update(key, value)
	}

	private async getWorkspaceState(key: string) {
		return await this.context.workspaceState.get(key)
	}

	// private async clearState() {
	// 	this.context.workspaceState.keys().forEach((key) => {
	// 		this.context.workspaceState.update(key, undefined)
	// 	})
	// 	this.context.globalState.keys().forEach((key) => {
	// 		this.context.globalState.update(key, undefined)
	// 	})
	// 	this.context.secrets.delete("apiKey")
	// }

	// secrets

	private async storeSecret(key: SecretKey, value?: string) {
		if (value) {
			await this.context.secrets.store(key, value)
		} else {
			await this.context.secrets.delete(key)
		}
	}

	async getSecret(key: SecretKey) {
		return await this.context.secrets.get(key)
	}

	// dev

	async resetState() {
		vscode.window.showInformationMessage("Resetting state...")
		for (const key of this.context.globalState.keys()) {
			await this.context.globalState.update(key, undefined)
		}
		const secretKeys: SecretKey[] = [
			"apiKey",
			"openRouterApiKey",
			"awsAccessKey",
			"awsSecretKey",
			"awsSessionToken",
			"openAiApiKey",
			"geminiApiKey",
			"openAiNativeApiKey",
			"deepSeekApiKey",
			"mistralApiKey",
			"authToken",
		]
		for (const key of secretKeys) {
			await this.storeSecret(key, undefined)
		}
		if (this.cline) {
			this.cline.abortTask()
			this.cline = undefined
		}
		vscode.window.showInformationMessage("State reset")
		await this.postStateToWebview()
		await this.postMessageToWebview({
			type: "action",
			action: "chatButtonClicked",
		})
	}
}<|MERGE_RESOLUTION|>--- conflicted
+++ resolved
@@ -247,13 +247,8 @@
 	}
 
 	async initClineWithTask(task?: string, images?: string[]) {
-<<<<<<< HEAD
-		await this.clearTask() // ensures that an exising task doesn't exist before starting a new one, although this shouldn't be possible since user must clear task before starting a new one
+		await this.clearTask() // ensures that an existing task doesn't exist before starting a new one, although this shouldn't be possible since user must clear task before starting a new one
 		const { apiConfiguration, customInstructions, preferredLanguage, autoApprovalSettings, browserSettings, chatSettings } =
-=======
-		await this.clearTask() // ensures that an existing task doesn't exist before starting a new one, although this shouldn't be possible since user must clear task before starting a new one
-		const { apiConfiguration, customInstructions, autoApprovalSettings, browserSettings, chatSettings } =
->>>>>>> c97fb242
 			await this.getState()
 		this.cline = new Cline(
 			this,
