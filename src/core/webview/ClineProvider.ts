--- conflicted
+++ resolved
@@ -52,12 +52,9 @@
 	| "togetherApiKey"
 	| "qwenApiKey"
 	| "mistralApiKey"
-<<<<<<< HEAD
+	| "liteLlmApiKey"
 	| "sapAiCoreClientId"
 	| "sapAiCoreClientSecret"
-=======
-	| "liteLlmApiKey"
->>>>>>> 3d64ab29
 	| "authToken"
 	| "authNonce"
 type GlobalStateKey =
@@ -96,13 +93,10 @@
 	| "qwenApiLine"
 	| "requestyModelId"
 	| "togetherModelId"
-<<<<<<< HEAD
+	| "mcpMarketplaceCatalog"
 	| "sapAiCoreTokenUrl"
 	| "sapAiCoreBaseUrl"
 	| "sapAiResourceGroup"
-=======
-	| "mcpMarketplaceCatalog"
->>>>>>> 3d64ab29
 
 export const GlobalFileNames = {
 	apiConversationHistory: "api_conversation_history.json",
@@ -1693,15 +1687,12 @@
 			previousModeModelId,
 			previousModeModelInfo,
 			qwenApiLine,
-<<<<<<< HEAD
+			liteLlmApiKey,
 			sapAiCoreClientId,
 			sapAiCoreClientSecret,
 			sapAiCoreTokenUrl,
 			sapAiCoreBaseUrl,
 			sapAiResourceGroup,
-=======
-			liteLlmApiKey,
->>>>>>> 3d64ab29
 		] = await Promise.all([
 			this.getGlobalState("apiProvider") as Promise<ApiProvider | undefined>,
 			this.getGlobalState("apiModelId") as Promise<string | undefined>,
@@ -1752,15 +1743,12 @@
 			this.getGlobalState("previousModeModelId") as Promise<string | undefined>,
 			this.getGlobalState("previousModeModelInfo") as Promise<ModelInfo | undefined>,
 			this.getGlobalState("qwenApiLine") as Promise<string | undefined>,
-<<<<<<< HEAD
+			this.getSecret("liteLlmApiKey") as Promise<string | undefined>,
 			this.getSecret("sapAiCoreClientId") as Promise<string | undefined>,
 			this.getSecret("sapAiCoreClientSecret") as Promise<string | undefined>,
 			this.getGlobalState("sapAiCoreTokenUrl") as Promise<string | undefined>,
 			this.getGlobalState("sapAiCoreBaseUrl") as Promise<string | undefined>,
 			this.getGlobalState("sapAiResourceGroup") as Promise<string | undefined>,
-=======
-			this.getSecret("liteLlmApiKey") as Promise<string | undefined>,
->>>>>>> 3d64ab29
 		])
 
 		let apiProvider: ApiProvider
@@ -1822,15 +1810,12 @@
 				o3MiniReasoningEffort,
 				liteLlmBaseUrl,
 				liteLlmModelId,
-<<<<<<< HEAD
+				liteLlmApiKey,
 				sapAiCoreClientId,
 				sapAiCoreClientSecret,
 				sapAiCoreTokenUrl,
 				sapAiCoreBaseUrl,
 				sapAiResourceGroup,
-=======
-				liteLlmApiKey,
->>>>>>> 3d64ab29
 			},
 			lastShownAnnouncementId,
 			customInstructions,
