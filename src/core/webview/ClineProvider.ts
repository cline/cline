--- conflicted
+++ resolved
@@ -45,13 +45,9 @@
 	| "openAiNativeApiKey"
 	| "deepSeekApiKey"
 	| "mistralApiKey"
-<<<<<<< HEAD
- 	| "difyApiKey"
-
-=======
 	| "authToken"
 	| "authNonce"
->>>>>>> 7191b0ac
+ 	| "difyApiKey"
 type GlobalStateKey =
 	| "apiProvider"
 	| "apiModelId"
@@ -73,15 +69,12 @@
 	| "openRouterModelId"
 	| "openRouterModelInfo"
 	| "autoApprovalSettings"
-<<<<<<< HEAD
-  	| "browserSettings"
-	| "difyBaseUrl"
-=======
 	| "browserSettings"
 	| "chatSettings"
 	| "vsCodeLmModelSelector"
 	| "userInfo"
->>>>>>> 7191b0ac
+  | "browserSettings"
+	| "difyBaseUrl"
 
 export const GlobalFileNames = {
 	apiConversationHistory: "api_conversation_history.json",
@@ -448,12 +441,9 @@
 								azureApiVersion,
 								openRouterModelId,
 								openRouterModelInfo,
-<<<<<<< HEAD
-								difyApiKey,
+								vsCodeLmModelSelector,
+                difyApiKey,
 								difyBaseUrl,
-=======
-								vsCodeLmModelSelector,
->>>>>>> 7191b0ac
 							} = message.apiConfiguration
 							await this.updateGlobalState("apiProvider", apiProvider)
 							await this.updateGlobalState("apiModelId", apiModelId)
@@ -481,12 +471,9 @@
 							await this.updateGlobalState("azureApiVersion", azureApiVersion)
 							await this.updateGlobalState("openRouterModelId", openRouterModelId)
 							await this.updateGlobalState("openRouterModelInfo", openRouterModelInfo)
-<<<<<<< HEAD
+							await this.updateGlobalState("vsCodeLmModelSelector", vsCodeLmModelSelector)
 							await this.storeSecret("difyApiKey", difyApiKey)
 							await this.updateGlobalState("difyBaseUrl", difyBaseUrl)
-=======
-							await this.updateGlobalState("vsCodeLmModelSelector", vsCodeLmModelSelector)
->>>>>>> 7191b0ac
 							if (this.cline) {
 								this.cline.api = buildApiHandler(message.apiConfiguration)
 							}
@@ -1216,14 +1203,11 @@
 			taskHistory,
 			autoApprovalSettings,
 			browserSettings,
-<<<<<<< HEAD
-    			difyApiKey,
-			difyBaseUrl,
-=======
 			chatSettings,
 			vsCodeLmModelSelector,
 			userInfo,
->>>>>>> 7191b0ac
+      difyApiKey,
+			difyBaseUrl,
 		] = await Promise.all([
 			this.getGlobalState("apiProvider") as Promise<ApiProvider | undefined>,
 			this.getGlobalState("apiModelId") as Promise<string | undefined>,
@@ -1255,16 +1239,12 @@
 			this.getGlobalState("customInstructions") as Promise<string | undefined>,
 			this.getGlobalState("taskHistory") as Promise<HistoryItem[] | undefined>,
 			this.getGlobalState("autoApprovalSettings") as Promise<AutoApprovalSettings | undefined>,
-<<<<<<< HEAD
-      			this.getGlobalState("browserSettings") as Promise<BrowserSettings | undefined>,
-			this.getSecret("difyApiKey") as Promise<string | undefined>,
-			this.getGlobalState("difyBaseUrl") as Promise<string | undefined>,
-=======
 			this.getGlobalState("browserSettings") as Promise<BrowserSettings | undefined>,
 			this.getGlobalState("chatSettings") as Promise<ChatSettings | undefined>,
 			this.getGlobalState("vsCodeLmModelSelector") as Promise<vscode.LanguageModelChatSelector | undefined>,
 			this.getGlobalState("userInfo") as Promise<UserInfo | undefined>,
->>>>>>> 7191b0ac
+			this.getSecret("difyApiKey") as Promise<string | undefined>,
+			this.getGlobalState("difyBaseUrl") as Promise<string | undefined>,
 		])
 
 		let apiProvider: ApiProvider
@@ -1309,12 +1289,9 @@
 				azureApiVersion,
 				openRouterModelId,
 				openRouterModelInfo,
-<<<<<<< HEAD
+				vsCodeLmModelSelector,
 				difyApiKey,
 				difyBaseUrl,
-=======
-				vsCodeLmModelSelector,
->>>>>>> 7191b0ac
 			},
 			lastShownAnnouncementId,
 			customInstructions,
@@ -1400,11 +1377,8 @@
 			"openAiNativeApiKey",
 			"deepSeekApiKey",
 			"mistralApiKey",
-<<<<<<< HEAD
+			"authToken",
  			"difyApiKey",
-=======
-			"authToken",
->>>>>>> 7191b0ac
 		]
 		for (const key of secretKeys) {
 			await this.storeSecret(key, undefined)
