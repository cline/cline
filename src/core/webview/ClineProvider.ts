--- conflicted
+++ resolved
@@ -578,7 +578,13 @@
 							await this.togglePlanActModeWithChatSettings(message.chatSettings, message.chatContent)
 						}
 						break
-<<<<<<< HEAD
+					case "optionsResponse":
+						await this.postMessageToWebview({
+							type: "invoke",
+							invoke: "sendMessage",
+							text: message.text,
+						})
+						break
 					case "memoryBankSettings":
 						if (message.memoryBankSettings) {
 							await this.updateGlobalState("memoryBankSettings", message.memoryBankSettings)
@@ -587,14 +593,6 @@
 							}
 							await this.postStateToWebview()
 						}
-=======
-					case "optionsResponse":
-						await this.postMessageToWebview({
-							type: "invoke",
-							invoke: "sendMessage",
-							text: message.text,
-						})
->>>>>>> 599c3f67
 						break
 					// case "relaunchChromeDebugMode":
 					// 	if (this.cline) {
