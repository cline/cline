import { Anthropic } from "@anthropic-ai/sdk"
import axios from "axios"
import crypto from "crypto"
import { execa } from "execa"
import fs from "fs/promises"
import os from "os"
import pWaitFor from "p-wait-for"
import * as path from "path"
import * as vscode from "vscode"
import { buildApiHandler } from "../../api"
import { downloadTask } from "../../integrations/misc/export-markdown"
import { openFile, openImage } from "../../integrations/misc/open-file"
import { fetchOpenGraphData, isImageUrl } from "../../integrations/misc/link-preview"
import { selectImages } from "../../integrations/misc/process-images"
import { getTheme } from "../../integrations/theme/getTheme"
import WorkspaceTracker from "../../integrations/workspace/WorkspaceTracker"
import { FirebaseAuthManager, UserInfo } from "../../services/auth/FirebaseAuthManager"
import { McpHub } from "../../services/mcp/McpHub"
import { ApiProvider, ModelInfo } from "../../shared/api"
import { findLast } from "../../shared/array"
import { AutoApprovalSettings, DEFAULT_AUTO_APPROVAL_SETTINGS } from "../../shared/AutoApprovalSettings"
import { BrowserSettings, DEFAULT_BROWSER_SETTINGS } from "../../shared/BrowserSettings"
import { ChatContent } from "../../shared/ChatContent"
import { ChatSettings, DEFAULT_CHAT_SETTINGS } from "../../shared/ChatSettings"
import { ExtensionMessage, ExtensionState, Platform } from "../../shared/ExtensionMessage"
import { HistoryItem } from "../../shared/HistoryItem"
import { McpDownloadResponse, McpMarketplaceCatalog, McpServer } from "../../shared/mcp"
import { ClineCheckpointRestore, WebviewMessage } from "../../shared/WebviewMessage"
import { fileExistsAtPath } from "../../utils/fs"
import { searchCommits } from "../../utils/git"
import { Cline } from "../Cline"
import { openMention } from "../mentions"
import { getNonce } from "./getNonce"
import { getUri } from "./getUri"
import { telemetryService } from "../../services/telemetry/TelemetryService"
import { TelemetrySetting } from "../../shared/TelemetrySetting"
import { validateThinkingBudget } from "../../utils/validation"

/*
https://github.com/microsoft/vscode-webview-ui-toolkit-samples/blob/main/default/weather-webview/src/providers/WeatherViewProvider.ts

https://github.com/KumarVariable/vscode-extension-sidebar-html/blob/master/src/customSidebarViewProvider.ts
*/

type SecretKey =
	| "apiKey"
	| "openRouterApiKey"
	| "awsAccessKey"
	| "awsSecretKey"
	| "awsSessionToken"
	| "openAiApiKey"
	| "geminiApiKey"
	| "openAiNativeApiKey"
	| "deepSeekApiKey"
	| "requestyApiKey"
	| "togetherApiKey"
	| "qwenApiKey"
	| "mistralApiKey"
	| "liteLlmApiKey"
	| "authToken"
	| "authNonce"
	| "asksageApiKey"
	| "xaiApiKey"
type GlobalStateKey =
	| "apiProvider"
	| "apiModelId"
	| "awsRegion"
	| "awsUseCrossRegionInference"
	| "awsProfile"
	| "awsUseProfile"
	| "vertexProjectId"
	| "vertexRegion"
	| "lastShownAnnouncementId"
	| "customInstructions"
	| "taskHistory"
	| "openAiBaseUrl"
	| "openAiModelId"
	| "openAiModelInfo"
	| "ollamaModelId"
	| "ollamaBaseUrl"
	| "lmStudioModelId"
	| "lmStudioBaseUrl"
	| "anthropicBaseUrl"
	| "azureApiVersion"
	| "openRouterModelId"
	| "openRouterModelInfo"
	| "autoApprovalSettings"
	| "browserSettings"
	| "chatSettings"
	| "vsCodeLmModelSelector"
	| "userInfo"
	| "previousModeApiProvider"
	| "previousModeModelId"
	| "previousModeThinkingBudgetTokens"
	| "previousModeModelInfo"
	| "liteLlmBaseUrl"
	| "liteLlmModelId"
	| "qwenApiLine"
	| "requestyModelId"
	| "togetherModelId"
	| "mcpMarketplaceCatalog"
	| "telemetrySetting"
<<<<<<< HEAD
	| "asksageApiUrl"

=======
	| "thinkingBudgetTokens"
>>>>>>> f8796ce6
export const GlobalFileNames = {
	apiConversationHistory: "api_conversation_history.json",
	uiMessages: "ui_messages.json",
	openRouterModels: "openrouter_models.json",
	mcpSettings: "cline_mcp_settings.json",
	clineRules: ".clinerules",
}

export class ClineProvider implements vscode.WebviewViewProvider {
	public static readonly sideBarId = "claude-dev.SidebarProvider" // used in package.json as the view's id. This value cannot be changed due to how vscode caches views based on their id, and updating the id would break existing instances of the extension.
	public static readonly tabPanelId = "claude-dev.TabPanelProvider"
	private static activeInstances: Set<ClineProvider> = new Set()
	private disposables: vscode.Disposable[] = []
	private view?: vscode.WebviewView | vscode.WebviewPanel
	private cline?: Cline
	workspaceTracker?: WorkspaceTracker
	mcpHub?: McpHub
	private authManager: FirebaseAuthManager
	private latestAnnouncementId = "feb-19-2025" // update to some unique identifier when we add a new announcement

	constructor(
		readonly context: vscode.ExtensionContext,
		private readonly outputChannel: vscode.OutputChannel,
	) {
		this.outputChannel.appendLine("ClineProvider instantiated")
		ClineProvider.activeInstances.add(this)
		this.workspaceTracker = new WorkspaceTracker(this)
		this.mcpHub = new McpHub(this)
		this.authManager = new FirebaseAuthManager(this)
	}

	/*
	VSCode extensions use the disposable pattern to clean up resources when the sidebar/editor tab is closed by the user or system. This applies to event listening, commands, interacting with the UI, etc.
	- https://vscode-docs.readthedocs.io/en/stable/extensions/patterns-and-principles/
	- https://github.com/microsoft/vscode-extension-samples/blob/main/webview-sample/src/extension.ts
	*/
	async dispose() {
		this.outputChannel.appendLine("Disposing ClineProvider...")
		await this.clearTask()
		this.outputChannel.appendLine("Cleared task")
		if (this.view && "dispose" in this.view) {
			this.view.dispose()
			this.outputChannel.appendLine("Disposed webview")
		}
		while (this.disposables.length) {
			const x = this.disposables.pop()
			if (x) {
				x.dispose()
			}
		}
		this.workspaceTracker?.dispose()
		this.workspaceTracker = undefined
		this.mcpHub?.dispose()
		this.mcpHub = undefined
		this.authManager.dispose()
		this.outputChannel.appendLine("Disposed all disposables")
		ClineProvider.activeInstances.delete(this)
	}

	// Auth methods
	async handleSignOut() {
		try {
			await this.authManager.signOut()
			vscode.window.showInformationMessage("Successfully logged out of Cline")
		} catch (error) {
			vscode.window.showErrorMessage("Logout failed")
		}
	}

	async setAuthToken(token?: string) {
		await this.storeSecret("authToken", token)
	}

	async setUserInfo(info?: { displayName: string | null; email: string | null; photoURL: string | null }) {
		await this.updateGlobalState("userInfo", info)
	}

	public static getVisibleInstance(): ClineProvider | undefined {
		return findLast(Array.from(this.activeInstances), (instance) => instance.view?.visible === true)
	}

	async resolveWebviewView(webviewView: vscode.WebviewView | vscode.WebviewPanel) {
		this.outputChannel.appendLine("Resolving webview view")
		this.view = webviewView

		webviewView.webview.options = {
			// Allow scripts in the webview
			enableScripts: true,
			localResourceRoots: [this.context.extensionUri],
		}

		webviewView.webview.html =
			this.context.extensionMode === vscode.ExtensionMode.Development
				? await this.getHMRHtmlContent(webviewView.webview)
				: this.getHtmlContent(webviewView.webview)

		// Sets up an event listener to listen for messages passed from the webview view context
		// and executes code based on the message that is received
		this.setWebviewMessageListener(webviewView.webview)

		// Logs show up in bottom panel > Debug Console
		//console.log("registering listener")

		// Listen for when the panel becomes visible
		// https://github.com/microsoft/vscode-discussions/discussions/840
		if ("onDidChangeViewState" in webviewView) {
			// WebviewView and WebviewPanel have all the same properties except for this visibility listener
			// panel
			webviewView.onDidChangeViewState(
				() => {
					if (this.view?.visible) {
						this.postMessageToWebview({
							type: "action",
							action: "didBecomeVisible",
						})
					}
				},
				null,
				this.disposables,
			)
		} else if ("onDidChangeVisibility" in webviewView) {
			// sidebar
			webviewView.onDidChangeVisibility(
				() => {
					if (this.view?.visible) {
						this.postMessageToWebview({
							type: "action",
							action: "didBecomeVisible",
						})
					}
				},
				null,
				this.disposables,
			)
		}

		// Listen for when the view is disposed
		// This happens when the user closes the view or when the view is closed programmatically
		webviewView.onDidDispose(
			async () => {
				await this.dispose()
			},
			null,
			this.disposables,
		)

		// Listen for configuration changes
		vscode.workspace.onDidChangeConfiguration(
			async (e) => {
				if (e && e.affectsConfiguration("workbench.colorTheme")) {
					// Sends latest theme name to webview
					await this.postMessageToWebview({
						type: "theme",
						text: JSON.stringify(await getTheme()),
					})
				}
				if (e && e.affectsConfiguration("cline.mcpMarketplace.enabled")) {
					// Update state when marketplace tab setting changes
					await this.postStateToWebview()
				}
			},
			null,
			this.disposables,
		)

		// if the extension is starting a new session, clear previous task state
		this.clearTask()

		this.outputChannel.appendLine("Webview view resolved")
	}

	async initClineWithTask(task?: string, images?: string[]) {
		await this.clearTask() // ensures that an existing task doesn't exist before starting a new one, although this shouldn't be possible since user must clear task before starting a new one
		const { apiConfiguration, customInstructions, autoApprovalSettings, browserSettings, chatSettings } =
			await this.getState()
		this.cline = new Cline(
			this,
			apiConfiguration,
			autoApprovalSettings,
			browserSettings,
			chatSettings,
			customInstructions,
			task,
			images,
		)

		// New task started
		if (telemetryService.isTelemetryEnabled()) {
			telemetryService.capture({
				event: "New task started",
				properties: {
					apiProvider: apiConfiguration.apiProvider,
				},
			})
		}
	}

	async initClineWithHistoryItem(historyItem: HistoryItem) {
		await this.clearTask()
		const { apiConfiguration, customInstructions, autoApprovalSettings, browserSettings, chatSettings } =
			await this.getState()
		this.cline = new Cline(
			this,
			apiConfiguration,
			autoApprovalSettings,
			browserSettings,
			chatSettings,
			customInstructions,
			undefined,
			undefined,
			historyItem,
		)

		// Open task from history
		if (telemetryService.isTelemetryEnabled()) {
			telemetryService.capture({
				event: "Open task from history",
				properties: {
					apiProvider: apiConfiguration.apiProvider,
				},
			})
		}
	}

	// Send any JSON serializable data to the react app
	async postMessageToWebview(message: ExtensionMessage) {
		await this.view?.webview.postMessage(message)
	}

	/**
	 * Defines and returns the HTML that should be rendered within the webview panel.
	 *
	 * @remarks This is also the place where references to the React webview build files
	 * are created and inserted into the webview HTML.
	 *
	 * @param webview A reference to the extension webview
	 * @param extensionUri The URI of the directory containing the extension
	 * @returns A template string literal containing the HTML that should be
	 * rendered within the webview panel
	 */
	private getHtmlContent(webview: vscode.Webview): string {
		// Get the local path to main script run in the webview,
		// then convert it to a uri we can use in the webview.

		// The CSS file from the React build output
		const stylesUri = getUri(webview, this.context.extensionUri, ["webview-ui", "build", "assets", "index.css"])
		// The JS file from the React build output
		const scriptUri = getUri(webview, this.context.extensionUri, ["webview-ui", "build", "assets", "index.js"])

		// The codicon font from the React build output
		// https://github.com/microsoft/vscode-extension-samples/blob/main/webview-codicons-sample/src/extension.ts
		// we installed this package in the extension so that we can access it how its intended from the extension (the font file is likely bundled in vscode), and we just import the css fileinto our react app we don't have access to it
		// don't forget to add font-src ${webview.cspSource};
		const codiconsUri = getUri(webview, this.context.extensionUri, [
			"node_modules",
			"@vscode",
			"codicons",
			"dist",
			"codicon.css",
		])

		// const scriptUri = webview.asWebviewUri(vscode.Uri.joinPath(this._extensionUri, "assets", "main.js"))

		// const styleResetUri = webview.asWebviewUri(vscode.Uri.joinPath(this._extensionUri, "assets", "reset.css"))
		// const styleVSCodeUri = webview.asWebviewUri(vscode.Uri.joinPath(this._extensionUri, "assets", "vscode.css"))

		// // Same for stylesheet
		// const stylesheetUri = webview.asWebviewUri(vscode.Uri.joinPath(this._extensionUri, "assets", "main.css"))

		// Use a nonce to only allow a specific script to be run.
		/*
				content security policy of your webview to only allow scripts that have a specific nonce
				create a content security policy meta tag so that only loading scripts with a nonce is allowed
				As your extension grows you will likely want to add custom styles, fonts, and/or images to your webview. If you do, you will need to update the content security policy meta tag to explicity allow for these resources. E.g.
								<meta http-equiv="Content-Security-Policy" content="default-src 'none'; style-src ${webview.cspSource}; font-src ${webview.cspSource}; img-src ${webview.cspSource} https:; script-src 'nonce-${nonce}';">
		- 'unsafe-inline' is required for styles due to vscode-webview-toolkit's dynamic style injection
		- since we pass base64 images to the webview, we need to specify img-src ${webview.cspSource} data:;

				in meta tag we add nonce attribute: A cryptographic nonce (only used once) to allow scripts. The server must generate a unique nonce value each time it transmits a policy. It is critical to provide a nonce that cannot be guessed as bypassing a resource's policy is otherwise trivial.
				*/
		const nonce = getNonce()

		// Tip: Install the es6-string-html VS Code extension to enable code highlighting below
		return /*html*/ `
        <!DOCTYPE html>
        <html lang="en">
          <head>
            <meta charset="utf-8">
            <meta name="viewport" content="width=device-width,initial-scale=1,shrink-to-fit=no">
            <meta name="theme-color" content="#000000">
            <link rel="stylesheet" type="text/css" href="${stylesUri}">
            <link href="${codiconsUri}" rel="stylesheet" />
						<meta http-equiv="Content-Security-Policy" content="default-src 'none'; connect-src https://*.posthog.com; font-src ${webview.cspSource}; style-src ${webview.cspSource} 'unsafe-inline'; img-src ${webview.cspSource} https: data:; script-src 'nonce-${nonce}' https://*.posthog.com;">
            <title>Cline</title>
          </head>
          <body>
            <noscript>You need to enable JavaScript to run this app.</noscript>
            <div id="root"></div>
            <script type="module" nonce="${nonce}" src="${scriptUri}"></script>
          </body>
        </html>
      `
	}

	/**
	 * Connects to the local Vite dev server to allow HMR, with fallback to the bundled assets
	 *
	 * @param webview A reference to the extension webview
	 * @returns A template string literal containing the HTML that should be
	 * rendered within the webview panel
	 */
	private async getHMRHtmlContent(webview: vscode.Webview): Promise<string> {
		const localPort = 25463
		const localServerUrl = `localhost:${localPort}`

		// Check if local dev server is running.
		try {
			await axios.get(`http://${localServerUrl}`)
		} catch (error) {
			vscode.window.showErrorMessage(
				"Cline: Local webview dev server is not running, HMR will not work. Please run 'npm run dev:webview' before launching the extension to enable HMR. Using bundled assets.",
			)

			return this.getHtmlContent(webview)
		}

		const nonce = getNonce()
		const stylesUri = getUri(webview, this.context.extensionUri, ["webview-ui", "build", "assets", "index.css"])
		const codiconsUri = getUri(webview, this.context.extensionUri, [
			"node_modules",
			"@vscode",
			"codicons",
			"dist",
			"codicon.css",
		])

		const scriptEntrypoint = "src/main.tsx"
		const scriptUri = `http://${localServerUrl}/${scriptEntrypoint}`

		const reactRefresh = /*html*/ `
			<script nonce="${nonce}" type="module">
				import RefreshRuntime from "http://${localServerUrl}/@react-refresh"
				RefreshRuntime.injectIntoGlobalHook(window)
				window.$RefreshReg$ = () => {}
				window.$RefreshSig$ = () => (type) => type
				window.__vite_plugin_react_preamble_installed__ = true
			</script>
		`

		const csp = [
			"default-src 'none'",
			`font-src ${webview.cspSource}`,
			`style-src ${webview.cspSource} 'unsafe-inline' https://* http://${localServerUrl} http://0.0.0.0:${localPort}`,
			`img-src ${webview.cspSource} https: data:`,
			`script-src 'unsafe-eval' https://* http://${localServerUrl} http://0.0.0.0:${localPort} 'nonce-${nonce}'`,
			`connect-src https://* ws://${localServerUrl} ws://0.0.0.0:${localPort} http://${localServerUrl} http://0.0.0.0:${localPort}`,
		]

		return /*html*/ `
			<!DOCTYPE html>
			<html lang="en">
				<head>
					<meta charset="utf-8">
					<meta name="viewport" content="width=device-width,initial-scale=1,shrink-to-fit=no">
					<meta http-equiv="Content-Security-Policy" content="${csp.join("; ")}">
					<link rel="stylesheet" type="text/css" href="${stylesUri}">
					<link href="${codiconsUri}" rel="stylesheet" />
					<title>Cline</title>
				</head>
				<body>
					<div id="root"></div>
					${reactRefresh}
					<script type="module" src="${scriptUri}"></script>
				</body>
			</html>
		`
	}

	/**
	 * Sets up an event listener to listen for messages passed from the webview context and
	 * executes code based on the message that is received.
	 *
	 * @param webview A reference to the extension webview
	 */
	private setWebviewMessageListener(webview: vscode.Webview) {
		webview.onDidReceiveMessage(
			async (message: WebviewMessage) => {
				switch (message.type) {
					case "webviewDidLaunch":
						this.postStateToWebview()
						this.workspaceTracker?.populateFilePaths() // don't await
						getTheme().then((theme) =>
							this.postMessageToWebview({
								type: "theme",
								text: JSON.stringify(theme),
							}),
						)
						// post last cached models in case the call to endpoint fails
						this.readOpenRouterModels().then((openRouterModels) => {
							if (openRouterModels) {
								this.postMessageToWebview({
									type: "openRouterModels",
									openRouterModels,
								})
							}
						})
						// gui relies on model info to be up-to-date to provide the most accurate pricing, so we need to fetch the latest details on launch.
						// we do this for all users since many users switch between api providers and if they were to switch back to openrouter it would be showing outdated model info if we hadn't retrieved the latest at this point
						// (see normalizeApiConfiguration > openrouter)
						// Prefetch marketplace and OpenRouter models

						this.getGlobalState("mcpMarketplaceCatalog").then((mcpMarketplaceCatalog) => {
							if (mcpMarketplaceCatalog) {
								this.postMessageToWebview({
									type: "mcpMarketplaceCatalog",
									mcpMarketplaceCatalog: mcpMarketplaceCatalog as McpMarketplaceCatalog,
								})
							}
						})
						this.silentlyRefreshMcpMarketplace()
						this.refreshOpenRouterModels().then(async (openRouterModels) => {
							if (openRouterModels) {
								// update model info in state (this needs to be done here since we don't want to update state while settings is open, and we may refresh models there)
								const { apiConfiguration } = await this.getState()
								if (apiConfiguration.openRouterModelId) {
									await this.updateGlobalState(
										"openRouterModelInfo",
										openRouterModels[apiConfiguration.openRouterModelId],
									)
									await this.postStateToWebview()
								}
							}
						})

						// If user already opted in to telemetry, enable telemetry service
						this.getStateToPostToWebview().then((state) => {
							const { telemetrySetting } = state
							const isOptedIn = telemetrySetting === "enabled"
							telemetryService.updateTelemetryState(isOptedIn)
						})

						break
					case "newTask":
						// Code that should run in response to the hello message command
						//vscode.window.showInformationMessage(message.text!)

						// Send a message to our webview.
						// You can send any JSON serializable data.
						// Could also do this in extension .ts
						//this.postMessageToWebview({ type: "text", text: `Extension: ${Date.now()}` })
						// initializing new instance of Cline will make sure that any agentically running promises in old instance don't affect our new task. this essentially creates a fresh slate for the new task
						await this.initClineWithTask(message.text, message.images)
						break
					case "apiConfiguration":
						if (message.apiConfiguration) {
							const {
								apiProvider,
								apiModelId,
								apiKey,
								openRouterApiKey,
								awsAccessKey,
								awsSecretKey,
								awsSessionToken,
								awsRegion,
								awsUseCrossRegionInference,
								awsProfile,
								awsUseProfile,
								vertexProjectId,
								vertexRegion,
								openAiBaseUrl,
								openAiApiKey,
								openAiModelId,
								openAiModelInfo,
								ollamaModelId,
								ollamaBaseUrl,
								lmStudioModelId,
								lmStudioBaseUrl,
								anthropicBaseUrl,
								geminiApiKey,
								openAiNativeApiKey,
								deepSeekApiKey,
								requestyApiKey,
								requestyModelId,
								togetherApiKey,
								togetherModelId,
								qwenApiKey,
								mistralApiKey,
								azureApiVersion,
								openRouterModelId,
								openRouterModelInfo,
								vsCodeLmModelSelector,
								liteLlmBaseUrl,
								liteLlmModelId,
								liteLlmApiKey,
								qwenApiLine,
								asksageApiKey,
								asksageApiUrl,
								xaiApiKey,
								thinkingBudgetTokens,
							} = message.apiConfiguration
							await this.updateGlobalState("apiProvider", apiProvider)
							await this.updateGlobalState("apiModelId", apiModelId)
							await this.storeSecret("apiKey", apiKey)
							await this.storeSecret("openRouterApiKey", openRouterApiKey)
							await this.storeSecret("awsAccessKey", awsAccessKey)
							await this.storeSecret("awsSecretKey", awsSecretKey)
							await this.storeSecret("awsSessionToken", awsSessionToken)
							await this.updateGlobalState("awsRegion", awsRegion)
							await this.updateGlobalState("awsUseCrossRegionInference", awsUseCrossRegionInference)
							await this.updateGlobalState("awsProfile", awsProfile)
							await this.updateGlobalState("awsUseProfile", awsUseProfile)
							await this.updateGlobalState("vertexProjectId", vertexProjectId)
							await this.updateGlobalState("vertexRegion", vertexRegion)
							await this.updateGlobalState("openAiBaseUrl", openAiBaseUrl)
							await this.storeSecret("openAiApiKey", openAiApiKey)
							await this.updateGlobalState("openAiModelId", openAiModelId)
							await this.updateGlobalState("openAiModelInfo", openAiModelInfo)
							await this.updateGlobalState("ollamaModelId", ollamaModelId)
							await this.updateGlobalState("ollamaBaseUrl", ollamaBaseUrl)
							await this.updateGlobalState("lmStudioModelId", lmStudioModelId)
							await this.updateGlobalState("lmStudioBaseUrl", lmStudioBaseUrl)
							await this.updateGlobalState("anthropicBaseUrl", anthropicBaseUrl)
							await this.storeSecret("geminiApiKey", geminiApiKey)
							await this.storeSecret("openAiNativeApiKey", openAiNativeApiKey)
							await this.storeSecret("deepSeekApiKey", deepSeekApiKey)
							await this.storeSecret("requestyApiKey", requestyApiKey)
							await this.storeSecret("togetherApiKey", togetherApiKey)
							await this.storeSecret("qwenApiKey", qwenApiKey)
							await this.storeSecret("mistralApiKey", mistralApiKey)
							await this.storeSecret("liteLlmApiKey", liteLlmApiKey)
							await this.storeSecret("xaiApiKey", xaiApiKey)
							await this.updateGlobalState("azureApiVersion", azureApiVersion)
							await this.updateGlobalState("openRouterModelId", openRouterModelId)
							await this.updateGlobalState("openRouterModelInfo", openRouterModelInfo)
							await this.updateGlobalState("vsCodeLmModelSelector", vsCodeLmModelSelector)
							await this.updateGlobalState("liteLlmBaseUrl", liteLlmBaseUrl)
							await this.updateGlobalState("liteLlmModelId", liteLlmModelId)
							await this.updateGlobalState("qwenApiLine", qwenApiLine)
							await this.updateGlobalState("requestyModelId", requestyModelId)
							await this.updateGlobalState("togetherModelId", togetherModelId)
<<<<<<< HEAD
							await this.storeSecret("asksageApiKey", asksageApiKey)
							await this.updateGlobalState("asksageApiUrl", asksageApiUrl)
=======
							await this.updateGlobalState("thinkingBudgetTokens", thinkingBudgetTokens)
>>>>>>> f8796ce6
							if (this.cline) {
								this.cline.api = buildApiHandler(message.apiConfiguration)
							}
						}
						await this.postStateToWebview()
						break
					case "customInstructions":
						await this.updateCustomInstructions(message.text)
						break
					case "autoApprovalSettings":
						if (message.autoApprovalSettings) {
							await this.updateGlobalState("autoApprovalSettings", message.autoApprovalSettings)
							if (this.cline) {
								this.cline.autoApprovalSettings = message.autoApprovalSettings
							}
							await this.postStateToWebview()
						}
						break
					case "browserSettings":
						if (message.browserSettings) {
							await this.updateGlobalState("browserSettings", message.browserSettings)
							if (this.cline) {
								this.cline.updateBrowserSettings(message.browserSettings)
							}
							await this.postStateToWebview()
						}
						break
					case "togglePlanActMode":
						if (message.chatSettings) {
							await this.togglePlanActModeWithChatSettings(message.chatSettings, message.chatContent)
						}
						break
					// case "relaunchChromeDebugMode":
					// 	if (this.cline) {
					// 		this.cline.browserSession.relaunchChromeDebugMode()
					// 	}
					// 	break
					case "askResponse":
						this.cline?.handleWebviewAskResponse(message.askResponse!, message.text, message.images)
						break
					case "clearTask":
						// newTask will start a new task with a given task text, while clear task resets the current session and allows for a new task to be started
						await this.clearTask()
						await this.postStateToWebview()
						break
					case "didShowAnnouncement":
						await this.updateGlobalState("lastShownAnnouncementId", this.latestAnnouncementId)
						await this.postStateToWebview()
						break
					case "selectImages":
						const images = await selectImages()
						await this.postMessageToWebview({
							type: "selectedImages",
							images,
						})
						break
					case "exportCurrentTask":
						const currentTaskId = this.cline?.taskId
						if (currentTaskId) {
							this.exportTaskWithId(currentTaskId)
						}
						break
					case "showTaskWithId":
						this.showTaskWithId(message.text!)
						break
					case "deleteTaskWithId":
						this.deleteTaskWithId(message.text!)
						break
					case "exportTaskWithId":
						this.exportTaskWithId(message.text!)
						break
					case "resetState":
						await this.resetState()
						break
					case "requestOllamaModels":
						const ollamaModels = await this.getOllamaModels(message.text)
						this.postMessageToWebview({
							type: "ollamaModels",
							ollamaModels,
						})
						break
					case "requestLmStudioModels":
						const lmStudioModels = await this.getLmStudioModels(message.text)
						this.postMessageToWebview({
							type: "lmStudioModels",
							lmStudioModels,
						})
						break
					case "requestVsCodeLmModels":
						const vsCodeLmModels = await this.getVsCodeLmModels()
						this.postMessageToWebview({ type: "vsCodeLmModels", vsCodeLmModels })
						break
					case "refreshOpenRouterModels":
						await this.refreshOpenRouterModels()
						break
					case "refreshOpenAiModels":
						const { apiConfiguration } = await this.getState()
						const openAiModels = await this.getOpenAiModels(
							apiConfiguration.openAiBaseUrl,
							apiConfiguration.openAiApiKey,
						)
						this.postMessageToWebview({ type: "openAiModels", openAiModels })
						break
					case "openImage":
						openImage(message.text!)
						break
					case "openInBrowser":
						if (message.url) {
							vscode.env.openExternal(vscode.Uri.parse(message.url))
						}
						break
					case "fetchOpenGraphData":
						this.fetchOpenGraphData(message.text!)
						break
					case "checkIsImageUrl":
						this.checkIsImageUrl(message.text!)
						break
					case "openFile":
						openFile(message.text!)
						break
					case "openMention":
						openMention(message.text)
						break
					case "checkpointDiff": {
						if (message.number) {
							await this.cline?.presentMultifileDiff(message.number, false)
						}
						break
					}
					case "checkpointRestore": {
						await this.cancelTask() // we cannot alter message history say if the task is active, as it could be in the middle of editing a file or running a command, which expect the ask to be responded to rather than being superceded by a new message eg add deleted_api_reqs
						// cancel task waits for any open editor to be reverted and starts a new cline instance
						if (message.number) {
							// wait for messages to be loaded
							await pWaitFor(() => this.cline?.isInitialized === true, {
								timeout: 3_000,
							}).catch(() => {
								console.error("Failed to init new cline instance")
							})
							// NOTE: cancelTask awaits abortTask, which awaits diffViewProvider.revertChanges, which reverts any edited files, allowing us to reset to a checkpoint rather than running into a state where the revertChanges function is called alongside or after the checkpoint reset
							await this.cline?.restoreCheckpoint(message.number, message.text! as ClineCheckpointRestore)
						}
						break
					}
					case "taskCompletionViewChanges": {
						if (message.number) {
							await this.cline?.presentMultifileDiff(message.number, true)
						}
						break
					}
					case "cancelTask":
						this.cancelTask()
						break
					case "getLatestState":
						await this.postStateToWebview()
						break
					case "subscribeEmail":
						this.subscribeEmail(message.text)
						break
					case "accountLoginClicked": {
						// Generate nonce for state validation
						const nonce = crypto.randomBytes(32).toString("hex")
						await this.storeSecret("authNonce", nonce)

						// Open browser for authentication with state param
						console.log("Login button clicked in account page")
						console.log("Opening auth page with state param")

						const uriScheme = vscode.env.uriScheme

						const authUrl = vscode.Uri.parse(
							`https://app.cline.bot/auth?state=${encodeURIComponent(nonce)}&callback_url=${encodeURIComponent(`${uriScheme || "vscode"}://saoudrizwan.claude-dev/auth`)}`,
						)
						vscode.env.openExternal(authUrl)
						break
					}
					case "accountLogoutClicked": {
						await this.handleSignOut()
						break
					}
					case "showMcpView": {
						await this.postMessageToWebview({ type: "action", action: "mcpButtonClicked" })
						break
					}
					case "openMcpSettings": {
						const mcpSettingsFilePath = await this.mcpHub?.getMcpSettingsFilePath()
						if (mcpSettingsFilePath) {
							openFile(mcpSettingsFilePath)
						}
						break
					}
					case "fetchMcpMarketplace": {
						await this.fetchMcpMarketplace(message.bool)
						break
					}
					case "downloadMcp": {
						if (message.mcpId) {
							// 1. Toggle to act mode if we are in plan mode
							const { chatSettings } = await this.getStateToPostToWebview()
							if (chatSettings.mode === "plan") {
								await this.togglePlanActModeWithChatSettings({ mode: "act" })
							}

							// 2. Enable MCP settings if disabled
							// Enable MCP mode if disabled
							const mcpConfig = vscode.workspace.getConfiguration("cline.mcp")
							if (mcpConfig.get<string>("mode") !== "full") {
								await mcpConfig.update("mode", "full", true)
							}

							// 3. download MCP
							await this.downloadMcp(message.mcpId)
						}
						break
					}
					case "silentlyRefreshMcpMarketplace": {
						await this.silentlyRefreshMcpMarketplace()
						break
					}
					// case "openMcpMarketplaceServerDetails": {
					// 	if (message.text) {
					// 		const response = await fetch(`https://api.cline.bot/v1/mcp/marketplace/item?mcpId=${message.mcpId}`)
					// 		const details: McpDownloadResponse = await response.json()

					// 		if (details.readmeContent) {
					// 			// Disable markdown preview markers
					// 			const config = vscode.workspace.getConfiguration("markdown")
					// 			await config.update("preview.markEditorSelection", false, true)

					// 			// Create URI with base64 encoded markdown content
					// 			const uri = vscode.Uri.parse(
					// 				`${DIFF_VIEW_URI_SCHEME}:${details.name} README?${Buffer.from(details.readmeContent).toString("base64")}`,
					// 			)

					// 			// close existing
					// 			const tabs = vscode.window.tabGroups.all
					// 				.flatMap((tg) => tg.tabs)
					// 				.filter((tab) => tab.label && tab.label.includes("README") && tab.label.includes("Preview"))
					// 			for (const tab of tabs) {
					// 				await vscode.window.tabGroups.close(tab)
					// 			}

					// 			// Show only the preview
					// 			await vscode.commands.executeCommand("markdown.showPreview", uri, {
					// 				sideBySide: true,
					// 				preserveFocus: true,
					// 			})
					// 		}
					// 	}

					// 	this.postMessageToWebview({ type: "relinquishControl" })

					// 	break
					// }
					case "toggleMcpServer": {
						try {
							await this.mcpHub?.toggleServerDisabled(message.serverName!, message.disabled!)
						} catch (error) {
							console.error(`Failed to toggle MCP server ${message.serverName}:`, error)
						}
						break
					}
					case "toggleToolAutoApprove": {
						try {
							await this.mcpHub?.toggleToolAutoApprove(message.serverName!, message.toolName!, message.autoApprove!)
						} catch (error) {
							console.error(`Failed to toggle auto-approve for tool ${message.toolName}:`, error)
						}
						break
					}
					case "restartMcpServer": {
						try {
							await this.mcpHub?.restartConnection(message.text!)
						} catch (error) {
							console.error(`Failed to retry connection for ${message.text}:`, error)
						}
						break
					}
					case "deleteMcpServer": {
						if (message.serverName) {
							this.mcpHub?.deleteServer(message.serverName)
						}
						break
					}
					case "fetchLatestMcpServersFromHub": {
						this.mcpHub?.sendLatestMcpServers()
						break
					}
					case "searchCommits": {
						const cwd = vscode.workspace.workspaceFolders?.map((folder) => folder.uri.fsPath).at(0)
						if (cwd) {
							try {
								const commits = await searchCommits(message.text || "", cwd)
								await this.postMessageToWebview({
									type: "commitSearchResults",
									commits,
								})
							} catch (error) {
								console.error(`Error searching commits: ${JSON.stringify(error)}`)
							}
						}
						break
					}
					case "openExtensionSettings": {
						const settingsFilter = message.text || ""
						await vscode.commands.executeCommand(
							"workbench.action.openSettings",
							`@ext:saoudrizwan.claude-dev ${settingsFilter}`.trim(), // trim whitespace if no settings filter
						)
						break
					}
					// telemetry
					case "openSettings": {
						await this.postMessageToWebview({
							type: "action",
							action: "settingsButtonClicked",
						})
						break
					}
					case "telemetrySetting": {
						const telemetrySetting = message.text as TelemetrySetting
						await this.updateGlobalState("telemetrySetting", telemetrySetting)
						const isOptedIn = telemetrySetting === "enabled"
						telemetryService.updateTelemetryState(isOptedIn)
						await this.postStateToWebview()
						break
					}
					// Add more switch case statements here as more webview message commands
					// are created within the webview context (i.e. inside media/main.js)
				}
			},
			null,
			this.disposables,
		)
	}

	async togglePlanActModeWithChatSettings(chatSettings: ChatSettings, chatContent?: ChatContent) {
		const didSwitchToActMode = chatSettings.mode === "act"

		// Get previous model info that we will revert to after saving current mode api info
		const {
			apiConfiguration,
			previousModeApiProvider: newApiProvider,
			previousModeModelId: newModelId,
			previousModeModelInfo: newModelInfo,
			previousModeThinkingBudgetTokens: newThinkingBudgetTokens,
		} = await this.getState()

		// Save the last model used in this mode
		await this.updateGlobalState("previousModeApiProvider", apiConfiguration.apiProvider)
		await this.updateGlobalState("previousModeThinkingBudgetTokens", apiConfiguration.thinkingBudgetTokens)
		switch (apiConfiguration.apiProvider) {
			case "anthropic":
			case "bedrock":
			case "vertex":
			case "gemini":
			case "asksage":
				await this.updateGlobalState("previousModeModelId", apiConfiguration.apiModelId)
				break
			case "openrouter":
				await this.updateGlobalState("previousModeModelId", apiConfiguration.openRouterModelId)
				await this.updateGlobalState("previousModeModelInfo", apiConfiguration.openRouterModelInfo)
				break
			case "vscode-lm":
				await this.updateGlobalState("previousModeModelId", apiConfiguration.vsCodeLmModelSelector)
				break
			case "openai":
				await this.updateGlobalState("previousModeModelId", apiConfiguration.openAiModelId)
				await this.updateGlobalState("previousModeModelInfo", apiConfiguration.openAiModelInfo)
				break
			case "ollama":
				await this.updateGlobalState("previousModeModelId", apiConfiguration.ollamaModelId)
				break
			case "lmstudio":
				await this.updateGlobalState("previousModeModelId", apiConfiguration.lmStudioModelId)
				break
			case "litellm":
				await this.updateGlobalState("previousModeModelId", apiConfiguration.liteLlmModelId)
				break
			case "requesty":
				await this.updateGlobalState("previousModeModelId", apiConfiguration.requestyModelId)
				break
		}

		// Restore the model used in previous mode
		if (newApiProvider && newModelId) {
			await this.updateGlobalState("apiProvider", newApiProvider)
			await this.updateGlobalState("thinkingBudgetTokens", newThinkingBudgetTokens)
			switch (newApiProvider) {
				case "anthropic":
				case "bedrock":
				case "vertex":
				case "gemini":
				case "asksage":
					await this.updateGlobalState("apiModelId", newModelId)
					break
				case "openrouter":
					await this.updateGlobalState("openRouterModelId", newModelId)
					await this.updateGlobalState("openRouterModelInfo", newModelInfo)
					break
				case "vscode-lm":
					await this.updateGlobalState("vsCodeLmModelSelector", newModelId)
					break
				case "openai":
					await this.updateGlobalState("openAiModelId", newModelId)
					await this.updateGlobalState("openAiModelInfo", newModelInfo)
					break
				case "ollama":
					await this.updateGlobalState("ollamaModelId", newModelId)
					break
				case "lmstudio":
					await this.updateGlobalState("lmStudioModelId", newModelId)
					break
				case "litellm":
					await this.updateGlobalState("liteLlmModelId", newModelId)
					break
				case "requesty":
					await this.updateGlobalState("requestyModelId", newModelId)
					break
			}

			if (this.cline) {
				const { apiConfiguration: updatedApiConfiguration } = await this.getState()
				this.cline.api = buildApiHandler(updatedApiConfiguration)
			}
		}

		await this.updateGlobalState("chatSettings", chatSettings)
		await this.postStateToWebview()
		// console.log("chatSettings", message.chatSettings)
		if (this.cline) {
			this.cline.updateChatSettings(chatSettings)
			if (this.cline.isAwaitingPlanResponse && didSwitchToActMode) {
				this.cline.didRespondToPlanAskBySwitchingMode = true
				// this is necessary for the webview to update accordingly, but Cline instance will not send text back as feedback message
				await this.postMessageToWebview({
					type: "invoke",
					invoke: "sendMessage",
					text: chatContent?.message || "PLAN_MODE_TOGGLE_RESPONSE",
					images: chatContent?.images,
				})
			} else {
				this.cancelTask()
			}
		}
	}

	async subscribeEmail(email?: string) {
		if (!email) {
			return
		}
		const emailRegex = /^[^\s@]+@[^\s@]+\.[^\s@]+$/
		if (!emailRegex.test(email)) {
			vscode.window.showErrorMessage("Please enter a valid email address")
			return
		}
		console.log("Subscribing email:", email)
		this.postMessageToWebview({ type: "emailSubscribed" })
		// Currently ignoring errors to this endpoint, but after accounts we'll remove this anyways
		try {
			const response = await axios.post(
				"https://app.cline.bot/api/mailing-list",
				{
					email: email,
				},
				{
					headers: {
						"Content-Type": "application/json",
					},
				},
			)
			console.log("Email subscribed successfully. Response:", response.data)
		} catch (error) {
			console.error("Failed to subscribe email:", error)
		}
	}

	async cancelTask() {
		if (this.cline) {
			const { historyItem } = await this.getTaskWithId(this.cline.taskId)
			try {
				await this.cline.abortTask()
			} catch (error) {
				console.error("Failed to abort task", error)
			}
			await pWaitFor(
				() =>
					this.cline === undefined ||
					this.cline.isStreaming === false ||
					this.cline.didFinishAbortingStream ||
					this.cline.isWaitingForFirstChunk, // if only first chunk is processed, then there's no need to wait for graceful abort (closes edits, browser, etc)
				{
					timeout: 3_000,
				},
			).catch(() => {
				console.error("Failed to abort task")
			})
			if (this.cline) {
				// 'abandoned' will prevent this cline instance from affecting future cline instance gui. this may happen if its hanging on a streaming request
				this.cline.abandoned = true
			}
			await this.initClineWithHistoryItem(historyItem) // clears task again, so we need to abortTask manually above
			// await this.postStateToWebview() // new Cline instance will post state when it's ready. having this here sent an empty messages array to webview leading to virtuoso having to reload the entire list
		}
	}

	async updateCustomInstructions(instructions?: string) {
		// User may be clearing the field
		await this.updateGlobalState("customInstructions", instructions || undefined)
		if (this.cline) {
			this.cline.customInstructions = instructions || undefined
		}
		await this.postStateToWebview()
	}

	// MCP

	async getDocumentsPath(): Promise<string> {
		if (process.platform === "win32") {
			try {
				const { stdout: docsPath } = await execa("powershell", [
					"-NoProfile", // Ignore user's PowerShell profile(s)
					"-Command",
					"[System.Environment]::GetFolderPath([System.Environment+SpecialFolder]::MyDocuments)",
				])
				const trimmedPath = docsPath.trim()
				if (trimmedPath) {
					return trimmedPath
				}
			} catch (err) {
				console.error("Failed to retrieve Windows Documents path. Falling back to homedir/Documents.")
			}
		} else if (process.platform === "linux") {
			try {
				// First check if xdg-user-dir exists
				await execa("which", ["xdg-user-dir"])

				// If it exists, try to get XDG documents path
				const { stdout } = await execa("xdg-user-dir", ["DOCUMENTS"])
				const trimmedPath = stdout.trim()
				if (trimmedPath) {
					return trimmedPath
				}
			} catch {
				// Log error but continue to fallback
				console.error("Failed to retrieve XDG Documents path. Falling back to homedir/Documents.")
			}
		}

		// Default fallback for all platforms
		return path.join(os.homedir(), "Documents")
	}

	async ensureMcpServersDirectoryExists(): Promise<string> {
		const userDocumentsPath = await this.getDocumentsPath()
		const mcpServersDir = path.join(userDocumentsPath, "Cline", "MCP")
		try {
			await fs.mkdir(mcpServersDir, { recursive: true })
		} catch (error) {
			return "~/Documents/Cline/MCP" // in case creating a directory in documents fails for whatever reason (e.g. permissions) - this is fine since this path is only ever used in the system prompt
		}
		return mcpServersDir
	}

	async ensureSettingsDirectoryExists(): Promise<string> {
		const settingsDir = path.join(this.context.globalStorageUri.fsPath, "settings")
		await fs.mkdir(settingsDir, { recursive: true })
		return settingsDir
	}

	// VSCode LM API

	private async getVsCodeLmModels() {
		try {
			const models = await vscode.lm.selectChatModels({})
			return models || []
		} catch (error) {
			console.error("Error fetching VS Code LM models:", error)
			return []
		}
	}

	// Ollama

	async getOllamaModels(baseUrl?: string) {
		try {
			if (!baseUrl) {
				baseUrl = "http://localhost:11434"
			}
			if (!URL.canParse(baseUrl)) {
				return []
			}
			const response = await axios.get(`${baseUrl}/api/tags`)
			const modelsArray = response.data?.models?.map((model: any) => model.name) || []
			const models = [...new Set<string>(modelsArray)]
			return models
		} catch (error) {
			return []
		}
	}

	// LM Studio

	async getLmStudioModels(baseUrl?: string) {
		try {
			if (!baseUrl) {
				baseUrl = "http://localhost:1234"
			}
			if (!URL.canParse(baseUrl)) {
				return []
			}
			const response = await axios.get(`${baseUrl}/v1/models`)
			const modelsArray = response.data?.data?.map((model: any) => model.id) || []
			const models = [...new Set<string>(modelsArray)]
			return models
		} catch (error) {
			return []
		}
	}

	// Auth

	public async validateAuthState(state: string | null): Promise<boolean> {
		const storedNonce = await this.getSecret("authNonce")
		if (!state || state !== storedNonce) {
			return false
		}
		await this.storeSecret("authNonce", undefined) // Clear after use
		return true
	}

	async handleAuthCallback(token: string) {
		try {
			// First sign in with Firebase to trigger auth state change
			await this.authManager.signInWithCustomToken(token)

			// Then store the token securely
			await this.storeSecret("authToken", token)
			await this.postStateToWebview()
			vscode.window.showInformationMessage("Successfully logged in to Cline")
		} catch (error) {
			console.error("Failed to handle auth callback:", error)
			vscode.window.showErrorMessage("Failed to log in to Cline")
		}
	}

	// MCP Marketplace

	private async fetchMcpMarketplaceFromApi(silent: boolean = false): Promise<McpMarketplaceCatalog | undefined> {
		try {
			const response = await axios.get("https://api.cline.bot/v1/mcp/marketplace", {
				headers: {
					"Content-Type": "application/json",
				},
			})

			if (!response.data) {
				throw new Error("Invalid response from MCP marketplace API")
			}

			const catalog: McpMarketplaceCatalog = {
				items: (response.data || []).map((item: any) => ({
					...item,
					githubStars: item.githubStars ?? 0,
					downloadCount: item.downloadCount ?? 0,
					tags: item.tags ?? [],
				})),
			}

			// Store in global state
			await this.updateGlobalState("mcpMarketplaceCatalog", catalog)
			return catalog
		} catch (error) {
			console.error("Failed to fetch MCP marketplace:", error)
			if (!silent) {
				const errorMessage = error instanceof Error ? error.message : "Failed to fetch MCP marketplace"
				await this.postMessageToWebview({
					type: "mcpMarketplaceCatalog",
					error: errorMessage,
				})
				vscode.window.showErrorMessage(errorMessage)
			}
			return undefined
		}
	}

	async silentlyRefreshMcpMarketplace() {
		try {
			const catalog = await this.fetchMcpMarketplaceFromApi(true)
			if (catalog) {
				await this.postMessageToWebview({
					type: "mcpMarketplaceCatalog",
					mcpMarketplaceCatalog: catalog,
				})
			}
		} catch (error) {
			console.error("Failed to silently refresh MCP marketplace:", error)
		}
	}

	private async fetchMcpMarketplace(forceRefresh: boolean = false) {
		try {
			// Check if we have cached data
			const cachedCatalog = (await this.getGlobalState("mcpMarketplaceCatalog")) as McpMarketplaceCatalog | undefined
			if (!forceRefresh && cachedCatalog?.items) {
				await this.postMessageToWebview({
					type: "mcpMarketplaceCatalog",
					mcpMarketplaceCatalog: cachedCatalog,
				})
				return
			}

			const catalog = await this.fetchMcpMarketplaceFromApi(false)
			if (catalog) {
				await this.postMessageToWebview({
					type: "mcpMarketplaceCatalog",
					mcpMarketplaceCatalog: catalog,
				})
			}
		} catch (error) {
			console.error("Failed to handle cached MCP marketplace:", error)
			const errorMessage = error instanceof Error ? error.message : "Failed to handle cached MCP marketplace"
			await this.postMessageToWebview({
				type: "mcpMarketplaceCatalog",
				error: errorMessage,
			})
			vscode.window.showErrorMessage(errorMessage)
		}
	}

	private async downloadMcp(mcpId: string) {
		try {
			// First check if we already have this MCP server installed
			const servers = this.mcpHub?.getServers() || []
			const isInstalled = servers.some((server: McpServer) => server.name === mcpId)

			if (isInstalled) {
				throw new Error("This MCP server is already installed")
			}

			// Fetch server details from marketplace
			const response = await axios.post<McpDownloadResponse>(
				"https://api.cline.bot/v1/mcp/download",
				{ mcpId },
				{
					headers: { "Content-Type": "application/json" },
					timeout: 10000,
				},
			)

			if (!response.data) {
				throw new Error("Invalid response from MCP marketplace API")
			}

			console.log("[downloadMcp] Response from download API", { response })

			const mcpDetails = response.data

			// Validate required fields
			if (!mcpDetails.githubUrl) {
				throw new Error("Missing GitHub URL in MCP download response")
			}
			if (!mcpDetails.readmeContent) {
				throw new Error("Missing README content in MCP download response")
			}

			// Send details to webview
			await this.postMessageToWebview({
				type: "mcpDownloadDetails",
				mcpDownloadDetails: mcpDetails,
			})

			// Create task with context from README and added guidelines for MCP server installation
			const task = `Set up the MCP server from ${mcpDetails.githubUrl} while adhering to these MCP server installation rules:
- Use "${mcpDetails.mcpId}" as the server name in cline_mcp_settings.json.
- Create the directory for the new MCP server before starting installation.
- Use commands aligned with the user's shell and operating system best practices.
- The following README may contain instructions that conflict with the user's OS, in which case proceed thoughtfully.
- Once installed, demonstrate the server's capabilities by using one of its tools.
Here is the project's README to help you get started:\n\n${mcpDetails.readmeContent}\n${mcpDetails.llmsInstallationContent}`

			// Initialize task and show chat view
			await this.initClineWithTask(task)
			await this.postMessageToWebview({
				type: "action",
				action: "chatButtonClicked",
			})
		} catch (error) {
			console.error("Failed to download MCP:", error)
			let errorMessage = "Failed to download MCP"

			if (axios.isAxiosError(error)) {
				if (error.code === "ECONNABORTED") {
					errorMessage = "Request timed out. Please try again."
				} else if (error.response?.status === 404) {
					errorMessage = "MCP server not found in marketplace."
				} else if (error.response?.status === 500) {
					errorMessage = "Internal server error. Please try again later."
				} else if (!error.response && error.request) {
					errorMessage = "Network error. Please check your internet connection."
				}
			} else if (error instanceof Error) {
				errorMessage = error.message
			}

			// Show error in both notification and marketplace UI
			vscode.window.showErrorMessage(errorMessage)
			await this.postMessageToWebview({
				type: "mcpDownloadDetails",
				error: errorMessage,
			})
		}
	}

	// OpenAi

	async getOpenAiModels(baseUrl?: string, apiKey?: string) {
		try {
			if (!baseUrl) {
				return []
			}

			if (!URL.canParse(baseUrl)) {
				return []
			}

			const config: Record<string, any> = {}
			if (apiKey) {
				config["headers"] = { Authorization: `Bearer ${apiKey}` }
			}

			const response = await axios.get(`${baseUrl}/models`, config)
			const modelsArray = response.data?.data?.map((model: any) => model.id) || []
			const models = [...new Set<string>(modelsArray)]
			return models
		} catch (error) {
			return []
		}
	}

	// OpenRouter

	async handleOpenRouterCallback(code: string) {
		let apiKey: string
		try {
			const response = await axios.post("https://openrouter.ai/api/v1/auth/keys", { code })
			if (response.data && response.data.key) {
				apiKey = response.data.key
			} else {
				throw new Error("Invalid response from OpenRouter API")
			}
		} catch (error) {
			console.error("Error exchanging code for API key:", error)
			throw error
		}

		const openrouter: ApiProvider = "openrouter"
		await this.updateGlobalState("apiProvider", openrouter)
		await this.storeSecret("openRouterApiKey", apiKey)
		await this.postStateToWebview()
		if (this.cline) {
			this.cline.api = buildApiHandler({
				apiProvider: openrouter,
				openRouterApiKey: apiKey,
			})
		}
		// await this.postMessageToWebview({ type: "action", action: "settingsButtonClicked" }) // bad ux if user is on welcome
	}

	private async ensureCacheDirectoryExists(): Promise<string> {
		const cacheDir = path.join(this.context.globalStorageUri.fsPath, "cache")
		await fs.mkdir(cacheDir, { recursive: true })
		return cacheDir
	}

	async readOpenRouterModels(): Promise<Record<string, ModelInfo> | undefined> {
		const openRouterModelsFilePath = path.join(await this.ensureCacheDirectoryExists(), GlobalFileNames.openRouterModels)
		const fileExists = await fileExistsAtPath(openRouterModelsFilePath)
		if (fileExists) {
			const fileContents = await fs.readFile(openRouterModelsFilePath, "utf8")
			return JSON.parse(fileContents)
		}
		return undefined
	}

	async refreshOpenRouterModels() {
		const openRouterModelsFilePath = path.join(await this.ensureCacheDirectoryExists(), GlobalFileNames.openRouterModels)

		let models: Record<string, ModelInfo> = {}
		try {
			const response = await axios.get("https://openrouter.ai/api/v1/models")
			/*
			{
				"id": "anthropic/claude-3.5-sonnet",
				"name": "Anthropic: Claude 3.5 Sonnet",
				"created": 1718841600,
				"description": "Claude 3.5 Sonnet delivers better-than-Opus capabilities, faster-than-Sonnet speeds, at the same Sonnet prices. Sonnet is particularly good at:\n\n- Coding: Autonomously writes, edits, and runs code with reasoning and troubleshooting\n- Data science: Augments human data science expertise; navigates unstructured data while using multiple tools for insights\n- Visual processing: excelling at interpreting charts, graphs, and images, accurately transcribing text to derive insights beyond just the text alone\n- Agentic tasks: exceptional tool use, making it great at agentic tasks (i.e. complex, multi-step problem solving tasks that require engaging with other systems)\n\n#multimodal",
				"context_length": 200000,
				"architecture": {
					"modality": "text+image-\u003Etext",
					"tokenizer": "Claude",
					"instruct_type": null
				},
				"pricing": {
					"prompt": "0.000003",
					"completion": "0.000015",
					"image": "0.0048",
					"request": "0"
				},
				"top_provider": {
					"context_length": 200000,
					"max_completion_tokens": 8192,
					"is_moderated": true
				},
				"per_request_limits": null
			},
			*/
			if (response.data?.data) {
				const rawModels = response.data.data
				const parsePrice = (price: any) => {
					if (price) {
						return parseFloat(price) * 1_000_000
					}
					return undefined
				}
				for (const rawModel of rawModels) {
					const modelInfo: ModelInfo = {
						maxTokens: rawModel.top_provider?.max_completion_tokens,
						contextWindow: rawModel.context_length,
						supportsImages: rawModel.architecture?.modality?.includes("image"),
						supportsPromptCache: false,
						inputPrice: parsePrice(rawModel.pricing?.prompt),
						outputPrice: parsePrice(rawModel.pricing?.completion),
						description: rawModel.description,
					}

					switch (rawModel.id) {
						case "anthropic/claude-3-7-sonnet":
						case "anthropic/claude-3-7-sonnet:beta":
						case "anthropic/claude-3.7-sonnet":
						case "anthropic/claude-3.7-sonnet:beta":
						case "anthropic/claude-3.7-sonnet:thinking":
						case "anthropic/claude-3.5-sonnet":
						case "anthropic/claude-3.5-sonnet:beta":
							// NOTE: this needs to be synced with api.ts/openrouter default model info
							modelInfo.supportsComputerUse = true
							modelInfo.supportsPromptCache = true
							modelInfo.cacheWritesPrice = 3.75
							modelInfo.cacheReadsPrice = 0.3
							break
						case "anthropic/claude-3.5-sonnet-20240620":
						case "anthropic/claude-3.5-sonnet-20240620:beta":
							modelInfo.supportsPromptCache = true
							modelInfo.cacheWritesPrice = 3.75
							modelInfo.cacheReadsPrice = 0.3
							break
						case "anthropic/claude-3-5-haiku":
						case "anthropic/claude-3-5-haiku:beta":
						case "anthropic/claude-3-5-haiku-20241022":
						case "anthropic/claude-3-5-haiku-20241022:beta":
						case "anthropic/claude-3.5-haiku":
						case "anthropic/claude-3.5-haiku:beta":
						case "anthropic/claude-3.5-haiku-20241022":
						case "anthropic/claude-3.5-haiku-20241022:beta":
							modelInfo.supportsPromptCache = true
							modelInfo.cacheWritesPrice = 1.25
							modelInfo.cacheReadsPrice = 0.1
							break
						case "anthropic/claude-3-opus":
						case "anthropic/claude-3-opus:beta":
							modelInfo.supportsPromptCache = true
							modelInfo.cacheWritesPrice = 18.75
							modelInfo.cacheReadsPrice = 1.5
							break
						case "anthropic/claude-3-haiku":
						case "anthropic/claude-3-haiku:beta":
							modelInfo.supportsPromptCache = true
							modelInfo.cacheWritesPrice = 0.3
							modelInfo.cacheReadsPrice = 0.03
							break
						case "deepseek/deepseek-chat":
							modelInfo.supportsPromptCache = true
							// see api.ts/deepSeekModels for more info
							modelInfo.inputPrice = 0
							modelInfo.cacheWritesPrice = 0.14
							modelInfo.cacheReadsPrice = 0.014
							break
					}

					models[rawModel.id] = modelInfo
				}
			} else {
				console.error("Invalid response from OpenRouter API")
			}
			await fs.writeFile(openRouterModelsFilePath, JSON.stringify(models))
			console.log("OpenRouter models fetched and saved", models)
		} catch (error) {
			console.error("Error fetching OpenRouter models:", error)
		}

		await this.postMessageToWebview({
			type: "openRouterModels",
			openRouterModels: models,
		})
		return models
	}

	// Task history

	async getTaskWithId(id: string): Promise<{
		historyItem: HistoryItem
		taskDirPath: string
		apiConversationHistoryFilePath: string
		uiMessagesFilePath: string
		apiConversationHistory: Anthropic.MessageParam[]
	}> {
		const history = ((await this.getGlobalState("taskHistory")) as HistoryItem[] | undefined) || []
		const historyItem = history.find((item) => item.id === id)
		if (historyItem) {
			const taskDirPath = path.join(this.context.globalStorageUri.fsPath, "tasks", id)
			const apiConversationHistoryFilePath = path.join(taskDirPath, GlobalFileNames.apiConversationHistory)
			const uiMessagesFilePath = path.join(taskDirPath, GlobalFileNames.uiMessages)
			const fileExists = await fileExistsAtPath(apiConversationHistoryFilePath)
			if (fileExists) {
				const apiConversationHistory = JSON.parse(await fs.readFile(apiConversationHistoryFilePath, "utf8"))
				return {
					historyItem,
					taskDirPath,
					apiConversationHistoryFilePath,
					uiMessagesFilePath,
					apiConversationHistory,
				}
			}
		}
		// if we tried to get a task that doesn't exist, remove it from state
		// FIXME: this seems to happen sometimes when the json file doesnt save to disk for some reason
		await this.deleteTaskFromState(id)
		throw new Error("Task not found")
	}

	async showTaskWithId(id: string) {
		if (id !== this.cline?.taskId) {
			// non-current task
			const { historyItem } = await this.getTaskWithId(id)
			await this.initClineWithHistoryItem(historyItem) // clears existing task
		}
		await this.postMessageToWebview({
			type: "action",
			action: "chatButtonClicked",
		})
	}

	async exportTaskWithId(id: string) {
		const { historyItem, apiConversationHistory } = await this.getTaskWithId(id)
		await downloadTask(historyItem.ts, apiConversationHistory)
	}

	async deleteTaskWithId(id: string) {
		console.info("deleteTaskWithId: ", id)

		if (id === this.cline?.taskId) {
			await this.clearTask()
			console.debug("cleared task")
		}

		const { taskDirPath, apiConversationHistoryFilePath, uiMessagesFilePath } = await this.getTaskWithId(id)

		await this.deleteTaskFromState(id)

		// Delete the task files
		const apiConversationHistoryFileExists = await fileExistsAtPath(apiConversationHistoryFilePath)
		if (apiConversationHistoryFileExists) {
			await fs.unlink(apiConversationHistoryFilePath)
		}
		const uiMessagesFileExists = await fileExistsAtPath(uiMessagesFilePath)
		if (uiMessagesFileExists) {
			await fs.unlink(uiMessagesFilePath)
		}
		const legacyMessagesFilePath = path.join(taskDirPath, "claude_messages.json")
		if (await fileExistsAtPath(legacyMessagesFilePath)) {
			await fs.unlink(legacyMessagesFilePath)
		}

		// Delete the checkpoints directory if it exists
		const checkpointsDir = path.join(taskDirPath, "checkpoints")
		if (await fileExistsAtPath(checkpointsDir)) {
			try {
				await fs.rm(checkpointsDir, { recursive: true, force: true })
			} catch (error) {
				console.error(`Failed to delete checkpoints directory for task ${id}:`, error)
				// Continue with deletion of task directory - don't throw since this is a cleanup operation
			}
		}

		await fs.rmdir(taskDirPath) // succeeds if the dir is empty
	}

	async deleteTaskFromState(id: string) {
		// Remove the task from history
		const taskHistory = ((await this.getGlobalState("taskHistory")) as HistoryItem[] | undefined) || []
		const updatedTaskHistory = taskHistory.filter((task) => task.id !== id)
		await this.updateGlobalState("taskHistory", updatedTaskHistory)

		// Notify the webview that the task has been deleted
		await this.postStateToWebview()
	}

	async postStateToWebview() {
		const state = await this.getStateToPostToWebview()
		this.postMessageToWebview({ type: "state", state })
	}

	async getStateToPostToWebview(): Promise<ExtensionState> {
		const {
			apiConfiguration,
			lastShownAnnouncementId,
			customInstructions,
			taskHistory,
			autoApprovalSettings,
			browserSettings,
			chatSettings,
			userInfo,
			authToken,
			mcpMarketplaceEnabled,
			telemetrySetting,
		} = await this.getState()

		return {
			version: this.context.extension?.packageJSON?.version ?? "",
			apiConfiguration,
			customInstructions,
			uriScheme: vscode.env.uriScheme,
			currentTaskItem: this.cline?.taskId ? (taskHistory || []).find((item) => item.id === this.cline?.taskId) : undefined,
			checkpointTrackerErrorMessage: this.cline?.checkpointTrackerErrorMessage,
			clineMessages: this.cline?.clineMessages || [],
			taskHistory: (taskHistory || []).filter((item) => item.ts && item.task).sort((a, b) => b.ts - a.ts),
			shouldShowAnnouncement: lastShownAnnouncementId !== this.latestAnnouncementId,
			platform: process.platform as Platform,
			autoApprovalSettings,
			browserSettings,
			chatSettings,
			isLoggedIn: !!authToken,
			userInfo,
			mcpMarketplaceEnabled,
			telemetrySetting,
			vscMachineId: vscode.env.machineId,
		}
	}

	async clearTask() {
		this.cline?.abortTask()
		this.cline = undefined // removes reference to it, so once promises end it will be garbage collected
	}

	// Caching mechanism to keep track of webview messages + API conversation history per provider instance

	/*
	Now that we use retainContextWhenHidden, we don't have to store a cache of cline messages in the user's state, but we could to reduce memory footprint in long conversations.

	- We have to be careful of what state is shared between ClineProvider instances since there could be multiple instances of the extension running at once. For example when we cached cline messages using the same key, two instances of the extension could end up using the same key and overwriting each other's messages.
	- Some state does need to be shared between the instances, i.e. the API key--however there doesn't seem to be a good way to notify the other instances that the API key has changed.

	We need to use a unique identifier for each ClineProvider instance's message cache since we could be running several instances of the extension outside of just the sidebar i.e. in editor panels.

	// conversation history to send in API requests

	/*
	It seems that some API messages do not comply with vscode state requirements. Either the Anthropic library is manipulating these values somehow in the backend in a way thats creating cyclic references, or the API returns a function or a Symbol as part of the message content.
	VSCode docs about state: "The value must be JSON-stringifyable ... value — A value. MUST not contain cyclic references."
	For now we'll store the conversation history in memory, and if we need to store in state directly we'd need to do a manual conversion to ensure proper json stringification.
	*/

	// getApiConversationHistory(): Anthropic.MessageParam[] {
	// 	// const history = (await this.getGlobalState(
	// 	// 	this.getApiConversationHistoryStateKey()
	// 	// )) as Anthropic.MessageParam[]
	// 	// return history || []
	// 	return this.apiConversationHistory
	// }

	// setApiConversationHistory(history: Anthropic.MessageParam[] | undefined) {
	// 	// await this.updateGlobalState(this.getApiConversationHistoryStateKey(), history)
	// 	this.apiConversationHistory = history || []
	// }

	// addMessageToApiConversationHistory(message: Anthropic.MessageParam): Anthropic.MessageParam[] {
	// 	// const history = await this.getApiConversationHistory()
	// 	// history.push(message)
	// 	// await this.setApiConversationHistory(history)
	// 	// return history
	// 	this.apiConversationHistory.push(message)
	// 	return this.apiConversationHistory
	// }

	/*
	Storage
	https://dev.to/kompotkot/how-to-use-secretstorage-in-your-vscode-extensions-2hco
	https://www.eliostruyf.com/devhack-code-extension-storage-options/
	*/

	async getState() {
		const [
			storedApiProvider,
			apiModelId,
			apiKey,
			openRouterApiKey,
			awsAccessKey,
			awsSecretKey,
			awsSessionToken,
			awsRegion,
			awsUseCrossRegionInference,
			awsProfile,
			awsUseProfile,
			vertexProjectId,
			vertexRegion,
			openAiBaseUrl,
			openAiApiKey,
			openAiModelId,
			openAiModelInfo,
			ollamaModelId,
			ollamaBaseUrl,
			lmStudioModelId,
			lmStudioBaseUrl,
			anthropicBaseUrl,
			geminiApiKey,
			openAiNativeApiKey,
			deepSeekApiKey,
			requestyApiKey,
			requestyModelId,
			togetherApiKey,
			togetherModelId,
			qwenApiKey,
			mistralApiKey,
			azureApiVersion,
			openRouterModelId,
			openRouterModelInfo,
			lastShownAnnouncementId,
			customInstructions,
			taskHistory,
			autoApprovalSettings,
			browserSettings,
			chatSettings,
			vsCodeLmModelSelector,
			liteLlmBaseUrl,
			liteLlmModelId,
			userInfo,
			authToken,
			previousModeApiProvider,
			previousModeModelId,
			previousModeModelInfo,
			previousModeThinkingBudgetTokens,
			qwenApiLine,
			liteLlmApiKey,
			telemetrySetting,
			asksageApiKey,
			asksageApiUrl,
			xaiApiKey,
			thinkingBudgetTokens,
		] = await Promise.all([
			this.getGlobalState("apiProvider") as Promise<ApiProvider | undefined>,
			this.getGlobalState("apiModelId") as Promise<string | undefined>,
			this.getSecret("apiKey") as Promise<string | undefined>,
			this.getSecret("openRouterApiKey") as Promise<string | undefined>,
			this.getSecret("awsAccessKey") as Promise<string | undefined>,
			this.getSecret("awsSecretKey") as Promise<string | undefined>,
			this.getSecret("awsSessionToken") as Promise<string | undefined>,
			this.getGlobalState("awsRegion") as Promise<string | undefined>,
			this.getGlobalState("awsUseCrossRegionInference") as Promise<boolean | undefined>,
			this.getGlobalState("awsProfile") as Promise<string | undefined>,
			this.getGlobalState("awsUseProfile") as Promise<boolean | undefined>,
			this.getGlobalState("vertexProjectId") as Promise<string | undefined>,
			this.getGlobalState("vertexRegion") as Promise<string | undefined>,
			this.getGlobalState("openAiBaseUrl") as Promise<string | undefined>,
			this.getSecret("openAiApiKey") as Promise<string | undefined>,
			this.getGlobalState("openAiModelId") as Promise<string | undefined>,
			this.getGlobalState("openAiModelInfo") as Promise<ModelInfo | undefined>,
			this.getGlobalState("ollamaModelId") as Promise<string | undefined>,
			this.getGlobalState("ollamaBaseUrl") as Promise<string | undefined>,
			this.getGlobalState("lmStudioModelId") as Promise<string | undefined>,
			this.getGlobalState("lmStudioBaseUrl") as Promise<string | undefined>,
			this.getGlobalState("anthropicBaseUrl") as Promise<string | undefined>,
			this.getSecret("geminiApiKey") as Promise<string | undefined>,
			this.getSecret("openAiNativeApiKey") as Promise<string | undefined>,
			this.getSecret("deepSeekApiKey") as Promise<string | undefined>,
			this.getSecret("requestyApiKey") as Promise<string | undefined>,
			this.getGlobalState("requestyModelId") as Promise<string | undefined>,
			this.getSecret("togetherApiKey") as Promise<string | undefined>,
			this.getGlobalState("togetherModelId") as Promise<string | undefined>,
			this.getSecret("qwenApiKey") as Promise<string | undefined>,
			this.getSecret("mistralApiKey") as Promise<string | undefined>,
			this.getGlobalState("azureApiVersion") as Promise<string | undefined>,
			this.getGlobalState("openRouterModelId") as Promise<string | undefined>,
			this.getGlobalState("openRouterModelInfo") as Promise<ModelInfo | undefined>,
			this.getGlobalState("lastShownAnnouncementId") as Promise<string | undefined>,
			this.getGlobalState("customInstructions") as Promise<string | undefined>,
			this.getGlobalState("taskHistory") as Promise<HistoryItem[] | undefined>,
			this.getGlobalState("autoApprovalSettings") as Promise<AutoApprovalSettings | undefined>,
			this.getGlobalState("browserSettings") as Promise<BrowserSettings | undefined>,
			this.getGlobalState("chatSettings") as Promise<ChatSettings | undefined>,
			this.getGlobalState("vsCodeLmModelSelector") as Promise<vscode.LanguageModelChatSelector | undefined>,
			this.getGlobalState("liteLlmBaseUrl") as Promise<string | undefined>,
			this.getGlobalState("liteLlmModelId") as Promise<string | undefined>,
			this.getGlobalState("userInfo") as Promise<UserInfo | undefined>,
			this.getSecret("authToken") as Promise<string | undefined>,
			this.getGlobalState("previousModeApiProvider") as Promise<ApiProvider | undefined>,
			this.getGlobalState("previousModeModelId") as Promise<string | undefined>,
			this.getGlobalState("previousModeModelInfo") as Promise<ModelInfo | undefined>,
			this.getGlobalState("previousModeThinkingBudgetTokens") as Promise<number | undefined>,
			this.getGlobalState("qwenApiLine") as Promise<string | undefined>,
			this.getSecret("liteLlmApiKey") as Promise<string | undefined>,
			this.getGlobalState("telemetrySetting") as Promise<TelemetrySetting | undefined>,
			this.getSecret("asksageApiKey") as Promise<string | undefined>,
			this.getGlobalState("asksageApiUrl") as Promise<string | undefined>,
			this.getSecret("xaiApiKey") as Promise<string | undefined>,
			this.getGlobalState("thinkingBudgetTokens") as Promise<number | undefined>,
		])

		let apiProvider: ApiProvider
		if (storedApiProvider) {
			apiProvider = storedApiProvider
		} else {
			// Either new user or legacy user that doesn't have the apiProvider stored in state
			// (If they're using OpenRouter or Bedrock, then apiProvider state will exist)
			if (apiKey) {
				apiProvider = "anthropic"
			} else {
				// New users should default to openrouter
				apiProvider = "openrouter"
			}
		}

		const o3MiniReasoningEffort = vscode.workspace
			.getConfiguration("cline.modelSettings.o3Mini")
			.get("reasoningEffort", "medium")

		const mcpMarketplaceEnabled = vscode.workspace.getConfiguration("cline").get<boolean>("mcpMarketplace.enabled", true)

		return {
			apiConfiguration: {
				apiProvider,
				apiModelId,
				apiKey,
				openRouterApiKey,
				awsAccessKey,
				awsSecretKey,
				awsSessionToken,
				awsRegion,
				awsUseCrossRegionInference,
				awsProfile,
				awsUseProfile,
				vertexProjectId,
				vertexRegion,
				openAiBaseUrl,
				openAiApiKey,
				openAiModelId,
				openAiModelInfo,
				ollamaModelId,
				ollamaBaseUrl,
				lmStudioModelId,
				lmStudioBaseUrl,
				anthropicBaseUrl,
				geminiApiKey,
				openAiNativeApiKey,
				deepSeekApiKey,
				requestyApiKey,
				requestyModelId,
				togetherApiKey,
				togetherModelId,
				qwenApiKey,
				qwenApiLine,
				mistralApiKey,
				azureApiVersion,
				openRouterModelId,
				openRouterModelInfo,
				vsCodeLmModelSelector,
				o3MiniReasoningEffort,
				thinkingBudgetTokens,
				liteLlmBaseUrl,
				liteLlmModelId,
				liteLlmApiKey,
				asksageApiKey,
				asksageApiUrl,
				xaiApiKey,
			},
			lastShownAnnouncementId,
			customInstructions,
			taskHistory,
			autoApprovalSettings: autoApprovalSettings || DEFAULT_AUTO_APPROVAL_SETTINGS, // default value can be 0 or empty string
			browserSettings: browserSettings || DEFAULT_BROWSER_SETTINGS,
			chatSettings: chatSettings || DEFAULT_CHAT_SETTINGS,
			userInfo,
			authToken,
			previousModeApiProvider,
			previousModeModelId,
			previousModeModelInfo,
			previousModeThinkingBudgetTokens,
			mcpMarketplaceEnabled,
			telemetrySetting: telemetrySetting || "unset",
		}
	}

	async updateTaskHistory(item: HistoryItem): Promise<HistoryItem[]> {
		const history = ((await this.getGlobalState("taskHistory")) as HistoryItem[]) || []
		const existingItemIndex = history.findIndex((h) => h.id === item.id)
		if (existingItemIndex !== -1) {
			history[existingItemIndex] = item
		} else {
			history.push(item)
		}
		await this.updateGlobalState("taskHistory", history)
		return history
	}

	// global

	async updateGlobalState(key: GlobalStateKey, value: any) {
		await this.context.globalState.update(key, value)
	}

	async getGlobalState(key: GlobalStateKey) {
		return await this.context.globalState.get(key)
	}

	// workspace

	private async updateWorkspaceState(key: string, value: any) {
		await this.context.workspaceState.update(key, value)
	}

	private async getWorkspaceState(key: string) {
		return await this.context.workspaceState.get(key)
	}

	// private async clearState() {
	// 	this.context.workspaceState.keys().forEach((key) => {
	// 		this.context.workspaceState.update(key, undefined)
	// 	})
	// 	this.context.globalState.keys().forEach((key) => {
	// 		this.context.globalState.update(key, undefined)
	// 	})
	// 	this.context.secrets.delete("apiKey")
	// }

	// secrets

	private async storeSecret(key: SecretKey, value?: string) {
		if (value) {
			await this.context.secrets.store(key, value)
		} else {
			await this.context.secrets.delete(key)
		}
	}

	async getSecret(key: SecretKey) {
		return await this.context.secrets.get(key)
	}

	// Open Graph Data

	async fetchOpenGraphData(url: string) {
		try {
			// Use the fetchOpenGraphData function from link-preview.ts
			const ogData = await fetchOpenGraphData(url)

			// Send the data back to the webview
			await this.postMessageToWebview({
				type: "openGraphData",
				openGraphData: ogData,
				url: url,
			})
		} catch (error) {
			console.error(`Error fetching Open Graph data for ${url}:`, error)
			// Send an error response
			await this.postMessageToWebview({
				type: "openGraphData",
				error: `Failed to fetch Open Graph data: ${error}`,
				url: url,
			})
		}
	}

	// Check if a URL is an image
	async checkIsImageUrl(url: string) {
		try {
			// Check if the URL is an image
			const isImage = await isImageUrl(url)

			// Send the result back to the webview
			await this.postMessageToWebview({
				type: "isImageUrlResult",
				isImage,
				url,
			})
		} catch (error) {
			console.error(`Error checking if URL is an image: ${url}`, error)
			// Send an error response
			await this.postMessageToWebview({
				type: "isImageUrlResult",
				isImage: false,
				url,
			})
		}
	}

	// dev

	async resetState() {
		vscode.window.showInformationMessage("Resetting state...")
		for (const key of this.context.globalState.keys()) {
			await this.context.globalState.update(key, undefined)
		}
		const secretKeys: SecretKey[] = [
			"apiKey",
			"openRouterApiKey",
			"awsAccessKey",
			"awsSecretKey",
			"awsSessionToken",
			"openAiApiKey",
			"geminiApiKey",
			"openAiNativeApiKey",
			"deepSeekApiKey",
			"requestyApiKey",
			"togetherApiKey",
			"qwenApiKey",
			"mistralApiKey",
			"liteLlmApiKey",
			"authToken",
			"asksageApiKey",
			"xaiApiKey",
		]
		for (const key of secretKeys) {
			await this.storeSecret(key, undefined)
		}
		if (this.cline) {
			this.cline.abortTask()
			this.cline = undefined
		}
		vscode.window.showInformationMessage("State reset")
		await this.postStateToWebview()
		await this.postMessageToWebview({
			type: "action",
			action: "chatButtonClicked",
		})
	}
}<|MERGE_RESOLUTION|>--- conflicted
+++ resolved
@@ -100,12 +100,9 @@
 	| "togetherModelId"
 	| "mcpMarketplaceCatalog"
 	| "telemetrySetting"
-<<<<<<< HEAD
 	| "asksageApiUrl"
-
-=======
 	| "thinkingBudgetTokens"
->>>>>>> f8796ce6
+
 export const GlobalFileNames = {
 	apiConversationHistory: "api_conversation_history.json",
 	uiMessages: "ui_messages.json",
@@ -646,12 +643,9 @@
 							await this.updateGlobalState("qwenApiLine", qwenApiLine)
 							await this.updateGlobalState("requestyModelId", requestyModelId)
 							await this.updateGlobalState("togetherModelId", togetherModelId)
-<<<<<<< HEAD
 							await this.storeSecret("asksageApiKey", asksageApiKey)
 							await this.updateGlobalState("asksageApiUrl", asksageApiUrl)
-=======
 							await this.updateGlobalState("thinkingBudgetTokens", thinkingBudgetTokens)
->>>>>>> f8796ce6
 							if (this.cline) {
 								this.cline.api = buildApiHandler(message.apiConfiguration)
 							}
