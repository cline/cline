--- conflicted
+++ resolved
@@ -48,18 +48,6 @@
 	}
 
 	async dispose() {
-<<<<<<< HEAD
-		if (WebviewProvider.getLastActiveControllerId() === this.controller.id) {
-			WebviewProvider.setLastActiveControllerId(null)
-		}
-		while (this.disposables.length) {
-			const x = this.disposables.pop()
-			if (x) {
-				x.dispose()
-			}
-		}
-=======
->>>>>>> 9e493341
 		await this.controller.dispose()
 		WebviewProvider.activeInstances.delete(this)
 		// Remove from client ID map
