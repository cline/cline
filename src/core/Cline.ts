--- conflicted
+++ resolved
@@ -58,15 +58,8 @@
 import { formatResponse } from "./prompts/responses"
 import { addUserInstructions, SYSTEM_PROMPT } from "./prompts/system"
 import { getNextTruncationRange, getTruncatedMessages } from "./sliding-window"
-<<<<<<< HEAD
-import { SYSTEM_PROMPT } from "./prompts/system"
-import { addUserInstructions } from "./prompts/system"
-import { OpenAiHandler } from "../api/providers/openai"
-import { ApiStream } from "../api/transform/stream"
+import { ClineProvider, GlobalFileNames } from "./webview/ClineProvider"
 import { LanguageKey } from "../shared/Languages"
-=======
-import { ClineProvider, GlobalFileNames } from "./webview/ClineProvider"
->>>>>>> 9c8254cf
 
 const cwd = vscode.workspace.workspaceFolders?.map((folder) => folder.uri.fsPath).at(0) ?? path.join(os.homedir(), "Desktop") // may or may not exist but fs checking existence would immediately ask for permission which would be bad UX, need to come up with a better solution
 
@@ -1294,25 +1287,20 @@
 			}
 		}
 
-<<<<<<< HEAD
+		const clineIgnoreContent = this.clineIgnoreController.clineIgnoreContent
+		let clineIgnoreInstructions: string | undefined
+		if (clineIgnoreContent) {
+			clineIgnoreInstructions = `# .clineignore\n\n(The following is provided by a root-level .clineignore file where the user has specified files and directories that should not be accessed. When using list_files, you'll notice a ${LOCK_TEXT_SYMBOL} next to files that are blocked. Attempting to access the file's contents e.g. through read_file will result in an error.)\n\n${clineIgnoreContent}\n.clineignore`
+		}
+
 		if (settingsCustomInstructions || clineRulesFileInstructions || preferredLanguageInstructions) {
 			// altering the system prompt mid-task will break the prompt cache, but in the grand scheme this will not change often so it's better to not pollute user messages with it the way we have to with <potentially relevant details>
 			systemPrompt += addUserInstructions(
 				settingsCustomInstructions,
 				clineRulesFileInstructions,
+				clineIgnoreInstructions,
 				preferredLanguageInstructions,
 			)
-=======
-		const clineIgnoreContent = this.clineIgnoreController.clineIgnoreContent
-		let clineIgnoreInstructions: string | undefined
-		if (clineIgnoreContent) {
-			clineIgnoreInstructions = `# .clineignore\n\n(The following is provided by a root-level .clineignore file where the user has specified files and directories that should not be accessed. When using list_files, you'll notice a ${LOCK_TEXT_SYMBOL} next to files that are blocked. Attempting to access the file's contents e.g. through read_file will result in an error.)\n\n${clineIgnoreContent}\n.clineignore`
-		}
-
-		if (settingsCustomInstructions || clineRulesFileInstructions) {
-			// altering the system prompt mid-task will break the prompt cache, but in the grand scheme this will not change often so it's better to not pollute user messages with it the way we have to with <potentially relevant details>
-			systemPrompt += addUserInstructions(settingsCustomInstructions, clineRulesFileInstructions, clineIgnoreInstructions)
->>>>>>> 9c8254cf
 		}
 
 		// If the previous API request's total token usage is close to the context window, truncate the conversation history to free up space for the new request
