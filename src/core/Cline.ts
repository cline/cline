import { Anthropic } from "@anthropic-ai/sdk"
import cloneDeep from "clone-deep"
import delay from "delay"
import fs from "fs/promises"
import os from "os"
import pWaitFor from "p-wait-for"
import * as path from "path"
import { serializeError } from "serialize-error"
import * as vscode from "vscode"
import { ApiHandler, buildApiHandler } from "../api"
import { ApiStream } from "../api/transform/stream"
import { DiffViewProvider } from "../integrations/editor/DiffViewProvider"
import { findToolName, formatContentBlockToMarkdown } from "../integrations/misc/export-markdown"
import { extractTextFromFile } from "../integrations/misc/extract-text"
import { TerminalManager } from "../integrations/terminal/TerminalManager"
import { UrlContentFetcher } from "../services/browser/UrlContentFetcher"
import { listFiles } from "../services/glob/list-files"
import { regexSearchFiles } from "../services/ripgrep"
import { parseSourceCodeForDefinitionsTopLevel } from "../services/tree-sitter"
import { ApiConfiguration } from "../shared/api"
import { findLastIndex } from "../shared/array"
import { combineApiRequests } from "../shared/combineApiRequests"
import { combineCommandSequences } from "../shared/combineCommandSequences"
import {
	ClineApiReqCancelReason,
	ClineApiReqInfo,
	ClineAsk,
	ClineMessage,
	ClineSay,
	ClineSayTool,
} from "../shared/ExtensionMessage"
import { getApiMetrics } from "../shared/getApiMetrics"
import { HistoryItem } from "../shared/HistoryItem"
import { ClineAskResponse } from "../shared/WebviewMessage"
import { calculateApiCost } from "../utils/cost"
import { fileExistsAtPath } from "../utils/fs"
import { arePathsEqual, getReadablePath } from "../utils/path"
import { parseMentions } from "./mentions"
import { AssistantMessageContent, parseAssistantMessage, ToolParamName, ToolUseName } from "./assistant-message"
import { formatResponse } from "./prompts/responses"
import { addCustomInstructions, SYSTEM_PROMPT } from "./prompts/system"
import { truncateHalfConversation } from "./sliding-window"
import { ClineProvider, GlobalFileNames } from "./webview/ClineProvider"
<<<<<<< HEAD
import { EmulatorFinder } from "../services/emulator/EmulatorFinder"
=======
import { showOmissionWarning } from "../integrations/editor/detect-omission"
>>>>>>> 0fb9796d

const cwd =
	vscode.workspace.workspaceFolders?.map((folder) => folder.uri.fsPath).at(0) ?? path.join(os.homedir(), "Desktop") // may or may not exist but fs checking existence would immediately ask for permission which would be bad UX, need to come up with a better solution

type ToolResponse = string | Array<Anthropic.TextBlockParam | Anthropic.ImageBlockParam>
type UserContent = Array<
	Anthropic.TextBlockParam | Anthropic.ImageBlockParam | Anthropic.ToolUseBlockParam | Anthropic.ToolResultBlockParam
>

export class Cline {
	readonly taskId: string
	api: ApiHandler
	private terminalManager: TerminalManager
	private urlContentFetcher: UrlContentFetcher
	private emulatorFinder: EmulatorFinder
	private didEditFile: boolean = false
	customInstructions?: string
	alwaysAllowReadOnly: boolean
	apiConversationHistory: Anthropic.MessageParam[] = []
	clineMessages: ClineMessage[] = []
	private askResponse?: ClineAskResponse
	private askResponseText?: string
	private askResponseImages?: string[]
	private lastMessageTs?: number
	private consecutiveMistakeCount: number = 0
	private providerRef: WeakRef<ClineProvider>
	private abort: boolean = false
	didFinishAborting = false
	abandoned = false
	private diffViewProvider: DiffViewProvider

	// streaming
	private currentStreamingContentIndex = 0
	private assistantMessageContent: AssistantMessageContent[] = []
	private presentAssistantMessageLocked = false
	private presentAssistantMessageHasPendingUpdates = false
	private userMessageContent: (Anthropic.TextBlockParam | Anthropic.ImageBlockParam)[] = []
	private userMessageContentReady = false
	private didRejectTool = false
	private didCompleteReadingStream = false

	constructor(
		provider: ClineProvider,
		apiConfiguration: ApiConfiguration,
		customInstructions?: string,
		alwaysAllowReadOnly?: boolean,
		task?: string,
		images?: string[],
		historyItem?: HistoryItem
	) {
		this.providerRef = new WeakRef(provider)
		this.api = buildApiHandler(apiConfiguration)
		this.terminalManager = new TerminalManager()
		this.urlContentFetcher = new UrlContentFetcher(provider.context)
		this.emulatorFinder = new EmulatorFinder(provider.context)
		this.diffViewProvider = new DiffViewProvider(cwd)
		this.customInstructions = customInstructions
		this.alwaysAllowReadOnly = alwaysAllowReadOnly ?? false
		if (historyItem) {
			this.taskId = historyItem.id
			this.resumeTaskFromHistory()
		} else if (task || images) {
			this.taskId = Date.now().toString()
			this.startTask(task, images)
		} else {
			throw new Error("Either historyItem or task/images must be provided")
		}
	}

	// Storing task to disk for history

	private async ensureTaskDirectoryExists(): Promise<string> {
		const globalStoragePath = this.providerRef.deref()?.context.globalStorageUri.fsPath
		if (!globalStoragePath) {
			throw new Error("Global storage uri is invalid")
		}
		const taskDir = path.join(globalStoragePath, "tasks", this.taskId)
		await fs.mkdir(taskDir, { recursive: true })
		return taskDir
	}

	private async getSavedApiConversationHistory(): Promise<Anthropic.MessageParam[]> {
		const filePath = path.join(await this.ensureTaskDirectoryExists(), GlobalFileNames.apiConversationHistory)
		const fileExists = await fileExistsAtPath(filePath)
		if (fileExists) {
			return JSON.parse(await fs.readFile(filePath, "utf8"))
		}
		return []
	}

	private async addToApiConversationHistory(message: Anthropic.MessageParam) {
		this.apiConversationHistory.push(message)
		await this.saveApiConversationHistory()
	}

	private async overwriteApiConversationHistory(newHistory: Anthropic.MessageParam[]) {
		this.apiConversationHistory = newHistory
		await this.saveApiConversationHistory()
	}

	private async saveApiConversationHistory() {
		try {
			const filePath = path.join(await this.ensureTaskDirectoryExists(), GlobalFileNames.apiConversationHistory)
			await fs.writeFile(filePath, JSON.stringify(this.apiConversationHistory))
		} catch (error) {
			// in the off chance this fails, we don't want to stop the task
			console.error("Failed to save API conversation history:", error)
		}
	}

	private async getSavedClineMessages(): Promise<ClineMessage[]> {
		const filePath = path.join(await this.ensureTaskDirectoryExists(), GlobalFileNames.uiMessages)
		if (await fileExistsAtPath(filePath)) {
			return JSON.parse(await fs.readFile(filePath, "utf8"))
		} else {
			// check old location
			const oldPath = path.join(await this.ensureTaskDirectoryExists(), "claude_messages.json")
			if (await fileExistsAtPath(oldPath)) {
				const data = JSON.parse(await fs.readFile(oldPath, "utf8"))
				await fs.unlink(oldPath) // remove old file
				return data
			}
		}
		return []
	}

	private async addToClineMessages(message: ClineMessage) {
		this.clineMessages.push(message)
		await this.saveClineMessages()
	}

	private async overwriteClineMessages(newMessages: ClineMessage[]) {
		this.clineMessages = newMessages
		await this.saveClineMessages()
	}

	private async saveClineMessages() {
		try {
			const filePath = path.join(await this.ensureTaskDirectoryExists(), GlobalFileNames.uiMessages)
			await fs.writeFile(filePath, JSON.stringify(this.clineMessages))
			// combined as they are in ChatView
			const apiMetrics = getApiMetrics(combineApiRequests(combineCommandSequences(this.clineMessages.slice(1))))
			const taskMessage = this.clineMessages[0] // first message is always the task say
			const lastRelevantMessage =
				this.clineMessages[
				findLastIndex(
					this.clineMessages,
					(m) => !(m.ask === "resume_task" || m.ask === "resume_completed_task")
				)
				]
			await this.providerRef.deref()?.updateTaskHistory({
				id: this.taskId,
				ts: lastRelevantMessage.ts,
				task: taskMessage.text ?? "",
				tokensIn: apiMetrics.totalTokensIn,
				tokensOut: apiMetrics.totalTokensOut,
				cacheWrites: apiMetrics.totalCacheWrites,
				cacheReads: apiMetrics.totalCacheReads,
				totalCost: apiMetrics.totalCost,
			})
		} catch (error) {
			console.error("Failed to save cline messages:", error)
		}
	}

	// Communicate with webview

	// partial has three valid states true (partial message), false (completion of partial message), undefined (individual complete message)
	async ask(
		type: ClineAsk,
		text?: string,
		partial?: boolean
	): Promise<{ response: ClineAskResponse; text?: string; images?: string[] }> {
		// If this Cline instance was aborted by the provider, then the only thing keeping us alive is a promise still running in the background, in which case we don't want to send its result to the webview as it is attached to a new instance of Cline now. So we can safely ignore the result of any active promises, and this class will be deallocated. (Although we set Cline = undefined in provider, that simply removes the reference to this instance, but the instance is still alive until this promise resolves or rejects.)
		if (this.abort) {
			throw new Error("Cline instance aborted")
		}
		let askTs: number
		if (partial !== undefined) {
			const lastMessage = this.clineMessages.at(-1)
			const isUpdatingPreviousPartial =
				lastMessage && lastMessage.partial && lastMessage.type === "ask" && lastMessage.ask === type
			if (partial) {
				if (isUpdatingPreviousPartial) {
					// existing partial message, so update it
					lastMessage.text = text
					lastMessage.partial = partial
					// todo be more efficient about saving and posting only new data or one whole message at a time so ignore partial for saves, and only post parts of partial message instead of whole array in new listener
					// await this.saveClineMessages()
					// await this.providerRef.deref()?.postStateToWebview()
					await this.providerRef
						.deref()
						?.postMessageToWebview({ type: "partialMessage", partialMessage: lastMessage })
					throw new Error("Current ask promise was ignored 1")
				} else {
					// this is a new partial message, so add it with partial state
					// this.askResponse = undefined
					// this.askResponseText = undefined
					// this.askResponseImages = undefined
					askTs = Date.now()
					this.lastMessageTs = askTs
					await this.addToClineMessages({ ts: askTs, type: "ask", ask: type, text, partial })
					await this.providerRef.deref()?.postStateToWebview()
					throw new Error("Current ask promise was ignored 2")
				}
			} else {
				// partial=false means its a complete version of a previously partial message
				if (isUpdatingPreviousPartial) {
					// this is the complete version of a previously partial message, so replace the partial with the complete version
					this.askResponse = undefined
					this.askResponseText = undefined
					this.askResponseImages = undefined

					/*
					Bug for the history books:
					In the webview we use the ts as the chatrow key for the virtuoso list. Since we would update this ts right at the end of streaming, it would cause the view to flicker. The key prop has to be stable otherwise react has trouble reconciling items between renders, causing unmounting and remounting of components (flickering).
					The lesson here is if you see flickering when rendering lists, it's likely because the key prop is not stable.
					So in this case we must make sure that the message ts is never altered after first setting it.
					*/
					askTs = lastMessage.ts
					this.lastMessageTs = askTs
					// lastMessage.ts = askTs
					lastMessage.text = text
					lastMessage.partial = false
					await this.saveClineMessages()
					// await this.providerRef.deref()?.postStateToWebview()
					await this.providerRef
						.deref()
						?.postMessageToWebview({ type: "partialMessage", partialMessage: lastMessage })
				} else {
					// this is a new partial=false message, so add it like normal
					this.askResponse = undefined
					this.askResponseText = undefined
					this.askResponseImages = undefined
					askTs = Date.now()
					this.lastMessageTs = askTs
					await this.addToClineMessages({ ts: askTs, type: "ask", ask: type, text })
					await this.providerRef.deref()?.postStateToWebview()
				}
			}
		} else {
			// this is a new non-partial message, so add it like normal
			// const lastMessage = this.clineMessages.at(-1)
			this.askResponse = undefined
			this.askResponseText = undefined
			this.askResponseImages = undefined
			askTs = Date.now()
			this.lastMessageTs = askTs
			await this.addToClineMessages({ ts: askTs, type: "ask", ask: type, text })
			await this.providerRef.deref()?.postStateToWebview()
		}

		await pWaitFor(() => this.askResponse !== undefined || this.lastMessageTs !== askTs, { interval: 100 })
		if (this.lastMessageTs !== askTs) {
			throw new Error("Current ask promise was ignored") // could happen if we send multiple asks in a row i.e. with command_output. It's important that when we know an ask could fail, it is handled gracefully
		}
		const result = { response: this.askResponse!, text: this.askResponseText, images: this.askResponseImages }
		this.askResponse = undefined
		this.askResponseText = undefined
		this.askResponseImages = undefined
		return result
	}

	async handleWebviewAskResponse(askResponse: ClineAskResponse, text?: string, images?: string[]) {
		this.askResponse = askResponse
		this.askResponseText = text
		this.askResponseImages = images
	}

	async say(type: ClineSay, text?: string, images?: string[], partial?: boolean): Promise<undefined> {
		if (this.abort) {
			throw new Error("Cline instance aborted")
		}

		if (partial !== undefined) {
			const lastMessage = this.clineMessages.at(-1)
			const isUpdatingPreviousPartial =
				lastMessage && lastMessage.partial && lastMessage.type === "say" && lastMessage.say === type
			if (partial) {
				if (isUpdatingPreviousPartial) {
					// existing partial message, so update it
					lastMessage.text = text
					lastMessage.images = images
					lastMessage.partial = partial
					await this.providerRef
						.deref()
						?.postMessageToWebview({ type: "partialMessage", partialMessage: lastMessage })
				} else {
					// this is a new partial message, so add it with partial state
					const sayTs = Date.now()
					this.lastMessageTs = sayTs
					await this.addToClineMessages({ ts: sayTs, type: "say", say: type, text, images, partial })
					await this.providerRef.deref()?.postStateToWebview()
				}
			} else {
				// partial=false means its a complete version of a previously partial message
				if (isUpdatingPreviousPartial) {
					// this is the complete version of a previously partial message, so replace the partial with the complete version
					this.lastMessageTs = lastMessage.ts
					// lastMessage.ts = sayTs
					lastMessage.text = text
					lastMessage.images = images
					lastMessage.partial = false

					// instead of streaming partialMessage events, we do a save and post like normal to persist to disk
					await this.saveClineMessages()
					// await this.providerRef.deref()?.postStateToWebview()
					await this.providerRef
						.deref()
						?.postMessageToWebview({ type: "partialMessage", partialMessage: lastMessage }) // more performant than an entire postStateToWebview
				} else {
					// this is a new partial=false message, so add it like normal
					const sayTs = Date.now()
					this.lastMessageTs = sayTs
					await this.addToClineMessages({ ts: sayTs, type: "say", say: type, text, images })
					await this.providerRef.deref()?.postStateToWebview()
				}
			}
		} else {
			// this is a new non-partial message, so add it like normal
			const sayTs = Date.now()
			this.lastMessageTs = sayTs
			await this.addToClineMessages({ ts: sayTs, type: "say", say: type, text, images })
			await this.providerRef.deref()?.postStateToWebview()
		}
	}

	async sayAndCreateMissingParamError(toolName: ToolUseName, paramName: string, relPath?: string) {
		await this.say(
			"error",
			`Cline tried to use ${toolName}${relPath ? ` for '${relPath.toPosix()}'` : ""
			} without value for required parameter '${paramName}'. Retrying...`
		)
		return formatResponse.toolError(formatResponse.missingToolParameterError(paramName))
	}

	// Task lifecycle

	private async startTask(task?: string, images?: string[]): Promise<void> {
		// conversationHistory (for API) and clineMessages (for webview) need to be in sync
		// if the extension process were killed, then on restart the clineMessages might not be empty, so we need to set it to [] when we create a new Cline client (otherwise webview would show stale messages from previous session)
		this.clineMessages = []
		this.apiConversationHistory = []
		await this.providerRef.deref()?.postStateToWebview()

		await this.say("text", task, images)

		let imageBlocks: Anthropic.ImageBlockParam[] = formatResponse.imageBlocks(images)
		await this.initiateTaskLoop([
			{
				type: "text",
				text: `<task>\n${task}\n</task>`,
			},
			...imageBlocks,
		])
	}

	private async resumeTaskFromHistory() {
		const modifiedClineMessages = await this.getSavedClineMessages()

		// Remove any resume messages that may have been added before
		const lastRelevantMessageIndex = findLastIndex(
			modifiedClineMessages,
			(m) => !(m.ask === "resume_task" || m.ask === "resume_completed_task")
		)
		if (lastRelevantMessageIndex !== -1) {
			modifiedClineMessages.splice(lastRelevantMessageIndex + 1)
		}

		// since we don't use api_req_finished anymore, we need to check if the last api_req_started has a cost value, if it doesn't and no cancellation reason to present, then we remove it since it indicates an api request without any partial content streamed
		const lastApiReqStartedIndex = findLastIndex(
			modifiedClineMessages,
			(m) => m.type === "say" && m.say === "api_req_started"
		)
		if (lastApiReqStartedIndex !== -1) {
			const lastApiReqStarted = modifiedClineMessages[lastApiReqStartedIndex]
			const { cost, cancelReason }: ClineApiReqInfo = JSON.parse(lastApiReqStarted.text || "{}")
			if (cost === undefined && cancelReason === undefined) {
				modifiedClineMessages.splice(lastApiReqStartedIndex, 1)
			}
		}

		await this.overwriteClineMessages(modifiedClineMessages)
		this.clineMessages = await this.getSavedClineMessages()

		// Now present the cline messages to the user and ask if they want to resume

		const lastClineMessage = this.clineMessages
			.slice()
			.reverse()
			.find((m) => !(m.ask === "resume_task" || m.ask === "resume_completed_task")) // could be multiple resume tasks
		// const lastClineMessage = this.clineMessages[lastClineMessageIndex]
		// could be a completion result with a command
		// const secondLastClineMessage = this.clineMessages
		// 	.slice()
		// 	.reverse()
		// 	.find(
		// 		(m, index) =>
		// 			index !== lastClineMessageIndex && !(m.ask === "resume_task" || m.ask === "resume_completed_task")
		// 	)
		// (lastClineMessage?.ask === "command" && secondLastClineMessage?.ask === "completion_result")

		let askType: ClineAsk
		if (lastClineMessage?.ask === "completion_result") {
			askType = "resume_completed_task"
		} else {
			askType = "resume_task"
		}

		const { response, text, images } = await this.ask(askType) // calls poststatetowebview
		let responseText: string | undefined
		let responseImages: string[] | undefined
		if (response === "messageResponse") {
			await this.say("user_feedback", text, images)
			responseText = text
			responseImages = images
		}

		// need to make sure that the api conversation history can be resumed by the api, even if it goes out of sync with cline messages

		let existingApiConversationHistory: Anthropic.Messages.MessageParam[] =
			await this.getSavedApiConversationHistory()

		// v2.0 xml tags refactor caveat: since we don't use tools anymore, we need to replace all tool use blocks with a text block since the API disallows conversations with tool uses and no tool schema
		const conversationWithoutToolBlocks = existingApiConversationHistory.map((message) => {
			if (Array.isArray(message.content)) {
				const newContent = message.content.map((block) => {
					if (block.type === "tool_use") {
						// it's important we convert to the new tool schema format so the model doesn't get confused about how to invoke tools
						const inputAsXml = Object.entries(block.input as Record<string, string>)
							.map(([key, value]) => `<${key}>\n${value}\n</${key}>`)
							.join("\n")
						return {
							type: "text",
							text: `<${block.name}>\n${inputAsXml}\n</${block.name}>`,
						} as Anthropic.Messages.TextBlockParam
					} else if (block.type === "tool_result") {
						// Convert block.content to text block array, removing images
						const contentAsTextBlocks = Array.isArray(block.content)
							? block.content.filter((item) => item.type === "text")
							: [{ type: "text", text: block.content }]
						const textContent = contentAsTextBlocks.map((item) => item.text).join("\n\n")
						const toolName = findToolName(block.tool_use_id, existingApiConversationHistory)
						return {
							type: "text",
							text: `[${toolName} Result]\n\n${textContent}`,
						} as Anthropic.Messages.TextBlockParam
					}
					return block
				})
				return { ...message, content: newContent }
			}
			return message
		})
		existingApiConversationHistory = conversationWithoutToolBlocks

		// FIXME: remove tool use blocks altogether

		// if the last message is an assistant message, we need to check if there's tool use since every tool use has to have a tool response
		// if there's no tool use and only a text block, then we can just add a user message
		// (note this isn't relevant anymore since we use custom tool prompts instead of tool use blocks, but this is here for legacy purposes in case users resume old tasks)

		// if the last message is a user message, we can need to get the assistant message before it to see if it made tool calls, and if so, fill in the remaining tool responses with 'interrupted'

		let modifiedOldUserContent: UserContent // either the last message if its user message, or the user message before the last (assistant) message
		let modifiedApiConversationHistory: Anthropic.Messages.MessageParam[] // need to remove the last user message to replace with new modified user message
		if (existingApiConversationHistory.length > 0) {
			const lastMessage = existingApiConversationHistory[existingApiConversationHistory.length - 1]

			if (lastMessage.role === "assistant") {
				const content = Array.isArray(lastMessage.content)
					? lastMessage.content
					: [{ type: "text", text: lastMessage.content }]
				const hasToolUse = content.some((block) => block.type === "tool_use")

				if (hasToolUse) {
					const toolUseBlocks = content.filter(
						(block) => block.type === "tool_use"
					) as Anthropic.Messages.ToolUseBlock[]
					const toolResponses: Anthropic.ToolResultBlockParam[] = toolUseBlocks.map((block) => ({
						type: "tool_result",
						tool_use_id: block.id,
						content: "Task was interrupted before this tool call could be completed.",
					}))
					modifiedApiConversationHistory = [...existingApiConversationHistory] // no changes
					modifiedOldUserContent = [...toolResponses]
				} else {
					modifiedApiConversationHistory = [...existingApiConversationHistory]
					modifiedOldUserContent = []
				}
			} else if (lastMessage.role === "user") {
				const previousAssistantMessage: Anthropic.Messages.MessageParam | undefined =
					existingApiConversationHistory[existingApiConversationHistory.length - 2]

				const existingUserContent: UserContent = Array.isArray(lastMessage.content)
					? lastMessage.content
					: [{ type: "text", text: lastMessage.content }]
				if (previousAssistantMessage && previousAssistantMessage.role === "assistant") {
					const assistantContent = Array.isArray(previousAssistantMessage.content)
						? previousAssistantMessage.content
						: [{ type: "text", text: previousAssistantMessage.content }]

					const toolUseBlocks = assistantContent.filter(
						(block) => block.type === "tool_use"
					) as Anthropic.Messages.ToolUseBlock[]

					if (toolUseBlocks.length > 0) {
						const existingToolResults = existingUserContent.filter(
							(block) => block.type === "tool_result"
						) as Anthropic.ToolResultBlockParam[]

						const missingToolResponses: Anthropic.ToolResultBlockParam[] = toolUseBlocks
							.filter(
								(toolUse) => !existingToolResults.some((result) => result.tool_use_id === toolUse.id)
							)
							.map((toolUse) => ({
								type: "tool_result",
								tool_use_id: toolUse.id,
								content: "Task was interrupted before this tool call could be completed.",
							}))

						modifiedApiConversationHistory = existingApiConversationHistory.slice(0, -1) // removes the last user message
						modifiedOldUserContent = [...existingUserContent, ...missingToolResponses]
					} else {
						modifiedApiConversationHistory = existingApiConversationHistory.slice(0, -1)
						modifiedOldUserContent = [...existingUserContent]
					}
				} else {
					modifiedApiConversationHistory = existingApiConversationHistory.slice(0, -1)
					modifiedOldUserContent = [...existingUserContent]
				}
			} else {
				throw new Error("Unexpected: Last message is not a user or assistant message")
			}
		} else {
			throw new Error("Unexpected: No existing API conversation history")
		}

		let newUserContent: UserContent = [...modifiedOldUserContent]

		const agoText = (() => {
			const timestamp = lastClineMessage?.ts ?? Date.now()
			const now = Date.now()
			const diff = now - timestamp
			const minutes = Math.floor(diff / 60000)
			const hours = Math.floor(minutes / 60)
			const days = Math.floor(hours / 24)

			if (days > 0) {
				return `${days} day${days > 1 ? "s" : ""} ago`
			}
			if (hours > 0) {
				return `${hours} hour${hours > 1 ? "s" : ""} ago`
			}
			if (minutes > 0) {
				return `${minutes} minute${minutes > 1 ? "s" : ""} ago`
			}
			return "just now"
		})()

		const wasRecent = lastClineMessage?.ts && Date.now() - lastClineMessage.ts < 30_000

		newUserContent.push({
			type: "text",
			text:
				`[TASK RESUMPTION] This task was interrupted ${agoText}. It may or may not be complete, so please reassess the task context. Be aware that the project state may have changed since then. The current working directory is now '${cwd.toPosix()}'. If the task has not been completed, retry the last step before interruption and proceed with completing the task.\n\nNote: If you previously attempted a tool use that the user did not provide a result for, you should assume the tool use was not successful and assess whether you should retry.${
					wasRecent
						? "\n\nIMPORTANT: If the last tool use was a write_to_file that was interrupted, the file was reverted back to its original state before the interrupted edit, and you do NOT need to re-read the file as you already have its up-to-date contents."
						: ""
				}` +
				(responseText
					? `\n\nNew instructions for task continuation:\n<user_message>\n${responseText}\n</user_message>`
					: ""),
		})

		if (responseImages && responseImages.length > 0) {
			newUserContent.push(...formatResponse.imageBlocks(responseImages))
		}

		await this.overwriteApiConversationHistory(modifiedApiConversationHistory)
		await this.initiateTaskLoop(newUserContent)
	}

	private async initiateTaskLoop(userContent: UserContent): Promise<void> {
		let nextUserContent = userContent
		let includeFileDetails = true
		while (!this.abort) {
			const didEndLoop = await this.recursivelyMakeClineRequests(nextUserContent, includeFileDetails)
			includeFileDetails = false // we only need file details the first time

			//  The way this agentic loop works is that cline will be given a task that he then calls tools to complete. unless there's an attempt_completion call, we keep responding back to him with his tool's responses until he either attempt_completion or does not use anymore tools. If he does not use anymore tools, we ask him to consider if he's completed the task and then call attempt_completion, otherwise proceed with completing the task.
			// There is a MAX_REQUESTS_PER_TASK limit to prevent infinite requests, but Cline is prompted to finish the task as efficiently as he can.

			//const totalCost = this.calculateApiCost(totalInputTokens, totalOutputTokens)
			if (didEndLoop) {
				// For now a task never 'completes'. This will only happen if the user hits max requests and denies resetting the count.
				//this.say("task_completed", `Task completed. Total API usage cost: ${totalCost}`)
				break
			} else {
				// this.say(
				// 	"tool",
				// 	"Cline responded with only text blocks but has not called attempt_completion yet. Forcing him to continue with task..."
				// )
				nextUserContent = [
					{
						type: "text",
						text: formatResponse.noToolsUsed(),
					},
				]
				this.consecutiveMistakeCount++
			}
		}
	}

	abortTask() {
		this.abort = true // will stop any autonomously running promises
		this.terminalManager.disposeAll()
		this.urlContentFetcher.closeBrowser()
	}

	// Tools

	async executeCommandTool(command: string): Promise<[boolean, ToolResponse]> {
		const terminalInfo = await this.terminalManager.getOrCreateTerminal(cwd)
		terminalInfo.terminal.show() // weird visual bug when creating new terminals (even manually) where there's an empty space at the top.
		const process = this.terminalManager.runCommand(terminalInfo, command)

		let userFeedback: { text?: string; images?: string[] } | undefined
		let didContinue = false
		const sendCommandOutput = async (line: string): Promise<void> => {
			try {
				const { response, text, images } = await this.ask("command_output", line)
				if (response === "yesButtonClicked") {
					// proceed while running
				} else {
					userFeedback = { text, images }
				}
				didContinue = true
				process.continue() // continue past the await
			} catch {
				// This can only happen if this ask promise was ignored, so ignore this error
			}
		}

		let result = ""
		process.on("line", (line) => {
			result += line + "\n"
			if (!didContinue) {
				sendCommandOutput(line)
			} else {
				this.say("command_output", line)
			}
		})

		let completed = false
		process.once("completed", () => {
			completed = true
		})

		process.once("no_shell_integration", async () => {
			await this.say("shell_integration_warning")
		})

		await process

		// Wait for a short delay to ensure all messages are sent to the webview
		// This delay allows time for non-awaited promises to be created and
		// for their associated messages to be sent to the webview, maintaining
		// the correct order of messages (although the webview is smart about
		// grouping command_output messages despite any gaps anyways)
		await delay(50)

		result = result.trim()

		if (userFeedback) {
			await this.say("user_feedback", userFeedback.text, userFeedback.images)
			return [
				true,
				formatResponse.toolResult(
					`Command is still running in the user's terminal.${result.length > 0 ? `\nHere's the output so far:\n${result}` : ""
					}\n\nThe user provided the following feedback:\n<feedback>\n${userFeedback.text}\n</feedback>`,
					userFeedback.images
				),
			]
		}

		if (completed) {
			return [false, `Command executed.${result.length > 0 ? `\nOutput:\n${result}` : ""}`]
		} else {
			return [
				false,
				`Command is still running in the user's terminal.${result.length > 0 ? `\nHere's the output so far:\n${result}` : ""
				}\n\nYou will be updated on the terminal status and new output in the future.`,
			]
		}
	}

	async *attemptApiRequest(previousApiReqIndex: number): ApiStream {
		let systemPrompt = await SYSTEM_PROMPT(cwd, this.api.getModel().info.supportsImages ?? false)
		if (this.customInstructions && this.customInstructions.trim()) {
			// altering the system prompt mid-task will break the prompt cache, but in the grand scheme this will not change often so it's better to not pollute user messages with it the way we have to with <potentially relevant details>
			systemPrompt += addCustomInstructions(this.customInstructions)
		}

		// If the previous API request's total token usage is close to the context window, truncate the conversation history to free up space for the new request
		if (previousApiReqIndex >= 0) {
			const previousRequest = this.clineMessages[previousApiReqIndex]
			if (previousRequest && previousRequest.text) {
				const { tokensIn, tokensOut, cacheWrites, cacheReads }: ClineApiReqInfo = JSON.parse(
					previousRequest.text
				)
				const totalTokens = (tokensIn || 0) + (tokensOut || 0) + (cacheWrites || 0) + (cacheReads || 0)
				const contextWindow = this.api.getModel().info.contextWindow || 128_000
				const maxAllowedSize = Math.max(contextWindow - 40_000, contextWindow * 0.8)
				if (totalTokens >= maxAllowedSize) {
					const truncatedMessages = truncateHalfConversation(this.apiConversationHistory)
					await this.overwriteApiConversationHistory(truncatedMessages)
				}
			}
		}

		const stream = this.api.createMessage(systemPrompt, this.apiConversationHistory)
		const iterator = stream[Symbol.asyncIterator]()

		try {
			// awaiting first chunk to see if it will throw an error
			const firstChunk = await iterator.next()
			yield firstChunk.value
		} catch (error) {
			// note that this api_req_failed ask is unique in that we only present this option if the api hasn't streamed any content yet (ie it fails on the first chunk due), as it would allow them to hit a retry button. However if the api failed mid-stream, it could be in any arbitrary state where some tools may have executed, so that error is handled differently and requires cancelling the task entirely.
			const { response } = await this.ask(
				"api_req_failed",
				error.message ?? JSON.stringify(serializeError(error), null, 2)
			)
			if (response !== "yesButtonClicked") {
				// this will never happen since if noButtonClicked, we will clear current task, aborting this instance
				throw new Error("API request failed")
			}
			await this.say("api_req_retried")
			// delegate generator output from the recursive call
			yield* this.attemptApiRequest(previousApiReqIndex)
			return
		}

		// no error, so we can continue to yield all remaining chunks
		// (needs to be placed outside of try/catch since it we want caller to handle errors not with api_req_failed as that is reserved for first chunk failures only)
		// this delegates to another generator or iterable object. In this case, it's saying "yield all remaining values from this iterator". This effectively passes along all subsequent chunks from the original stream.
		yield* iterator
	}

	async presentAssistantMessage() {
		if (this.abort) {
			throw new Error("Cline instance aborted")
		}

		if (this.presentAssistantMessageLocked) {
			this.presentAssistantMessageHasPendingUpdates = true
			return
		}
		this.presentAssistantMessageLocked = true
		this.presentAssistantMessageHasPendingUpdates = false

		if (this.currentStreamingContentIndex >= this.assistantMessageContent.length) {
			// this may happen if the last content block was completed before streaming could finish. if streaming is finished, and we're out of bounds then this means we already presented/executed the last content block and are ready to continue to next request
			if (this.didCompleteReadingStream) {
				this.userMessageContentReady = true
			}
			// console.log("no more content blocks to stream! this shouldn't happen?")
			this.presentAssistantMessageLocked = false
			return
			//throw new Error("No more content blocks to stream! This shouldn't happen...") // remove and just return after testing
		}

		const block = cloneDeep(this.assistantMessageContent[this.currentStreamingContentIndex]) // need to create copy bc while stream is updating the array, it could be updating the reference block properties too
		switch (block.type) {
			case "text": {
				if (this.didRejectTool) {
					break
				}
				let content = block.content
				if (content) {
					// (have to do this for partial and complete since sending content in thinking tags to markdown renderer will automatically be removed)
					// Remove end substrings of <thinking or </thinking (below xml parsing is only for opening tags)
					// (this is done with the xml parsing below now, but keeping here for reference)
					// content = content.replace(/<\/?t(?:h(?:i(?:n(?:k(?:i(?:n(?:g)?)?)?)?)?)?)?$/, "")
					// Remove all instances of <thinking> (with optional line break after) and </thinking> (with optional line break before)
					// - Needs to be separate since we dont want to remove the line break before the first tag
					// - Needs to happen before the xml parsing below
					content = content.replace(/<thinking>\s?/g, "")
					content = content.replace(/\s?<\/thinking>/g, "")

					// Remove partial XML tag at the very end of the content (for tool use and thinking tags)
					// (prevents scrollview from jumping when tags are automatically removed)
					const lastOpenBracketIndex = content.lastIndexOf("<")
					if (lastOpenBracketIndex !== -1) {
						const possibleTag = content.slice(lastOpenBracketIndex)
						// Check if there's a '>' after the last '<' (i.e., if the tag is complete) (complete thinking and tool tags will have been removed by now)
						const hasCloseBracket = possibleTag.includes(">")
						if (!hasCloseBracket) {
							// Extract the potential tag name
							let tagContent: string
							if (possibleTag.startsWith("</")) {
								tagContent = possibleTag.slice(2).trim()
							} else {
								tagContent = possibleTag.slice(1).trim()
							}
							// Check if tagContent is likely an incomplete tag name (letters and underscores only)
							const isLikelyTagName = /^[a-zA-Z_]+$/.test(tagContent)
							// Preemptively remove < or </ to keep from these artifacts showing up in chat (also handles closing thinking tags)
							const isOpeningOrClosing = possibleTag === "<" || possibleTag === "</"
							// If the tag is incomplete and at the end, remove it from the content
							if (isOpeningOrClosing || isLikelyTagName) {
								content = content.slice(0, lastOpenBracketIndex).trim()
							}
						}
					}
				}
				await this.say("text", content, undefined, block.partial)
				break
			}
			case "tool_use":
				const toolDescription = () => {
					switch (block.name) {
						case "execute_command":
							return `[${block.name} for '${block.params.command}']`
						case "read_file":
							return `[${block.name} for '${block.params.path}']`
						case "write_to_file":
							return `[${block.name} for '${block.params.path}']`
						case "search_files":
							return `[${block.name} for '${block.params.regex}'${block.params.file_pattern ? ` in '${block.params.file_pattern}'` : ""
								}]`
						case "list_files":
							return `[${block.name} for '${block.params.path}']`
						case "list_code_definition_names":
							return `[${block.name} for '${block.params.path}']`
						case "inspect_site":
							return `[${block.name} for '${block.params.url}']`
						case "inspect_emulator":
							return `[${block.name}]`
						case "ask_followup_question":
							return `[${block.name} for '${block.params.question}']`
						case "attempt_completion":
							return `[${block.name}]`
					}
				}

				if (this.didRejectTool) {
					// ignore any tool content after user has rejected tool once
					if (!block.partial) {
						this.userMessageContent.push({
							type: "text",
							text: `Skipping tool ${toolDescription()} due to user rejecting a previous tool.`,
						})
					} else {
						// partial tool after user rejected a previous tool
						this.userMessageContent.push({
							type: "text",
							text: `Tool ${toolDescription()} was interrupted and not executed due to user rejecting a previous tool.`,
						})
					}
					break
				}

				const pushToolResult = (content: ToolResponse) => {
					this.userMessageContent.push({
						type: "text",
						text: `${toolDescription()} Result:`,
					})
					if (typeof content === "string") {
						this.userMessageContent.push({
							type: "text",
							text: content || "(tool did not return anything)",
						})
					} else {
						this.userMessageContent.push(...content)
					}
				}

				const askApproval = async (type: ClineAsk, partialMessage?: string) => {
					const { response, text, images } = await this.ask(type, partialMessage, false)
					if (response !== "yesButtonClicked") {
						if (response === "messageResponse") {
							await this.say("user_feedback", text, images)
							pushToolResult(
								formatResponse.toolResult(formatResponse.toolDeniedWithFeedback(text), images)
							)
							// this.userMessageContent.push({
							// 	type: "text",
							// 	text: `${toolDescription()}`,
							// })
							// this.toolResults.push({
							// 	type: "tool_result",
							// 	tool_use_id: toolUseId,
							// 	content: this.formatToolResponseWithImages(
							// 		await this.formatToolDeniedFeedback(text),
							// 		images
							// 	),
							// })
							this.didRejectTool = true
							return false
						}
						pushToolResult(formatResponse.toolDenied())
						// this.toolResults.push({
						// 	type: "tool_result",
						// 	tool_use_id: toolUseId,
						// 	content: await this.formatToolDenied(),
						// })
						this.didRejectTool = true
						return false
					}
					return true
				}

				const handleError = async (action: string, error: Error) => {
					const errorString = `Error ${action}: ${JSON.stringify(serializeError(error))}`
					await this.say(
						"error",
						`Error ${action}:\n${error.message ?? JSON.stringify(serializeError(error), null, 2)}`
					)
					// this.toolResults.push({
					// 	type: "tool_result",
					// 	tool_use_id: toolUseId,
					// 	content: await this.formatToolError(errorString),
					// })
					pushToolResult(formatResponse.toolError(errorString))
				}

				// If block is partial, remove partial closing tag so its not presented to user
				const removeClosingTag = (tag: ToolParamName, text?: string) => {
					if (!block.partial) {
						return text || ""
					}
					if (!text) {
						return ""
					}
					// This regex dynamically constructs a pattern to match the closing tag:
					// - Optionally matches whitespace before the tag
					// - Matches '<' or '</' optionally followed by any subset of characters from the tag name
					const tagRegex = new RegExp(
						`\\s?<\/?${tag
							.split("")
							.map((char) => `(?:${char})?`)
							.join("")}$`,
						"g"
					)
					return text.replace(tagRegex, "")
				}

				switch (block.name) {
					case "write_to_file": {
						const relPath: string | undefined = block.params.path
						let newContent: string | undefined = block.params.content
						if (!relPath || !newContent) {
							// checking for newContent ensure relPath is complete
							// wait so we can determine if it's a new file or editing an existing file
							break
						}
						// Check if file exists using cached map or fs.access
						let fileExists: boolean
						if (this.diffViewProvider.editType !== undefined) {
							fileExists = this.diffViewProvider.editType === "modify"
						} else {
							const absolutePath = path.resolve(cwd, relPath)
							fileExists = await fileExistsAtPath(absolutePath)
							this.diffViewProvider.editType = fileExists ? "modify" : "create"
						}

						// pre-processing newContent for cases where weaker models might add artifacts like markdown codeblock markers (deepseek/llama) or extra escape characters (gemini)
						if (newContent.startsWith("```")) {
							// this handles cases where it includes language specifiers like ```python ```js
							newContent = newContent.split("\n").slice(1).join("\n").trim()
						}
						if (newContent.endsWith("```")) {
							newContent = newContent.split("\n").slice(0, -1).join("\n").trim()
						}

						// it seems not just llama models are doing this, but also gemini and potentially others
						if (
							newContent.includes("&gt;") ||
							newContent.includes("&lt;") ||
							newContent.includes("&quot;")
						) {
							newContent = newContent
								.replace(/&gt;/g, ">")
								.replace(/&lt;/g, "<")
								.replace(/&quot;/g, '"')
						}

						const sharedMessageProps: ClineSayTool = {
							tool: fileExists ? "editedExistingFile" : "newFileCreated",
							path: getReadablePath(cwd, removeClosingTag("path", relPath)),
						}
						try {
							if (block.partial) {
								// update gui message
								const partialMessage = JSON.stringify(sharedMessageProps)
								await this.ask("tool", partialMessage, block.partial).catch(() => { })
								// update editor
								if (!this.diffViewProvider.isEditing) {
									// open the editor and prepare to stream content in
									await this.diffViewProvider.open(relPath)
								}
								// editor is open, stream content in
								await this.diffViewProvider.update(newContent, false)
								break
							} else {
								if (!relPath) {
									this.consecutiveMistakeCount++
									pushToolResult(await this.sayAndCreateMissingParamError("write_to_file", "path"))
									await this.diffViewProvider.reset()
									break
								}
								if (!newContent) {
									this.consecutiveMistakeCount++
									pushToolResult(await this.sayAndCreateMissingParamError("write_to_file", "content"))
									await this.diffViewProvider.reset()
									break
								}
								this.consecutiveMistakeCount = 0

								// if isEditingFile false, that means we have the full contents of the file already.
								// it's important to note how this function works, you can't make the assumption that the block.partial conditional will always be called since it may immediately get complete, non-partial data. So this part of the logic will always be called.
								// in other words, you must always repeat the block.partial logic here
								if (!this.diffViewProvider.isEditing) {
									// show gui message before showing edit animation
									const partialMessage = JSON.stringify(sharedMessageProps)
									await this.ask("tool", partialMessage, true).catch(() => { }) // sending true for partial even though it's not a partial, this shows the edit row before the content is streamed into the editor
									await this.diffViewProvider.open(relPath)
								}
								await this.diffViewProvider.update(newContent, true)
								await delay(300) // wait for diff view to update
								this.diffViewProvider.scrollToFirstDiff()
								showOmissionWarning(this.diffViewProvider.originalContent || "", newContent)

								const completeMessage = JSON.stringify({
									...sharedMessageProps,
									content: fileExists ? undefined : newContent,
									diff: fileExists
										? formatResponse.createPrettyPatch(
											relPath,
											this.diffViewProvider.originalContent,
											newContent
										)
										: undefined,
								} satisfies ClineSayTool)
								const didApprove = await askApproval("tool", completeMessage)
								if (!didApprove) {
									await this.diffViewProvider.revertChanges()
									break
								}
								const { newProblemsMessage, userEdits, finalContent } =
									await this.diffViewProvider.saveChanges()
								this.didEditFile = true // used to determine if we should wait for busy terminal to update before sending api request
								if (userEdits) {
									await this.say(
										"user_feedback_diff",
										JSON.stringify({
											tool: fileExists ? "editedExistingFile" : "newFileCreated",
											path: getReadablePath(cwd, relPath),
											diff: userEdits,
										} satisfies ClineSayTool)
									)
									pushToolResult(
										`The user made the following updates to your content:\n\n${userEdits}\n\n` +
											`The updated content, which includes both your original modifications and the user's edits, has been successfully saved to ${relPath.toPosix()}. Here is the full, updated content of the file:\n\n` +
											`<final_file_content path="${relPath.toPosix()}">\n${finalContent}\n</final_file_content>\n\n` +
											`Please note:\n` +
											`1. You do not need to re-write the file with these changes, as they have already been applied.\n` +
											`2. Proceed with the task using this updated file content as the new baseline.\n` +
											`3. If the user's edits have addressed part of the task or changed the requirements, adjust your approach accordingly.` +
											`${newProblemsMessage}`
									)
								} else {
									pushToolResult(
										`The content was successfully saved to ${relPath.toPosix()}.${newProblemsMessage}`
									)
								}
								await this.diffViewProvider.reset()
								break
							}
						} catch (error) {
							await handleError("writing file", error)
							await this.diffViewProvider.reset()
							break
						}
					}
					case "read_file": {
						const relPath: string | undefined = block.params.path
						const sharedMessageProps: ClineSayTool = {
							tool: "readFile",
							path: getReadablePath(cwd, removeClosingTag("path", relPath)),
						}
						try {
							if (block.partial) {
								const partialMessage = JSON.stringify({
									...sharedMessageProps,
									content: undefined,
								} satisfies ClineSayTool)
								if (this.alwaysAllowReadOnly) {
									await this.say("tool", partialMessage, undefined, block.partial)
								} else {
									await this.ask("tool", partialMessage, block.partial).catch(() => { })
								}
								break
							} else {
								if (!relPath) {
									this.consecutiveMistakeCount++
									pushToolResult(await this.sayAndCreateMissingParamError("read_file", "path"))
									break
								}
								this.consecutiveMistakeCount = 0
								const absolutePath = path.resolve(cwd, relPath)
								const completeMessage = JSON.stringify({
									...sharedMessageProps,
									content: absolutePath,
								} satisfies ClineSayTool)
								if (this.alwaysAllowReadOnly) {
									await this.say("tool", completeMessage, undefined, false) // need to be sending partialValue bool, since undefined has its own purpose in that the message is treated neither as a partial or completion of a partial, but as a single complete message
								} else {
									const didApprove = await askApproval("tool", completeMessage)
									if (!didApprove) {
										break
									}
								}
								// now execute the tool like normal
								const content = await extractTextFromFile(absolutePath)
								pushToolResult(content)
								break
							}
						} catch (error) {
							await handleError("reading file", error)
							break
						}
					}
					case "list_files": {
						const relDirPath: string | undefined = block.params.path
						const recursiveRaw: string | undefined = block.params.recursive
						const recursive = recursiveRaw?.toLowerCase() === "true"
						const sharedMessageProps: ClineSayTool = {
							tool: !recursive ? "listFilesTopLevel" : "listFilesRecursive",
							path: getReadablePath(cwd, removeClosingTag("path", relDirPath)),
						}
						try {
							if (block.partial) {
								const partialMessage = JSON.stringify({
									...sharedMessageProps,
									content: "",
								} satisfies ClineSayTool)
								if (this.alwaysAllowReadOnly) {
									await this.say("tool", partialMessage, undefined, block.partial)
								} else {
									await this.ask("tool", partialMessage, block.partial).catch(() => { })
								}
								break
							} else {
								if (!relDirPath) {
									this.consecutiveMistakeCount++
									pushToolResult(await this.sayAndCreateMissingParamError("list_files", "path"))
									break
								}
								this.consecutiveMistakeCount = 0
								const absolutePath = path.resolve(cwd, relDirPath)
								const [files, didHitLimit] = await listFiles(absolutePath, recursive, 200)
								const result = formatResponse.formatFilesList(absolutePath, files, didHitLimit)
								const completeMessage = JSON.stringify({
									...sharedMessageProps,
									content: result,
								} satisfies ClineSayTool)
								if (this.alwaysAllowReadOnly) {
									await this.say("tool", completeMessage, undefined, false)
								} else {
									const didApprove = await askApproval("tool", completeMessage)
									if (!didApprove) {
										break
									}
								}
								pushToolResult(result)
								break
							}
						} catch (error) {
							await handleError("listing files", error)
							break
						}
					}
					case "list_code_definition_names": {
						const relDirPath: string | undefined = block.params.path
						const sharedMessageProps: ClineSayTool = {
							tool: "listCodeDefinitionNames",
							path: getReadablePath(cwd, removeClosingTag("path", relDirPath)),
						}
						try {
							if (block.partial) {
								const partialMessage = JSON.stringify({
									...sharedMessageProps,
									content: "",
								} satisfies ClineSayTool)
								if (this.alwaysAllowReadOnly) {
									await this.say("tool", partialMessage, undefined, block.partial)
								} else {
									await this.ask("tool", partialMessage, block.partial).catch(() => { })
								}
								break
							} else {
								if (!relDirPath) {
									this.consecutiveMistakeCount++
									pushToolResult(
										await this.sayAndCreateMissingParamError("list_code_definition_names", "path")
									)
									break
								}
								this.consecutiveMistakeCount = 0
								const absolutePath = path.resolve(cwd, relDirPath)
								const result = await parseSourceCodeForDefinitionsTopLevel(absolutePath)
								const completeMessage = JSON.stringify({
									...sharedMessageProps,
									content: result,
								} satisfies ClineSayTool)
								if (this.alwaysAllowReadOnly) {
									await this.say("tool", completeMessage, undefined, false)
								} else {
									const didApprove = await askApproval("tool", completeMessage)
									if (!didApprove) {
										break
									}
								}
								pushToolResult(result)
								break
							}
						} catch (error) {
							await handleError("parsing source code definitions", error)
							break
						}
					}
					case "search_files": {
						const relDirPath: string | undefined = block.params.path
						const regex: string | undefined = block.params.regex
						const filePattern: string | undefined = block.params.file_pattern
						const sharedMessageProps: ClineSayTool = {
							tool: "searchFiles",
							path: getReadablePath(cwd, removeClosingTag("path", relDirPath)),
							regex: removeClosingTag("regex", regex),
							filePattern: removeClosingTag("file_pattern", filePattern),
						}
						try {
							if (block.partial) {
								const partialMessage = JSON.stringify({
									...sharedMessageProps,
									content: "",
								} satisfies ClineSayTool)
								if (this.alwaysAllowReadOnly) {
									await this.say("tool", partialMessage, undefined, block.partial)
								} else {
									await this.ask("tool", partialMessage, block.partial).catch(() => { })
								}
								break
							} else {
								if (!relDirPath) {
									this.consecutiveMistakeCount++
									pushToolResult(await this.sayAndCreateMissingParamError("search_files", "path"))
									break
								}
								if (!regex) {
									this.consecutiveMistakeCount++
									pushToolResult(await this.sayAndCreateMissingParamError("search_files", "regex"))
									break
								}
								this.consecutiveMistakeCount = 0
								const absolutePath = path.resolve(cwd, relDirPath)
								const results = await regexSearchFiles(cwd, absolutePath, regex, filePattern)
								const completeMessage = JSON.stringify({
									...sharedMessageProps,
									content: results,
								} satisfies ClineSayTool)
								if (this.alwaysAllowReadOnly) {
									await this.say("tool", completeMessage, undefined, false)
								} else {
									const didApprove = await askApproval("tool", completeMessage)
									if (!didApprove) {
										break
									}
								}
								pushToolResult(results)
								break
							}
						} catch (error) {
							await handleError("searching files", error)
							break
						}
					}
					case "inspect_site": {
						const url: string | undefined = block.params.url
						const resolution: string | undefined = block.params.resolution
						const sharedMessageProps: ClineSayTool = {
							tool: "inspectSite",
							path: removeClosingTag("url", url),
							resolution: removeClosingTag("resolution", resolution),
						}
						try {
							if (block.partial) {
								const partialMessage = JSON.stringify(sharedMessageProps)
								if (this.alwaysAllowReadOnly) {
									await this.say("tool", partialMessage, undefined, block.partial)
								} else {
									await this.ask("tool", partialMessage, block.partial).catch(() => { })
								}
								break
							} else {
								if (!url) {
									this.consecutiveMistakeCount++
									pushToolResult(await this.sayAndCreateMissingParamError("inspect_site", "url"))
									break
								}
								this.consecutiveMistakeCount = 0
								const completeMessage = JSON.stringify(sharedMessageProps)
								if (this.alwaysAllowReadOnly) {
									await this.say("tool", completeMessage, undefined, false)
								} else {
									const didApprove = await askApproval("tool", completeMessage)
									if (!didApprove) {
										break
									}
								}

								// execute tool
								// NOTE: it's okay that we call this message since the partial inspect_site is finished streaming. The only scenario we have to avoid is sending messages WHILE a partial message exists at the end of the messages array. For example the api_req_finished message would interfere with the partial message, so we needed to remove that.
								await this.say("inspect_site_result", "") // no result, starts the loading spinner waiting for result
								await this.urlContentFetcher.launchBrowser()
								let result: {
									screenshot: string
									logs: string
								}
								try {
									result = await this.urlContentFetcher.urlToScreenshotAndLogs(url, resolution)
								} finally {
									await this.urlContentFetcher.closeBrowser()
								}
								const { screenshot, logs } = result
								await this.say("inspect_site_result", logs, [screenshot])

								pushToolResult(
									formatResponse.toolResult(
										`The site has been visited, with console logs captured and a screenshot taken for your analysis.${resolution ? ` The screenshot was taken with a resolution of ${resolution}.` : ''}\n\nConsole logs:\n${logs || "(No logs)"
										}`,
										[screenshot]
									)
								)
								break
							}
						} catch (error) {
							await handleError("inspecting site", error)
							break
						}
					}
					case "inspect_emulator": {
						const sharedMessageProps: ClineSayTool = {
							tool: "inspectEmulator",
						}
						try {
							if (block.partial) {
								const partialMessage = JSON.stringify(sharedMessageProps)
								if (this.alwaysAllowReadOnly) {
									await this.say("tool", partialMessage, undefined, block.partial)
								} else {
									await this.ask("tool", partialMessage, block.partial).catch(() => { })
								}
								break
							} else {
								this.consecutiveMistakeCount = 0
								const completeMessage = JSON.stringify(sharedMessageProps)
								if (this.alwaysAllowReadOnly) {
									await this.say("tool", completeMessage, undefined, false)
								} else {
									const didApprove = await askApproval("tool", completeMessage)
									if (!didApprove) {
										break
									}
								}

								await this.say("inspect_emulator_result", "") // no result, starts the loading spinner waiting for result

								const { screenshot } = await this.emulatorFinder.findAndCaptureEmulator()

								await this.say("inspect_emulator_result", "", [screenshot])

								pushToolResult(
									formatResponse.toolResult(
										`An emulator has been located, and a screenshot has been taken for your analysis.`,
										[screenshot]
									)
								)
								break
							}
						} catch (error) {
							await handleError("inspecting emulator", error)
							break
						}
					}
					case "execute_command": {
						const command: string | undefined = block.params.command
						try {
							if (block.partial) {
								await this.ask("command", removeClosingTag("command", command), block.partial).catch(
									() => { }
								)
								break
							} else {
								if (!command) {
									this.consecutiveMistakeCount++
									pushToolResult(
										await this.sayAndCreateMissingParamError("execute_command", "command")
									)
									break
								}
								this.consecutiveMistakeCount = 0
								const didApprove = await askApproval("command", command)
								if (!didApprove) {
									break
								}
								const [userRejected, result] = await this.executeCommandTool(command)
								if (userRejected) {
									this.didRejectTool = true
								}
								pushToolResult(result)
								break
							}
						} catch (error) {
							await handleError("inspecting site", error)
							break
						}
					}

					case "ask_followup_question": {
						const question: string | undefined = block.params.question
						try {
							if (block.partial) {
								await this.ask("followup", removeClosingTag("question", question), block.partial).catch(
									() => { }
								)
								break
							} else {
								if (!question) {
									this.consecutiveMistakeCount++
									pushToolResult(
										await this.sayAndCreateMissingParamError("ask_followup_question", "question")
									)
									break
								}
								this.consecutiveMistakeCount = 0
								const { text, images } = await this.ask("followup", question, false)
								await this.say("user_feedback", text ?? "", images)
								pushToolResult(formatResponse.toolResult(`<answer>\n${text}\n</answer>`, images))
								break
							}
						} catch (error) {
							await handleError("asking question", error)
							break
						}
					}
					case "attempt_completion": {
						/*
						this.consecutiveMistakeCount = 0
						let resultToSend = result
						if (command) {
							await this.say("completion_result", resultToSend)
							// TODO: currently we don't handle if this command fails, it could be useful to let cline know and retry
							const [didUserReject, commandResult] = await this.executeCommand(command, true)
							// if we received non-empty string, the command was rejected or failed
							if (commandResult) {
								return [didUserReject, commandResult]
							}
							resultToSend = ""
						}
						const { response, text, images } = await this.ask("completion_result", resultToSend) // this prompts webview to show 'new task' button, and enable text input (which would be the 'text' here)
						if (response === "yesButtonClicked") {
							return [false, ""] // signals to recursive loop to stop (for now this never happens since yesButtonClicked will trigger a new task)
						}
						await this.say("user_feedback", text ?? "", images)
						return [
						*/
						const result: string | undefined = block.params.result
						const command: string | undefined = block.params.command
						try {
							const lastMessage = this.clineMessages.at(-1)
							if (block.partial) {
								if (command) {
									// the attempt_completion text is done, now we're getting command
									// remove the previous partial attempt_completion ask, replace with say, post state to webview, then stream command

									// const secondLastMessage = this.clineMessages.at(-2)
									if (lastMessage && lastMessage.ask === "command") {
										// update command
										await this.ask(
											"command",
											removeClosingTag("command", command),
											block.partial
										).catch(() => { })
									} else {
										// last message is completion_result
										// we have command string, which means we have the result as well, so finish it (doesnt have to exist yet)
										await this.say(
											"completion_result",
											removeClosingTag("result", result),
											undefined,
											false
										)
										await this.ask(
											"command",
											removeClosingTag("command", command),
											block.partial
										).catch(() => { })
									}
								} else {
									// no command, still outputting partial result
									await this.say(
										"completion_result",
										removeClosingTag("result", result),
										undefined,
										block.partial
									)
								}
								break
							} else {
								if (!result) {
									this.consecutiveMistakeCount++
									pushToolResult(
										await this.sayAndCreateMissingParamError("attempt_completion", "result")
									)
									break
								}
								this.consecutiveMistakeCount = 0

								let commandResult: ToolResponse | undefined
								if (command) {
									if (lastMessage && lastMessage.ask !== "command") {
										// havent sent a command message yet so first send completion_result then command
										await this.say("completion_result", result, undefined, false)
									}

									// complete command message
									const didApprove = await askApproval("command", command)
									if (!didApprove) {
										break
									}
									const [userRejected, execCommandResult] = await this.executeCommandTool(command!)
									if (userRejected) {
										this.didRejectTool = true
										pushToolResult(execCommandResult)
										break
									}
									// user didn't reject, but the command may have output
									commandResult = execCommandResult
								} else {
									await this.say("completion_result", result, undefined, false)
								}

								// we already sent completion_result says, an empty string asks relinquishes control over button and field
								const { response, text, images } = await this.ask("completion_result", "", false)
								if (response === "yesButtonClicked") {
									pushToolResult("") // signals to recursive loop to stop (for now this never happens since yesButtonClicked will trigger a new task)
									break
								}
								await this.say("user_feedback", text ?? "", images)

								const toolResults: (Anthropic.TextBlockParam | Anthropic.ImageBlockParam)[] = []
								if (commandResult) {
									if (typeof commandResult === "string") {
										toolResults.push({ type: "text", text: commandResult })
									} else if (Array.isArray(commandResult)) {
										toolResults.push(...commandResult)
									}
								}
								toolResults.push({
									type: "text",
									text: `The user has provided feedback on the results. Consider their input to continue the task, and then attempt completion again.\n<feedback>\n${text}\n</feedback>`,
								})
								toolResults.push(...formatResponse.imageBlocks(images))
								this.userMessageContent.push({
									type: "text",
									text: `${toolDescription()} Result:`,
								})
								this.userMessageContent.push(...toolResults)

								break
							}
						} catch (error) {
							await handleError("inspecting site", error)
							break
						}
					}
				}
				break
		}

		/*
		Seeing out of bounds is fine, it means that the next too call is being built up and ready to add to assistantMessageContent to present. 
		When you see the UI inactive during this, it means that a tool is breaking without presenting any UI. For example the write_to_file tool was breaking when relpath was undefined, and for invalid relpath it never presented UI.
		*/
		this.presentAssistantMessageLocked = false // this needs to be placed here, if not then calling this.presentAssistantMessage below would fail (sometimes) since it's locked
		// NOTE: when tool is rejected, iterator stream is interrupted and it waits for userMessageContentReady to be true. Future calls to present will skip execution since didRejectTool and iterate until contentIndex is set to message length and it sets userMessageContentReady to true itself (instead of preemptively doing it in iterator)
		if (!block.partial || this.didRejectTool) {
			// block is finished streaming and executing
			if (this.currentStreamingContentIndex === this.assistantMessageContent.length - 1) {
				// its okay that we increment if !didCompleteReadingStream, it'll just return bc out of bounds and as streaming continues it will call presentAssitantMessage if a new block is ready. if streaming is finished then we set userMessageContentReady to true when out of bounds. This gracefully allows the stream to continue on and all potential content blocks be presented.
				// last block is complete and it is finished executing
				this.userMessageContentReady = true // will allow pwaitfor to continue
			}

			// call next block if it exists (if not then read stream will call it when its ready)
			this.currentStreamingContentIndex++ // need to increment regardless, so when read stream calls this function again it will be streaming the next block

			if (this.currentStreamingContentIndex < this.assistantMessageContent.length) {
				// there are already more content blocks to stream, so we'll call this function ourselves
				// await this.presentAssistantContent()

				this.presentAssistantMessage()
				return
			}
		}
		// block is partial, but the read stream may have finished
		if (this.presentAssistantMessageHasPendingUpdates) {
			this.presentAssistantMessage()
		}
	}

	async recursivelyMakeClineRequests(
		userContent: UserContent,
		includeFileDetails: boolean = false
	): Promise<boolean> {
		if (this.abort) {
			throw new Error("Cline instance aborted")
		}

		if (this.consecutiveMistakeCount >= 3) {
			const { response, text, images } = await this.ask(
				"mistake_limit_reached",
				this.api.getModel().id.includes("claude")
					? `This may indicate a failure in his thought process or inability to use a tool properly, which can be mitigated with some user guidance (e.g. "Try breaking down the task into smaller steps").`
					: "Cline uses complex prompts and iterative task execution that may be challenging for less capable models. For best results, it's recommended to use Claude 3.5 Sonnet for its advanced agentic coding capabilities."
			)
			if (response === "messageResponse") {
				userContent.push(
					...[
						{
							type: "text",
							text: formatResponse.tooManyMistakes(text),
						} as Anthropic.Messages.TextBlockParam,
						...formatResponse.imageBlocks(images),
					]
				)
			}
			this.consecutiveMistakeCount = 0
		}

		// get previous api req's index to check token usage and determine if we need to truncate conversation history
		const previousApiReqIndex = findLastIndex(this.clineMessages, (m) => m.say === "api_req_started")

		// getting verbose details is an expensive operation, it uses globby to top-down build file structure of project which for large projects can take a few seconds
		// for the best UX we show a placeholder api_req_started message with a loading spinner as this happens
		await this.say(
			"api_req_started",
			JSON.stringify({
				request:
					userContent.map((block) => formatContentBlockToMarkdown(block)).join("\n\n") + "\n\nLoading...",
			})
		)

		const [parsedUserContent, environmentDetails] = await this.loadContext(userContent, includeFileDetails)
		userContent = parsedUserContent
		// add environment details as its own text block, separate from tool results
		userContent.push({ type: "text", text: environmentDetails })

		await this.addToApiConversationHistory({ role: "user", content: userContent })

		// since we sent off a placeholder api_req_started message to update the webview while waiting to actually start the API request (to load potential details for example), we need to update the text of that message
		const lastApiReqIndex = findLastIndex(this.clineMessages, (m) => m.say === "api_req_started")
		this.clineMessages[lastApiReqIndex].text = JSON.stringify({
			request: userContent.map((block) => formatContentBlockToMarkdown(block)).join("\n\n"),
		} satisfies ClineApiReqInfo)
		await this.saveClineMessages()
		await this.providerRef.deref()?.postStateToWebview()

		try {
			let cacheWriteTokens = 0
			let cacheReadTokens = 0
			let inputTokens = 0
			let outputTokens = 0
			let totalCost: number | undefined

			// update api_req_started. we can't use api_req_finished anymore since it's a unique case where it could come after a streaming message (ie in the middle of being updated or executed)
			// fortunately api_req_finished was always parsed out for the gui anyways, so it remains solely for legacy purposes to keep track of prices in tasks from history
			// (it's worth removing a few months from now)
			const updateApiReqMsg = (cancelReason?: ClineApiReqCancelReason, streamingFailedMessage?: string) => {
				this.clineMessages[lastApiReqIndex].text = JSON.stringify({
					...JSON.parse(this.clineMessages[lastApiReqIndex].text || "{}"),
					tokensIn: inputTokens,
					tokensOut: outputTokens,
					cacheWrites: cacheWriteTokens,
					cacheReads: cacheReadTokens,
					cost:
						totalCost ??
						calculateApiCost(
							this.api.getModel().info,
							inputTokens,
							outputTokens,
							cacheWriteTokens,
							cacheReadTokens
						),
					cancelReason,
					streamingFailedMessage,
				} satisfies ClineApiReqInfo)
			}

			const abortStream = async (cancelReason: ClineApiReqCancelReason, streamingFailedMessage?: string) => {
				if (this.diffViewProvider.isEditing) {
					await this.diffViewProvider.revertChanges() // closes diff view
				}

				// if last message is a partial we need to update and save it
				const lastMessage = this.clineMessages.at(-1)
				if (lastMessage && lastMessage.partial) {
					// lastMessage.ts = Date.now() DO NOT update ts since it is used as a key for virtuoso list
					lastMessage.partial = false
					// instead of streaming partialMessage events, we do a save and post like normal to persist to disk
					console.log("updating partial message", lastMessage)
					// await this.saveClineMessages()
				}

				// Let assistant know their response was interrupted for when task is resumed
				await this.addToApiConversationHistory({
					role: "assistant",
					content: [
						{
							type: "text",
							text:
								assistantMessage +
								`\n\n[${cancelReason === "streaming_failed"
									? "Response interrupted by API Error"
									: "Response interrupted by user"
								}]`,
						},
					],
				})

				// update api_req_started to have cancelled and cost, so that we can display the cost of the partial stream
				updateApiReqMsg(cancelReason, streamingFailedMessage)
				await this.saveClineMessages()

				// signals to provider that it can retrieve the saved messages from disk, as abortTask can not be awaited on in nature
				this.didFinishAborting = true
			}

			// reset streaming state
			this.currentStreamingContentIndex = 0
			this.assistantMessageContent = []
			this.didCompleteReadingStream = false
			this.userMessageContent = []
			this.userMessageContentReady = false
			this.didRejectTool = false
			this.presentAssistantMessageLocked = false
			this.presentAssistantMessageHasPendingUpdates = false
			await this.diffViewProvider.reset()

			const stream = this.attemptApiRequest(previousApiReqIndex) // yields only if the first chunk is successful, otherwise will allow the user to retry the request (most likely due to rate limit error, which gets thrown on the first chunk)
			let assistantMessage = ""
			try {
				for await (const chunk of stream) {
					switch (chunk.type) {
						case "usage":
							inputTokens += chunk.inputTokens
							outputTokens += chunk.outputTokens
							cacheWriteTokens += chunk.cacheWriteTokens ?? 0
							cacheReadTokens += chunk.cacheReadTokens ?? 0
							totalCost = chunk.totalCost
							break
						case "text":
							assistantMessage += chunk.text
							// parse raw assistant message into content blocks
							const prevLength = this.assistantMessageContent.length
							this.assistantMessageContent = parseAssistantMessage(assistantMessage)
							if (this.assistantMessageContent.length > prevLength) {
								this.userMessageContentReady = false // new content we need to present, reset to false in case previous content set this to true
							}
							// present content to user
							this.presentAssistantMessage()
							break
					}

					if (this.abort) {
						console.log("aborting stream...")
						if (!this.abandoned) {
							// only need to gracefully abort if this instance isn't abandoned (sometimes openrouter stream hangs, in which case this would affect future instances of cline)
							await abortStream("user_cancelled")
						}
						break // aborts the stream
					}

					if (this.didRejectTool) {
						// userContent has a tool rejection, so interrupt the assistant's response to present the user's feedback
						assistantMessage += "\n\n[Response interrupted by user feedback]"
						// this.userMessageContentReady = true // instead of setting this premptively, we allow the present iterator to finish and set userMessageContentReady when its ready
						break
					}
				}
			} catch (error) {
				// abandoned happens when extension is no longer waiting for the cline instance to finish aborting (error is thrown here when any function in the for loop throws due to this.abort)
				if (!this.abandoned) {
					this.abortTask() // if the stream failed, there's various states the task could be in (i.e. could have streamed some tools the user may have executed), so we just resort to replicating a cancel task
					await abortStream(
						"streaming_failed",
						error.message ?? JSON.stringify(serializeError(error), null, 2)
					)
					const history = await this.providerRef.deref()?.getTaskWithId(this.taskId)
					if (history) {
						await this.providerRef.deref()?.initClineWithHistoryItem(history.historyItem)
						// await this.providerRef.deref()?.postStateToWebview()
					}
				}
			}

			// need to call here in case the stream was aborted
			if (this.abort) {
				throw new Error("Cline instance aborted")
			}

			this.didCompleteReadingStream = true

			// set any blocks to be complete to allow presentAssistantMessage to finish and set userMessageContentReady to true
			// (could be a text block that had no subsequent tool uses, or a text block at the very end, or an invalid tool use, etc. whatever the case, presentAssistantMessage relies on these blocks either to be completed or the user to reject a block in order to proceed and eventually set userMessageContentReady to true)
			const partialBlocks = this.assistantMessageContent.filter((block) => block.partial)
			partialBlocks.forEach((block) => {
				block.partial = false
			})
			// this.assistantMessageContent.forEach((e) => (e.partial = false)) // cant just do this bc a tool could be in the middle of executing ()
			if (partialBlocks.length > 0) {
				this.presentAssistantMessage() // if there is content to update then it will complete and update this.userMessageContentReady to true, which we pwaitfor before making the next request. all this is really doing is presenting the last partial message that we just set to complete
			}

			updateApiReqMsg()
			await this.saveClineMessages()
			await this.providerRef.deref()?.postStateToWebview()

			// now add to apiconversationhistory
			// need to save assistant responses to file before proceeding to tool use since user can exit at any moment and we wouldn't be able to save the assistant's response
			let didEndLoop = false
			if (assistantMessage.length > 0) {
				await this.addToApiConversationHistory({
					role: "assistant",
					content: [{ type: "text", text: assistantMessage }],
				})

				// NOTE: this comment is here for future reference - this was a workaround for userMessageContent not getting set to true. It was due to it not recursively calling for partial blocks when didRejectTool, so it would get stuck waiting for a partial block to complete before it could continue.
				// in case the content blocks finished
				// it may be the api stream finished after the last parsed content block was executed, so  we are able to detect out of bounds and set userMessageContentReady to true (note you should not call presentAssistantMessage since if the last block is completed it will be presented again)
				// const completeBlocks = this.assistantMessageContent.filter((block) => !block.partial) // if there are any partial blocks after the stream ended we can consider them invalid
				// if (this.currentStreamingContentIndex >= completeBlocks.length) {
				// 	this.userMessageContentReady = true
				// }

				await pWaitFor(() => this.userMessageContentReady)

				// if the model did not tool use, then we need to tell it to either use a tool or attempt_completion
				const didToolUse = this.assistantMessageContent.some((block) => block.type === "tool_use")
				if (!didToolUse) {
					this.userMessageContent.push({
						type: "text",
						text: formatResponse.noToolsUsed(),
					})
					this.consecutiveMistakeCount++
				}

				const recDidEndLoop = await this.recursivelyMakeClineRequests(this.userMessageContent)
				didEndLoop = recDidEndLoop
			} else {
				// if there's no assistant_responses, that means we got no text or tool_use content blocks from API which we should assume is an error
				await this.say(
					"error",
					"Unexpected API Response: The language model did not provide any assistant messages. This may indicate an issue with the API or the model's output."
				)
				await this.addToApiConversationHistory({
					role: "assistant",
					content: [{ type: "text", text: "Failure: I did not provide a response." }],
				})
			}

			return didEndLoop // will always be false for now
		} catch (error) {
			// this should never happen since the only thing that can throw an error is the attemptApiRequest, which is wrapped in a try catch that sends an ask where if noButtonClicked, will clear current task and destroy this instance. However to avoid unhandled promise rejection, we will end this loop which will end execution of this instance (see startTask)
			return true // needs to be true so parent loop knows to end task
		}
	}

	async loadContext(userContent: UserContent, includeFileDetails: boolean = false) {
		return await Promise.all([
			// Process userContent array, which contains various block types:
			// TextBlockParam, ImageBlockParam, ToolUseBlockParam, and ToolResultBlockParam.
			// We need to apply parseMentions() to:
			// 1. All TextBlockParam's text (first user message with task)
			// 2. ToolResultBlockParam's content/context text arrays if it contains "<feedback>" (see formatToolDeniedFeedback, attemptCompletion, executeCommand, and consecutiveMistakeCount >= 3) or "<answer>" (see askFollowupQuestion), we place all user generated content in these tags so they can effectively be used as markers for when we should parse mentions)
			Promise.all(
				userContent.map(async (block) => {
					if (block.type === "text") {
						return {
							...block,
							text: await parseMentions(block.text, cwd, this.urlContentFetcher),
						}
					} else if (block.type === "tool_result") {
						const isUserMessage = (text: string) => text.includes("<feedback>") || text.includes("<answer>")
						if (typeof block.content === "string" && isUserMessage(block.content)) {
							return {
								...block,
								content: await parseMentions(block.content, cwd, this.urlContentFetcher),
							}
						} else if (Array.isArray(block.content)) {
							const parsedContent = await Promise.all(
								block.content.map(async (contentBlock) => {
									if (contentBlock.type === "text" && isUserMessage(contentBlock.text)) {
										return {
											...contentBlock,
											text: await parseMentions(contentBlock.text, cwd, this.urlContentFetcher),
										}
									}
									return contentBlock
								})
							)
							return {
								...block,
								content: parsedContent,
							}
						}
					}
					return block
				})
			),
			this.getEnvironmentDetails(includeFileDetails),
		])
	}

	async getEnvironmentDetails(includeFileDetails: boolean = false) {
		let details = ""

		// It could be useful for cline to know if the user went from one or no file to another between messages, so we always include this context
		details += "\n\n# VSCode Visible Files"
		const visibleFiles = vscode.window.visibleTextEditors
			?.map((editor) => editor.document?.uri?.fsPath)
			.filter(Boolean)
			.map((absolutePath) => path.relative(cwd, absolutePath).toPosix())
			.join("\n")
		if (visibleFiles) {
			details += `\n${visibleFiles}`
		} else {
			details += "\n(No visible files)"
		}

		details += "\n\n# VSCode Open Tabs"
		const openTabs = vscode.window.tabGroups.all
			.flatMap((group) => group.tabs)
			.map((tab) => (tab.input as vscode.TabInputText)?.uri?.fsPath)
			.filter(Boolean)
			.map((absolutePath) => path.relative(cwd, absolutePath).toPosix())
			.join("\n")
		if (openTabs) {
			details += `\n${openTabs}`
		} else {
			details += "\n(No open tabs)"
		}

		const busyTerminals = this.terminalManager.getTerminals(true)
		const inactiveTerminals = this.terminalManager.getTerminals(false)
		// const allTerminals = [...busyTerminals, ...inactiveTerminals]

		if (busyTerminals.length > 0 && this.didEditFile) {
			//  || this.didEditFile
			await delay(300) // delay after saving file to let terminals catch up
		}

		// let terminalWasBusy = false
		if (busyTerminals.length > 0) {
			// wait for terminals to cool down
			// terminalWasBusy = allTerminals.some((t) => this.terminalManager.isProcessHot(t.id))
			await pWaitFor(() => busyTerminals.every((t) => !this.terminalManager.isProcessHot(t.id)), {
				interval: 100,
				timeout: 15_000,
			}).catch(() => { })
		}

		// we want to get diagnostics AFTER terminal cools down for a few reasons: terminal could be scaffolding a project, dev servers (compilers like webpack) will first re-compile and then send diagnostics, etc
		/*
		let diagnosticsDetails = ""
		const diagnostics = await this.diagnosticsMonitor.getCurrentDiagnostics(this.didEditFile || terminalWasBusy) // if cline ran a command (ie npm install) or edited the workspace then wait a bit for updated diagnostics
		for (const [uri, fileDiagnostics] of diagnostics) {
			const problems = fileDiagnostics.filter((d) => d.severity === vscode.DiagnosticSeverity.Error)
			if (problems.length > 0) {
				diagnosticsDetails += `\n## ${path.relative(cwd, uri.fsPath)}`
				for (const diagnostic of problems) {
					// let severity = diagnostic.severity === vscode.DiagnosticSeverity.Error ? "Error" : "Warning"
					const line = diagnostic.range.start.line + 1 // VSCode lines are 0-indexed
					const source = diagnostic.source ? `[${diagnostic.source}] ` : ""
					diagnosticsDetails += `\n- ${source}Line ${line}: ${diagnostic.message}`
				}
			}
		}
		*/
		this.didEditFile = false // reset, this lets us know when to wait for saved files to update terminals

		// waiting for updated diagnostics lets terminal output be the most up-to-date possible
		let terminalDetails = ""
		if (busyTerminals.length > 0) {
			// terminals are cool, let's retrieve their output
			terminalDetails += "\n\n# Actively Running Terminals"
			for (const busyTerminal of busyTerminals) {
				terminalDetails += `\n## Original command: \`${busyTerminal.lastCommand}\``
				const newOutput = this.terminalManager.getUnretrievedOutput(busyTerminal.id)
				if (newOutput) {
					terminalDetails += `\n### New Output\n${newOutput}`
				} else {
					// details += `\n(Still running, no new output)` // don't want to show this right after running the command
				}
			}
		}
		// only show inactive terminals if there's output to show
		if (inactiveTerminals.length > 0) {
			const inactiveTerminalOutputs = new Map<number, string>()
			for (const inactiveTerminal of inactiveTerminals) {
				const newOutput = this.terminalManager.getUnretrievedOutput(inactiveTerminal.id)
				if (newOutput) {
					inactiveTerminalOutputs.set(inactiveTerminal.id, newOutput)
				}
			}
			if (inactiveTerminalOutputs.size > 0) {
				terminalDetails += "\n\n# Inactive Terminals"
				for (const [terminalId, newOutput] of inactiveTerminalOutputs) {
					const inactiveTerminal = inactiveTerminals.find((t) => t.id === terminalId)
					if (inactiveTerminal) {
						terminalDetails += `\n## ${inactiveTerminal.lastCommand}`
						terminalDetails += `\n### New Output\n${newOutput}`
					}
				}
			}
		}

		// details += "\n\n# VSCode Workspace Errors"
		// if (diagnosticsDetails) {
		// 	details += diagnosticsDetails
		// } else {
		// 	details += "\n(No errors detected)"
		// }

		if (terminalDetails) {
			details += terminalDetails
		}

		if (includeFileDetails) {
			details += `\n\n# Current Working Directory (${cwd.toPosix()}) Files\n`
			const isDesktop = arePathsEqual(cwd, path.join(os.homedir(), "Desktop"))
			if (isDesktop) {
				// don't want to immediately access desktop since it would show permission popup
				details += "(Desktop files not shown automatically. Use list_files to explore if needed.)"
			} else {
				const [files, didHitLimit] = await listFiles(cwd, true, 200)
				const result = formatResponse.formatFilesList(cwd, files, didHitLimit)
				details += result
			}
		}

		return `<environment_details>\n${details.trim()}\n</environment_details>`
	}
}<|MERGE_RESOLUTION|>--- conflicted
+++ resolved
@@ -41,11 +41,8 @@
 import { addCustomInstructions, SYSTEM_PROMPT } from "./prompts/system"
 import { truncateHalfConversation } from "./sliding-window"
 import { ClineProvider, GlobalFileNames } from "./webview/ClineProvider"
-<<<<<<< HEAD
 import { EmulatorFinder } from "../services/emulator/EmulatorFinder"
-=======
 import { showOmissionWarning } from "../integrations/editor/detect-omission"
->>>>>>> 0fb9796d
 
 const cwd =
 	vscode.workspace.workspaceFolders?.map((folder) => folder.uri.fsPath).at(0) ?? path.join(os.homedir(), "Desktop") // may or may not exist but fs checking existence would immediately ask for permission which would be bad UX, need to come up with a better solution
