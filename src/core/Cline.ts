--- conflicted
+++ resolved
@@ -58,7 +58,6 @@
 import { formatResponse } from "./prompts/responses"
 import { addUserInstructions, SYSTEM_PROMPT } from "./prompts/system"
 import { getNextTruncationRange, getTruncatedMessages } from "./sliding-window"
-<<<<<<< HEAD
 import { SYSTEM_PROMPT } from "./prompts/system"
 import { addUserInstructions } from "./prompts/system"
 import { OpenAiHandler } from "../api/providers/openai"
@@ -66,9 +65,6 @@
 import { DirectoryTreeService } from "../services/directory-structure"
 import { ApiStream } from "../api/transform/stream"
 import { FigmaService } from "../services/figma/figma"
-=======
-import { ClineProvider, GlobalFileNames } from "./webview/ClineProvider"
->>>>>>> 8e12bdb0
 
 const cwd = vscode.workspace.workspaceFolders?.map((folder) => folder.uri.fsPath).at(0) ?? path.join(os.homedir(), "Desktop") // may or may not exist but fs checking existence would immediately ask for permission which would be bad UX, need to come up with a better solution
 
@@ -1302,7 +1298,7 @@
 
 		if (settingsCustomInstructions || clineRulesFileInstructions) {
 			// altering the system prompt mid-task will break the prompt cache, but in the grand scheme this will not change often so it's better to not pollute user messages with it the way we have to with <potentially relevant details>
-			systemPrompt += addUserInstructions(settingsCustomInstructions, clineRulesFileInstructions, clineIgnoreInstructions)
+			systemPrompt += addUserInstructions(settingsCustomInstructions, clineRulesFileInstructions)
 		}
 
 		if (this.addDirectoryStructureToPrompt && !systemPrompt.includes("<directory_structure>")) {
@@ -1344,10 +1340,16 @@
 					// FIXME: truncating the conversation in a way that is optimal for prompt caching AND takes into account multi-context window complexity is something we need to improve
 					const keep = totalTokens / 2 > maxAllowedSize ? "quarter" : "half"
 
+					// Since the user may switch between models with different context windows, truncating half may not be enough (ie if switching from claude 200k to deepseek 64k, half truncation will only remove 100k tokens, but we need to remove much more)
+					// So if totalTokens/2 is greater than maxAllowedSize, we truncate 3/4 instead of 1/2
+					// FIXME: truncating the conversation in a way that is optimal for prompt caching AND takes into account multi-context window complexity is something we need to improve
+					const keep = totalTokens / 2 > maxAllowedSize ? "quarter" : "half"
+
 					// NOTE: it's okay that we overwriteConversationHistory in resume task since we're only ever removing the last user message and not anything in the middle which would affect this range
 					this.conversationHistoryDeletedRange = getNextTruncationRange(
 						this.apiConversationHistory,
 						this.conversationHistoryDeletedRange,
+						keep,
 						keep,
 					)
 					await this.saveClineMessages() // saves task history item which we use to keep track of conversation history deleted range
@@ -1682,6 +1684,12 @@
 									// deepseek models tend to use unescaped html entities in diffs
 									diff = fixModelHtmlEscaping(diff)
 									diff = removeInvalidChars(diff)
+								}
+
+								// open the editor if not done already.  This is to fix diff error when model provides correct search-replace text but Cline throws error
+								// because file is not open.
+								if (!this.diffViewProvider.isEditing) {
+									await this.diffViewProvider.open(relPath)
 								}
 
 								// open the editor if not done already.  This is to fix diff error when model provides correct search-replace text but Cline throws error
@@ -2917,7 +2925,7 @@
 							}
 						} catch (error) {
 							await handleError("attempting completion", error)
-
+							await this.saveCheckpoint()
 							break
 						}
 					}
@@ -3289,9 +3297,14 @@
 			const stream = this.attemptApiRequest(previousApiReqIndex) // yields only if the first chunk is successful, otherwise will allow the user to retry the request (most likely due to rate limit error, which gets thrown on the first chunk)
 			let assistantMessage = ""
 			let reasoningMessage = ""
+			let reasoningMessage = ""
 			this.isStreaming = true
 			try {
 				for await (const chunk of stream) {
+					if (!chunk) {
+						// Sometimes chunk is undefined, no idea that can cause it, but this workaround seems to fix it
+						continue
+					}
 					if (!chunk) {
 						// Sometimes chunk is undefined, no idea that can cause it, but this workaround seems to fix it
 						continue
@@ -3309,7 +3322,16 @@
 							reasoningMessage += chunk.reasoning
 							await this.say("reasoning", reasoningMessage, undefined, true)
 							break
+						case "reasoning":
+							// reasoning will always come before assistant message
+							reasoningMessage += chunk.reasoning
+							await this.say("reasoning", reasoningMessage, undefined, true)
+							break
 						case "text":
+							if (reasoningMessage && assistantMessage.length === 0) {
+								// complete reasoning message
+								await this.say("reasoning", reasoningMessage, undefined, false)
+							}
 							if (reasoningMessage && assistantMessage.length === 0) {
 								// complete reasoning message
 								await this.say("reasoning", reasoningMessage, undefined, false)
