--- conflicted
+++ resolved
@@ -1032,35 +1032,22 @@
 							newContent = newContent.split("\n").slice(0, -1).join("\n").trim()
 						}
 
-<<<<<<< HEAD
-						// it seems not just llama models are doing this, but also gemini and potentially others
-						if (
-							newContent.includes("&gt;") ||
-							newContent.includes("&lt;") ||
-							newContent.includes("&quot;") ||
-							newContent.includes("&amp;") ||
-							newContent.includes("&apos;")
-						) {
-							newContent = newContent
-								.replace(/&gt;/g, ">")
-								.replace(/&lt;/g, "<")
-								.replace(/&quot;/g, '"')
-								.replace(/&amp;/g, "&")
-								.replace(/&apos;/g, "'")
-=======
 						if (!this.api.getModel().id.includes("claude")) {
 							// it seems not just llama models are doing this, but also gemini and potentially others
 							if (
 								newContent.includes("&gt;") ||
 								newContent.includes("&lt;") ||
-								newContent.includes("&quot;")
+								newContent.includes("&quot;") ||
+								newContent.includes("&amp;") ||
+								newContent.includes("&apos;")
 							) {
 								newContent = newContent
 									.replace(/&gt;/g, ">")
 									.replace(/&lt;/g, "<")
 									.replace(/&quot;/g, '"')
+									.replace(/&amp;/g, "&")
+									.replace(/&apos;/g, "'")
 							}
->>>>>>> ac66cb89
 						}
 
 						const sharedMessageProps: ClineSayTool = {
