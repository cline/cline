--- conflicted
+++ resolved
@@ -63,13 +63,10 @@
 import { PostHogProvider } from './webview/PostHogProvider'
 import { PostHogApiProvider } from '../api/provider'
 import { ADD_CAPTURE_CALLS_PROMPT } from './prompts/tools/add-capture-calls'
-<<<<<<< HEAD
 import { ToolManager } from './tools/manager'
 import { ToolInputValidationError } from './tools/base/errors'
-=======
 import { validateSchemaWithDefault } from '../shared/validation'
 import { z } from 'zod'
->>>>>>> 1c076d20
 
 const cwd =
     vscode.workspace.workspaceFolders?.map((folder) => folder.uri.fsPath).at(0) ?? path.join(os.homedir(), 'Desktop') // may or may not exist but fs checking existence would immediately ask for permission which would be bad UX, need to come up with a better solution
