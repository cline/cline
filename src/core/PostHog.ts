--- conflicted
+++ resolved
@@ -1305,7 +1305,6 @@
     }
 
     shouldAutoApproveTool(toolName: ToolUseName): boolean {
-<<<<<<< HEAD
         switch (toolName) {
             case 'read_file':
             case 'list_files':
@@ -1315,6 +1314,7 @@
                 return this.autoApprovalSettings.actions.readFiles
             case 'write_to_file':
             case 'replace_in_file':
+            case 'add_capture_calls':
                 return this.autoApprovalSettings.actions.editFiles
             case 'execute_command':
                 return this.autoApprovalSettings.actions.executeCommands
@@ -1323,28 +1323,6 @@
             case 'access_mcp_resource':
             case 'use_mcp_tool':
                 return this.autoApprovalSettings.actions.useMcp
-=======
-        if (this.autoApprovalSettings.enabled) {
-            switch (toolName) {
-                case 'read_file':
-                case 'list_files':
-                case 'list_code_definition_names':
-                case 'search_files':
-                case 'search_docs':
-                    return this.autoApprovalSettings.actions.readFiles
-                case 'write_to_file':
-                case 'replace_in_file':
-                case 'add_capture_calls':
-                    return this.autoApprovalSettings.actions.editFiles
-                case 'execute_command':
-                    return this.autoApprovalSettings.actions.executeCommands
-                case 'browser_action':
-                    return this.autoApprovalSettings.actions.useBrowser
-                case 'access_mcp_resource':
-                case 'use_mcp_tool':
-                    return this.autoApprovalSettings.actions.useMcp
-            }
->>>>>>> 35962241
         }
         return false
     }
