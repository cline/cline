--- conflicted
+++ resolved
@@ -1,11 +1,7 @@
 import { Controller } from "./index"
 import { handleBrowserServiceRequest } from "./browser/index"
-<<<<<<< HEAD
-import { handleCheckpointsDiffServiceRequest } from "./checkpoints"
 import { handleFileServiceRequest } from "./file"
-=======
 import { handleCheckpointsServiceRequest } from "./checkpoints"
->>>>>>> 044dd686
 import { handleMcpServiceRequest } from "./mcp"
 
 /**
