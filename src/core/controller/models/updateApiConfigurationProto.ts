<<<<<<< HEAD
import type { Controller } from "../index"
import { Empty } from "@shared/proto/common"
import { UpdateApiConfigurationRequest } from "@shared/proto/models"
import { updateApiConfiguration } from "../../storage/state"
=======
import { buildApiHandler } from "@core/api"
import { Empty } from "@shared/proto/cline/common"
import { UpdateApiConfigurationRequest } from "@shared/proto/cline/models"
>>>>>>> c6aa4709
import { convertProtoToApiConfiguration } from "@shared/proto-conversions/models/api-configuration-conversion"
import type { Controller } from "../index"

/**
 * Updates API configuration
 * @param controller The controller instance
 * @param request The update API configuration request
 * @returns Empty response
 */
export async function updateApiConfigurationProto(
	controller: Controller,
	request: UpdateApiConfigurationRequest,
): Promise<Empty> {
	try {
		if (!request.apiConfiguration) {
			console.log("[APICONFIG: updateApiConfigurationProto] API configuration is required")
			throw new Error("API configuration is required")
		}

		// Convert proto ApiConfiguration to application ApiConfiguration
		const appApiConfiguration = convertProtoToApiConfiguration(request.apiConfiguration)

		// Update the API configuration in storage
		controller.stateManager.setApiConfiguration(appApiConfiguration)

		// Update the task's API handler if there's an active task
		if (controller.task) {
<<<<<<< HEAD
			controller.rebuildApiHandler(appApiConfiguration)
=======
			const currentMode = await controller.getCurrentMode()
			controller.task.api = buildApiHandler({ ...appApiConfiguration, ulid: controller.task.ulid }, currentMode)
>>>>>>> c6aa4709
		}

		// Post updated state to webview
		await controller.postStateToWebview()

		return Empty.create()
	} catch (error) {
		console.error(`Failed to update API configuration: ${error}`)
		throw error
	}
}<|MERGE_RESOLUTION|>--- conflicted
+++ resolved
@@ -1,13 +1,5 @@
-<<<<<<< HEAD
-import type { Controller } from "../index"
-import { Empty } from "@shared/proto/common"
-import { UpdateApiConfigurationRequest } from "@shared/proto/models"
-import { updateApiConfiguration } from "../../storage/state"
-=======
-import { buildApiHandler } from "@core/api"
 import { Empty } from "@shared/proto/cline/common"
 import { UpdateApiConfigurationRequest } from "@shared/proto/cline/models"
->>>>>>> c6aa4709
 import { convertProtoToApiConfiguration } from "@shared/proto-conversions/models/api-configuration-conversion"
 import type { Controller } from "../index"
 
@@ -35,12 +27,7 @@
 
 		// Update the task's API handler if there's an active task
 		if (controller.task) {
-<<<<<<< HEAD
 			controller.rebuildApiHandler(appApiConfiguration)
-=======
-			const currentMode = await controller.getCurrentMode()
-			controller.task.api = buildApiHandler({ ...appApiConfiguration, ulid: controller.task.ulid }, currentMode)
->>>>>>> c6aa4709
 		}
 
 		// Post updated state to webview
