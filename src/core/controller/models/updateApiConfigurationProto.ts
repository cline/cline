import { buildApiHandler } from "@api/index"
import { Empty } from "@shared/proto/cline/common"
import { UpdateApiConfigurationRequest } from "@shared/proto/cline/models"
<<<<<<< HEAD
=======
import { buildApiHandler } from "@core/api"
>>>>>>> d6935623
import { convertProtoToApiConfiguration } from "@shared/proto-conversions/models/api-configuration-conversion"
import type { Controller } from "../index"

/**
 * Updates API configuration
 * @param controller The controller instance
 * @param request The update API configuration request
 * @returns Empty response
 */
export async function updateApiConfigurationProto(
	controller: Controller,
	request: UpdateApiConfigurationRequest,
): Promise<Empty> {
	try {
		if (!request.apiConfiguration) {
			console.log("[APICONFIG: updateApiConfigurationProto] API configuration is required")
			throw new Error("API configuration is required")
		}

		// Convert proto ApiConfiguration to application ApiConfiguration
		const appApiConfiguration = convertProtoToApiConfiguration(request.apiConfiguration)

		// Update the API configuration in storage
		controller.cacheService.setApiConfiguration(appApiConfiguration)

		// Update the task's API handler if there's an active task
		if (controller.task) {
			const currentMode = await controller.getCurrentMode()
			controller.task.api = buildApiHandler({ ...appApiConfiguration, ulid: controller.task.ulid }, currentMode)
		}

		// Post updated state to webview
		await controller.postStateToWebview()

		return Empty.create()
	} catch (error) {
		console.error(`Failed to update API configuration: ${error}`)
		throw error
	}
}<|MERGE_RESOLUTION|>--- conflicted
+++ resolved
@@ -1,10 +1,6 @@
-import { buildApiHandler } from "@api/index"
+import { buildApiHandler } from "@core/api"
 import { Empty } from "@shared/proto/cline/common"
 import { UpdateApiConfigurationRequest } from "@shared/proto/cline/models"
-<<<<<<< HEAD
-=======
-import { buildApiHandler } from "@core/api"
->>>>>>> d6935623
 import { convertProtoToApiConfiguration } from "@shared/proto-conversions/models/api-configuration-conversion"
 import type { Controller } from "../index"
 
