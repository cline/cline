--- conflicted
+++ resolved
@@ -4,17 +4,13 @@
 import cloneDeep from "clone-deep"
 import fs from "fs/promises"
 import path from "path"
-<<<<<<< HEAD
-import { CLAUDE_SONNET_1M_TIERS, openRouterClaudeSonnet41mModelId, openRouterClaudeSonnet451mModelId } from "@/shared/api"
-import { fileExistsAtPath } from "@/utils/fs"
-=======
 import {
 	ANTHROPIC_MAX_THINKING_BUDGET,
 	CLAUDE_SONNET_1M_TIERS,
 	openRouterClaudeSonnet41mModelId,
 	openRouterClaudeSonnet451mModelId,
 } from "@/shared/api"
->>>>>>> 76410b42
+import { fileExistsAtPath } from "@/utils/fs"
 import type { Controller } from ".."
 import { appendClineStealthModels } from "./refreshClineModels"
 
@@ -80,7 +76,7 @@
  * @param controller The controller instance
  * @returns Record of model ID to ModelInfo (application types)
  */
-export async function refreshOpenRouterModels(controller: Controller): Promise<Record<string, ModelInfo>> {
+export async function refreshOpenRouterModels(_controller: Controller): Promise<Record<string, ModelInfo>> {
 	const openRouterModelsFilePath = path.join(await ensureCacheDirectoryExists(), GlobalFileNames.openRouterModels)
 
 	const models: Record<string, ModelInfo> = {}
@@ -255,7 +251,7 @@
 	return appendClineStealthModels(models)
 }
 
-export async function getOpenRouterCachedModels(): Promise<Record<string, ModelInfo> | undefined> {
+async function getOpenRouterCachedModels(): Promise<Record<string, ModelInfo> | undefined> {
 	const openRouterModelsFilePath = path.join(await ensureCacheDirectoryExists(), GlobalFileNames.openRouterModels)
 	try {
 		if (await fileExistsAtPath(openRouterModelsFilePath)) {
