import { GrpcResponse } from "@shared/ExtensionMessage"
import { GrpcRequest } from "@shared/WebviewMessage"
import { GrpcRecorderBuilder } from "@/core/controller/grpc-recorder/grpc-recorder.builder"
import { ILogFileHandler } from "@/core/controller/grpc-recorder/log-file-handler"
import {
	GrpcLogEntry,
	GrpcPostRecordHook,
	GrpcRequestFilter,
	GrpcSessionLog,
	SessionStats,
} from "@/core/controller/grpc-recorder/types"

export class GrpcRecorderNoops implements IRecorder {
	recordRequest(_request: GrpcRequest): void {}
	recordResponse(_requestId: string, _response: GrpcResponse): void {}
	recordError(_requestId: string, _error: string): void {}
	getSessionLog(): GrpcSessionLog {
		return {
			startTime: "",
			entries: [],
		}
	}
	cleanupSyntheticEntries(): void {}
}

export interface IRecorder {
	recordRequest(request: GrpcRequest, synthetic?: boolean): void
	recordResponse(requestId: string, response: GrpcResponse): void
	recordError(requestId: string, error: string): void
	getSessionLog(): GrpcSessionLog
	cleanupSyntheticEntries(): void
}

/**
 * Default implementation of a gRPC recorder.
 *
 * Responsibilities:
 * - Records requests, responses, and errors.
 * - Tracks request/response lifecycle, including duration and status.
 * - Maintains a session log of all recorded entries.
 * - Persists logs asynchronously through a file handler.
 */
export class GrpcRecorder implements IRecorder {
	private sessionLog: GrpcSessionLog
	private pendingRequests: Map<string, { entry: GrpcLogEntry; startTime: number }> = new Map()

	constructor(
		private fileHandler: ILogFileHandler,
		private requestFilters: GrpcRequestFilter[] = [],
		private postRecordHooks: GrpcPostRecordHook[] = [],
	) {
		this.sessionLog = {
			startTime: new Date().toISOString(),
			entries: [],
		}

		this.fileHandler.initialize(this.sessionLog).catch((error) => {
			console.error("Failed to initialize gRPC log file:", error)
		})
	}

	public static builder(): GrpcRecorderBuilder {
		return new GrpcRecorderBuilder()
	}

	/**
	 * Records a gRPC request.
	 *
	 * - Stores the request as a "pending" log entry.
	 * - Tracks the request start time for later duration calculation.
	 * - Persists the log asynchronously.
	 *
	 * @param request - The incoming gRPC request.
	 */
	public recordRequest(request: GrpcRequest, synthetic: boolean = false): void {
		if (this.shouldFilter(request)) {
			return
		}

		const entry: GrpcLogEntry = {
			requestId: request.request_id,
			service: request.service,
			method: request.method,
			isStreaming: request.is_streaming || false,
			request: {
				message: request.message,
			},
			status: "pending",
			meta: { synthetic },
		}

		this.pendingRequests.set(request.request_id, {
			entry,
			startTime: Date.now(),
		})

		this.sessionLog.entries.push(entry)
		this.flushLogAsync()
	}

	public getSessionLog(): GrpcSessionLog {
		return this.sessionLog
	}

	/**
	 * Records a gRPC response for a given request.
	 *
	 * - Looks up the pending request entry.
	 * - Updates the entry with response data, status, and duration.
	 * - Removes the request from pending if it's not streaming.
	 * - Recomputes session stats.
	 * - Persists the log asynchronously.
	 *
	 * @param requestId - The ID of the request being responded to.
	 * @param response - The corresponding gRPC response.
	 */
	public recordResponse(requestId: string, response: GrpcResponse): void {
		const pendingRequest = this.pendingRequests.get(requestId)

		if (!pendingRequest) {
			console.warn(`No pending request found for response with ID: ${requestId}`)
			return
		}

		const { entry, startTime } = pendingRequest

		entry.response = {
			message: response?.message ? response.message : undefined,
			error: response?.error,
			isStreaming: response?.is_streaming,
			sequenceNumber: response?.sequence_number,
		}

		entry.duration = Date.now() - startTime
		entry.status = response?.error ? "error" : "completed"

		if (!response?.is_streaming) {
			this.pendingRequests.delete(requestId)
		}

		this.sessionLog.stats = this.getStats()

		this.flushLogAsync()

		this.runHooks(entry).catch((e) => console.error("Post-record hook failed:", e))
	}

	private async runHooks(entry: GrpcLogEntry): Promise<void> {
		if (entry.meta?.synthetic) return
		for (const hook of this.postRecordHooks) {
			await hook(entry)
		}
	}

	public cleanupSyntheticEntries(): void {
		// Remove synthetic entries from session log
		this.sessionLog.entries = this.sessionLog.entries.filter((entry) => !entry.meta?.synthetic)

<<<<<<< HEAD
		// Also clean up from pending requests if needed
=======
		// clean up from pending requests if needed
>>>>>>> b89d0f66
		for (const [requestId, pendingRequest] of this.pendingRequests.entries()) {
			if (pendingRequest.entry.meta?.synthetic) {
				this.pendingRequests.delete(requestId)
			}
		}

<<<<<<< HEAD
		// Update session stats after cleanup
		this.sessionLog.stats = this.getStats()

		// Persist the cleaned log
=======
		this.sessionLog.stats = this.getStats()
>>>>>>> b89d0f66
		this.flushLogAsync()
	}

	/**
	 * Records an error for a given request.
	 *
	 * - Marks the request as failed.
	 * - Records the error message and request duration.
	 * - Removes it from the pending requests.
	 * - Persists the log asynchronously.
	 *
	 * @param requestId - The ID of the request that errored.
	 * @param error - Error message.
	 */
	public recordError(requestId: string, error: string): void {
		const pendingRequest = this.pendingRequests.get(requestId)
		if (!pendingRequest) {
			console.warn(`No pending request found for error with ID: ${requestId}`)
			return
		}

		const { entry, startTime } = pendingRequest

		entry.response = {
			error: error,
		}
		entry.duration = Date.now() - startTime
		entry.status = "error"

		this.pendingRequests.delete(requestId)
		this.flushLogAsync()
	}

	private flushLogAsync(): void {
		setImmediate(() => {
			this.fileHandler.write(this.sessionLog).catch((error) => {
				console.error("Failed to flush gRPC log:", error)
			})
		})
	}

	public getStats(): SessionStats {
		const totalRequests = this.sessionLog.entries.length
		const pendingRequests = this.sessionLog.entries.filter((e) => e.status === "pending").length
		const completedRequests = this.sessionLog.entries.filter((e) => e.status === "completed").length
		const errorRequests = this.sessionLog.entries.filter((e) => e.status === "error").length

		return {
			totalRequests,
			pendingRequests,
			completedRequests,
			errorRequests,
		}
	}

	private shouldFilter(request: GrpcRequest): boolean {
		return this.requestFilters.some((filter) => filter(request))
	}
}<|MERGE_RESOLUTION|>--- conflicted
+++ resolved
@@ -156,25 +156,14 @@
 		// Remove synthetic entries from session log
 		this.sessionLog.entries = this.sessionLog.entries.filter((entry) => !entry.meta?.synthetic)
 
-<<<<<<< HEAD
-		// Also clean up from pending requests if needed
-=======
 		// clean up from pending requests if needed
->>>>>>> b89d0f66
 		for (const [requestId, pendingRequest] of this.pendingRequests.entries()) {
 			if (pendingRequest.entry.meta?.synthetic) {
 				this.pendingRequests.delete(requestId)
 			}
 		}
 
-<<<<<<< HEAD
-		// Update session stats after cleanup
 		this.sessionLog.stats = this.getStats()
-
-		// Persist the cleaned log
-=======
-		this.sessionLog.stats = this.getStats()
->>>>>>> b89d0f66
 		this.flushLogAsync()
 	}
 
