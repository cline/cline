--- conflicted
+++ resolved
@@ -1,8 +1,4 @@
 import { buildApiHandler } from "@core/api"
-<<<<<<< HEAD
-import { FocusChainSettings } from "@shared/FocusChainSettings"
-=======
->>>>>>> 06e0973c
 import { Empty } from "@shared/proto/cline/common"
 import {
 	PlanActMode,
