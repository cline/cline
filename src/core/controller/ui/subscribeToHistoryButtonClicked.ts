--- conflicted
+++ resolved
@@ -50,11 +50,7 @@
 		}
 
 		try {
-<<<<<<< HEAD
 			const event = Empty.create({})
-=======
-			const event: Empty = Empty.create({})
->>>>>>> 4d7ced7e
 			await responseStream(
 				event,
 				false, // Not the last message
