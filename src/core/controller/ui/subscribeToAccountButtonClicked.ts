--- conflicted
+++ resolved
@@ -46,11 +46,7 @@
 	}
 
 	try {
-<<<<<<< HEAD
-		const event: Empty = Empty.create()
-=======
 		const event: Empty = Empty.create({})
->>>>>>> c68e427d
 		await responseStream(event, false)
 	} catch (error) {
 		console.error(`Error sending account button clicked event to controller ${controllerId}:`, error)
