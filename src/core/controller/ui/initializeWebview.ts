import { Empty, EmptyRequest } from "@shared/proto/cline/common"
import { OpenRouterCompatibleModelInfo } from "@shared/proto/cline/models"
import { readMcpMarketplaceCatalogFromCache } from "@/core/storage/disk"
import { telemetryService } from "@/services/telemetry"
import { GlobalStateAndSettings } from "@/shared/storage/state-keys"
import type { Controller } from "../index"
import { sendMcpMarketplaceCatalogEvent } from "../mcp/subscribeToMcpMarketplaceCatalog"
import { refreshAvalaiModels } from "../models/refreshAvalaiModels"
import { refreshBasetenModels } from "../models/refreshBasetenModels"
import { refreshGroqModels } from "../models/refreshGroqModels"
import { refreshHicapModels } from "../models/refreshHicapModels"
import { refreshLiteLlmModels } from "../models/refreshLiteLlmModels"
import { refreshOpenRouterModels } from "../models/refreshOpenRouterModels"
import { sendOpenRouterModelsEvent } from "../models/subscribeToOpenRouterModels"

/**
 * Initialize webview when it launches
 * @param controller The controller instance
 * @param request The empty request
 * @returns Empty response
 */
export async function initializeWebview(controller: Controller, _request: EmptyRequest): Promise<Empty> {
	try {
		// Post last cached models as soon as possible for immediate availability in the UI
		const lastCachedModels = await controller.readOpenRouterModels()
		if (lastCachedModels) {
			sendOpenRouterModelsEvent(OpenRouterCompatibleModelInfo.create({ models: lastCachedModels }))
		}

		// Refresh OpenRouter models from API
		refreshOpenRouterModels(controller).then(async (models) => {
			if (models && Object.keys(models).length > 0) {
				// Update model info in state (this needs to be done here since we don't want to update state while settings is open, and we may refresh models there)
				const apiConfiguration = controller.stateManager.getApiConfiguration()
				const planActSeparateModelsSetting = controller.stateManager.getGlobalSettingsKey("planActSeparateModelsSetting")
				const currentMode = controller.stateManager.getGlobalSettingsKey("mode")

				if (planActSeparateModelsSetting) {
					// Separate models: update only current mode
					const modelIdField = currentMode === "plan" ? "planModeOpenRouterModelId" : "actModeOpenRouterModelId"
					const modelInfoField = currentMode === "plan" ? "planModeOpenRouterModelInfo" : "actModeOpenRouterModelInfo"
					const modelId = apiConfiguration[modelIdField]

					if (modelId && models[modelId]) {
						controller.stateManager.setGlobalState(modelInfoField, models[modelId])
						await controller.postStateToWebview()
					}
				} else {
					// Shared models: update both plan and act modes
					const planModelId = apiConfiguration.planModeOpenRouterModelId
					const actModelId = apiConfiguration.actModeOpenRouterModelId
					const updates: Partial<GlobalStateAndSettings> = {}

					// Update plan mode model info if we have a model ID
					if (planModelId && models[planModelId]) {
						updates.planModeOpenRouterModelInfo = models[planModelId]
					}

					// Update act mode model info if we have a model ID
					if (actModelId && models[actModelId]) {
						updates.actModeOpenRouterModelInfo = models[actModelId]
					}

					// Post state update if we updated any model info
					if (Object.keys(updates).length > 0) {
						controller.stateManager.setGlobalStateBatch(updates)
						await controller.postStateToWebview()
					}
				}
			}
		})

		refreshGroqModels(controller).then(async (models) => {
			if (models && Object.keys(models).length > 0) {
				// Update model info in state for Groq (this needs to be done here since we don't want to update state while settings is open, and we may refresh models there)
				const apiConfiguration = controller.stateManager.getApiConfiguration()
				const planActSeparateModelsSetting = controller.stateManager.getGlobalSettingsKey("planActSeparateModelsSetting")
				const currentMode = controller.stateManager.getGlobalSettingsKey("mode")

				if (planActSeparateModelsSetting) {
					// Separate models: update only current mode
					const modelIdField = currentMode === "plan" ? "planModeGroqModelId" : "actModeGroqModelId"
					const modelInfoField = currentMode === "plan" ? "planModeGroqModelInfo" : "actModeGroqModelInfo"
					const modelId = apiConfiguration[modelIdField]

					if (modelId && models[modelId]) {
						controller.stateManager.setGlobalState(modelInfoField, models[modelId])
						await controller.postStateToWebview()
					}
				} else {
					// Shared models: update both plan and act modes
					const planModelId = apiConfiguration.planModeGroqModelId
					const actModelId = apiConfiguration.actModeGroqModelId
					const updates: Partial<GlobalStateAndSettings> = {}

					// Update plan mode model info if we have a model ID
					if (planModelId && models[planModelId]) {
						updates.planModeGroqModelInfo = models[planModelId]
					}

					// Update act mode model info if we have a model ID
					if (actModelId && models[actModelId]) {
						updates.actModeGroqModelInfo = models[actModelId]
					}

					// Post state update if we updated any model info
					if (Object.keys(updates).length > 0) {
						controller.stateManager.setGlobalStateBatch(updates)
						await controller.postStateToWebview()
					}
				}
			}
		})

		refreshBasetenModels(controller).then(async (models) => {
			if (models && Object.keys(models).length > 0) {
				// Update model info in state for Baseten (this needs to be done here since we don't want to update state while settings is open, and we may refresh models there)
				const apiConfiguration = controller.stateManager.getApiConfiguration()
				const planActSeparateModelsSetting = controller.stateManager.getGlobalSettingsKey("planActSeparateModelsSetting")

				const currentMode = controller.stateManager.getGlobalSettingsKey("mode")

				if (planActSeparateModelsSetting) {
					// Separate models: update only current mode
					const modelIdField = currentMode === "plan" ? "planModeBasetenModelId" : "actModeBasetenModelId"
					const modelInfoField = currentMode === "plan" ? "planModeBasetenModelInfo" : "actModeBasetenModelInfo"
					const modelId = apiConfiguration[modelIdField]

					if (modelId && models[modelId]) {
						controller.stateManager.setGlobalState(modelInfoField, models[modelId])
						await controller.postStateToWebview()
					}
				} else {
					// Shared models: update both plan and act modes
					const planModelId = apiConfiguration.planModeBasetenModelId
					const actModelId = apiConfiguration.actModeBasetenModelId

					// Update plan mode model info if we have a model ID
					if (planModelId && models[planModelId]) {
						controller.stateManager.setGlobalState("planModeBasetenModelInfo", models[planModelId])
					}

					// Update act mode model info if we have a model ID
					if (actModelId && models[actModelId]) {
						controller.stateManager.setGlobalState("actModeBasetenModelInfo", models[actModelId])
					}

					// Post state update if we updated any model info
					if ((planModelId && models[planModelId]) || (actModelId && models[actModelId])) {
						await controller.postStateToWebview()
					}
				}
			}
		})

		// Refresh Hicap models from API
		refreshHicapModels(controller, EmptyRequest.create()).then(async (response) => {
			if (response && response.models) {
				// Update model info in state (this needs to be done here since we don't want to update state while settings is open, and we may refresh models there)
				const apiConfiguration = controller.stateManager.getApiConfiguration()
				const planActSeparateModelsSetting = controller.stateManager.getGlobalSettingsKey("planActSeparateModelsSetting")
				const currentMode = controller.stateManager.getGlobalSettingsKey("mode")

				if (planActSeparateModelsSetting) {
					// Separate models: update only current mode
					const modelIdField = currentMode === "plan" ? "planModeHicapModelId" : "actModeHicapModelId"
					const modelInfoField = currentMode === "plan" ? "planModeHicapModelInfo" : "actModeHicapModelInfo"
					const modelId = apiConfiguration[modelIdField]

					if (modelId && response.models[modelId]) {
						controller.stateManager.setGlobalState(modelInfoField, response.models[modelId])
						await controller.postStateToWebview()
					}
				} else {
					// Shared models: update both plan and act modes
					const planModelId = apiConfiguration.planModeHicapModelId
					const actModelId = apiConfiguration.actModeHicapModelId
					const updates: Partial<GlobalStateAndSettings> = {}

					// Update plan mode model info if we have a model ID
					if (planModelId && response.models[planModelId]) {
						updates.planModeHicapModelInfo = response.models[planModelId]
					}

					// Update act mode model info if we have a model ID
					if (actModelId && response.models[actModelId]) {
						updates.actModeHicapModelInfo = response.models[actModelId]
					}

					// Post state update if we updated any model info
					if ((planModelId && response.models[planModelId]) || (actModelId && response.models[actModelId])) {
						controller.stateManager.setGlobalStateBatch(updates)
						await controller.postStateToWebview()
					}
				}
			}
		})

<<<<<<< HEAD
		// Refresh AvalAI models from API
		refreshAvalaiModels(controller, EmptyRequest.create()).then(async (response) => {
			if (response && response.models) {
				// Update model info in state (this needs to be done here since we don't want to update state while settings is open, and we may refresh models there)
				const apiConfiguration = controller.stateManager.getApiConfiguration()
				const planActSeparateModelsSetting = controller.stateManager.getGlobalSettingsKey("planActSeparateModelsSetting")
				const currentMode = controller.stateManager.getGlobalSettingsKey("mode")

				if (planActSeparateModelsSetting) {
					// Separate models: update only current mode
					const modelIdField = currentMode === "plan" ? "planModeAvalaiModelId" : "actModeAvalaiModelId"
					const modelInfoField = currentMode === "plan" ? "planModeAvalaiModelInfo" : "actModeAvalaiModelInfo"
					const modelId = apiConfiguration[modelIdField]

					if (modelId && response.models[modelId]) {
						controller.stateManager.setGlobalState(modelInfoField, response.models[modelId])
						await controller.postStateToWebview()
					}
				} else {
					// Shared models: update both plan and act modes
					const planModelId = apiConfiguration.planModeAvalaiModelId
					const actModelId = apiConfiguration.actModeAvalaiModelId
					const updates: Partial<GlobalStateAndSettings> = {}

					// Update plan mode model info if we have a model ID
					if (planModelId && response.models[planModelId]) {
						updates.planModeAvalaiModelInfo = response.models[planModelId]
					}

					// Update act mode model info if we have a model ID
					if (actModelId && response.models[actModelId]) {
						updates.actModeAvalaiModelInfo = response.models[actModelId]
					}

					// Post state update if we updated any model info
					if ((planModelId && response.models[planModelId]) || (actModelId && response.models[actModelId])) {
						controller.stateManager.setGlobalStateBatch(updates)
						await controller.postStateToWebview()
					}
				}
			}
		})
=======
		const liteLlmBaseUrl = controller.stateManager.getGlobalSettingsKey("liteLlmBaseUrl")
		const liteLlmApiKey = controller.stateManager.getSecretKey("liteLlmApiKey")
		if (liteLlmBaseUrl && liteLlmApiKey) {
			await refreshLiteLlmModels()
		}
>>>>>>> 6baf6113

		// GUI relies on model info to be up-to-date to provide the most accurate pricing, so we need to fetch the latest details on launch.
		// We do this for all users since many users switch between api providers and if they were to switch back to openrouter it would be showing outdated model info if we hadn't retrieved the latest at this point
		// (see normalizeApiConfiguration > openrouter)
		// Prefetch marketplace and OpenRouter models

		// Send stored MCP marketplace catalog if available
		const mcpMarketplaceCatalog = await readMcpMarketplaceCatalogFromCache()

		if (mcpMarketplaceCatalog) {
			sendMcpMarketplaceCatalogEvent(mcpMarketplaceCatalog)
		}

		// Silently refresh MCP marketplace catalog
		controller.refreshMcpMarketplace(true /* sendCatalogEvent */)

		// Initialize telemetry service with user's current setting
		controller.getStateToPostToWebview().then((state) => {
			const { telemetrySetting } = state
			const isOptedIn = telemetrySetting !== "disabled"
			telemetryService.updateTelemetryState(isOptedIn)
		})

		return Empty.create({})
	} catch (error) {
		console.error("Failed to initialize webview:", error)
		// Return empty response even on error to not break the frontend
		return Empty.create({})
	}
}<|MERGE_RESOLUTION|>--- conflicted
+++ resolved
@@ -196,7 +196,6 @@
 			}
 		})
 
-<<<<<<< HEAD
 		// Refresh AvalAI models from API
 		refreshAvalaiModels(controller, EmptyRequest.create()).then(async (response) => {
 			if (response && response.models) {
@@ -239,13 +238,12 @@
 				}
 			}
 		})
-=======
+
 		const liteLlmBaseUrl = controller.stateManager.getGlobalSettingsKey("liteLlmBaseUrl")
 		const liteLlmApiKey = controller.stateManager.getSecretKey("liteLlmApiKey")
 		if (liteLlmBaseUrl && liteLlmApiKey) {
 			await refreshLiteLlmModels()
 		}
->>>>>>> 6baf6113
 
 		// GUI relies on model info to be up-to-date to provide the most accurate pricing, so we need to fetch the latest details on launch.
 		// We do this for all users since many users switch between api providers and if they were to switch back to openrouter it would be showing outdated model info if we hadn't retrieved the latest at this point
