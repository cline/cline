--- conflicted
+++ resolved
@@ -9,11 +9,8 @@
 import { McpMarketplaceCatalog } from "@shared/mcp"
 import { refreshOpenRouterModels } from "../models/refreshOpenRouterModels"
 import { refreshGroqModels } from "../models/refreshGroqModels"
-<<<<<<< HEAD
-=======
 import { refreshBasetenModels } from "../models/refreshBasetenModels"
 
->>>>>>> 95af95ba
 /**
  * Initialize webview when it launches
  * @param controller The controller instance
