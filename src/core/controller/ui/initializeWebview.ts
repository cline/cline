import { Empty, EmptyRequest } from "@shared/proto/cline/common"
import { OpenRouterCompatibleModelInfo } from "@shared/proto/cline/models"
import { readMcpMarketplaceCatalogFromCache } from "@/core/storage/disk"
import { telemetryService } from "@/services/telemetry"
import { GlobalStateAndSettings } from "@/shared/storage/state-keys"
import type { Controller } from "../index"
import { sendMcpMarketplaceCatalogEvent } from "../mcp/subscribeToMcpMarketplaceCatalog"
import { refreshBasetenModels } from "../models/refreshBasetenModels"
import { refreshGroqModels } from "../models/refreshGroqModels"
import { refreshHicapModels } from "../models/refreshHicapModels"
import { refreshOpenRouterModels } from "../models/refreshOpenRouterModels"
import { sendOpenRouterModelsEvent } from "../models/subscribeToOpenRouterModels"

/**
 * Initialize webview when it launches
 * @param controller The controller instance
 * @param request The empty request
 * @returns Empty response
 */
export async function initializeWebview(controller: Controller, _request: EmptyRequest): Promise<Empty> {
	try {
		// Post last cached models as soon as possible for immediate availability in the UI
		const lastCachedModels = await controller.readOpenRouterModels()
		if (lastCachedModels) {
			sendOpenRouterModelsEvent(OpenRouterCompatibleModelInfo.create({ models: lastCachedModels }))
		}

		// Refresh OpenRouter models from API
		refreshOpenRouterModels(controller).then(async (models) => {
			if (models && Object.keys(models).length > 0) {
				// Update model info in state (this needs to be done here since we don't want to update state while settings is open, and we may refresh models there)
				const apiConfiguration = controller.stateManager.getApiConfiguration()
				const planActSeparateModelsSetting = controller.stateManager.getGlobalSettingsKey("planActSeparateModelsSetting")
				const currentMode = controller.stateManager.getGlobalSettingsKey("mode")

				if (planActSeparateModelsSetting) {
					// Separate models: update only current mode
					const modelIdField = currentMode === "plan" ? "planModeOpenRouterModelId" : "actModeOpenRouterModelId"
					const modelInfoField = currentMode === "plan" ? "planModeOpenRouterModelInfo" : "actModeOpenRouterModelInfo"
					const modelId = apiConfiguration[modelIdField]

					if (modelId && models[modelId]) {
						controller.stateManager.setGlobalState(modelInfoField, models[modelId])
						await controller.postStateToWebview()
					}
				} else {
					// Shared models: update both plan and act modes
					const planModelId = apiConfiguration.planModeOpenRouterModelId
					const actModelId = apiConfiguration.actModeOpenRouterModelId
					const updates: Partial<GlobalStateAndSettings> = {}

					// Update plan mode model info if we have a model ID
					if (planModelId && models[planModelId]) {
						updates.planModeOpenRouterModelInfo = models[planModelId]
					}

					// Update act mode model info if we have a model ID
					if (actModelId && models[actModelId]) {
						updates.actModeOpenRouterModelInfo = models[actModelId]
					}

					// Post state update if we updated any model info
					if (Object.keys(updates).length > 0) {
						controller.stateManager.setGlobalStateBatch(updates)
						await controller.postStateToWebview()
					}
				}
			}
		})

		refreshGroqModels(controller).then(async (models) => {
			if (models && Object.keys(models).length > 0) {
				// Update model info in state for Groq (this needs to be done here since we don't want to update state while settings is open, and we may refresh models there)
				const apiConfiguration = controller.stateManager.getApiConfiguration()
				const planActSeparateModelsSetting = controller.stateManager.getGlobalSettingsKey("planActSeparateModelsSetting")
				const currentMode = controller.stateManager.getGlobalSettingsKey("mode")

				if (planActSeparateModelsSetting) {
					// Separate models: update only current mode
					const modelIdField = currentMode === "plan" ? "planModeGroqModelId" : "actModeGroqModelId"
					const modelInfoField = currentMode === "plan" ? "planModeGroqModelInfo" : "actModeGroqModelInfo"
					const modelId = apiConfiguration[modelIdField]

					if (modelId && models[modelId]) {
						controller.stateManager.setGlobalState(modelInfoField, models[modelId])
						await controller.postStateToWebview()
					}
				} else {
					// Shared models: update both plan and act modes
					const planModelId = apiConfiguration.planModeGroqModelId
					const actModelId = apiConfiguration.actModeGroqModelId
					const updates: Partial<GlobalStateAndSettings> = {}

					// Update plan mode model info if we have a model ID
					if (planModelId && models[planModelId]) {
						updates.planModeGroqModelInfo = models[planModelId]
					}

					// Update act mode model info if we have a model ID
					if (actModelId && models[actModelId]) {
						updates.actModeGroqModelInfo = models[actModelId]
					}

					// Post state update if we updated any model info
					if (Object.keys(updates).length > 0) {
						controller.stateManager.setGlobalStateBatch(updates)
						await controller.postStateToWebview()
					}
				}
			}
		})

		refreshBasetenModels(controller).then(async (models) => {
			if (models && Object.keys(models).length > 0) {
				// Update model info in state for Baseten (this needs to be done here since we don't want to update state while settings is open, and we may refresh models there)
				const apiConfiguration = controller.stateManager.getApiConfiguration()
				const planActSeparateModelsSetting = controller.stateManager.getGlobalSettingsKey("planActSeparateModelsSetting")

				const currentMode = controller.stateManager.getGlobalSettingsKey("mode")

				if (planActSeparateModelsSetting) {
					// Separate models: update only current mode
					const modelIdField = currentMode === "plan" ? "planModeBasetenModelId" : "actModeBasetenModelId"
					const modelInfoField = currentMode === "plan" ? "planModeBasetenModelInfo" : "actModeBasetenModelInfo"
					const modelId = apiConfiguration[modelIdField]

					if (modelId && models[modelId]) {
						controller.stateManager.setGlobalState(modelInfoField, models[modelId])
						await controller.postStateToWebview()
					}
				} else {
					// Shared models: update both plan and act modes
					const planModelId = apiConfiguration.planModeBasetenModelId
					const actModelId = apiConfiguration.actModeBasetenModelId

					// Update plan mode model info if we have a model ID
					if (planModelId && models[planModelId]) {
						controller.stateManager.setGlobalState("planModeBasetenModelInfo", models[planModelId])
					}

					// Update act mode model info if we have a model ID
					if (actModelId && models[actModelId]) {
						controller.stateManager.setGlobalState("actModeBasetenModelInfo", models[actModelId])
					}

					// Post state update if we updated any model info
					if ((planModelId && models[planModelId]) || (actModelId && models[actModelId])) {
						await controller.postStateToWebview()
					}
				}
			}
		})

<<<<<<< HEAD
=======
		// Refresh Vercel AI Gateway models from API
		refreshVercelAiGatewayModels(controller).then(async (models) => {
			if (models && Object.keys(models).length > 0) {
				// Update model info in state for Vercel AI Gateway (this needs to be done here since we don't want to update state while settings is open, and we may refresh models there)
				const apiConfiguration = controller.stateManager.getApiConfiguration()
				const planActSeparateModelsSetting = controller.stateManager.getGlobalSettingsKey("planActSeparateModelsSetting")
				const currentMode = controller.stateManager.getGlobalSettingsKey("mode")

				if (planActSeparateModelsSetting) {
					// Separate models: update only current mode
					const modelIdField =
						currentMode === "plan" ? "planModeVercelAiGatewayModelId" : "actModeVercelAiGatewayModelId"
					const modelInfoField =
						currentMode === "plan" ? "planModeVercelAiGatewayModelInfo" : "actModeVercelAiGatewayModelInfo"
					const modelId = apiConfiguration[modelIdField]

					if (modelId && models[modelId]) {
						controller.stateManager.setGlobalState(modelInfoField, models[modelId])
						await controller.postStateToWebview()
					}
				} else {
					// Shared models: update both plan and act modes
					const planModelId = apiConfiguration.planModeVercelAiGatewayModelId
					const actModelId = apiConfiguration.actModeVercelAiGatewayModelId
					const updates: Partial<GlobalStateAndSettings> = {}

					// Update plan mode model info if we have a model ID
					if (planModelId && models[planModelId]) {
						updates.planModeVercelAiGatewayModelInfo = models[planModelId]
					}

					// Update act mode model info if we have a model ID
					if (actModelId && models[actModelId]) {
						updates.actModeVercelAiGatewayModelInfo = models[actModelId]
					}

					// Post state update if we updated any model info
					if (Object.keys(updates).length > 0) {
						controller.stateManager.setGlobalStateBatch(updates)
						await controller.postStateToWebview()
					}
				}
			}
		})

		// Refresh Hicap models from API
		refreshHicapModels(controller, EmptyRequest.create()).then(async (response) => {
			if (response && response.models) {
				// Update model info in state (this needs to be done here since we don't want to update state while settings is open, and we may refresh models there)
				const apiConfiguration = controller.stateManager.getApiConfiguration()
				const planActSeparateModelsSetting = controller.stateManager.getGlobalSettingsKey("planActSeparateModelsSetting")
				const currentMode = controller.stateManager.getGlobalSettingsKey("mode")

				if (planActSeparateModelsSetting) {
					// Separate models: update only current mode
					const modelIdField = currentMode === "plan" ? "planModeHicapModelId" : "actModeHicapModelId"
					const modelInfoField = currentMode === "plan" ? "planModeHicapModelInfo" : "actModeHicapModelInfo"
					const modelId = apiConfiguration[modelIdField]

					if (modelId && response.models[modelId]) {
						controller.stateManager.setGlobalState(modelInfoField, response.models[modelId])
						await controller.postStateToWebview()
					}
				} else {
					// Shared models: update both plan and act modes
					const planModelId = apiConfiguration.planModeHicapModelId
					const actModelId = apiConfiguration.actModeHicapModelId
					const updates: Partial<GlobalStateAndSettings> = {}

					// Update plan mode model info if we have a model ID
					if (planModelId && response.models[planModelId]) {
						updates.planModeHicapModelInfo = response.models[planModelId]
					}

					// Update act mode model info if we have a model ID
					if (actModelId && response.models[actModelId]) {
						updates.actModeHicapModelInfo = response.models[actModelId]
					}

					// Post state update if we updated any model info
					if ((planModelId && response.models[planModelId]) || (actModelId && response.models[actModelId])) {
						controller.stateManager.setGlobalStateBatch(updates)
						await controller.postStateToWebview()
					}
				}
			}
		})

>>>>>>> aaa3846b
		// GUI relies on model info to be up-to-date to provide the most accurate pricing, so we need to fetch the latest details on launch.
		// We do this for all users since many users switch between api providers and if they were to switch back to openrouter it would be showing outdated model info if we hadn't retrieved the latest at this point
		// (see normalizeApiConfiguration > openrouter)
		// Prefetch marketplace and OpenRouter models

		// Send stored MCP marketplace catalog if available
		const mcpMarketplaceCatalog = await readMcpMarketplaceCatalogFromCache()

		if (mcpMarketplaceCatalog) {
			sendMcpMarketplaceCatalogEvent(mcpMarketplaceCatalog)
		}

		// Silently refresh MCP marketplace catalog
		controller.refreshMcpMarketplace(true /* sendCatalogEvent */)

		// Initialize telemetry service with user's current setting
		controller.getStateToPostToWebview().then((state) => {
			const { telemetrySetting } = state
			const isOptedIn = telemetrySetting !== "disabled"
			telemetryService.updateTelemetryState(isOptedIn)
		})

		return Empty.create({})
	} catch (error) {
		console.error("Failed to initialize webview:", error)
		// Return empty response even on error to not break the frontend
		return Empty.create({})
	}
}<|MERGE_RESOLUTION|>--- conflicted
+++ resolved
@@ -151,53 +151,6 @@
 			}
 		})
 
-<<<<<<< HEAD
-=======
-		// Refresh Vercel AI Gateway models from API
-		refreshVercelAiGatewayModels(controller).then(async (models) => {
-			if (models && Object.keys(models).length > 0) {
-				// Update model info in state for Vercel AI Gateway (this needs to be done here since we don't want to update state while settings is open, and we may refresh models there)
-				const apiConfiguration = controller.stateManager.getApiConfiguration()
-				const planActSeparateModelsSetting = controller.stateManager.getGlobalSettingsKey("planActSeparateModelsSetting")
-				const currentMode = controller.stateManager.getGlobalSettingsKey("mode")
-
-				if (planActSeparateModelsSetting) {
-					// Separate models: update only current mode
-					const modelIdField =
-						currentMode === "plan" ? "planModeVercelAiGatewayModelId" : "actModeVercelAiGatewayModelId"
-					const modelInfoField =
-						currentMode === "plan" ? "planModeVercelAiGatewayModelInfo" : "actModeVercelAiGatewayModelInfo"
-					const modelId = apiConfiguration[modelIdField]
-
-					if (modelId && models[modelId]) {
-						controller.stateManager.setGlobalState(modelInfoField, models[modelId])
-						await controller.postStateToWebview()
-					}
-				} else {
-					// Shared models: update both plan and act modes
-					const planModelId = apiConfiguration.planModeVercelAiGatewayModelId
-					const actModelId = apiConfiguration.actModeVercelAiGatewayModelId
-					const updates: Partial<GlobalStateAndSettings> = {}
-
-					// Update plan mode model info if we have a model ID
-					if (planModelId && models[planModelId]) {
-						updates.planModeVercelAiGatewayModelInfo = models[planModelId]
-					}
-
-					// Update act mode model info if we have a model ID
-					if (actModelId && models[actModelId]) {
-						updates.actModeVercelAiGatewayModelInfo = models[actModelId]
-					}
-
-					// Post state update if we updated any model info
-					if (Object.keys(updates).length > 0) {
-						controller.stateManager.setGlobalStateBatch(updates)
-						await controller.postStateToWebview()
-					}
-				}
-			}
-		})
-
 		// Refresh Hicap models from API
 		refreshHicapModels(controller, EmptyRequest.create()).then(async (response) => {
 			if (response && response.models) {
@@ -241,7 +194,6 @@
 			}
 		})
 
->>>>>>> aaa3846b
 		// GUI relies on model info to be up-to-date to provide the most accurate pricing, so we need to fetch the latest details on launch.
 		// We do this for all users since many users switch between api providers and if they were to switch back to openrouter it would be showing outdated model info if we hadn't retrieved the latest at this point
 		// (see normalizeApiConfiguration > openrouter)
