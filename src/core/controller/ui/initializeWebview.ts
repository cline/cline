--- conflicted
+++ resolved
@@ -7,10 +7,7 @@
 import { refreshBasetenModels } from "../models/refreshBasetenModels"
 import { refreshGroqModels } from "../models/refreshGroqModels"
 import { refreshOpenRouterModels } from "../models/refreshOpenRouterModels"
-<<<<<<< HEAD
-=======
 import { refreshVercelAiGatewayModels } from "../models/refreshVercelAiGatewayModels"
->>>>>>> 56b8c4a8
 import { sendOpenRouterModelsEvent } from "../models/subscribeToOpenRouterModels"
 
 /**
@@ -166,8 +163,8 @@
 		refreshVercelAiGatewayModels(controller, EmptyRequest.create()).then(async (response) => {
 			if (response && response.models) {
 				// Update model info in state for Vercel AI Gateway (this needs to be done here since we don't want to update state while settings is open, and we may refresh models there)
-				const apiConfiguration = controller.cacheService.getApiConfiguration()
-				const planActSeparateModelsSetting = controller.cacheService.getGlobalStateKey("planActSeparateModelsSetting")
+				const apiConfiguration = controller.stateManager.getApiConfiguration()
+				const planActSeparateModelsSetting = controller.stateManager.getGlobalStateKey("planActSeparateModelsSetting")
 				const currentMode = await controller.getCurrentMode()
 
 				if (planActSeparateModelsSetting) {
@@ -183,7 +180,7 @@
 							...apiConfiguration,
 							[modelInfoField]: response.models[modelId],
 						}
-						controller.cacheService.setApiConfiguration(updatedConfig)
+						controller.stateManager.setApiConfiguration(updatedConfig)
 						await controller.postStateToWebview()
 					}
 				} else {
@@ -204,7 +201,7 @@
 
 					// Post state update if we updated any model info
 					if ((planModelId && response.models[planModelId]) || (actModelId && response.models[actModelId])) {
-						controller.cacheService.setApiConfiguration(updatedConfig)
+						controller.stateManager.setApiConfiguration(updatedConfig)
 						await controller.postStateToWebview()
 					}
 				}
