--- conflicted
+++ resolved
@@ -180,7 +180,6 @@
 		const workspaceMetadata = controller.stateManager.getGlobalStateKey("workspaceMetadata") || {}
 
 		// Map to response format
-<<<<<<< HEAD
 		const tasks = filteredTasks.map((item) => {
 			// Determine workspace IDs (use legacy fields if workspaceIds not present)
 			let workspaceIds = item.workspaceIds || []
@@ -213,23 +212,9 @@
 				cacheReads: item.cacheReads || 0,
 				workspaceIds,
 				workspaceName,
-			}
-		})
-=======
-		const tasks = filteredTasks.map((item) => ({
-			id: item.id,
-			task: item.task,
-			ts: item.ts,
-			isFavorited: item.isFavorited || false,
-			size: item.size || 0,
-			totalCost: item.totalCost || 0,
-			tokensIn: item.tokensIn || 0,
-			tokensOut: item.tokensOut || 0,
-			cacheWrites: item.cacheWrites || 0,
-			cacheReads: item.cacheReads || 0,
-			modelId: item.modelId || "",
-		}))
->>>>>>> 9b0f2b82
+				modelId: item.modelId || "",
+			}
+		})
 
 		return TaskHistoryArray.create({
 			tasks,
