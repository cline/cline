--- conflicted
+++ resolved
@@ -1,8 +1,4 @@
 import { GetTaskHistoryRequest, TaskHistoryArray } from "@shared/proto/cline/task"
-<<<<<<< HEAD
-import { HistoryItem } from "@/shared/HistoryItem"
-=======
->>>>>>> 56b8c4a8
 import { arePathsEqual, getWorkspacePath } from "../../../utils/path"
 import { Controller } from ".."
 
