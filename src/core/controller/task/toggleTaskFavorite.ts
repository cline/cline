import { Empty } from "@shared/proto/cline/common"
import { TaskFavoriteRequest } from "@shared/proto/cline/task"
<<<<<<< HEAD
import { HistoryItem } from "@/shared/HistoryItem"
=======
>>>>>>> 56b8c4a8
import { Controller } from "../"

export async function toggleTaskFavorite(controller: Controller, request: TaskFavoriteRequest): Promise<Empty> {
	if (!request.taskId || request.isFavorited === undefined) {
		const errorMsg = `[toggleTaskFavorite] Invalid request: taskId or isFavorited missing`
		console.error(errorMsg)
		return Empty.create({})
	}

	try {
		// Update in-memory state only
		try {
			const history = controller.stateManager.getGlobalStateKey("taskHistory")

			const taskIndex = history.findIndex((item) => item.id === request.taskId)

			if (taskIndex === -1) {
				console.log(`[toggleTaskFavorite] Task not found in history array!`)
			} else {
				// Create a new array instead of modifying in place to ensure state change
				const updatedHistory = [...history]
				updatedHistory[taskIndex] = {
					...updatedHistory[taskIndex],
					isFavorited: request.isFavorited,
				}

				// Update global state and wait for it to complete
				try {
					controller.stateManager.setGlobalState("taskHistory", updatedHistory)
				} catch (stateErr) {
					console.error("Error updating global state:", stateErr)
				}
			}
		} catch (historyErr) {
			console.error("Error processing task history:", historyErr)
		}

		// Post to webview
		try {
			await controller.postStateToWebview()
		} catch (webviewErr) {
			console.error("Error posting to webview:", webviewErr)
		}
	} catch (error) {
		console.error("Error in toggleTaskFavorite:", error)
	}

	return Empty.create({})
}<|MERGE_RESOLUTION|>--- conflicted
+++ resolved
@@ -1,9 +1,5 @@
 import { Empty } from "@shared/proto/cline/common"
 import { TaskFavoriteRequest } from "@shared/proto/cline/task"
-<<<<<<< HEAD
-import { HistoryItem } from "@/shared/HistoryItem"
-=======
->>>>>>> 56b8c4a8
 import { Controller } from "../"
 
 export async function toggleTaskFavorite(controller: Controller, request: TaskFavoriteRequest): Promise<Empty> {
