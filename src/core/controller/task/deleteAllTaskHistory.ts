--- conflicted
+++ resolved
@@ -2,10 +2,6 @@
 import fs from "fs/promises"
 import path from "path"
 import { HostProvider } from "@/hosts/host-provider"
-<<<<<<< HEAD
-import { HistoryItem } from "@/shared/HistoryItem"
-=======
->>>>>>> 56b8c4a8
 import { ShowMessageRequest, ShowMessageType } from "@/shared/proto/host/window"
 import { fileExistsAtPath } from "../../../utils/fs"
 import { Controller } from ".."
