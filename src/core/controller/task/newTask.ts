--- conflicted
+++ resolved
@@ -10,8 +10,7 @@
  * @returns Empty response
  */
 export async function newTask(controller: Controller, request: NewTaskRequest): Promise<Empty> {
-<<<<<<< HEAD
-	await controller.initTask(request.text, request.images)
+	await controller.initTask(request.text, request.images, request.files)
 	// TODO remove this host bridge test
 	try {
 		console.log("[DEBUG] DOING getRelativePaths TASK")
@@ -19,8 +18,5 @@
 	} catch (e) {
 		console.log(e)
 	}
-=======
-	await controller.initTask(request.text, request.images, request.files)
->>>>>>> b38994f1
 	return Empty.create()
 }