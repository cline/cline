--- conflicted
+++ resolved
@@ -1,9 +1,5 @@
-<<<<<<< HEAD
-import { ClineRulesToggles as AppClineRulesToggles } from "@shared/cline-rules"
-=======
 import path from "node:path"
 import { telemetryService } from "@services/posthog/PostHogClientProvider"
->>>>>>> 56b8c4a8
 import type { ToggleClineRuleRequest } from "@shared/proto/cline/file"
 import { ToggleClineRules } from "@shared/proto/cline/file"
 import type { Controller } from "../index"
@@ -44,6 +40,13 @@
 		telemetryService.captureClineRuleToggled(controller.task.ulid, ruleFileName, enabled, isGlobal)
 	}
 
+	// Track rule toggle telemetry with current task context
+	if (controller.task?.ulid) {
+		// Extract just the filename for privacy (no full paths)
+		const ruleFileName = path.basename(rulePath)
+		telemetryService.captureClineRuleToggled(controller.task.ulid, ruleFileName, enabled, isGlobal)
+	}
+
 	// Get the current state to return in the response
 	const globalToggles = controller.stateManager.getGlobalStateKey("globalClineRulesToggles")
 	const localToggles = controller.stateManager.getWorkspaceStateKey("localClineRulesToggles")
