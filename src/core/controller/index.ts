import { Anthropic } from "@anthropic-ai/sdk"
import { buildApiHandler } from "@core/api"
import { cleanupLegacyCheckpoints } from "@integrations/checkpoints/CheckpointMigration"
import { downloadTask } from "@integrations/misc/export-markdown"
import { ClineAccountService } from "@services/account/ClineAccountService"
import { McpHub } from "@services/mcp/McpHub"
import { ApiConfiguration, ApiProvider, ModelInfo } from "@shared/api"
import { ChatContent } from "@shared/ChatContent"
import { ExtensionState, Platform } from "@shared/ExtensionMessage"
import { HistoryItem } from "@shared/HistoryItem"
import { McpMarketplaceCatalog } from "@shared/mcp"
import { Mode } from "@shared/storage/types"
import { TelemetrySetting } from "@shared/TelemetrySetting"
import { UserInfo } from "@shared/UserInfo"
import { fileExistsAtPath } from "@utils/fs"
import axios from "axios"
import fs from "fs/promises"
import pWaitFor from "p-wait-for"
import * as path from "path"
import * as vscode from "vscode"
import { clineEnvConfig } from "@/config"
import { HostProvider } from "@/hosts/host-provider"
import { AuthService } from "@/services/auth/AuthService"
import { PostHogClientProvider, telemetryService } from "@/services/posthog/PostHogClientProvider"
import { ShowMessageType } from "@/shared/proto/host/window"
import { getLatestAnnouncementId } from "@/utils/announcements"
import { getCwd, getDesktopDir } from "@/utils/path"
import { ensureMcpServersDirectoryExists, ensureSettingsDirectoryExists, GlobalFileNames } from "../storage/disk"
import { PersistenceErrorEvent, StateManager } from "../storage/StateManager"
import { Task } from "../task"
import { sendMcpMarketplaceCatalogEvent } from "./mcp/subscribeToMcpMarketplaceCatalog"
import { sendStateUpdate } from "./state/subscribeToState"

/*
https://github.com/microsoft/vscode-webview-ui-toolkit-samples/blob/main/default/weather-webview/src/providers/WeatherViewProvider.ts

https://github.com/KumarVariable/vscode-extension-sidebar-html/blob/master/src/customSidebarViewProvider.ts
*/

export class Controller {
	readonly id: string
	private disposables: vscode.Disposable[] = []
	task?: Task

	mcpHub: McpHub
	accountService: ClineAccountService
	authService: AuthService
	readonly stateManager: StateManager

	constructor(
		readonly context: vscode.ExtensionContext,
		id: string,
	) {
		this.id = id

		HostProvider.get().logToChannel("ClineProvider instantiated")
		this.accountService = ClineAccountService.getInstance()
		this.stateManager = new StateManager(context)
		this.authService = AuthService.getInstance(this)

		// Initialize cache service asynchronously - critical for extension functionality
		this.stateManager
			.initialize()
			.then(() => {
				this.authService.restoreRefreshTokenAndRetrieveAuthInfo()
			})
			.catch((error) => {
				console.error("CRITICAL: Failed to initialize StateManager - extension may not function properly:", error)
			})

		// Set up persistence error recovery
		this.stateManager.onPersistenceError = async ({ error }: PersistenceErrorEvent) => {
			console.error("Cache persistence failed, recovering:", error)
			try {
				await this.stateManager.reInitialize()
				await this.postStateToWebview()
				HostProvider.window.showMessage({
					type: ShowMessageType.WARNING,
					message: "Saving settings to storage failed.",
				})
			} catch (recoveryError) {
				console.error("Cache recovery failed:", recoveryError)
				HostProvider.window.showMessage({
					type: ShowMessageType.ERROR,
					message: "Failed to save settings. Please restart the extension.",
				})
			}
		}

		this.mcpHub = new McpHub(
			() => ensureMcpServersDirectoryExists(),
			() => ensureSettingsDirectoryExists(this.context),
			this.context.extension?.packageJSON?.version ?? "1.0.0",
			telemetryService,
		)

		// Clean up legacy checkpoints
		cleanupLegacyCheckpoints(this.context.globalStorageUri.fsPath).catch((error) => {
			console.error("Failed to cleanup legacy checkpoints:", error)
		})
	}

	async getCurrentMode(): Promise<Mode> {
		return this.stateManager.getGlobalStateKey("mode")
	}

	rebuildApiHandler(newConfig: ApiConfiguration) {
		if (this.task) {
			const effectiveConfig = {
				...newConfig,
				taskId: this.task.taskId,
			}
			this.task.api = buildApiHandler(effectiveConfig)
		}
	}

	/*
	VSCode extensions use the disposable pattern to clean up resources when the sidebar/editor tab is closed by the user or system. This applies to event listening, commands, interacting with the UI, etc.
	- https://vscode-docs.readthedocs.io/en/stable/extensions/patterns-and-principles/
	- https://github.com/microsoft/vscode-extension-samples/blob/main/webview-sample/src/extension.ts
	*/
	async dispose() {
		await this.clearTask()
		while (this.disposables.length) {
			const x = this.disposables.pop()
			if (x) {
				x.dispose()
			}
		}
		this.mcpHub.dispose()

		console.error("Controller disposed")
	}

	// Auth methods
	async handleSignOut() {
		try {
			// TODO: update to clineAccountId and then move clineApiKey to a clear function.
			this.stateManager.setSecret("clineAccountId", undefined)
			this.stateManager.setGlobalState("userInfo", undefined)

			// Update API providers through cache service
			const apiConfiguration = this.stateManager.getApiConfiguration()
			const updatedConfig = {
				...apiConfiguration,
				planModeApiProvider: "openrouter" as ApiProvider,
				actModeApiProvider: "openrouter" as ApiProvider,
			}
			this.stateManager.setApiConfiguration(updatedConfig)

			await this.postStateToWebview()
			HostProvider.window.showMessage({
				type: ShowMessageType.INFORMATION,
				message: "Successfully logged out of Cline",
			})
		} catch (_error) {
			HostProvider.window.showMessage({
				type: ShowMessageType.INFORMATION,
				message: "Logout failed",
			})
		}
	}

	async setUserInfo(info?: UserInfo) {
		this.stateManager.setGlobalState("userInfo", info)
	}

	async initTask(task?: string, images?: string[], files?: string[], historyItem?: HistoryItem) {
		await this.clearTask() // ensures that an existing task doesn't exist before starting a new one, although this shouldn't be possible since user must clear task before starting a new one

		const apiConfiguration = this.stateManager.getApiConfiguration()
		const autoApprovalSettings = this.stateManager.getGlobalStateKey("autoApprovalSettings")
		const browserSettings = this.stateManager.getGlobalStateKey("browserSettings")
		const focusChainSettings = this.stateManager.getGlobalStateKey("focusChainSettings")
		const focusChainFeatureFlagEnabled = this.stateManager.getGlobalStateKey("focusChainFeatureFlagEnabled")
		const preferredLanguage = this.stateManager.getGlobalStateKey("preferredLanguage")
		const openaiReasoningEffort = this.stateManager.getGlobalStateKey("openaiReasoningEffort")
		const mode = this.stateManager.getGlobalStateKey("mode")
		const shellIntegrationTimeout = this.stateManager.getGlobalStateKey("shellIntegrationTimeout")
		const terminalReuseEnabled = this.stateManager.getGlobalStateKey("terminalReuseEnabled")
		const terminalOutputLineLimit = this.stateManager.getGlobalStateKey("terminalOutputLineLimit")
		const defaultTerminalProfile = this.stateManager.getGlobalStateKey("defaultTerminalProfile")
		const enableCheckpointsSetting = this.stateManager.getGlobalStateKey("enableCheckpointsSetting")
		const isNewUser = this.stateManager.getGlobalStateKey("isNewUser")
		const taskHistory = this.stateManager.getGlobalStateKey("taskHistory")
		const strictPlanModeEnabled = this.stateManager.getGlobalStateKey("strictPlanModeEnabled")
		const useAutoCondense = this.stateManager.getGlobalStateKey("useAutoCondense")

		const NEW_USER_TASK_COUNT_THRESHOLD = 10

		// Check if the user has completed enough tasks to no longer be considered a "new user"
		if (isNewUser && !historyItem && taskHistory && taskHistory.length >= NEW_USER_TASK_COUNT_THRESHOLD) {
			this.stateManager.setGlobalState("isNewUser", false)
			await this.postStateToWebview()
		}

		if (autoApprovalSettings) {
			const updatedAutoApprovalSettings = {
				...autoApprovalSettings,
				version: (autoApprovalSettings.version ?? 1) + 1,
			}
			this.stateManager.setGlobalState("autoApprovalSettings", updatedAutoApprovalSettings)
		}
		// Apply remote feature flag gate to focus chain settings
		const effectiveFocusChainSettings = {
			...(focusChainSettings || { enabled: true, remindClineInterval: 6 }),
			enabled: Boolean(focusChainSettings?.enabled) && Boolean(focusChainFeatureFlagEnabled),
		}

		this.task = new Task(
			this,
			this.mcpHub,
			(historyItem) => this.updateTaskHistory(historyItem),
			() => this.postStateToWebview(),
			(taskId) => this.reinitExistingTaskFromId(taskId),
			() => this.cancelTask(),
			apiConfiguration,
			autoApprovalSettings,
			browserSettings,
			effectiveFocusChainSettings,
			preferredLanguage,
			openaiReasoningEffort,
			mode,
			strictPlanModeEnabled ?? true,
			useAutoCondense ?? false,
			shellIntegrationTimeout,
			terminalReuseEnabled ?? true,
			terminalOutputLineLimit ?? 500,
			defaultTerminalProfile ?? "default",
			enableCheckpointsSetting ?? true,
			await getCwd(getDesktopDir()),
			this.stateManager,
			task,
			images,
			files,
			historyItem,
		)
	}

	async reinitExistingTaskFromId(taskId: string) {
		const history = await this.getTaskWithId(taskId)
		if (history) {
			await this.initTask(undefined, undefined, undefined, history.historyItem)
		}
	}

	async updateTelemetrySetting(telemetrySetting: TelemetrySetting) {
		this.stateManager.setGlobalState("telemetrySetting", telemetrySetting)
		const isOptedIn = telemetrySetting !== "disabled"
		telemetryService.updateTelemetryState(isOptedIn)
		await this.postStateToWebview()
	}

	async togglePlanActMode(modeToSwitchTo: Mode, chatContent?: ChatContent): Promise<boolean> {
		const didSwitchToActMode = modeToSwitchTo === "act"

		// Store mode to global state
		this.stateManager.setGlobalState("mode", modeToSwitchTo)

		// Capture mode switch telemetry | Capture regardless of if we know the taskId
		telemetryService.captureModeSwitch(this.task?.ulid ?? "0", modeToSwitchTo)

<<<<<<< HEAD
				if (this.task) {
					const { apiConfiguration: updatedApiConfiguration } = await getAllExtensionState(this.context)
					this.rebuildApiHandler(updatedApiConfiguration)
				}
			}
=======
		// Update API handler with new mode (buildApiHandler now selects provider based on mode)
		if (this.task) {
			const apiConfiguration = this.stateManager.getApiConfiguration()
			this.task.api = buildApiHandler({ ...apiConfiguration, ulid: this.task.ulid }, modeToSwitchTo)
>>>>>>> c6aa4709
		}

		await this.postStateToWebview()

		if (this.task) {
			this.task.updateMode(modeToSwitchTo)
			if (this.task.taskState.isAwaitingPlanResponse && didSwitchToActMode) {
				this.task.taskState.didRespondToPlanAskBySwitchingMode = true
				// Use chatContent if provided, otherwise use default message
				await this.task.handleWebviewAskResponse(
					"messageResponse",
					chatContent?.message || "PLAN_MODE_TOGGLE_RESPONSE",
					chatContent?.images || [],
					chatContent?.files || [],
				)

				return true
			} else {
				this.cancelTask()
				return false
			}
		}

		return false
	}

	async cancelTask() {
		if (this.task) {
			const { historyItem } = await this.getTaskWithId(this.task.taskId)
			try {
				await this.task.abortTask()
			} catch (error) {
				console.error("Failed to abort task", error)
			}
			await pWaitFor(
				() =>
					this.task === undefined ||
					this.task.taskState.isStreaming === false ||
					this.task.taskState.didFinishAbortingStream ||
					this.task.taskState.isWaitingForFirstChunk, // if only first chunk is processed, then there's no need to wait for graceful abort (closes edits, browser, etc)
				{
					timeout: 3_000,
				},
			).catch(() => {
				console.error("Failed to abort task")
			})
			if (this.task) {
				// 'abandoned' will prevent this cline instance from affecting future cline instance gui. this may happen if its hanging on a streaming request
				this.task.taskState.abandoned = true
			}
			await this.initTask(undefined, undefined, undefined, historyItem) // clears task again, so we need to abortTask manually above
			// Dont send the state to the webview, the new Cline instance will send state when it's ready.
			// Sending the state here sent an empty messages array to webview leading to virtuoso having to reload the entire list
		}
	}

	async handleAuthCallback(customToken: string, provider: string | null = null) {
		try {
			await this.authService.handleAuthCallback(customToken, provider ? provider : "google")

			const clineProvider: ApiProvider = "cline"

			// Get current settings to determine how to update providers
			const planActSeparateModelsSetting = this.stateManager.getGlobalStateKey("planActSeparateModelsSetting")

			const currentMode = await this.getCurrentMode()

			// Get current API configuration from cache
			const currentApiConfiguration = this.stateManager.getApiConfiguration()

			const updatedConfig = { ...currentApiConfiguration }

			if (planActSeparateModelsSetting) {
				// Only update the current mode's provider
				if (currentMode === "plan") {
					updatedConfig.planModeApiProvider = clineProvider
				} else {
					updatedConfig.actModeApiProvider = clineProvider
				}
			} else {
				// Update both modes to keep them in sync
				updatedConfig.planModeApiProvider = clineProvider
				updatedConfig.actModeApiProvider = clineProvider
			}

			// Update the API configuration through cache service
			this.stateManager.setApiConfiguration(updatedConfig)

			// Mark welcome view as completed since user has successfully logged in
			this.stateManager.setGlobalState("welcomeViewCompleted", true)

			if (this.task) {
<<<<<<< HEAD
				this.rebuildApiHandler(updatedConfig)
=======
				this.task.api = buildApiHandler({ ...updatedConfig, ulid: this.task.ulid }, currentMode)
>>>>>>> c6aa4709
			}

			await this.postStateToWebview()
		} catch (error) {
			console.error("Failed to handle auth callback:", error)
			HostProvider.window.showMessage({
				type: ShowMessageType.ERROR,
				message: "Failed to log in to Cline",
			})
			// Even on login failure, we preserve any existing tokens
			// Only clear tokens on explicit logout
		}
	}

	// MCP Marketplace
	private async fetchMcpMarketplaceFromApi(silent: boolean = false): Promise<McpMarketplaceCatalog | undefined> {
		try {
			const response = await axios.get(`${clineEnvConfig.mcpBaseUrl}/marketplace`, {
				headers: {
					"Content-Type": "application/json",
				},
			})

			if (!response.data) {
				throw new Error("Invalid response from MCP marketplace API")
			}

			const catalog: McpMarketplaceCatalog = {
				items: (response.data || []).map((item: any) => ({
					...item,
					githubStars: item.githubStars ?? 0,
					downloadCount: item.downloadCount ?? 0,
					tags: item.tags ?? [],
				})),
			}

			// Store in global state
			this.stateManager.setGlobalState("mcpMarketplaceCatalog", catalog)
			return catalog
		} catch (error) {
			console.error("Failed to fetch MCP marketplace:", error)
			if (!silent) {
				const errorMessage = error instanceof Error ? error.message : "Failed to fetch MCP marketplace"
				HostProvider.window.showMessage({
					type: ShowMessageType.ERROR,
					message: errorMessage,
				})
			}
			return undefined
		}
	}

	private async fetchMcpMarketplaceFromApiRPC(silent: boolean = false): Promise<McpMarketplaceCatalog | undefined> {
		try {
			const response = await axios.get(`${clineEnvConfig.mcpBaseUrl}/marketplace`, {
				headers: {
					"Content-Type": "application/json",
					"User-Agent": "cline-vscode-extension",
				},
			})

			if (!response.data) {
				throw new Error("Invalid response from MCP marketplace API")
			}

			const catalog: McpMarketplaceCatalog = {
				items: (response.data || []).map((item: any) => ({
					...item,
					githubStars: item.githubStars ?? 0,
					downloadCount: item.downloadCount ?? 0,
					tags: item.tags ?? [],
				})),
			}

			// Store in global state
			this.stateManager.setGlobalState("mcpMarketplaceCatalog", catalog)
			return catalog
		} catch (error) {
			console.error("Failed to fetch MCP marketplace:", error)
			if (!silent) {
				const errorMessage = error instanceof Error ? error.message : "Failed to fetch MCP marketplace"
				throw new Error(errorMessage)
			}
			return undefined
		}
	}

	async silentlyRefreshMcpMarketplace() {
		try {
			const catalog = await this.fetchMcpMarketplaceFromApi(true)
			if (catalog) {
				await sendMcpMarketplaceCatalogEvent(catalog)
			}
		} catch (error) {
			console.error("Failed to silently refresh MCP marketplace:", error)
		}
	}

	/**
	 * RPC variant that silently refreshes the MCP marketplace catalog and returns the result
	 * Unlike silentlyRefreshMcpMarketplace, this doesn't send a message to the webview
	 * @returns MCP marketplace catalog or undefined if refresh failed
	 */
	async silentlyRefreshMcpMarketplaceRPC() {
		try {
			return await this.fetchMcpMarketplaceFromApiRPC(true)
		} catch (error) {
			console.error("Failed to silently refresh MCP marketplace (RPC):", error)
			return undefined
		}
	}

	// OpenRouter

	async handleOpenRouterCallback(code: string) {
		let apiKey: string
		try {
			const response = await axios.post("https://openrouter.ai/api/v1/auth/keys", { code })
			if (response.data && response.data.key) {
				apiKey = response.data.key
			} else {
				throw new Error("Invalid response from OpenRouter API")
			}
		} catch (error) {
			console.error("Error exchanging code for API key:", error)
			throw error
		}

		const openrouter: ApiProvider = "openrouter"
		const currentMode = await this.getCurrentMode()

		// Update API configuration through cache service
		const currentApiConfiguration = this.stateManager.getApiConfiguration()
		const updatedConfig = {
			...currentApiConfiguration,
			planModeApiProvider: openrouter,
			actModeApiProvider: openrouter,
			openRouterApiKey: apiKey,
		}
		this.stateManager.setApiConfiguration(updatedConfig)

		await this.postStateToWebview()
		if (this.task) {
<<<<<<< HEAD
			// Preserve the current taskId when rebuilding the API handler
			this.rebuildApiHandler({
				apiProvider: openrouter,
				openRouterApiKey: apiKey,
			})
=======
			this.task.api = buildApiHandler({ ...updatedConfig, ulid: this.task.ulid }, currentMode)
>>>>>>> c6aa4709
		}
		// Dont send settingsButtonClicked because its bad ux if user is on welcome
	}

	private async ensureCacheDirectoryExists(): Promise<string> {
		const cacheDir = path.join(this.context.globalStorageUri.fsPath, "cache")
		await fs.mkdir(cacheDir, { recursive: true })
		return cacheDir
	}

	// Read OpenRouter models from disk cache
	async readOpenRouterModels(): Promise<Record<string, ModelInfo> | undefined> {
		const openRouterModelsFilePath = path.join(await this.ensureCacheDirectoryExists(), GlobalFileNames.openRouterModels)
		const fileExists = await fileExistsAtPath(openRouterModelsFilePath)
		if (fileExists) {
			const fileContents = await fs.readFile(openRouterModelsFilePath, "utf8")
			return JSON.parse(fileContents)
		}
		return undefined
	}

	// Read Vercel AI Gateway models from disk cache
	async readVercelAiGatewayModels(): Promise<Record<string, ModelInfo> | undefined> {
		const vercelAiGatewayModelsFilePath = path.join(
			await this.ensureCacheDirectoryExists(),
			GlobalFileNames.vercelAiGatewayModels,
		)
		const fileExists = await fileExistsAtPath(vercelAiGatewayModelsFilePath)
		if (fileExists) {
			const fileContents = await fs.readFile(vercelAiGatewayModelsFilePath, "utf8")
			return JSON.parse(fileContents)
		}
		return undefined
	}

	// Task history

	async getTaskWithId(id: string): Promise<{
		historyItem: HistoryItem
		taskDirPath: string
		apiConversationHistoryFilePath: string
		uiMessagesFilePath: string
		contextHistoryFilePath: string
		taskMetadataFilePath: string
		apiConversationHistory: Anthropic.MessageParam[]
	}> {
		const history = this.stateManager.getGlobalStateKey("taskHistory")
		const historyItem = history.find((item) => item.id === id)
		if (historyItem) {
			const taskDirPath = path.join(this.context.globalStorageUri.fsPath, "tasks", id)
			const apiConversationHistoryFilePath = path.join(taskDirPath, GlobalFileNames.apiConversationHistory)
			const uiMessagesFilePath = path.join(taskDirPath, GlobalFileNames.uiMessages)
			const contextHistoryFilePath = path.join(taskDirPath, GlobalFileNames.contextHistory)
			const taskMetadataFilePath = path.join(taskDirPath, GlobalFileNames.taskMetadata)
			const fileExists = await fileExistsAtPath(apiConversationHistoryFilePath)
			if (fileExists) {
				const apiConversationHistory = JSON.parse(await fs.readFile(apiConversationHistoryFilePath, "utf8"))
				return {
					historyItem,
					taskDirPath,
					apiConversationHistoryFilePath,
					uiMessagesFilePath,
					contextHistoryFilePath,
					taskMetadataFilePath,
					apiConversationHistory,
				}
			}
		}
		// if we tried to get a task that doesn't exist, remove it from state
		// FIXME: this seems to happen sometimes when the json file doesn't save to disk for some reason
		await this.deleteTaskFromState(id)
		throw new Error("Task not found")
	}

	async exportTaskWithId(id: string) {
		const { historyItem, apiConversationHistory } = await this.getTaskWithId(id)
		await downloadTask(historyItem.ts, apiConversationHistory)
	}

	async deleteTaskFromState(id: string) {
		// Remove the task from history
		const taskHistory = this.stateManager.getGlobalStateKey("taskHistory")
		const updatedTaskHistory = taskHistory.filter((task) => task.id !== id)
		this.stateManager.setGlobalState("taskHistory", updatedTaskHistory)

		// Notify the webview that the task has been deleted
		await this.postStateToWebview()

		return updatedTaskHistory
	}

	async postStateToWebview() {
		const state = await this.getStateToPostToWebview()
		await sendStateUpdate(this.id, state)
	}

	async getStateToPostToWebview(): Promise<ExtensionState> {
		// Get API configuration from cache for immediate access
		const apiConfiguration = this.stateManager.getApiConfiguration()
		const lastShownAnnouncementId = this.stateManager.getGlobalStateKey("lastShownAnnouncementId")
		const taskHistory = this.stateManager.getGlobalStateKey("taskHistory")
		const autoApprovalSettings = this.stateManager.getGlobalStateKey("autoApprovalSettings")
		const browserSettings = this.stateManager.getGlobalStateKey("browserSettings")
		const focusChainSettings = this.stateManager.getGlobalStateKey("focusChainSettings")
		const focusChainFeatureFlagEnabled = this.stateManager.getGlobalStateKey("focusChainFeatureFlagEnabled")
		const preferredLanguage = this.stateManager.getGlobalStateKey("preferredLanguage")
		const openaiReasoningEffort = this.stateManager.getGlobalStateKey("openaiReasoningEffort")
		const mode = this.stateManager.getGlobalStateKey("mode")
		const strictPlanModeEnabled = this.stateManager.getGlobalStateKey("strictPlanModeEnabled")
		const useAutoCondense = this.stateManager.getGlobalStateKey("useAutoCondense")
		const userInfo = this.stateManager.getGlobalStateKey("userInfo")
		const mcpMarketplaceEnabled = this.stateManager.getGlobalStateKey("mcpMarketplaceEnabled")
		const mcpDisplayMode = this.stateManager.getGlobalStateKey("mcpDisplayMode")
		const telemetrySetting = this.stateManager.getGlobalStateKey("telemetrySetting")
		const planActSeparateModelsSetting = this.stateManager.getGlobalStateKey("planActSeparateModelsSetting")
		const enableCheckpointsSetting = this.stateManager.getGlobalStateKey("enableCheckpointsSetting")
		const globalClineRulesToggles = this.stateManager.getGlobalStateKey("globalClineRulesToggles")
		const globalWorkflowToggles = this.stateManager.getGlobalStateKey("globalWorkflowToggles")
		const shellIntegrationTimeout = this.stateManager.getGlobalStateKey("shellIntegrationTimeout")
		const terminalReuseEnabled = this.stateManager.getGlobalStateKey("terminalReuseEnabled")
		const defaultTerminalProfile = this.stateManager.getGlobalStateKey("defaultTerminalProfile")
		const isNewUser = this.stateManager.getGlobalStateKey("isNewUser")
		const welcomeViewCompleted = Boolean(
			this.stateManager.getGlobalStateKey("welcomeViewCompleted") || this.authService.getInfo()?.user?.uid,
		)
		const customPrompt = this.stateManager.getGlobalStateKey("customPrompt")
		const mcpResponsesCollapsed = this.stateManager.getGlobalStateKey("mcpResponsesCollapsed")
		const terminalOutputLineLimit = this.stateManager.getGlobalStateKey("terminalOutputLineLimit")
		const localClineRulesToggles = this.stateManager.getWorkspaceStateKey("localClineRulesToggles")
		const localWindsurfRulesToggles = this.stateManager.getWorkspaceStateKey("localWindsurfRulesToggles")
		const localCursorRulesToggles = this.stateManager.getWorkspaceStateKey("localCursorRulesToggles")
		const workflowToggles = this.stateManager.getWorkspaceStateKey("workflowToggles")

		const currentTaskItem = this.task?.taskId ? (taskHistory || []).find((item) => item.id === this.task?.taskId) : undefined
		const checkpointTrackerErrorMessage = this.task?.taskState.checkpointTrackerErrorMessage
		const clineMessages = this.task?.messageStateHandler.getClineMessages() || []

		const processedTaskHistory = (taskHistory || [])
			.filter((item) => item.ts && item.task)
			.sort((a, b) => b.ts - a.ts)
			.slice(0, 100) // for now we're only getting the latest 100 tasks, but a better solution here is to only pass in 3 for recent task history, and then get the full task history on demand when going to the task history view (maybe with pagination?)

		const latestAnnouncementId = getLatestAnnouncementId(this.context)
		const shouldShowAnnouncement = lastShownAnnouncementId !== latestAnnouncementId
		const platform = process.platform as Platform
		const distinctId = PostHogClientProvider.getInstance().distinctId
		const version = this.context.extension?.packageJSON?.version ?? ""
		const uriScheme = vscode.env.uriScheme

		return {
			version,
			apiConfiguration,
			uriScheme,
			currentTaskItem,
			checkpointTrackerErrorMessage,
			clineMessages,
			currentFocusChainChecklist: this.task?.taskState.currentFocusChainChecklist || null,
			taskHistory: processedTaskHistory,
			shouldShowAnnouncement,
			platform,
			autoApprovalSettings,
			browserSettings,
			focusChainSettings,
			focusChainFeatureFlagEnabled,
			preferredLanguage,
			openaiReasoningEffort,
			mode,
			strictPlanModeEnabled,
			useAutoCondense,
			userInfo,
			mcpMarketplaceEnabled,
			mcpDisplayMode,
			telemetrySetting,
			planActSeparateModelsSetting,
			enableCheckpointsSetting: enableCheckpointsSetting ?? true,
			distinctId,
			globalClineRulesToggles: globalClineRulesToggles || {},
			localClineRulesToggles: localClineRulesToggles || {},
			localWindsurfRulesToggles: localWindsurfRulesToggles || {},
			localCursorRulesToggles: localCursorRulesToggles || {},
			localWorkflowToggles: workflowToggles || {},
			globalWorkflowToggles: globalWorkflowToggles || {},
			shellIntegrationTimeout,
			terminalReuseEnabled,
			defaultTerminalProfile,
			isNewUser,
			welcomeViewCompleted: welcomeViewCompleted as boolean, // Can be undefined but is set to either true or false by the migration that runs on extension launch in extension.ts
			mcpResponsesCollapsed,
			terminalOutputLineLimit,
			customPrompt,
		}
	}

	async clearTask() {
		if (this.task) {
		}
		await this.task?.abortTask()
		this.task = undefined // removes reference to it, so once promises end it will be garbage collected
	}

	// Caching mechanism to keep track of webview messages + API conversation history per provider instance

	/*
	Now that we use retainContextWhenHidden, we don't have to store a cache of cline messages in the user's state, but we could to reduce memory footprint in long conversations.

	- We have to be careful of what state is shared between ClineProvider instances since there could be multiple instances of the extension running at once. For example when we cached cline messages using the same key, two instances of the extension could end up using the same key and overwriting each other's messages.
	- Some state does need to be shared between the instances, i.e. the API key--however there doesn't seem to be a good way to notify the other instances that the API key has changed.

	We need to use a unique identifier for each ClineProvider instance's message cache since we could be running several instances of the extension outside of just the sidebar i.e. in editor panels.

	// conversation history to send in API requests

	/*
	It seems that some API messages do not comply with vscode state requirements. Either the Anthropic library is manipulating these values somehow in the backend in a way that's creating cyclic references, or the API returns a function or a Symbol as part of the message content.
	VSCode docs about state: "The value must be JSON-stringifyable ... value — A value. MUST not contain cyclic references."
	For now we'll store the conversation history in memory, and if we need to store in state directly we'd need to do a manual conversion to ensure proper json stringification.
	*/

	async updateTaskHistory(item: HistoryItem): Promise<HistoryItem[]> {
		const history = this.stateManager.getGlobalStateKey("taskHistory")
		const existingItemIndex = history.findIndex((h) => h.id === item.id)
		if (existingItemIndex !== -1) {
			history[existingItemIndex] = item
		} else {
			history.push(item)
		}
		this.stateManager.setGlobalState("taskHistory", history)
		return history
	}
}<|MERGE_RESOLUTION|>--- conflicted
+++ resolved
@@ -106,11 +106,12 @@
 
 	rebuildApiHandler(newConfig: ApiConfiguration) {
 		if (this.task) {
+			const currentMode = this.stateManager.getGlobalStateKey("mode")
 			const effectiveConfig = {
 				...newConfig,
-				taskId: this.task.taskId,
-			}
-			this.task.api = buildApiHandler(effectiveConfig)
+				ulid: this.task.ulid,
+			}
+			this.task.api = buildApiHandler(effectiveConfig, currentMode)
 		}
 	}
 
@@ -260,18 +261,10 @@
 		// Capture mode switch telemetry | Capture regardless of if we know the taskId
 		telemetryService.captureModeSwitch(this.task?.ulid ?? "0", modeToSwitchTo)
 
-<<<<<<< HEAD
-				if (this.task) {
-					const { apiConfiguration: updatedApiConfiguration } = await getAllExtensionState(this.context)
-					this.rebuildApiHandler(updatedApiConfiguration)
-				}
-			}
-=======
 		// Update API handler with new mode (buildApiHandler now selects provider based on mode)
 		if (this.task) {
 			const apiConfiguration = this.stateManager.getApiConfiguration()
 			this.task.api = buildApiHandler({ ...apiConfiguration, ulid: this.task.ulid }, modeToSwitchTo)
->>>>>>> c6aa4709
 		}
 
 		await this.postStateToWebview()
@@ -364,13 +357,8 @@
 			this.stateManager.setGlobalState("welcomeViewCompleted", true)
 
 			if (this.task) {
-<<<<<<< HEAD
 				this.rebuildApiHandler(updatedConfig)
-=======
-				this.task.api = buildApiHandler({ ...updatedConfig, ulid: this.task.ulid }, currentMode)
->>>>>>> c6aa4709
-			}
-
+			}
 			await this.postStateToWebview()
 		} catch (error) {
 			console.error("Failed to handle auth callback:", error)
@@ -498,7 +486,6 @@
 		}
 
 		const openrouter: ApiProvider = "openrouter"
-		const currentMode = await this.getCurrentMode()
 
 		// Update API configuration through cache service
 		const currentApiConfiguration = this.stateManager.getApiConfiguration()
@@ -512,15 +499,7 @@
 
 		await this.postStateToWebview()
 		if (this.task) {
-<<<<<<< HEAD
-			// Preserve the current taskId when rebuilding the API handler
-			this.rebuildApiHandler({
-				apiProvider: openrouter,
-				openRouterApiKey: apiKey,
-			})
-=======
-			this.task.api = buildApiHandler({ ...updatedConfig, ulid: this.task.ulid }, currentMode)
->>>>>>> c6aa4709
+			this.rebuildApiHandler(updatedConfig)
 		}
 		// Dont send settingsButtonClicked because its bad ux if user is on welcome
 	}
