--- conflicted
+++ resolved
@@ -795,7 +795,6 @@
 				this.postMessageToWebview({ type: "relinquishControl" })
 				break
 			}
-<<<<<<< HEAD
 			case "getDetectedChromePath": {
 				try {
 					const { browserSettings } = await getAllExtensionState(this.context)
@@ -811,7 +810,6 @@
 				}
 				break
 			}
-=======
 			case "getRelativePaths": {
 				if (message.uris && message.uris.length > 0) {
 					const resolvedPaths = await Promise.all(
@@ -848,8 +846,6 @@
 				}
 				break
 			}
-
->>>>>>> 13b69415
 			case "searchFiles": {
 				const workspacePath = getWorkspacePath()
 
