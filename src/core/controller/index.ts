--- conflicted
+++ resolved
@@ -891,15 +891,12 @@
 					case "xai":
 						await updateGlobalState(this.context, "apiModelId", newModelId)
 						break
-<<<<<<< HEAD
 					case "netmind":
 						await updateGlobalState(this.context, "netmindModelId", newModelId)
-=======
 					case "bedrock":
 						await updateGlobalState(this.context, "apiModelId", newModelId)
 						await updateGlobalState(this.context, "awsBedrockCustomSelected", newAwsBedrockCustomSelected)
 						await updateGlobalState(this.context, "awsBedrockCustomModelBaseId", newAwsBedrockCustomModelBaseId)
->>>>>>> c8395766
 						break
 					case "openrouter":
 					case "cline":
