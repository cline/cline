--- conflicted
+++ resolved
@@ -332,16 +332,6 @@
 					vscode.env.openExternal(vscode.Uri.parse(message.url))
 				}
 				break
-<<<<<<< HEAD
-			case "accountLogoutClicked": {
-				await this.handleSignOut()
-				break
-			}
-=======
-			case "openMention":
-				openMention(message.text)
-				break
->>>>>>> 6cf5fdad
 			case "showAccountViewClicked": {
 				await this.postMessageToWebview({ type: "action", action: "accountButtonClicked" })
 				break
