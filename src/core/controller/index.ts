--- conflicted
+++ resolved
@@ -482,20 +482,7 @@
 				this.refreshTotalTasksSize()
 				break
 			}
-<<<<<<< HEAD
-			case "restartMcpServer": {
-				try {
-					await this.mcpHub?.restartConnection(message.text!)
-				} catch (error) {
-					console.error(`Failed to retry connection for ${message.text}:`, error)
-=======
-			case "deleteMcpServer": {
-				if (message.serverName) {
-					this.mcpHub?.deleteServer(message.serverName)
->>>>>>> 43357c11
-				}
-				break
-			}
+
 			case "fetchLatestMcpServersFromHub": {
 				this.mcpHub?.sendLatestMcpServers()
 				break
