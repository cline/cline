--- conflicted
+++ resolved
@@ -33,13 +33,9 @@
 import { Task } from "../task"
 import { sendMcpMarketplaceCatalogEvent } from "./mcp/subscribeToMcpMarketplaceCatalog"
 import { sendStateUpdate } from "./state/subscribeToState"
-<<<<<<< HEAD
 import { sendAddToInputEvent, sendAddToInputEventToClient } from "./ui/subscribeToAddToInput"
 import { WebviewProvider } from "../webview"
-import { getLatestAnnouncementId } from "@/utils/announcements"
-=======
-import { sendAddToInputEvent } from "./ui/subscribeToAddToInput"
->>>>>>> 47a2ae83
+
 /*
 https://github.com/microsoft/vscode-webview-ui-toolkit-samples/blob/main/default/weather-webview/src/providers/WeatherViewProvider.ts
 
@@ -528,15 +524,7 @@
 
 	// 'Add to Cline' context menu in editor and code action
 	async addSelectedCodeToChat(code: string, filePath: string, languageId: string, diagnostics?: vscode.Diagnostic[]) {
-<<<<<<< HEAD
 		// Post message to webview with the selected code
-=======
-		// Ensure the sidebar view is visible
-		await vscode.commands.executeCommand("claude-dev.SidebarProvider.focus")
-		await setTimeoutPromise(100)
-
-		// Send a response to webview with the selected code
->>>>>>> 47a2ae83
 		const fileMention = await this.getFileMentionFromPath(filePath)
 
 		let input = `${fileMention}\n\`\`\`\n${code}\n\`\`\``
