--- conflicted
+++ resolved
@@ -1156,11 +1156,8 @@
 			shellIntegrationTimeout,
 			terminalReuseEnabled,
 			isNewUser,
-<<<<<<< HEAD
 			gitSettings,
-=======
 			mcpResponsesCollapsed,
->>>>>>> 582a3b19
 		}
 	}
 
