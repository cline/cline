import { Anthropic } from "@anthropic-ai/sdk"
import axios from "axios"
import { v4 as uuidv4 } from "uuid"
import fs from "fs/promises"
import { setTimeout as setTimeoutPromise } from "node:timers/promises"
import pWaitFor from "p-wait-for"
import * as path from "path"
import * as vscode from "vscode"
import { handleGrpcRequest, handleGrpcRequestCancel } from "./grpc-handler"
import { buildApiHandler } from "@api/index"
import { cleanupLegacyCheckpoints } from "@integrations/checkpoints/CheckpointMigration"
import { downloadTask } from "@integrations/misc/export-markdown"
import WorkspaceTracker from "@integrations/workspace/WorkspaceTracker"
import { ClineAccountService } from "@services/account/ClineAccountService"
import { McpHub } from "@services/mcp/McpHub"
import { telemetryService } from "@/services/posthog/telemetry/TelemetryService"
import { ApiProvider, ModelInfo } from "@shared/api"
import { ChatContent } from "@shared/ChatContent"
import { ChatSettings } from "@shared/ChatSettings"
import { ExtensionMessage, ExtensionState, Platform } from "@shared/ExtensionMessage"
import { HistoryItem } from "@shared/HistoryItem"
import { McpMarketplaceCatalog } from "@shared/mcp"
import { UserInfo } from "@shared/UserInfo"
import { TelemetrySetting } from "@shared/TelemetrySetting"
import { WebviewMessage } from "@shared/WebviewMessage"
import { fileExistsAtPath } from "@utils/fs"
import { getWorkingState } from "@utils/git"
import { extractCommitMessage } from "@integrations/git/commit-message-generator"
import { ensureMcpServersDirectoryExists, ensureSettingsDirectoryExists, GlobalFileNames } from "../storage/disk"
import {
	getAllExtensionState,
	getGlobalState,
	getSecret,
	getWorkspaceState,
	storeSecret,
	updateApiConfiguration,
	updateGlobalState,
	updateWorkspaceState,
} from "../storage/state"
import { Task } from "../task"
import { ClineRulesToggles } from "@shared/cline-rules"
import { sendStateUpdate } from "./state/subscribeToState"
import { sendAddToInputEvent } from "./ui/subscribeToAddToInput"
import { sendAuthCallbackEvent } from "./account/subscribeToAuthCallback"
import { sendMcpMarketplaceCatalogEvent } from "./mcp/subscribeToMcpMarketplaceCatalog"
import { sendRelinquishControlEvent } from "./ui/subscribeToRelinquishControl"

/*
https://github.com/microsoft/vscode-webview-ui-toolkit-samples/blob/main/default/weather-webview/src/providers/WeatherViewProvider.ts

https://github.com/KumarVariable/vscode-extension-sidebar-html/blob/master/src/customSidebarViewProvider.ts
*/

export class Controller {
	readonly id: string
	private postMessage: (message: ExtensionMessage) => Thenable<boolean> | undefined

	private disposables: vscode.Disposable[] = []
	task?: Task
	workspaceTracker: WorkspaceTracker
	mcpHub: McpHub
	accountService: ClineAccountService
	latestAnnouncementId = "may-22-2025_16:11:00" // update to some unique identifier when we add a new announcement

	constructor(
		readonly context: vscode.ExtensionContext,
		private readonly outputChannel: vscode.OutputChannel,
		postMessage: (message: ExtensionMessage) => Thenable<boolean> | undefined,
		id: string,
	) {
		this.id = id
		this.outputChannel.appendLine("ClineProvider instantiated")
		this.postMessage = postMessage

		this.workspaceTracker = new WorkspaceTracker()
		this.mcpHub = new McpHub(
			() => ensureMcpServersDirectoryExists(),
			() => ensureSettingsDirectoryExists(this.context),
			(msg) => this.postMessageToWebview(msg),
			this.context.extension?.packageJSON?.version ?? "1.0.0",
		)
		this.accountService = new ClineAccountService(
			(msg) => this.postMessageToWebview(msg),
			async () => {
				const { apiConfiguration } = await this.getStateToPostToWebview()
				return apiConfiguration?.clineApiKey
			},
		)

		// Clean up legacy checkpoints
		cleanupLegacyCheckpoints(this.context.globalStorageUri.fsPath, this.outputChannel).catch((error) => {
			console.error("Failed to cleanup legacy checkpoints:", error)
		})
	}

	/*
	VSCode extensions use the disposable pattern to clean up resources when the sidebar/editor tab is closed by the user or system. This applies to event listening, commands, interacting with the UI, etc.
	- https://vscode-docs.readthedocs.io/en/stable/extensions/patterns-and-principles/
	- https://github.com/microsoft/vscode-extension-samples/blob/main/webview-sample/src/extension.ts
	*/
	async dispose() {
		await this.clearTask()
		while (this.disposables.length) {
			const x = this.disposables.pop()
			if (x) {
				x.dispose()
			}
		}
		this.workspaceTracker.dispose()
		this.mcpHub.dispose()

		console.error("Controller disposed")
	}

	// Auth methods
	async handleSignOut() {
		try {
			await storeSecret(this.context, "clineApiKey", undefined)
			await updateGlobalState(this.context, "userInfo", undefined)
			await updateWorkspaceState(this.context, "apiProvider", "openrouter")
			await this.postStateToWebview()
			vscode.window.showInformationMessage("Successfully logged out of Cline")
		} catch (error) {
			vscode.window.showErrorMessage("Logout failed")
		}
	}

	async setUserInfo(info?: UserInfo) {
		await updateGlobalState(this.context, "userInfo", info)
	}

	async initTask(task?: string, images?: string[], files?: string[], historyItem?: HistoryItem) {
		await this.clearTask() // ensures that an existing task doesn't exist before starting a new one, although this shouldn't be possible since user must clear task before starting a new one
		const {
			apiConfiguration,
			autoApprovalSettings,
			browserSettings,
			chatSettings,
			shellIntegrationTimeout,
			terminalReuseEnabled,
			terminalOutputLineLimit,
			defaultTerminalProfile,
			enableCheckpointsSetting,
			isNewUser,
			taskHistory,
		} = await getAllExtensionState(this.context)

		const NEW_USER_TASK_COUNT_THRESHOLD = 10

		// Check if the user has completed enough tasks to no longer be considered a "new user"
		if (isNewUser && !historyItem && taskHistory && taskHistory.length >= NEW_USER_TASK_COUNT_THRESHOLD) {
			await updateGlobalState(this.context, "isNewUser", false)
			await this.postStateToWebview()
		}

		if (autoApprovalSettings) {
			const updatedAutoApprovalSettings = {
				...autoApprovalSettings,
				version: (autoApprovalSettings.version ?? 1) + 1,
			}
			await updateGlobalState(this.context, "autoApprovalSettings", updatedAutoApprovalSettings)
		}
		this.task = new Task(
			this.context,
			this.mcpHub,
			this.workspaceTracker,
			(historyItem) => this.updateTaskHistory(historyItem),
			() => this.postStateToWebview(),
			(message) => this.postMessageToWebview(message),
			(taskId) => this.reinitExistingTaskFromId(taskId),
			() => this.cancelTask(),
			apiConfiguration,
			autoApprovalSettings,
			browserSettings,
			chatSettings,
			shellIntegrationTimeout,
			terminalReuseEnabled ?? true,
			terminalOutputLineLimit ?? 500,
			defaultTerminalProfile ?? "default",
			enableCheckpointsSetting ?? true,
			task,
			images,
			files,
			historyItem,
		)
	}

	async reinitExistingTaskFromId(taskId: string) {
		const history = await this.getTaskWithId(taskId)
		if (history) {
			await this.initTask(undefined, undefined, undefined, history.historyItem)
		}
	}

	// Send any JSON serializable data to the react app
	async postMessageToWebview(message: ExtensionMessage) {
		await this.postMessage(message)
	}

	/**
	 * Sets up an event listener to listen for messages passed from the webview context and
	 * executes code based on the message that is received.
	 *
	 * @param webview A reference to the extension webview
	 */
	async handleWebviewMessage(message: WebviewMessage) {
		switch (message.type) {
			case "fetchUserCreditsData": {
				await this.fetchUserCreditsData()
				break
			}
			case "fetchMcpMarketplace": {
				await this.fetchMcpMarketplace(message.bool)
				break
			}

			// telemetry
			case "telemetrySetting": {
				if (message.telemetrySetting) {
					await this.updateTelemetrySetting(message.telemetrySetting)
				}
				await this.postStateToWebview()
				break
			}

			case "clearAllTaskHistory": {
				const answer = await vscode.window.showWarningMessage(
					"What would you like to delete?",
					{ modal: true },
					"Delete All Except Favorites",
					"Delete Everything",
					"Cancel",
				)

				if (answer === "Delete All Except Favorites") {
					await this.deleteNonFavoriteTaskHistory()
					await this.postStateToWebview()
				} else if (answer === "Delete Everything") {
					await this.deleteAllTaskHistory()
					await this.postStateToWebview()
				}
				sendRelinquishControlEvent()
				break
			}
			case "grpc_request": {
				if (message.grpc_request) {
					await handleGrpcRequest(this, message.grpc_request)
				}
				break
			}
			case "grpc_request_cancel": {
				if (message.grpc_request_cancel) {
					await handleGrpcRequestCancel(this, message.grpc_request_cancel)
				}
				break
			}

			// Add more switch case statements here as more webview message commands
			// are created within the webview context (i.e. inside media/main.js)
		}
	}

	async updateTelemetrySetting(telemetrySetting: TelemetrySetting) {
		await updateGlobalState(this.context, "telemetrySetting", telemetrySetting)
		const isOptedIn = telemetrySetting !== "disabled"
		telemetryService.updateTelemetryState(isOptedIn)
	}

	async togglePlanActModeWithChatSettings(chatSettings: ChatSettings, chatContent?: ChatContent): Promise<boolean> {
		const didSwitchToActMode = chatSettings.mode === "act"

		// Capture mode switch telemetry | Capture regardless of if we know the taskId
		telemetryService.captureModeSwitch(this.task?.taskId ?? "0", chatSettings.mode)

		// Get previous model info that we will revert to after saving current mode api info
		const {
			apiConfiguration,
			previousModeApiProvider: newApiProvider,
			previousModeModelId: newModelId,
			previousModeModelInfo: newModelInfo,
			previousModeVsCodeLmModelSelector: newVsCodeLmModelSelector,
			previousModeThinkingBudgetTokens: newThinkingBudgetTokens,
			previousModeReasoningEffort: newReasoningEffort,
			previousModeAwsBedrockCustomSelected: newAwsBedrockCustomSelected,
			previousModeAwsBedrockCustomModelBaseId: newAwsBedrockCustomModelBaseId,
			previousModeSapAiCoreClientId: newSapAiCoreClientId,
			previousModeSapAiCoreClientSecret: newSapAiCoreClientSecret,
			previousModeSapAiCoreBaseUrl: newSapAiCoreBaseUrl,
			previousModeSapAiCoreTokenUrl: newSapAiCoreTokenUrl,
			previousModeSapAiCoreResourceGroup: newSapAiResourceGroup,
			previousModeSapAiCoreModelId: newSapAiCoreModelId,
			planActSeparateModelsSetting,
		} = await getAllExtensionState(this.context)

		const shouldSwitchModel = planActSeparateModelsSetting === true

		if (shouldSwitchModel) {
			// Save the last model used in this mode
			await updateWorkspaceState(this.context, "previousModeApiProvider", apiConfiguration.apiProvider)
			await updateWorkspaceState(this.context, "previousModeThinkingBudgetTokens", apiConfiguration.thinkingBudgetTokens)
			await updateWorkspaceState(this.context, "previousModeReasoningEffort", apiConfiguration.reasoningEffort)
			switch (apiConfiguration.apiProvider) {
				case "anthropic":
				case "vertex":
				case "gemini":
				case "asksage":
				case "openai-native":
				case "qwen":
				case "deepseek":
				case "xai":
					await updateWorkspaceState(this.context, "previousModeModelId", apiConfiguration.apiModelId)
					break
				case "bedrock":
					await updateWorkspaceState(this.context, "previousModeModelId", apiConfiguration.apiModelId)
					await updateWorkspaceState(
						this.context,
						"previousModeAwsBedrockCustomSelected",
						apiConfiguration.awsBedrockCustomSelected,
					)
					await updateWorkspaceState(
						this.context,
						"previousModeAwsBedrockCustomModelBaseId",
						apiConfiguration.awsBedrockCustomModelBaseId,
					)
					break
				case "openrouter":
				case "cline":
					await updateWorkspaceState(this.context, "previousModeModelId", apiConfiguration.openRouterModelId)
					await updateWorkspaceState(this.context, "previousModeModelInfo", apiConfiguration.openRouterModelInfo)
					break
				case "vscode-lm":
					// Important we don't set modelId to this, as it's an object not string (webview expects model id to be a string)
					await updateWorkspaceState(
						this.context,
						"previousModeVsCodeLmModelSelector",
						apiConfiguration.vsCodeLmModelSelector,
					)
					break
				case "openai":
<<<<<<< HEAD
					const idx = apiConfiguration.openAiSelectedConfigIndex ?? 0
					const currentConfig =
						Array.isArray(apiConfiguration.openAiConfigs) && apiConfiguration.openAiConfigs.length > idx
							? apiConfiguration.openAiConfigs[idx]
							: undefined

					if (currentConfig) {
						await updateGlobalState(this.context, "previousModeModelId", currentConfig.openAiModelId)
						await updateGlobalState(this.context, "previousModeModelInfo", currentConfig.openAiModelInfo)
					}
=======
					await updateWorkspaceState(this.context, "previousModeModelId", apiConfiguration.openAiModelId)
					await updateWorkspaceState(this.context, "previousModeModelInfo", apiConfiguration.openAiModelInfo)
>>>>>>> 3f914f50
					break
				case "ollama":
					await updateWorkspaceState(this.context, "previousModeModelId", apiConfiguration.ollamaModelId)
					break
				case "lmstudio":
					await updateWorkspaceState(this.context, "previousModeModelId", apiConfiguration.lmStudioModelId)
					break
				case "litellm":
					await updateWorkspaceState(this.context, "previousModeModelId", apiConfiguration.liteLlmModelId)
					await updateWorkspaceState(this.context, "previousModeModelInfo", apiConfiguration.liteLlmModelInfo)
					break
				case "requesty":
					await updateWorkspaceState(this.context, "previousModeModelId", apiConfiguration.requestyModelId)
					await updateWorkspaceState(this.context, "previousModeModelInfo", apiConfiguration.requestyModelInfo)
					break
				case "sapaicore":
					await updateWorkspaceState(this.context, "previousModeModelId", apiConfiguration.apiModelId)
					await updateWorkspaceState(this.context, "previousModeSapAiCoreClientId", apiConfiguration.sapAiCoreClientId)
					await updateWorkspaceState(
						this.context,
						"previousModeSapAiCoreClientSecret",
						apiConfiguration.sapAiCoreClientSecret,
					)
					await updateWorkspaceState(this.context, "previousModeSapAiCoreBaseUrl", apiConfiguration.sapAiCoreBaseUrl)
					await updateWorkspaceState(this.context, "previousModeSapAiCoreTokenUrl", apiConfiguration.sapAiCoreTokenUrl)
					await updateWorkspaceState(
						this.context,
						"previousModeSapAiCoreResourceGroup",
						apiConfiguration.sapAiResourceGroup,
					)
					await updateWorkspaceState(this.context, "previousModeSapAiCoreModelId", apiConfiguration.sapAiCoreModelId)
					break
			}

			// Restore the model used in previous mode
			if (
				newApiProvider ||
				newModelId ||
				newThinkingBudgetTokens !== undefined ||
				newReasoningEffort ||
				newVsCodeLmModelSelector
			) {
				await updateWorkspaceState(this.context, "apiProvider", newApiProvider)
				await updateWorkspaceState(this.context, "thinkingBudgetTokens", newThinkingBudgetTokens)
				await updateWorkspaceState(this.context, "reasoningEffort", newReasoningEffort)
				switch (newApiProvider) {
					case "anthropic":
					case "vertex":
					case "gemini":
					case "asksage":
					case "openai-native":
					case "qwen":
					case "deepseek":
					case "xai":
						await updateWorkspaceState(this.context, "apiModelId", newModelId)
						break
					case "bedrock":
						await updateWorkspaceState(this.context, "apiModelId", newModelId)
						await updateWorkspaceState(this.context, "awsBedrockCustomSelected", newAwsBedrockCustomSelected)
						await updateWorkspaceState(this.context, "awsBedrockCustomModelBaseId", newAwsBedrockCustomModelBaseId)
						break
					case "openrouter":
					case "cline":
						await updateWorkspaceState(this.context, "openRouterModelId", newModelId)
						await updateWorkspaceState(this.context, "openRouterModelInfo", newModelInfo)
						break
					case "vscode-lm":
						await updateWorkspaceState(this.context, "vsCodeLmModelSelector", newVsCodeLmModelSelector)
						break
					case "openai":
						await updateWorkspaceState(this.context, "openAiModelId", newModelId)
						await updateWorkspaceState(this.context, "openAiModelInfo", newModelInfo)
						break
					case "ollama":
						await updateWorkspaceState(this.context, "ollamaModelId", newModelId)
						break
					case "lmstudio":
						await updateWorkspaceState(this.context, "lmStudioModelId", newModelId)
						break
					case "litellm":
						await updateWorkspaceState(this.context, "liteLlmModelId", newModelId)
						await updateWorkspaceState(this.context, "liteLlmModelInfo", newModelInfo)
						break
					case "requesty":
						await updateWorkspaceState(this.context, "requestyModelId", newModelId)
						await updateWorkspaceState(this.context, "requestyModelInfo", newModelInfo)
						break
					case "sapaicore":
						await updateWorkspaceState(this.context, "apiModelId", newModelId)
						break
				}

				if (this.task) {
					const { apiConfiguration: updatedApiConfiguration } = await getAllExtensionState(this.context)
					this.task.api = buildApiHandler(updatedApiConfiguration)
				}
			}
		}

		await updateWorkspaceState(this.context, "chatSettings", chatSettings)
		await this.postStateToWebview()

		if (this.task) {
			this.task.chatSettings = chatSettings
			if (this.task.taskState.isAwaitingPlanResponse && didSwitchToActMode) {
				this.task.taskState.didRespondToPlanAskBySwitchingMode = true
				// Use chatContent if provided, otherwise use default message
				await this.task.handleWebviewAskResponse(
					"messageResponse",
					chatContent?.message || "PLAN_MODE_TOGGLE_RESPONSE",
					chatContent?.images || [],
					chatContent?.files || [],
				)

				return true
			} else {
				this.cancelTask()
				return false
			}
		}

		return false
	}

	async cancelTask() {
		if (this.task) {
			const { historyItem } = await this.getTaskWithId(this.task.taskId)
			try {
				await this.task.abortTask()
			} catch (error) {
				console.error("Failed to abort task", error)
			}
			await pWaitFor(
				() =>
					this.task === undefined ||
					this.task.taskState.isStreaming === false ||
					this.task.taskState.didFinishAbortingStream ||
					this.task.taskState.isWaitingForFirstChunk, // if only first chunk is processed, then there's no need to wait for graceful abort (closes edits, browser, etc)
				{
					timeout: 3_000,
				},
			).catch(() => {
				console.error("Failed to abort task")
			})
			if (this.task) {
				// 'abandoned' will prevent this cline instance from affecting future cline instance gui. this may happen if its hanging on a streaming request
				this.task.taskState.abandoned = true
			}
			await this.initTask(undefined, undefined, undefined, historyItem) // clears task again, so we need to abortTask manually above
			// await this.postStateToWebview() // new Cline instance will post state when it's ready. having this here sent an empty messages array to webview leading to virtuoso having to reload the entire list
		}
	}

	// Account

	async fetchUserCreditsData() {
		try {
			await Promise.all([
				this.accountService?.fetchBalance(),
				this.accountService?.fetchUsageTransactions(),
				this.accountService?.fetchPaymentTransactions(),
			])
		} catch (error) {
			console.error("Failed to fetch user credits data:", error)
		}
	}

	// Auth

	public async validateAuthState(state: string | null): Promise<boolean> {
		const storedNonce = await getSecret(this.context, "authNonce")
		if (!state || state !== storedNonce) {
			return false
		}
		await storeSecret(this.context, "authNonce", undefined) // Clear after use
		return true
	}

	async handleAuthCallback(customToken: string, apiKey: string) {
		try {
			// Store API key for API calls
			await storeSecret(this.context, "clineApiKey", apiKey)

			// Send custom token to webview for Firebase auth
			await sendAuthCallbackEvent(customToken)

			const clineProvider: ApiProvider = "cline"
			await updateWorkspaceState(this.context, "apiProvider", clineProvider)

			// Update API configuration with the new provider and API key
			const { apiConfiguration } = await getAllExtensionState(this.context)
			const updatedConfig = {
				...apiConfiguration,
				apiProvider: clineProvider,
				clineApiKey: apiKey,
			}

			if (this.task) {
				this.task.api = buildApiHandler(updatedConfig)
			}

			await this.postStateToWebview()
			// vscode.window.showInformationMessage("Successfully logged in to Cline")
		} catch (error) {
			console.error("Failed to handle auth callback:", error)
			vscode.window.showErrorMessage("Failed to log in to Cline")
			// Even on login failure, we preserve any existing tokens
			// Only clear tokens on explicit logout
		}
	}

	// MCP Marketplace

	private async fetchMcpMarketplaceFromApi(silent: boolean = false): Promise<McpMarketplaceCatalog | undefined> {
		try {
			const response = await axios.get("https://api.cline.bot/v1/mcp/marketplace", {
				headers: {
					"Content-Type": "application/json",
				},
			})

			if (!response.data) {
				throw new Error("Invalid response from MCP marketplace API")
			}

			const catalog: McpMarketplaceCatalog = {
				items: (response.data || []).map((item: any) => ({
					...item,
					githubStars: item.githubStars ?? 0,
					downloadCount: item.downloadCount ?? 0,
					tags: item.tags ?? [],
				})),
			}

			// Store in global state
			await updateGlobalState(this.context, "mcpMarketplaceCatalog", catalog)
			return catalog
		} catch (error) {
			console.error("Failed to fetch MCP marketplace:", error)
			if (!silent) {
				const errorMessage = error instanceof Error ? error.message : "Failed to fetch MCP marketplace"
				vscode.window.showErrorMessage(errorMessage)
			}
			return undefined
		}
	}

	private async fetchMcpMarketplaceFromApiRPC(silent: boolean = false): Promise<McpMarketplaceCatalog | undefined> {
		try {
			const response = await axios.get("https://api.cline.bot/v1/mcp/marketplace", {
				headers: {
					"Content-Type": "application/json",
					"User-Agent": "cline-vscode-extension",
				},
			})

			if (!response.data) {
				throw new Error("Invalid response from MCP marketplace API")
			}

			const catalog: McpMarketplaceCatalog = {
				items: (response.data || []).map((item: any) => ({
					...item,
					githubStars: item.githubStars ?? 0,
					downloadCount: item.downloadCount ?? 0,
					tags: item.tags ?? [],
				})),
			}

			// Store in global state
			await updateGlobalState(this.context, "mcpMarketplaceCatalog", catalog)
			return catalog
		} catch (error) {
			console.error("Failed to fetch MCP marketplace:", error)
			if (!silent) {
				const errorMessage = error instanceof Error ? error.message : "Failed to fetch MCP marketplace"
				throw new Error(errorMessage)
			}
			return undefined
		}
	}

	async silentlyRefreshMcpMarketplace() {
		try {
			const catalog = await this.fetchMcpMarketplaceFromApi(true)
			if (catalog) {
				await sendMcpMarketplaceCatalogEvent(catalog)
			}
		} catch (error) {
			console.error("Failed to silently refresh MCP marketplace:", error)
		}
	}

	/**
	 * RPC variant that silently refreshes the MCP marketplace catalog and returns the result
	 * Unlike silentlyRefreshMcpMarketplace, this doesn't post a message to the webview
	 * @returns MCP marketplace catalog or undefined if refresh failed
	 */
	async silentlyRefreshMcpMarketplaceRPC() {
		try {
			return await this.fetchMcpMarketplaceFromApiRPC(true)
		} catch (error) {
			console.error("Failed to silently refresh MCP marketplace (RPC):", error)
			return undefined
		}
	}

	private async fetchMcpMarketplace(forceRefresh: boolean = false) {
		try {
			// Check if we have cached data
			const cachedCatalog = (await getGlobalState(this.context, "mcpMarketplaceCatalog")) as
				| McpMarketplaceCatalog
				| undefined
			if (!forceRefresh && cachedCatalog?.items) {
				await sendMcpMarketplaceCatalogEvent(cachedCatalog)
				return
			}

			const catalog = await this.fetchMcpMarketplaceFromApi(false)
			if (catalog) {
				await sendMcpMarketplaceCatalogEvent(catalog)
			}
		} catch (error) {
			console.error("Failed to handle cached MCP marketplace:", error)
			const errorMessage = error instanceof Error ? error.message : "Failed to handle cached MCP marketplace"
			vscode.window.showErrorMessage(errorMessage)
		}
	}

	// OpenRouter

	async handleOpenRouterCallback(code: string) {
		let apiKey: string
		try {
			const response = await axios.post("https://openrouter.ai/api/v1/auth/keys", { code })
			if (response.data && response.data.key) {
				apiKey = response.data.key
			} else {
				throw new Error("Invalid response from OpenRouter API")
			}
		} catch (error) {
			console.error("Error exchanging code for API key:", error)
			throw error
		}

		const openrouter: ApiProvider = "openrouter"
		await updateWorkspaceState(this.context, "apiProvider", openrouter)
		await storeSecret(this.context, "openRouterApiKey", apiKey)
		await this.postStateToWebview()
		if (this.task) {
			this.task.api = buildApiHandler({
				apiProvider: openrouter,
				openRouterApiKey: apiKey,
			})
		}
		// await this.postMessageToWebview({ type: "action", action: "settingsButtonClicked" }) // bad ux if user is on welcome
	}

	private async ensureCacheDirectoryExists(): Promise<string> {
		const cacheDir = path.join(this.context.globalStorageUri.fsPath, "cache")
		await fs.mkdir(cacheDir, { recursive: true })
		return cacheDir
	}

	// Read OpenRouter models from disk cache
	async readOpenRouterModels(): Promise<Record<string, ModelInfo> | undefined> {
		const openRouterModelsFilePath = path.join(await this.ensureCacheDirectoryExists(), GlobalFileNames.openRouterModels)
		const fileExists = await fileExistsAtPath(openRouterModelsFilePath)
		if (fileExists) {
			const fileContents = await fs.readFile(openRouterModelsFilePath, "utf8")
			return JSON.parse(fileContents)
		}
		return undefined
	}

	// Context menus and code actions

	getFileMentionFromPath(filePath: string) {
		const cwd = vscode.workspace.workspaceFolders?.map((folder) => folder.uri.fsPath).at(0)
		if (!cwd) {
			return "@/" + filePath
		}
		const relativePath = path.relative(cwd, filePath)
		return "@/" + relativePath
	}

	// 'Add to Cline' context menu in editor and code action
	async addSelectedCodeToChat(code: string, filePath: string, languageId: string, diagnostics?: vscode.Diagnostic[]) {
		// Ensure the sidebar view is visible
		await vscode.commands.executeCommand("claude-dev.SidebarProvider.focus")
		await setTimeoutPromise(100)

		// Post message to webview with the selected code
		const fileMention = this.getFileMentionFromPath(filePath)

		let input = `${fileMention}\n\`\`\`\n${code}\n\`\`\``
		if (diagnostics) {
			const problemsString = this.convertDiagnosticsToProblemsString(diagnostics)
			input += `\nProblems:\n${problemsString}`
		}

		await sendAddToInputEvent(input)

		console.log("addSelectedCodeToChat", code, filePath, languageId)
	}

	// 'Add to Cline' context menu in Terminal
	async addSelectedTerminalOutputToChat(output: string, terminalName: string) {
		// Ensure the sidebar view is visible
		await vscode.commands.executeCommand("claude-dev.SidebarProvider.focus")
		await setTimeoutPromise(100)

		// Post message to webview with the selected terminal output
		// await this.postMessageToWebview({
		//     type: "addSelectedTerminalOutput",
		//     output,
		//     terminalName
		// })

		await sendAddToInputEvent(`Terminal output:\n\`\`\`\n${output}\n\`\`\``)

		console.log("addSelectedTerminalOutputToChat", output, terminalName)
	}

	// 'Fix with Cline' in code actions
	async fixWithCline(code: string, filePath: string, languageId: string, diagnostics: vscode.Diagnostic[]) {
		// Ensure the sidebar view is visible
		await vscode.commands.executeCommand("claude-dev.SidebarProvider.focus")
		await setTimeoutPromise(100)

		const fileMention = this.getFileMentionFromPath(filePath)
		const problemsString = this.convertDiagnosticsToProblemsString(diagnostics)
		await this.initTask(`Fix the following code in ${fileMention}\n\`\`\`\n${code}\n\`\`\`\n\nProblems:\n${problemsString}`)

		console.log("fixWithCline", code, filePath, languageId, diagnostics, problemsString)
	}

	convertDiagnosticsToProblemsString(diagnostics: vscode.Diagnostic[]) {
		let problemsString = ""
		for (const diagnostic of diagnostics) {
			let label: string
			switch (diagnostic.severity) {
				case vscode.DiagnosticSeverity.Error:
					label = "Error"
					break
				case vscode.DiagnosticSeverity.Warning:
					label = "Warning"
					break
				case vscode.DiagnosticSeverity.Information:
					label = "Information"
					break
				case vscode.DiagnosticSeverity.Hint:
					label = "Hint"
					break
				default:
					label = "Diagnostic"
			}
			const line = diagnostic.range.start.line + 1 // VSCode lines are 0-indexed
			const source = diagnostic.source ? `${diagnostic.source} ` : ""
			problemsString += `\n- [${source}${label}] Line ${line}: ${diagnostic.message}`
		}
		problemsString = problemsString.trim()
		return problemsString
	}

	// Task history

	async getTaskWithId(id: string): Promise<{
		historyItem: HistoryItem
		taskDirPath: string
		apiConversationHistoryFilePath: string
		uiMessagesFilePath: string
		contextHistoryFilePath: string
		taskMetadataFilePath: string
		apiConversationHistory: Anthropic.MessageParam[]
	}> {
		const history = ((await getGlobalState(this.context, "taskHistory")) as HistoryItem[] | undefined) || []
		const historyItem = history.find((item) => item.id === id)
		if (historyItem) {
			const taskDirPath = path.join(this.context.globalStorageUri.fsPath, "tasks", id)
			const apiConversationHistoryFilePath = path.join(taskDirPath, GlobalFileNames.apiConversationHistory)
			const uiMessagesFilePath = path.join(taskDirPath, GlobalFileNames.uiMessages)
			const contextHistoryFilePath = path.join(taskDirPath, GlobalFileNames.contextHistory)
			const taskMetadataFilePath = path.join(taskDirPath, GlobalFileNames.taskMetadata)
			const fileExists = await fileExistsAtPath(apiConversationHistoryFilePath)
			if (fileExists) {
				const apiConversationHistory = JSON.parse(await fs.readFile(apiConversationHistoryFilePath, "utf8"))
				return {
					historyItem,
					taskDirPath,
					apiConversationHistoryFilePath,
					uiMessagesFilePath,
					contextHistoryFilePath,
					taskMetadataFilePath,
					apiConversationHistory,
				}
			}
		}
		// if we tried to get a task that doesn't exist, remove it from state
		// FIXME: this seems to happen sometimes when the json file doesn't save to disk for some reason
		await this.deleteTaskFromState(id)
		throw new Error("Task not found")
	}

	async exportTaskWithId(id: string) {
		const { historyItem, apiConversationHistory } = await this.getTaskWithId(id)
		await downloadTask(historyItem.ts, apiConversationHistory)
	}

	async deleteAllTaskHistory() {
		await this.clearTask()
		await updateGlobalState(this.context, "taskHistory", undefined)
		try {
			// Remove all contents of tasks directory
			const taskDirPath = path.join(this.context.globalStorageUri.fsPath, "tasks")
			if (await fileExistsAtPath(taskDirPath)) {
				await fs.rm(taskDirPath, { recursive: true, force: true })
			}
			// Remove checkpoints directory contents
			const checkpointsDirPath = path.join(this.context.globalStorageUri.fsPath, "checkpoints")
			if (await fileExistsAtPath(checkpointsDirPath)) {
				await fs.rm(checkpointsDirPath, { recursive: true, force: true })
			}
		} catch (error) {
			vscode.window.showErrorMessage(
				`Encountered error while deleting task history, there may be some files left behind. Error: ${error instanceof Error ? error.message : String(error)}`,
			)
		}
		// await this.postStateToWebview()
	}

	async deleteNonFavoriteTaskHistory() {
		await this.clearTask()

		const taskHistory = ((await getGlobalState(this.context, "taskHistory")) as HistoryItem[]) || []
		const favoritedTasks = taskHistory.filter((task) => task.isFavorited === true)

		// If user has no favorited tasks, show a warning message
		if (favoritedTasks.length === 0) {
			vscode.window.showWarningMessage("No favorited tasks found. Please favorite tasks before using this option.")
			await this.postStateToWebview()
			return
		}

		await updateGlobalState(this.context, "taskHistory", favoritedTasks)

		// Delete non-favorited task directories
		try {
			const preserveTaskIds = favoritedTasks.map((task) => task.id)
			const taskDirPath = path.join(this.context.globalStorageUri.fsPath, "tasks")

			if (await fileExistsAtPath(taskDirPath)) {
				const taskDirs = await fs.readdir(taskDirPath)
				for (const taskDir of taskDirs) {
					if (!preserveTaskIds.includes(taskDir)) {
						await fs.rm(path.join(taskDirPath, taskDir), { recursive: true, force: true })
					}
				}
			}
		} catch (error) {
			vscode.window.showErrorMessage(
				`Error deleting task history: ${error instanceof Error ? error.message : String(error)}`,
			)
		}

		await this.postStateToWebview()
	}

	async deleteTaskWithId(id: string) {
		console.info("deleteTaskWithId: ", id)

		try {
			if (id === this.task?.taskId) {
				await this.clearTask()
				console.debug("cleared task")
			}

			const {
				taskDirPath,
				apiConversationHistoryFilePath,
				uiMessagesFilePath,
				contextHistoryFilePath,
				taskMetadataFilePath,
			} = await this.getTaskWithId(id)
			const legacyMessagesFilePath = path.join(taskDirPath, "claude_messages.json")
			const updatedTaskHistory = await this.deleteTaskFromState(id)

			// Delete the task files
			for (const filePath of [
				apiConversationHistoryFilePath,
				uiMessagesFilePath,
				contextHistoryFilePath,
				taskMetadataFilePath,
				legacyMessagesFilePath,
			]) {
				const fileExists = await fileExistsAtPath(filePath)
				if (fileExists) {
					await fs.unlink(filePath)
				}
			}

			await fs.rmdir(taskDirPath) // succeeds if the dir is empty

			if (updatedTaskHistory.length === 0) {
				await this.deleteAllTaskHistory()
			}
		} catch (error) {
			console.debug(`Error deleting task:`, error)
		}

		await this.postStateToWebview()
	}

	async deleteTaskFromState(id: string) {
		// Remove the task from history
		const taskHistory = ((await getGlobalState(this.context, "taskHistory")) as HistoryItem[] | undefined) || []
		const updatedTaskHistory = taskHistory.filter((task) => task.id !== id)
		await updateGlobalState(this.context, "taskHistory", updatedTaskHistory)

		// Notify the webview that the task has been deleted
		await this.postStateToWebview()

		return updatedTaskHistory
	}

	async postStateToWebview() {
		const state = await this.getStateToPostToWebview()
		await sendStateUpdate(state)
	}

	async getStateToPostToWebview(): Promise<ExtensionState> {
		const {
			apiConfiguration,
			lastShownAnnouncementId,
			taskHistory,
			autoApprovalSettings,
			browserSettings,
			chatSettings,
			userInfo,
			mcpMarketplaceEnabled,
			mcpRichDisplayEnabled,
			telemetrySetting,
			planActSeparateModelsSetting,
			enableCheckpointsSetting,
			globalClineRulesToggles,
			globalWorkflowToggles,
			shellIntegrationTimeout,
			terminalReuseEnabled,
			defaultTerminalProfile,
			isNewUser,
			mcpResponsesCollapsed,
			terminalOutputLineLimit,
		} = await getAllExtensionState(this.context)

		const localClineRulesToggles =
			((await getWorkspaceState(this.context, "localClineRulesToggles")) as ClineRulesToggles) || {}

		const localWindsurfRulesToggles =
			((await getWorkspaceState(this.context, "localWindsurfRulesToggles")) as ClineRulesToggles) || {}

		const localCursorRulesToggles =
			((await getWorkspaceState(this.context, "localCursorRulesToggles")) as ClineRulesToggles) || {}

		const localWorkflowToggles = ((await getWorkspaceState(this.context, "workflowToggles")) as ClineRulesToggles) || {}

		return {
			version: this.context.extension?.packageJSON?.version ?? "",
			apiConfiguration,
			uriScheme: vscode.env.uriScheme,
			currentTaskItem: this.task?.taskId ? (taskHistory || []).find((item) => item.id === this.task?.taskId) : undefined,
			checkpointTrackerErrorMessage: this.task?.taskState.checkpointTrackerErrorMessage,
			clineMessages: this.task?.messageStateHandler.getClineMessages() || [],
			taskHistory: (taskHistory || [])
				.filter((item) => item.ts && item.task)
				.sort((a, b) => b.ts - a.ts)
				.slice(0, 100), // for now we're only getting the latest 100 tasks, but a better solution here is to only pass in 3 for recent task history, and then get the full task history on demand when going to the task history view (maybe with pagination?)
			shouldShowAnnouncement: lastShownAnnouncementId !== this.latestAnnouncementId,
			platform: process.platform as Platform,
			autoApprovalSettings,
			browserSettings,
			chatSettings,
			userInfo,
			mcpMarketplaceEnabled,
			mcpRichDisplayEnabled,
			telemetrySetting,
			planActSeparateModelsSetting,
			enableCheckpointsSetting: enableCheckpointsSetting ?? true,
			distinctId: telemetryService.distinctId,
			globalClineRulesToggles: globalClineRulesToggles || {},
			localClineRulesToggles: localClineRulesToggles || {},
			localWindsurfRulesToggles: localWindsurfRulesToggles || {},
			localCursorRulesToggles: localCursorRulesToggles || {},
			localWorkflowToggles: localWorkflowToggles || {},
			globalWorkflowToggles: globalWorkflowToggles || {},
			shellIntegrationTimeout,
			terminalReuseEnabled,
			defaultTerminalProfile,
			isNewUser,
			mcpResponsesCollapsed,
			terminalOutputLineLimit,
		}
	}

	async clearTask() {
		if (this.task) {
			await telemetryService.sendCollectedEvents(this.task.taskId)
		}
		this.task?.abortTask()
		this.task = undefined // removes reference to it, so once promises end it will be garbage collected
	}

	// Caching mechanism to keep track of webview messages + API conversation history per provider instance

	/*
	Now that we use retainContextWhenHidden, we don't have to store a cache of cline messages in the user's state, but we could to reduce memory footprint in long conversations.

	- We have to be careful of what state is shared between ClineProvider instances since there could be multiple instances of the extension running at once. For example when we cached cline messages using the same key, two instances of the extension could end up using the same key and overwriting each other's messages.
	- Some state does need to be shared between the instances, i.e. the API key--however there doesn't seem to be a good way to notify the other instances that the API key has changed.

	We need to use a unique identifier for each ClineProvider instance's message cache since we could be running several instances of the extension outside of just the sidebar i.e. in editor panels.

	// conversation history to send in API requests

	/*
	It seems that some API messages do not comply with vscode state requirements. Either the Anthropic library is manipulating these values somehow in the backend in a way that's creating cyclic references, or the API returns a function or a Symbol as part of the message content.
	VSCode docs about state: "The value must be JSON-stringifyable ... value — A value. MUST not contain cyclic references."
	For now we'll store the conversation history in memory, and if we need to store in state directly we'd need to do a manual conversion to ensure proper json stringification.
	*/

	// getApiConversationHistory(): Anthropic.MessageParam[] {
	// 	// const history = (await this.getGlobalState(
	// 	// 	this.getApiConversationHistoryStateKey()
	// 	// )) as Anthropic.MessageParam[]
	// 	// return history || []
	// 	return this.apiConversationHistory
	// }

	// setApiConversationHistory(history: Anthropic.MessageParam[] | undefined) {
	// 	// await this.updateGlobalState(this.getApiConversationHistoryStateKey(), history)
	// 	this.apiConversationHistory = history || []
	// }

	// addMessageToApiConversationHistory(message: Anthropic.MessageParam): Anthropic.MessageParam[] {
	// 	// const history = await this.getApiConversationHistory()
	// 	// history.push(message)
	// 	// await this.setApiConversationHistory(history)
	// 	// return history
	// 	this.apiConversationHistory.push(message)
	// 	return this.apiConversationHistory
	// }

	async updateTaskHistory(item: HistoryItem): Promise<HistoryItem[]> {
		const history = ((await getGlobalState(this.context, "taskHistory")) as HistoryItem[]) || []
		const existingItemIndex = history.findIndex((h) => h.id === item.id)
		if (existingItemIndex !== -1) {
			history[existingItemIndex] = item
		} else {
			history.push(item)
		}
		await updateGlobalState(this.context, "taskHistory", history)
		return history
	}

	// private async clearState() {
	// 	this.context.workspaceState.keys().forEach((key) => {
	// 		this.context.workspaceState.update(key, undefined)
	// 	})
	// 	this.context.globalState.keys().forEach((key) => {
	// 		this.context.globalState.update(key, undefined)
	// 	})
	// 	this.context.secrets.delete("apiKey")
	// }

	// secrets

	// Git commit message generation

	async generateGitCommitMessage() {
		try {
			// Check if there's a workspace folder open
			const cwd = vscode.workspace.workspaceFolders?.[0]?.uri.fsPath
			if (!cwd) {
				vscode.window.showErrorMessage("No workspace folder open")
				return
			}

			// Get the git diff
			const gitDiff = await getWorkingState(cwd)
			if (gitDiff === "No changes in working directory") {
				vscode.window.showInformationMessage("No changes in workspace for commit message")
				return
			}

			// Show a progress notification
			await vscode.window.withProgress(
				{
					location: vscode.ProgressLocation.Notification,
					title: "Generating commit message...",
					cancellable: false,
				},
				async (progress, token) => {
					try {
						// Format the git diff into a prompt
						const prompt = `Based on the following git diff, generate a concise and descriptive commit message:

${gitDiff.length > 5000 ? gitDiff.substring(0, 5000) + "\n\n[Diff truncated due to size]" : gitDiff}

The commit message should:
1. Start with a short summary (50-72 characters)
2. Use the imperative mood (e.g., "Add feature" not "Added feature")
3. Describe what was changed and why
4. Be clear and descriptive

Commit message:`

						// Get the current API configuration
						const { apiConfiguration } = await getAllExtensionState(this.context)

						// Build the API handler
						const apiHandler = buildApiHandler(apiConfiguration)

						// Create a system prompt
						const systemPrompt =
							"You are a helpful assistant that generates concise and descriptive git commit messages based on git diffs."

						// Create a message for the API
						const messages = [
							{
								role: "user" as const,
								content: prompt,
							},
						]

						// Call the API directly
						const stream = apiHandler.createMessage(systemPrompt, messages)

						// Collect the response
						let response = ""
						for await (const chunk of stream) {
							if (chunk.type === "text") {
								response += chunk.text
							}
						}

						// Extract the commit message
						const commitMessage = extractCommitMessage(response)

						// Apply the commit message to the Git input box
						if (commitMessage) {
							// Get the Git extension API
							const gitExtension = vscode.extensions.getExtension("vscode.git")?.exports
							if (gitExtension) {
								const api = gitExtension.getAPI(1)
								if (api && api.repositories.length > 0) {
									const repo = api.repositories[0]
									repo.inputBox.value = commitMessage
									vscode.window.showInformationMessage("Commit message generated and applied")
								} else {
									vscode.window.showErrorMessage("No Git repositories found")
								}
							} else {
								vscode.window.showErrorMessage("Git extension not found")
							}
						} else {
							vscode.window.showErrorMessage("Failed to generate commit message")
						}
					} catch (innerError) {
						const innerErrorMessage = innerError instanceof Error ? innerError.message : String(innerError)
						vscode.window.showErrorMessage(`Failed to generate commit message: ${innerErrorMessage}`)
					}
				},
			)
		} catch (error) {
			const errorMessage = error instanceof Error ? error.message : String(error)
			vscode.window.showErrorMessage(`Failed to generate commit message: ${errorMessage}`)
		}
	}

	// dev
}<|MERGE_RESOLUTION|>--- conflicted
+++ resolved
@@ -337,7 +337,6 @@
 					)
 					break
 				case "openai":
-<<<<<<< HEAD
 					const idx = apiConfiguration.openAiSelectedConfigIndex ?? 0
 					const currentConfig =
 						Array.isArray(apiConfiguration.openAiConfigs) && apiConfiguration.openAiConfigs.length > idx
@@ -345,13 +344,9 @@
 							: undefined
 
 					if (currentConfig) {
-						await updateGlobalState(this.context, "previousModeModelId", currentConfig.openAiModelId)
-						await updateGlobalState(this.context, "previousModeModelInfo", currentConfig.openAiModelInfo)
+						await updateWorkspaceState(this.context, "previousModeModelId", currentConfig.openAiModelId)
+						await updateWorkspaceState(this.context, "previousModeModelInfo", currentConfig.openAiModelInfo)
 					}
-=======
-					await updateWorkspaceState(this.context, "previousModeModelId", apiConfiguration.openAiModelId)
-					await updateWorkspaceState(this.context, "previousModeModelInfo", apiConfiguration.openAiModelInfo)
->>>>>>> 3f914f50
 					break
 				case "ollama":
 					await updateWorkspaceState(this.context, "previousModeModelId", apiConfiguration.ollamaModelId)
