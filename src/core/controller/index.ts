import { Anthropic } from "@anthropic-ai/sdk"
import axios from "axios"
import { v4 as uuidv4 } from "uuid"
import fs from "fs/promises"
import { setTimeout as setTimeoutPromise } from "node:timers/promises"
import pWaitFor from "p-wait-for"
import * as path from "path"
import * as vscode from "vscode"
import { handleGrpcRequest, handleGrpcRequestCancel } from "./grpc-handler"
import { buildApiHandler } from "@api/index"
import { cleanupLegacyCheckpoints } from "@integrations/checkpoints/CheckpointMigration"
import { downloadTask } from "@integrations/misc/export-markdown"
import WorkspaceTracker from "@integrations/workspace/WorkspaceTracker"
import { ClineAccountService } from "@services/account/ClineAccountService"
import { McpHub } from "@services/mcp/McpHub"
import { telemetryService } from "@/services/posthog/telemetry/TelemetryService"
import { ApiProvider, ModelInfo } from "@shared/api"
import { ChatContent } from "@shared/ChatContent"
import { ChatSettings } from "@shared/ChatSettings"
import { ExtensionMessage, ExtensionState, Platform } from "@shared/ExtensionMessage"
import { HistoryItem } from "@shared/HistoryItem"
import { McpMarketplaceCatalog } from "@shared/mcp"
import { TelemetrySetting } from "@shared/TelemetrySetting"
import { WebviewMessage } from "@shared/WebviewMessage"
import { fileExistsAtPath } from "@utils/fs"
import { getWorkingState } from "@utils/git"
import { extractCommitMessage } from "@integrations/git/commit-message-generator"
import { ensureMcpServersDirectoryExists, ensureSettingsDirectoryExists, GlobalFileNames } from "../storage/disk"
import {
	getAllExtensionState,
	getGlobalState,
	getSecret,
	getWorkspaceState,
	storeSecret,
	updateApiConfiguration,
	updateGlobalState,
	updateWorkspaceState,
} from "../storage/state"
import { Task } from "../task"
import { ClineRulesToggles } from "@shared/cline-rules"
import { sendStateUpdate } from "./state/subscribeToState"
import { sendAddToInputEvent } from "./ui/subscribeToAddToInput"
import { sendAuthCallbackEvent } from "./account/subscribeToAuthCallback"
import { sendMcpMarketplaceCatalogEvent } from "./mcp/subscribeToMcpMarketplaceCatalog"
import { sendRelinquishControlEvent } from "./ui/subscribeToRelinquishControl"

/*
https://github.com/microsoft/vscode-webview-ui-toolkit-samples/blob/main/default/weather-webview/src/providers/WeatherViewProvider.ts

https://github.com/KumarVariable/vscode-extension-sidebar-html/blob/master/src/customSidebarViewProvider.ts
*/

export class Controller {
	readonly id: string = uuidv4()
	private postMessage: (message: ExtensionMessage) => Thenable<boolean> | undefined

	private disposables: vscode.Disposable[] = []
	task?: Task
	workspaceTracker: WorkspaceTracker
	mcpHub: McpHub
	accountService: ClineAccountService
	latestAnnouncementId = "may-22-2025_16:11:00" // update to some unique identifier when we add a new announcement

	constructor(
		readonly context: vscode.ExtensionContext,
		private readonly outputChannel: vscode.OutputChannel,
		postMessage: (message: ExtensionMessage) => Thenable<boolean> | undefined,
	) {
		this.outputChannel.appendLine("ClineProvider instantiated")
		this.postMessage = postMessage

		this.workspaceTracker = new WorkspaceTracker()
		this.mcpHub = new McpHub(
			() => ensureMcpServersDirectoryExists(),
			() => ensureSettingsDirectoryExists(this.context),
			(msg) => this.postMessageToWebview(msg),
			this.context.extension?.packageJSON?.version ?? "1.0.0",
		)
		this.accountService = new ClineAccountService(
			(msg) => this.postMessageToWebview(msg),
			async () => {
				const { apiConfiguration } = await this.getStateToPostToWebview()
				return apiConfiguration?.clineApiKey
			},
		)

		// Clean up legacy checkpoints
		cleanupLegacyCheckpoints(this.context.globalStorageUri.fsPath, this.outputChannel).catch((error) => {
			console.error("Failed to cleanup legacy checkpoints:", error)
		})
	}

	/*
	VSCode extensions use the disposable pattern to clean up resources when the sidebar/editor tab is closed by the user or system. This applies to event listening, commands, interacting with the UI, etc.
	- https://vscode-docs.readthedocs.io/en/stable/extensions/patterns-and-principles/
	- https://github.com/microsoft/vscode-extension-samples/blob/main/webview-sample/src/extension.ts
	*/
	async dispose() {
		await this.clearTask()
		while (this.disposables.length) {
			const x = this.disposables.pop()
			if (x) {
				x.dispose()
			}
		}
		this.workspaceTracker.dispose()
		this.mcpHub.dispose()

		console.error("Controller disposed")
	}

	// Auth methods
	async handleSignOut() {
		try {
			await storeSecret(this.context, "clineApiKey", undefined)
			await updateGlobalState(this.context, "userInfo", undefined)
			await updateWorkspaceState(this.context, "apiProvider", "openrouter")
			await this.postStateToWebview()
			vscode.window.showInformationMessage("Successfully logged out of Cline")
		} catch (error) {
			vscode.window.showErrorMessage("Logout failed")
		}
	}

	async setUserInfo(info?: { displayName: string | null; email: string | null; photoURL: string | null }) {
		await updateGlobalState(this.context, "userInfo", info)
	}

	async initTask(task?: string, images?: string[], files?: string[], historyItem?: HistoryItem) {
		await this.clearTask() // ensures that an existing task doesn't exist before starting a new one, although this shouldn't be possible since user must clear task before starting a new one
		const {
			apiConfiguration,
			autoApprovalSettings,
			browserSettings,
			chatSettings,
			shellIntegrationTimeout,
			terminalReuseEnabled,
			terminalOutputLineLimit,
			defaultTerminalProfile,
			enableCheckpointsSetting,
			isNewUser,
			taskHistory,
		} = await getAllExtensionState(this.context)

		const NEW_USER_TASK_COUNT_THRESHOLD = 10

		// Check if the user has completed enough tasks to no longer be considered a "new user"
		if (isNewUser && !historyItem && taskHistory && taskHistory.length >= NEW_USER_TASK_COUNT_THRESHOLD) {
			await updateGlobalState(this.context, "isNewUser", false)
			await this.postStateToWebview()
		}

		if (autoApprovalSettings) {
			const updatedAutoApprovalSettings = {
				...autoApprovalSettings,
				version: (autoApprovalSettings.version ?? 1) + 1,
			}
			await updateGlobalState(this.context, "autoApprovalSettings", updatedAutoApprovalSettings)
		}
		this.task = new Task(
			this.context,
			this.mcpHub,
			this.workspaceTracker,
			(historyItem) => this.updateTaskHistory(historyItem),
			() => this.postStateToWebview(),
			(message) => this.postMessageToWebview(message),
			(taskId) => this.reinitExistingTaskFromId(taskId),
			() => this.cancelTask(),
			apiConfiguration,
			autoApprovalSettings,
			browserSettings,
			chatSettings,
			shellIntegrationTimeout,
			terminalReuseEnabled ?? true,
			terminalOutputLineLimit ?? 500,
			defaultTerminalProfile ?? "default",
			enableCheckpointsSetting ?? true,
			task,
			images,
			files,
			historyItem,
		)
	}

	async reinitExistingTaskFromId(taskId: string) {
		const history = await this.getTaskWithId(taskId)
		if (history) {
			await this.initTask(undefined, undefined, undefined, history.historyItem)
		}
	}

	// Send any JSON serializable data to the react app
	async postMessageToWebview(message: ExtensionMessage) {
		await this.postMessage(message)
	}

	/**
	 * Sets up an event listener to listen for messages passed from the webview context and
	 * executes code based on the message that is received.
	 *
	 * @param webview A reference to the extension webview
	 */
	async handleWebviewMessage(message: WebviewMessage) {
		switch (message.type) {
			case "authStateChanged":
				await this.setUserInfo(message.user || undefined)
				await this.postStateToWebview()
				break
<<<<<<< HEAD
			case "newTask":
				// Code that should run in response to the hello message command
				//vscode.window.showInformationMessage(message.text!)

				// Send a message to our webview.
				// You can send any JSON serializable data.
				// Could also do this in extension .ts
				//this.postMessageToWebview({ type: "text", text: `Extension: ${Date.now()}` })
				// initializing new instance of Cline will make sure that any agentically running promises in old instance don't affect our new task. this essentially creates a fresh slate for the new task
				await this.initTask(message.text, message.images, message.files)
				break
=======

>>>>>>> d92de546
			case "fetchUserCreditsData": {
				await this.fetchUserCreditsData()
				break
			}
			case "fetchMcpMarketplace": {
				await this.fetchMcpMarketplace(message.bool)
				break
			}

			// telemetry
			case "telemetrySetting": {
				if (message.telemetrySetting) {
					await this.updateTelemetrySetting(message.telemetrySetting)
				}
				await this.postStateToWebview()
				break
			}

			case "clearAllTaskHistory": {
				const answer = await vscode.window.showWarningMessage(
					"What would you like to delete?",
					{ modal: true },
					"Delete All Except Favorites",
					"Delete Everything",
					"Cancel",
				)

				if (answer === "Delete All Except Favorites") {
					await this.deleteNonFavoriteTaskHistory()
					await this.postStateToWebview()
				} else if (answer === "Delete Everything") {
					await this.deleteAllTaskHistory()
					await this.postStateToWebview()
				}
				sendRelinquishControlEvent()
				break
			}
			case "grpc_request": {
				if (message.grpc_request) {
					await handleGrpcRequest(this, message.grpc_request)
				}
				break
			}
			case "grpc_request_cancel": {
				if (message.grpc_request_cancel) {
					await handleGrpcRequestCancel(this, message.grpc_request_cancel)
				}
				break
			}

			// Add more switch case statements here as more webview message commands
			// are created within the webview context (i.e. inside media/main.js)
		}
	}

	async updateTelemetrySetting(telemetrySetting: TelemetrySetting) {
		await updateGlobalState(this.context, "telemetrySetting", telemetrySetting)
		const isOptedIn = telemetrySetting !== "disabled"
		telemetryService.updateTelemetryState(isOptedIn)
	}

	async togglePlanActModeWithChatSettings(chatSettings: ChatSettings, chatContent?: ChatContent) {
		const didSwitchToActMode = chatSettings.mode === "act"

		// Capture mode switch telemetry | Capture regardless of if we know the taskId
		telemetryService.captureModeSwitch(this.task?.taskId ?? "0", chatSettings.mode)

		// Get previous model info that we will revert to after saving current mode api info
		const {
			apiConfiguration,
			previousModeApiProvider: newApiProvider,
			previousModeModelId: newModelId,
			previousModeModelInfo: newModelInfo,
			previousModeVsCodeLmModelSelector: newVsCodeLmModelSelector,
			previousModeThinkingBudgetTokens: newThinkingBudgetTokens,
			previousModeReasoningEffort: newReasoningEffort,
			previousModeAwsBedrockCustomSelected: newAwsBedrockCustomSelected,
			previousModeAwsBedrockCustomModelBaseId: newAwsBedrockCustomModelBaseId,
			previousModeSapAiCoreClientId: newSapAiCoreClientId,
			previousModeSapAiCoreClientSecret: newSapAiCoreClientSecret,
			previousModeSapAiCoreBaseUrl: newSapAiCoreBaseUrl,
			previousModeSapAiCoreTokenUrl: newSapAiCoreTokenUrl,
			previousModeSapAiCoreResourceGroup: newSapAiResourceGroup,
			previousModeSapAiCoreModelId: newSapAiCoreModelId,
			planActSeparateModelsSetting,
		} = await getAllExtensionState(this.context)

		const shouldSwitchModel = planActSeparateModelsSetting === true

		if (shouldSwitchModel) {
			// Save the last model used in this mode
			await updateWorkspaceState(this.context, "previousModeApiProvider", apiConfiguration.apiProvider)
			await updateWorkspaceState(this.context, "previousModeThinkingBudgetTokens", apiConfiguration.thinkingBudgetTokens)
			await updateWorkspaceState(this.context, "previousModeReasoningEffort", apiConfiguration.reasoningEffort)
			switch (apiConfiguration.apiProvider) {
				case "anthropic":
				case "vertex":
				case "gemini":
				case "asksage":
				case "openai-native":
				case "qwen":
				case "deepseek":
				case "xai":
					await updateWorkspaceState(this.context, "previousModeModelId", apiConfiguration.apiModelId)
					break
				case "bedrock":
					await updateWorkspaceState(this.context, "previousModeModelId", apiConfiguration.apiModelId)
					await updateWorkspaceState(
						this.context,
						"previousModeAwsBedrockCustomSelected",
						apiConfiguration.awsBedrockCustomSelected,
					)
					await updateWorkspaceState(
						this.context,
						"previousModeAwsBedrockCustomModelBaseId",
						apiConfiguration.awsBedrockCustomModelBaseId,
					)
					break
				case "openrouter":
				case "cline":
					await updateWorkspaceState(this.context, "previousModeModelId", apiConfiguration.openRouterModelId)
					await updateWorkspaceState(this.context, "previousModeModelInfo", apiConfiguration.openRouterModelInfo)
					break
				case "vscode-lm":
					// Important we don't set modelId to this, as it's an object not string (webview expects model id to be a string)
					await updateWorkspaceState(
						this.context,
						"previousModeVsCodeLmModelSelector",
						apiConfiguration.vsCodeLmModelSelector,
					)
					break
				case "openai":
					await updateWorkspaceState(this.context, "previousModeModelId", apiConfiguration.openAiModelId)
					await updateWorkspaceState(this.context, "previousModeModelInfo", apiConfiguration.openAiModelInfo)
					break
				case "ollama":
					await updateWorkspaceState(this.context, "previousModeModelId", apiConfiguration.ollamaModelId)
					break
				case "lmstudio":
					await updateWorkspaceState(this.context, "previousModeModelId", apiConfiguration.lmStudioModelId)
					break
				case "litellm":
					await updateWorkspaceState(this.context, "previousModeModelId", apiConfiguration.liteLlmModelId)
					await updateWorkspaceState(this.context, "previousModeModelInfo", apiConfiguration.liteLlmModelInfo)
					break
				case "requesty":
					await updateWorkspaceState(this.context, "previousModeModelId", apiConfiguration.requestyModelId)
					await updateWorkspaceState(this.context, "previousModeModelInfo", apiConfiguration.requestyModelInfo)
					break
				case "sapaicore":
					await updateWorkspaceState(this.context, "previousModeModelId", apiConfiguration.apiModelId)
					await updateWorkspaceState(this.context, "previousModeSapAiCoreClientId", apiConfiguration.sapAiCoreClientId)
					await updateWorkspaceState(
						this.context,
						"previousModeSapAiCoreClientSecret",
						apiConfiguration.sapAiCoreClientSecret,
					)
					await updateWorkspaceState(this.context, "previousModeSapAiCoreBaseUrl", apiConfiguration.sapAiCoreBaseUrl)
					await updateWorkspaceState(this.context, "previousModeSapAiCoreTokenUrl", apiConfiguration.sapAiCoreTokenUrl)
					await updateWorkspaceState(
						this.context,
						"previousModeSapAiCoreResourceGroup",
						apiConfiguration.sapAiResourceGroup,
					)
					await updateWorkspaceState(this.context, "previousModeSapAiCoreModelId", apiConfiguration.sapAiCoreModelId)
					break
			}

			// Restore the model used in previous mode
			if (
				newApiProvider ||
				newModelId ||
				newThinkingBudgetTokens !== undefined ||
				newReasoningEffort ||
				newVsCodeLmModelSelector
			) {
				await updateWorkspaceState(this.context, "apiProvider", newApiProvider)
				await updateWorkspaceState(this.context, "thinkingBudgetTokens", newThinkingBudgetTokens)
				await updateWorkspaceState(this.context, "reasoningEffort", newReasoningEffort)
				switch (newApiProvider) {
					case "anthropic":
					case "vertex":
					case "gemini":
					case "asksage":
					case "openai-native":
					case "qwen":
					case "deepseek":
					case "xai":
						await updateWorkspaceState(this.context, "apiModelId", newModelId)
						break
					case "bedrock":
						await updateWorkspaceState(this.context, "apiModelId", newModelId)
						await updateWorkspaceState(this.context, "awsBedrockCustomSelected", newAwsBedrockCustomSelected)
						await updateWorkspaceState(this.context, "awsBedrockCustomModelBaseId", newAwsBedrockCustomModelBaseId)
						break
					case "openrouter":
					case "cline":
						await updateWorkspaceState(this.context, "openRouterModelId", newModelId)
						await updateWorkspaceState(this.context, "openRouterModelInfo", newModelInfo)
						break
					case "vscode-lm":
						await updateWorkspaceState(this.context, "vsCodeLmModelSelector", newVsCodeLmModelSelector)
						break
					case "openai":
						await updateWorkspaceState(this.context, "openAiModelId", newModelId)
						await updateWorkspaceState(this.context, "openAiModelInfo", newModelInfo)
						break
					case "ollama":
						await updateWorkspaceState(this.context, "ollamaModelId", newModelId)
						break
					case "lmstudio":
						await updateWorkspaceState(this.context, "lmStudioModelId", newModelId)
						break
					case "litellm":
						await updateWorkspaceState(this.context, "liteLlmModelId", newModelId)
						await updateWorkspaceState(this.context, "liteLlmModelInfo", newModelInfo)
						break
					case "requesty":
						await updateWorkspaceState(this.context, "requestyModelId", newModelId)
						await updateWorkspaceState(this.context, "requestyModelInfo", newModelInfo)
						break
					case "sapaicore":
						await updateWorkspaceState(this.context, "apiModelId", newModelId)
						break
				}

				if (this.task) {
					const { apiConfiguration: updatedApiConfiguration } = await getAllExtensionState(this.context)
					this.task.api = buildApiHandler(updatedApiConfiguration)
				}
			}
		}

		await updateWorkspaceState(this.context, "chatSettings", chatSettings)
		await this.postStateToWebview()

		if (this.task) {
			this.task.chatSettings = chatSettings
			if (this.task.taskState.isAwaitingPlanResponse && didSwitchToActMode) {
				this.task.taskState.didRespondToPlanAskBySwitchingMode = true
				// Use chatContent if provided, otherwise use default message
				await this.task.handleWebviewAskResponse(
					"messageResponse",
					chatContent?.message || "PLAN_MODE_TOGGLE_RESPONSE",
					chatContent?.images || [],
					chatContent?.files || [],
				)
			} else {
				this.cancelTask()
			}
		}
	}

	async cancelTask() {
		if (this.task) {
			const { historyItem } = await this.getTaskWithId(this.task.taskId)
			try {
				await this.task.abortTask()
			} catch (error) {
				console.error("Failed to abort task", error)
			}
			await pWaitFor(
				() =>
					this.task === undefined ||
					this.task.taskState.isStreaming === false ||
					this.task.taskState.didFinishAbortingStream ||
					this.task.taskState.isWaitingForFirstChunk, // if only first chunk is processed, then there's no need to wait for graceful abort (closes edits, browser, etc)
				{
					timeout: 3_000,
				},
			).catch(() => {
				console.error("Failed to abort task")
			})
			if (this.task) {
				// 'abandoned' will prevent this cline instance from affecting future cline instance gui. this may happen if its hanging on a streaming request
				this.task.taskState.abandoned = true
			}
			await this.initTask(undefined, undefined, undefined, historyItem) // clears task again, so we need to abortTask manually above
			// await this.postStateToWebview() // new Cline instance will post state when it's ready. having this here sent an empty messages array to webview leading to virtuoso having to reload the entire list
		}
	}

	// Account

	async fetchUserCreditsData() {
		try {
			await Promise.all([
				this.accountService?.fetchBalance(),
				this.accountService?.fetchUsageTransactions(),
				this.accountService?.fetchPaymentTransactions(),
			])
		} catch (error) {
			console.error("Failed to fetch user credits data:", error)
		}
	}

	// Auth

	public async validateAuthState(state: string | null): Promise<boolean> {
		const storedNonce = await getSecret(this.context, "authNonce")
		if (!state || state !== storedNonce) {
			return false
		}
		await storeSecret(this.context, "authNonce", undefined) // Clear after use
		return true
	}

	async handleAuthCallback(customToken: string, apiKey: string) {
		try {
			// Store API key for API calls
			await storeSecret(this.context, "clineApiKey", apiKey)

			// Send custom token to webview for Firebase auth
			await sendAuthCallbackEvent(customToken)

			const clineProvider: ApiProvider = "cline"
			await updateWorkspaceState(this.context, "apiProvider", clineProvider)

			// Update API configuration with the new provider and API key
			const { apiConfiguration } = await getAllExtensionState(this.context)
			const updatedConfig = {
				...apiConfiguration,
				apiProvider: clineProvider,
				clineApiKey: apiKey,
			}

			if (this.task) {
				this.task.api = buildApiHandler(updatedConfig)
			}

			await this.postStateToWebview()
			// vscode.window.showInformationMessage("Successfully logged in to Cline")
		} catch (error) {
			console.error("Failed to handle auth callback:", error)
			vscode.window.showErrorMessage("Failed to log in to Cline")
			// Even on login failure, we preserve any existing tokens
			// Only clear tokens on explicit logout
		}
	}

	// MCP Marketplace

	private async fetchMcpMarketplaceFromApi(silent: boolean = false): Promise<McpMarketplaceCatalog | undefined> {
		try {
			const response = await axios.get("https://api.cline.bot/v1/mcp/marketplace", {
				headers: {
					"Content-Type": "application/json",
				},
			})

			if (!response.data) {
				throw new Error("Invalid response from MCP marketplace API")
			}

			const catalog: McpMarketplaceCatalog = {
				items: (response.data || []).map((item: any) => ({
					...item,
					githubStars: item.githubStars ?? 0,
					downloadCount: item.downloadCount ?? 0,
					tags: item.tags ?? [],
				})),
			}

			// Store in global state
			await updateGlobalState(this.context, "mcpMarketplaceCatalog", catalog)
			return catalog
		} catch (error) {
			console.error("Failed to fetch MCP marketplace:", error)
			if (!silent) {
				const errorMessage = error instanceof Error ? error.message : "Failed to fetch MCP marketplace"
				vscode.window.showErrorMessage(errorMessage)
			}
			return undefined
		}
	}

	private async fetchMcpMarketplaceFromApiRPC(silent: boolean = false): Promise<McpMarketplaceCatalog | undefined> {
		try {
			const response = await axios.get("https://api.cline.bot/v1/mcp/marketplace", {
				headers: {
					"Content-Type": "application/json",
					"User-Agent": "cline-vscode-extension",
				},
			})

			if (!response.data) {
				throw new Error("Invalid response from MCP marketplace API")
			}

			const catalog: McpMarketplaceCatalog = {
				items: (response.data || []).map((item: any) => ({
					...item,
					githubStars: item.githubStars ?? 0,
					downloadCount: item.downloadCount ?? 0,
					tags: item.tags ?? [],
				})),
			}

			// Store in global state
			await updateGlobalState(this.context, "mcpMarketplaceCatalog", catalog)
			return catalog
		} catch (error) {
			console.error("Failed to fetch MCP marketplace:", error)
			if (!silent) {
				const errorMessage = error instanceof Error ? error.message : "Failed to fetch MCP marketplace"
				throw new Error(errorMessage)
			}
			return undefined
		}
	}

	async silentlyRefreshMcpMarketplace() {
		try {
			const catalog = await this.fetchMcpMarketplaceFromApi(true)
			if (catalog) {
				await sendMcpMarketplaceCatalogEvent(catalog)
			}
		} catch (error) {
			console.error("Failed to silently refresh MCP marketplace:", error)
		}
	}

	/**
	 * RPC variant that silently refreshes the MCP marketplace catalog and returns the result
	 * Unlike silentlyRefreshMcpMarketplace, this doesn't post a message to the webview
	 * @returns MCP marketplace catalog or undefined if refresh failed
	 */
	async silentlyRefreshMcpMarketplaceRPC() {
		try {
			return await this.fetchMcpMarketplaceFromApiRPC(true)
		} catch (error) {
			console.error("Failed to silently refresh MCP marketplace (RPC):", error)
			return undefined
		}
	}

	private async fetchMcpMarketplace(forceRefresh: boolean = false) {
		try {
			// Check if we have cached data
			const cachedCatalog = (await getGlobalState(this.context, "mcpMarketplaceCatalog")) as
				| McpMarketplaceCatalog
				| undefined
			if (!forceRefresh && cachedCatalog?.items) {
				await sendMcpMarketplaceCatalogEvent(cachedCatalog)
				return
			}

			const catalog = await this.fetchMcpMarketplaceFromApi(false)
			if (catalog) {
				await sendMcpMarketplaceCatalogEvent(catalog)
			}
		} catch (error) {
			console.error("Failed to handle cached MCP marketplace:", error)
			const errorMessage = error instanceof Error ? error.message : "Failed to handle cached MCP marketplace"
			vscode.window.showErrorMessage(errorMessage)
		}
	}

	// OpenRouter

	async handleOpenRouterCallback(code: string) {
		let apiKey: string
		try {
			const response = await axios.post("https://openrouter.ai/api/v1/auth/keys", { code })
			if (response.data && response.data.key) {
				apiKey = response.data.key
			} else {
				throw new Error("Invalid response from OpenRouter API")
			}
		} catch (error) {
			console.error("Error exchanging code for API key:", error)
			throw error
		}

		const openrouter: ApiProvider = "openrouter"
		await updateWorkspaceState(this.context, "apiProvider", openrouter)
		await storeSecret(this.context, "openRouterApiKey", apiKey)
		await this.postStateToWebview()
		if (this.task) {
			this.task.api = buildApiHandler({
				apiProvider: openrouter,
				openRouterApiKey: apiKey,
			})
		}
		// await this.postMessageToWebview({ type: "action", action: "settingsButtonClicked" }) // bad ux if user is on welcome
	}

	private async ensureCacheDirectoryExists(): Promise<string> {
		const cacheDir = path.join(this.context.globalStorageUri.fsPath, "cache")
		await fs.mkdir(cacheDir, { recursive: true })
		return cacheDir
	}

	// Read OpenRouter models from disk cache
	async readOpenRouterModels(): Promise<Record<string, ModelInfo> | undefined> {
		const openRouterModelsFilePath = path.join(await this.ensureCacheDirectoryExists(), GlobalFileNames.openRouterModels)
		const fileExists = await fileExistsAtPath(openRouterModelsFilePath)
		if (fileExists) {
			const fileContents = await fs.readFile(openRouterModelsFilePath, "utf8")
			return JSON.parse(fileContents)
		}
		return undefined
	}

	// Context menus and code actions

	getFileMentionFromPath(filePath: string) {
		const cwd = vscode.workspace.workspaceFolders?.map((folder) => folder.uri.fsPath).at(0)
		if (!cwd) {
			return "@/" + filePath
		}
		const relativePath = path.relative(cwd, filePath)
		return "@/" + relativePath
	}

	// 'Add to Cline' context menu in editor and code action
	async addSelectedCodeToChat(code: string, filePath: string, languageId: string, diagnostics?: vscode.Diagnostic[]) {
		// Ensure the sidebar view is visible
		await vscode.commands.executeCommand("claude-dev.SidebarProvider.focus")
		await setTimeoutPromise(100)

		// Post message to webview with the selected code
		const fileMention = this.getFileMentionFromPath(filePath)

		let input = `${fileMention}\n\`\`\`\n${code}\n\`\`\``
		if (diagnostics) {
			const problemsString = this.convertDiagnosticsToProblemsString(diagnostics)
			input += `\nProblems:\n${problemsString}`
		}

		await sendAddToInputEvent(input)

		console.log("addSelectedCodeToChat", code, filePath, languageId)
	}

	// 'Add to Cline' context menu in Terminal
	async addSelectedTerminalOutputToChat(output: string, terminalName: string) {
		// Ensure the sidebar view is visible
		await vscode.commands.executeCommand("claude-dev.SidebarProvider.focus")
		await setTimeoutPromise(100)

		// Post message to webview with the selected terminal output
		// await this.postMessageToWebview({
		//     type: "addSelectedTerminalOutput",
		//     output,
		//     terminalName
		// })

		await sendAddToInputEvent(`Terminal output:\n\`\`\`\n${output}\n\`\`\``)

		console.log("addSelectedTerminalOutputToChat", output, terminalName)
	}

	// 'Fix with Cline' in code actions
	async fixWithCline(code: string, filePath: string, languageId: string, diagnostics: vscode.Diagnostic[]) {
		// Ensure the sidebar view is visible
		await vscode.commands.executeCommand("claude-dev.SidebarProvider.focus")
		await setTimeoutPromise(100)

		const fileMention = this.getFileMentionFromPath(filePath)
		const problemsString = this.convertDiagnosticsToProblemsString(diagnostics)
		await this.initTask(`Fix the following code in ${fileMention}\n\`\`\`\n${code}\n\`\`\`\n\nProblems:\n${problemsString}`)

		console.log("fixWithCline", code, filePath, languageId, diagnostics, problemsString)
	}

	convertDiagnosticsToProblemsString(diagnostics: vscode.Diagnostic[]) {
		let problemsString = ""
		for (const diagnostic of diagnostics) {
			let label: string
			switch (diagnostic.severity) {
				case vscode.DiagnosticSeverity.Error:
					label = "Error"
					break
				case vscode.DiagnosticSeverity.Warning:
					label = "Warning"
					break
				case vscode.DiagnosticSeverity.Information:
					label = "Information"
					break
				case vscode.DiagnosticSeverity.Hint:
					label = "Hint"
					break
				default:
					label = "Diagnostic"
			}
			const line = diagnostic.range.start.line + 1 // VSCode lines are 0-indexed
			const source = diagnostic.source ? `${diagnostic.source} ` : ""
			problemsString += `\n- [${source}${label}] Line ${line}: ${diagnostic.message}`
		}
		problemsString = problemsString.trim()
		return problemsString
	}

	// Task history

	async getTaskWithId(id: string): Promise<{
		historyItem: HistoryItem
		taskDirPath: string
		apiConversationHistoryFilePath: string
		uiMessagesFilePath: string
		contextHistoryFilePath: string
		taskMetadataFilePath: string
		apiConversationHistory: Anthropic.MessageParam[]
	}> {
		const history = ((await getGlobalState(this.context, "taskHistory")) as HistoryItem[] | undefined) || []
		const historyItem = history.find((item) => item.id === id)
		if (historyItem) {
			const taskDirPath = path.join(this.context.globalStorageUri.fsPath, "tasks", id)
			const apiConversationHistoryFilePath = path.join(taskDirPath, GlobalFileNames.apiConversationHistory)
			const uiMessagesFilePath = path.join(taskDirPath, GlobalFileNames.uiMessages)
			const contextHistoryFilePath = path.join(taskDirPath, GlobalFileNames.contextHistory)
			const taskMetadataFilePath = path.join(taskDirPath, GlobalFileNames.taskMetadata)
			const fileExists = await fileExistsAtPath(apiConversationHistoryFilePath)
			if (fileExists) {
				const apiConversationHistory = JSON.parse(await fs.readFile(apiConversationHistoryFilePath, "utf8"))
				return {
					historyItem,
					taskDirPath,
					apiConversationHistoryFilePath,
					uiMessagesFilePath,
					contextHistoryFilePath,
					taskMetadataFilePath,
					apiConversationHistory,
				}
			}
		}
		// if we tried to get a task that doesn't exist, remove it from state
		// FIXME: this seems to happen sometimes when the json file doesn't save to disk for some reason
		await this.deleteTaskFromState(id)
		throw new Error("Task not found")
	}

	async exportTaskWithId(id: string) {
		const { historyItem, apiConversationHistory } = await this.getTaskWithId(id)
		await downloadTask(historyItem.ts, apiConversationHistory)
	}

	async deleteAllTaskHistory() {
		await this.clearTask()
		await updateGlobalState(this.context, "taskHistory", undefined)
		try {
			// Remove all contents of tasks directory
			const taskDirPath = path.join(this.context.globalStorageUri.fsPath, "tasks")
			if (await fileExistsAtPath(taskDirPath)) {
				await fs.rm(taskDirPath, { recursive: true, force: true })
			}
			// Remove checkpoints directory contents
			const checkpointsDirPath = path.join(this.context.globalStorageUri.fsPath, "checkpoints")
			if (await fileExistsAtPath(checkpointsDirPath)) {
				await fs.rm(checkpointsDirPath, { recursive: true, force: true })
			}
		} catch (error) {
			vscode.window.showErrorMessage(
				`Encountered error while deleting task history, there may be some files left behind. Error: ${error instanceof Error ? error.message : String(error)}`,
			)
		}
		// await this.postStateToWebview()
	}

	async deleteNonFavoriteTaskHistory() {
		await this.clearTask()

		const taskHistory = ((await getGlobalState(this.context, "taskHistory")) as HistoryItem[]) || []
		const favoritedTasks = taskHistory.filter((task) => task.isFavorited === true)

		// If user has no favorited tasks, show a warning message
		if (favoritedTasks.length === 0) {
			vscode.window.showWarningMessage("No favorited tasks found. Please favorite tasks before using this option.")
			await this.postStateToWebview()
			return
		}

		await updateGlobalState(this.context, "taskHistory", favoritedTasks)

		// Delete non-favorited task directories
		try {
			const preserveTaskIds = favoritedTasks.map((task) => task.id)
			const taskDirPath = path.join(this.context.globalStorageUri.fsPath, "tasks")

			if (await fileExistsAtPath(taskDirPath)) {
				const taskDirs = await fs.readdir(taskDirPath)
				for (const taskDir of taskDirs) {
					if (!preserveTaskIds.includes(taskDir)) {
						await fs.rm(path.join(taskDirPath, taskDir), { recursive: true, force: true })
					}
				}
			}
		} catch (error) {
			vscode.window.showErrorMessage(
				`Error deleting task history: ${error instanceof Error ? error.message : String(error)}`,
			)
		}

		await this.postStateToWebview()
	}

	async deleteTaskWithId(id: string) {
		console.info("deleteTaskWithId: ", id)

		try {
			if (id === this.task?.taskId) {
				await this.clearTask()
				console.debug("cleared task")
			}

			const {
				taskDirPath,
				apiConversationHistoryFilePath,
				uiMessagesFilePath,
				contextHistoryFilePath,
				taskMetadataFilePath,
			} = await this.getTaskWithId(id)
			const legacyMessagesFilePath = path.join(taskDirPath, "claude_messages.json")
			const updatedTaskHistory = await this.deleteTaskFromState(id)

			// Delete the task files
			for (const filePath of [
				apiConversationHistoryFilePath,
				uiMessagesFilePath,
				contextHistoryFilePath,
				taskMetadataFilePath,
				legacyMessagesFilePath,
			]) {
				const fileExists = await fileExistsAtPath(filePath)
				if (fileExists) {
					await fs.unlink(filePath)
				}
			}

			await fs.rmdir(taskDirPath) // succeeds if the dir is empty

			if (updatedTaskHistory.length === 0) {
				await this.deleteAllTaskHistory()
			}
		} catch (error) {
			console.debug(`Error deleting task:`, error)
		}

		await this.postStateToWebview()
	}

	async deleteTaskFromState(id: string) {
		// Remove the task from history
		const taskHistory = ((await getGlobalState(this.context, "taskHistory")) as HistoryItem[] | undefined) || []
		const updatedTaskHistory = taskHistory.filter((task) => task.id !== id)
		await updateGlobalState(this.context, "taskHistory", updatedTaskHistory)

		// Notify the webview that the task has been deleted
		await this.postStateToWebview()

		return updatedTaskHistory
	}

	async postStateToWebview() {
		const state = await this.getStateToPostToWebview()
		await sendStateUpdate(state)
	}

	async getStateToPostToWebview(): Promise<ExtensionState> {
		const {
			apiConfiguration,
			lastShownAnnouncementId,
			taskHistory,
			autoApprovalSettings,
			browserSettings,
			chatSettings,
			userInfo,
			mcpMarketplaceEnabled,
			mcpRichDisplayEnabled,
			telemetrySetting,
			planActSeparateModelsSetting,
			enableCheckpointsSetting,
			globalClineRulesToggles,
			globalWorkflowToggles,
			shellIntegrationTimeout,
			terminalReuseEnabled,
			defaultTerminalProfile,
			isNewUser,
			mcpResponsesCollapsed,
			terminalOutputLineLimit,
		} = await getAllExtensionState(this.context)

		const localClineRulesToggles =
			((await getWorkspaceState(this.context, "localClineRulesToggles")) as ClineRulesToggles) || {}

		const localWindsurfRulesToggles =
			((await getWorkspaceState(this.context, "localWindsurfRulesToggles")) as ClineRulesToggles) || {}

		const localCursorRulesToggles =
			((await getWorkspaceState(this.context, "localCursorRulesToggles")) as ClineRulesToggles) || {}

		const localWorkflowToggles = ((await getWorkspaceState(this.context, "workflowToggles")) as ClineRulesToggles) || {}

		return {
			version: this.context.extension?.packageJSON?.version ?? "",
			apiConfiguration,
			uriScheme: vscode.env.uriScheme,
			currentTaskItem: this.task?.taskId ? (taskHistory || []).find((item) => item.id === this.task?.taskId) : undefined,
			checkpointTrackerErrorMessage: this.task?.taskState.checkpointTrackerErrorMessage,
			clineMessages: this.task?.messageStateHandler.getClineMessages() || [],
			taskHistory: (taskHistory || [])
				.filter((item) => item.ts && item.task)
				.sort((a, b) => b.ts - a.ts)
				.slice(0, 100), // for now we're only getting the latest 100 tasks, but a better solution here is to only pass in 3 for recent task history, and then get the full task history on demand when going to the task history view (maybe with pagination?)
			shouldShowAnnouncement: lastShownAnnouncementId !== this.latestAnnouncementId,
			platform: process.platform as Platform,
			autoApprovalSettings,
			browserSettings,
			chatSettings,
			userInfo,
			mcpMarketplaceEnabled,
			mcpRichDisplayEnabled,
			telemetrySetting,
			planActSeparateModelsSetting,
			enableCheckpointsSetting: enableCheckpointsSetting ?? true,
			distinctId: telemetryService.distinctId,
			globalClineRulesToggles: globalClineRulesToggles || {},
			localClineRulesToggles: localClineRulesToggles || {},
			localWindsurfRulesToggles: localWindsurfRulesToggles || {},
			localCursorRulesToggles: localCursorRulesToggles || {},
			localWorkflowToggles: localWorkflowToggles || {},
			globalWorkflowToggles: globalWorkflowToggles || {},
			shellIntegrationTimeout,
			terminalReuseEnabled,
			defaultTerminalProfile,
			isNewUser,
			mcpResponsesCollapsed,
			terminalOutputLineLimit,
		}
	}

	async clearTask() {
		if (this.task) {
			await telemetryService.sendCollectedEvents(this.task.taskId)
		}
		this.task?.abortTask()
		this.task = undefined // removes reference to it, so once promises end it will be garbage collected
	}

	// Caching mechanism to keep track of webview messages + API conversation history per provider instance

	/*
	Now that we use retainContextWhenHidden, we don't have to store a cache of cline messages in the user's state, but we could to reduce memory footprint in long conversations.

	- We have to be careful of what state is shared between ClineProvider instances since there could be multiple instances of the extension running at once. For example when we cached cline messages using the same key, two instances of the extension could end up using the same key and overwriting each other's messages.
	- Some state does need to be shared between the instances, i.e. the API key--however there doesn't seem to be a good way to notify the other instances that the API key has changed.

	We need to use a unique identifier for each ClineProvider instance's message cache since we could be running several instances of the extension outside of just the sidebar i.e. in editor panels.

	// conversation history to send in API requests

	/*
	It seems that some API messages do not comply with vscode state requirements. Either the Anthropic library is manipulating these values somehow in the backend in a way that's creating cyclic references, or the API returns a function or a Symbol as part of the message content.
	VSCode docs about state: "The value must be JSON-stringifyable ... value — A value. MUST not contain cyclic references."
	For now we'll store the conversation history in memory, and if we need to store in state directly we'd need to do a manual conversion to ensure proper json stringification.
	*/

	// getApiConversationHistory(): Anthropic.MessageParam[] {
	// 	// const history = (await this.getGlobalState(
	// 	// 	this.getApiConversationHistoryStateKey()
	// 	// )) as Anthropic.MessageParam[]
	// 	// return history || []
	// 	return this.apiConversationHistory
	// }

	// setApiConversationHistory(history: Anthropic.MessageParam[] | undefined) {
	// 	// await this.updateGlobalState(this.getApiConversationHistoryStateKey(), history)
	// 	this.apiConversationHistory = history || []
	// }

	// addMessageToApiConversationHistory(message: Anthropic.MessageParam): Anthropic.MessageParam[] {
	// 	// const history = await this.getApiConversationHistory()
	// 	// history.push(message)
	// 	// await this.setApiConversationHistory(history)
	// 	// return history
	// 	this.apiConversationHistory.push(message)
	// 	return this.apiConversationHistory
	// }

	async updateTaskHistory(item: HistoryItem): Promise<HistoryItem[]> {
		const history = ((await getGlobalState(this.context, "taskHistory")) as HistoryItem[]) || []
		const existingItemIndex = history.findIndex((h) => h.id === item.id)
		if (existingItemIndex !== -1) {
			history[existingItemIndex] = item
		} else {
			history.push(item)
		}
		await updateGlobalState(this.context, "taskHistory", history)
		return history
	}

	// private async clearState() {
	// 	this.context.workspaceState.keys().forEach((key) => {
	// 		this.context.workspaceState.update(key, undefined)
	// 	})
	// 	this.context.globalState.keys().forEach((key) => {
	// 		this.context.globalState.update(key, undefined)
	// 	})
	// 	this.context.secrets.delete("apiKey")
	// }

	// secrets

	// Git commit message generation

	async generateGitCommitMessage() {
		try {
			// Check if there's a workspace folder open
			const cwd = vscode.workspace.workspaceFolders?.[0]?.uri.fsPath
			if (!cwd) {
				vscode.window.showErrorMessage("No workspace folder open")
				return
			}

			// Get the git diff
			const gitDiff = await getWorkingState(cwd)
			if (gitDiff === "No changes in working directory") {
				vscode.window.showInformationMessage("No changes in workspace for commit message")
				return
			}

			// Show a progress notification
			await vscode.window.withProgress(
				{
					location: vscode.ProgressLocation.Notification,
					title: "Generating commit message...",
					cancellable: false,
				},
				async (progress, token) => {
					try {
						// Format the git diff into a prompt
						const prompt = `Based on the following git diff, generate a concise and descriptive commit message:

${gitDiff.length > 5000 ? gitDiff.substring(0, 5000) + "\n\n[Diff truncated due to size]" : gitDiff}

The commit message should:
1. Start with a short summary (50-72 characters)
2. Use the imperative mood (e.g., "Add feature" not "Added feature")
3. Describe what was changed and why
4. Be clear and descriptive

Commit message:`

						// Get the current API configuration
						const { apiConfiguration } = await getAllExtensionState(this.context)

						// Build the API handler
						const apiHandler = buildApiHandler(apiConfiguration)

						// Create a system prompt
						const systemPrompt =
							"You are a helpful assistant that generates concise and descriptive git commit messages based on git diffs."

						// Create a message for the API
						const messages = [
							{
								role: "user" as const,
								content: prompt,
							},
						]

						// Call the API directly
						const stream = apiHandler.createMessage(systemPrompt, messages)

						// Collect the response
						let response = ""
						for await (const chunk of stream) {
							if (chunk.type === "text") {
								response += chunk.text
							}
						}

						// Extract the commit message
						const commitMessage = extractCommitMessage(response)

						// Apply the commit message to the Git input box
						if (commitMessage) {
							// Get the Git extension API
							const gitExtension = vscode.extensions.getExtension("vscode.git")?.exports
							if (gitExtension) {
								const api = gitExtension.getAPI(1)
								if (api && api.repositories.length > 0) {
									const repo = api.repositories[0]
									repo.inputBox.value = commitMessage
									vscode.window.showInformationMessage("Commit message generated and applied")
								} else {
									vscode.window.showErrorMessage("No Git repositories found")
								}
							} else {
								vscode.window.showErrorMessage("Git extension not found")
							}
						} else {
							vscode.window.showErrorMessage("Failed to generate commit message")
						}
					} catch (innerError) {
						const innerErrorMessage = innerError instanceof Error ? innerError.message : String(innerError)
						vscode.window.showErrorMessage(`Failed to generate commit message: ${innerErrorMessage}`)
					}
				},
			)
		} catch (error) {
			const errorMessage = error instanceof Error ? error.message : String(error)
			vscode.window.showErrorMessage(`Failed to generate commit message: ${errorMessage}`)
		}
	}

	// dev
}<|MERGE_RESOLUTION|>--- conflicted
+++ resolved
@@ -206,21 +206,7 @@
 				await this.setUserInfo(message.user || undefined)
 				await this.postStateToWebview()
 				break
-<<<<<<< HEAD
-			case "newTask":
-				// Code that should run in response to the hello message command
-				//vscode.window.showInformationMessage(message.text!)
-
-				// Send a message to our webview.
-				// You can send any JSON serializable data.
-				// Could also do this in extension .ts
-				//this.postMessageToWebview({ type: "text", text: `Extension: ${Date.now()}` })
-				// initializing new instance of Cline will make sure that any agentically running promises in old instance don't affect our new task. this essentially creates a fresh slate for the new task
-				await this.initTask(message.text, message.images, message.files)
-				break
-=======
-
->>>>>>> d92de546
+
 			case "fetchUserCreditsData": {
 				await this.fetchUserCreditsData()
 				break
