import { Anthropic } from "@anthropic-ai/sdk"
import axios from "axios"

import fs from "fs/promises"
import { setTimeout as setTimeoutPromise } from "node:timers/promises"
import pWaitFor from "p-wait-for"
import * as path from "path"
import * as vscode from "vscode"
import { handleGrpcRequest, handleGrpcRequestCancel } from "./grpc-handler"
import { handleModelsServiceRequest } from "./models"
import { EmptyRequest } from "@shared/proto/common"
import { buildApiHandler } from "@api/index"
import { cleanupLegacyCheckpoints } from "@integrations/checkpoints/CheckpointMigration"
import { downloadTask } from "@integrations/misc/export-markdown"
import { fetchOpenGraphData } from "@integrations/misc/link-preview"
import { handleFileServiceRequest } from "./file"
import { getTheme } from "@integrations/theme/getTheme"
import WorkspaceTracker from "@integrations/workspace/WorkspaceTracker"
import { ClineAccountService } from "@services/account/ClineAccountService"
import { BrowserSession } from "@services/browser/BrowserSession"
import { McpHub } from "@services/mcp/McpHub"
import { telemetryService } from "@/services/posthog/telemetry/TelemetryService"
import { ApiProvider, ModelInfo } from "@shared/api"
import { ChatContent } from "@shared/ChatContent"
import { ChatSettings } from "@shared/ChatSettings"
import { ExtensionMessage, ExtensionState, Platform } from "@shared/ExtensionMessage"
import { HistoryItem } from "@shared/HistoryItem"
import { McpDownloadResponse, McpMarketplaceCatalog, McpServer } from "@shared/mcp"
import { TelemetrySetting } from "@shared/TelemetrySetting"
import { WebviewMessage } from "@shared/WebviewMessage"
import { fileExistsAtPath } from "@utils/fs"
import { getWorkingState } from "@utils/git"
import { extractCommitMessage } from "@integrations/git/commit-message-generator"
import { getTotalTasksSize } from "@utils/storage"
import {
	ensureMcpServersDirectoryExists,
	ensureSettingsDirectoryExists,
	GlobalFileNames,
	ensureWorkflowsDirectoryExists,
} from "../storage/disk"
import {
	getAllExtensionState,
	getGlobalState,
	getSecret,
	getWorkspaceState,
	resetExtensionState,
	storeSecret,
	updateApiConfiguration,
	updateGlobalState,
	updateWorkspaceState,
} from "../storage/state"
import { Task, cwd } from "../task"
import { ClineRulesToggles } from "@shared/cline-rules"
import { sendStateUpdate } from "./state/subscribeToState"
import { sendAuthCallbackEvent } from "./account/subscribeToAuthCallback"
import { refreshClineRulesToggles } from "@core/context/instructions/user-instructions/cline-rules"
import { refreshExternalRulesToggles } from "@core/context/instructions/user-instructions/external-rules"
import { refreshWorkflowToggles } from "@core/context/instructions/user-instructions/workflows"

/*
https://github.com/microsoft/vscode-webview-ui-toolkit-samples/blob/main/default/weather-webview/src/providers/WeatherViewProvider.ts

https://github.com/KumarVariable/vscode-extension-sidebar-html/blob/master/src/customSidebarViewProvider.ts
*/

export class Controller {
	private postMessage: (message: ExtensionMessage) => Thenable<boolean> | undefined

	private disposables: vscode.Disposable[] = []
	task?: Task
	workspaceTracker: WorkspaceTracker
	mcpHub: McpHub
	accountService: ClineAccountService
	latestAnnouncementId = "may-22-2025_16:11:00" // update to some unique identifier when we add a new announcement

	constructor(
		readonly context: vscode.ExtensionContext,
		private readonly outputChannel: vscode.OutputChannel,
		postMessage: (message: ExtensionMessage) => Thenable<boolean> | undefined,
	) {
		this.outputChannel.appendLine("ClineProvider instantiated")
		this.postMessage = postMessage

		this.workspaceTracker = new WorkspaceTracker((msg) => this.postMessageToWebview(msg))
		this.mcpHub = new McpHub(
			() => ensureMcpServersDirectoryExists(),
			() => ensureSettingsDirectoryExists(this.context),
			(msg) => this.postMessageToWebview(msg),
			this.context.extension?.packageJSON?.version ?? "1.0.0",
		)
		this.accountService = new ClineAccountService(
			(msg) => this.postMessageToWebview(msg),
			async () => {
				const { apiConfiguration } = await this.getStateToPostToWebview()
				return apiConfiguration?.clineApiKey
			},
		)

		// Clean up legacy checkpoints
		cleanupLegacyCheckpoints(this.context.globalStorageUri.fsPath, this.outputChannel).catch((error) => {
			console.error("Failed to cleanup legacy checkpoints:", error)
		})
	}

	/*
	VSCode extensions use the disposable pattern to clean up resources when the sidebar/editor tab is closed by the user or system. This applies to event listening, commands, interacting with the UI, etc.
	- https://vscode-docs.readthedocs.io/en/stable/extensions/patterns-and-principles/
	- https://github.com/microsoft/vscode-extension-samples/blob/main/webview-sample/src/extension.ts
	*/
	async dispose() {
		this.outputChannel.appendLine("Disposing ClineProvider...")
		await this.clearTask()
		this.outputChannel.appendLine("Cleared task")
		while (this.disposables.length) {
			const x = this.disposables.pop()
			if (x) {
				x.dispose()
			}
		}
		this.workspaceTracker.dispose()
		this.mcpHub.dispose()
		this.outputChannel.appendLine("Disposed all disposables")

		console.error("Controller disposed")
	}

	// Auth methods
	async handleSignOut() {
		try {
			await storeSecret(this.context, "clineApiKey", undefined)
			await updateGlobalState(this.context, "userInfo", undefined)
			await updateGlobalState(this.context, "apiProvider", "openrouter")
			await this.postStateToWebview()
			vscode.window.showInformationMessage("Successfully logged out of Cline")
		} catch (error) {
			vscode.window.showErrorMessage("Logout failed")
		}
	}

	async setUserInfo(info?: { displayName: string | null; email: string | null; photoURL: string | null }) {
		await updateGlobalState(this.context, "userInfo", info)
	}

	async initTask(task?: string, images?: string[], files?: string[], historyItem?: HistoryItem) {
		await this.clearTask() // ensures that an existing task doesn't exist before starting a new one, although this shouldn't be possible since user must clear task before starting a new one
		const {
			apiConfiguration,
			customInstructions,
			autoApprovalSettings,
			browserSettings,
			chatSettings,
			shellIntegrationTimeout,
			enableCheckpointsSetting,
			isNewUser,
			taskHistory,
		} = await getAllExtensionState(this.context)

		const NEW_USER_TASK_COUNT_THRESHOLD = 10

		// Check if the user has completed enough tasks to no longer be considered a "new user"
		if (isNewUser && !historyItem && taskHistory && taskHistory.length >= NEW_USER_TASK_COUNT_THRESHOLD) {
			await updateGlobalState(this.context, "isNewUser", false)
			await this.postStateToWebview()
		}

		if (autoApprovalSettings) {
			const updatedAutoApprovalSettings = {
				...autoApprovalSettings,
				version: (autoApprovalSettings.version ?? 1) + 1,
			}
			await updateGlobalState(this.context, "autoApprovalSettings", updatedAutoApprovalSettings)
		}
		this.task = new Task(
			this.context,
			this.mcpHub,
			this.workspaceTracker,
			(historyItem) => this.updateTaskHistory(historyItem),
			() => this.postStateToWebview(),
			(message) => this.postMessageToWebview(message),
			(taskId) => this.reinitExistingTaskFromId(taskId),
			() => this.cancelTask(),
			apiConfiguration,
			autoApprovalSettings,
			browserSettings,
			chatSettings,
			shellIntegrationTimeout,
			enableCheckpointsSetting ?? true,
			customInstructions,
			task,
			images,
			files,
			historyItem,
		)
	}

	async reinitExistingTaskFromId(taskId: string) {
		const history = await this.getTaskWithId(taskId)
		if (history) {
			await this.initTask(undefined, undefined, undefined, history.historyItem)
		}
	}

	// Send any JSON serializable data to the react app
	async postMessageToWebview(message: ExtensionMessage) {
		await this.postMessage(message)
	}

	/**
	 * Sets up an event listener to listen for messages passed from the webview context and
	 * executes code based on the message that is received.
	 *
	 * @param webview A reference to the extension webview
	 */
	async handleWebviewMessage(message: WebviewMessage) {
		switch (message.type) {
			case "authStateChanged":
				await this.setUserInfo(message.user || undefined)
				await this.postStateToWebview()
				break
			case "webviewDidLaunch":
				this.postStateToWebview()
				this.workspaceTracker?.populateFilePaths() // don't await
				getTheme().then((theme) =>
					this.postMessageToWebview({
						type: "theme",
						text: JSON.stringify(theme),
					}),
				)
				// post last cached models in case the call to endpoint fails
				this.readOpenRouterModels().then((openRouterModels) => {
					if (openRouterModels) {
						this.postMessageToWebview({
							type: "openRouterModels",
							openRouterModels,
						})
					}
				})
				// gui relies on model info to be up-to-date to provide the most accurate pricing, so we need to fetch the latest details on launch.
				// we do this for all users since many users switch between api providers and if they were to switch back to openrouter it would be showing outdated model info if we hadn't retrieved the latest at this point
				// (see normalizeApiConfiguration > openrouter)
				// Prefetch marketplace and OpenRouter models

				getGlobalState(this.context, "mcpMarketplaceCatalog").then((mcpMarketplaceCatalog) => {
					if (mcpMarketplaceCatalog) {
						this.postMessageToWebview({
							type: "mcpMarketplaceCatalog",
							mcpMarketplaceCatalog: mcpMarketplaceCatalog as McpMarketplaceCatalog,
						})
					}
				})
				this.silentlyRefreshMcpMarketplace()
				handleModelsServiceRequest(this, "refreshOpenRouterModels", EmptyRequest.create()).then(async (response) => {
					if (response && response.models) {
						// update model info in state (this needs to be done here since we don't want to update state while settings is open, and we may refresh models there)
						const { apiConfiguration } = await getAllExtensionState(this.context)
						if (apiConfiguration.openRouterModelId && response.models[apiConfiguration.openRouterModelId]) {
							await updateGlobalState(
								this.context,
								"openRouterModelInfo",
								response.models[apiConfiguration.openRouterModelId],
							)
							await this.postStateToWebview()
						}
					}
				})
				break
			case "showChatView": {
				this.postMessageToWebview({
					type: "action",
					action: "chatButtonClicked",
				})
				break
			}
			case "newTask":
				// Code that should run in response to the hello message command
				//vscode.window.showInformationMessage(message.text!)

				// Send a message to our webview.
				// You can send any JSON serializable data.
				// Could also do this in extension .ts
				//this.postMessageToWebview({ type: "text", text: `Extension: ${Date.now()}` })
				// initializing new instance of Cline will make sure that any agentically running promises in old instance don't affect our new task. this essentially creates a fresh slate for the new task
				await this.initTask(message.text, message.images, message.files)
				break
			case "apiConfiguration":
				if (message.apiConfiguration) {
					await updateApiConfiguration(this.context, message.apiConfiguration)
					if (this.task) {
						this.task.api = buildApiHandler(message.apiConfiguration)
					}
				}
				await this.postStateToWebview()
				break
			case "optionsResponse":
				if (this.task) {
					await this.task.handleWebviewAskResponse("messageResponse", message.text || "", [])
				}
				break
			case "fetchUserCreditsData": {
				await this.fetchUserCreditsData()
				break
			}
			case "fetchMcpMarketplace": {
				await this.fetchMcpMarketplace(message.bool)
				break
			}
			// case "openMcpMarketplaceServerDetails": {
			// 	if (message.text) {
			// 		const response = await fetch(`https://api.cline.bot/v1/mcp/marketplace/item?mcpId=${message.mcpId}`)
			// 		const details: McpDownloadResponse = await response.json()

			// 		if (details.readmeContent) {
			// 			// Disable markdown preview markers
			// 			const config = vscode.workspace.getConfiguration("markdown")
			// 			await config.update("preview.markEditorSelection", false, true)

			// 			// Create URI with base64 encoded markdown content
			// 			const uri = vscode.Uri.parse(
			// 				`${DIFF_VIEW_URI_SCHEME}:${details.name} README?${Buffer.from(details.readmeContent).toString("base64")}`,
			// 			)

			// 			// close existing
			// 			const tabs = vscode.window.tabGroups.all
			// 				.flatMap((tg) => tg.tabs)
			// 				.filter((tab) => tab.label && tab.label.includes("README") && tab.label.includes("Preview"))
			// 			for (const tab of tabs) {
			// 				await vscode.window.tabGroups.close(tab)
			// 			}

			// 			// Show only the preview
			// 			await vscode.commands.executeCommand("markdown.showPreview", uri, {
			// 				sideBySide: true,
			// 				preserveFocus: true,
			// 			})
			// 		}
			// 	}

			// 	this.postMessageToWebview({ type: "relinquishControl" })

			// 	break
			// }
			case "toggleWorkflow": {
				const { workflowPath, enabled, isGlobal } = message
				if (workflowPath && typeof enabled === "boolean" && typeof isGlobal === "boolean") {
					if (isGlobal) {
						const globalWorkflowToggles =
							((await getGlobalState(this.context, "globalWorkflowToggles")) as ClineRulesToggles) || {}
						globalWorkflowToggles[workflowPath] = enabled
						await updateGlobalState(this.context, "globalWorkflowToggles", globalWorkflowToggles)
						await this.postStateToWebview()
					} else {
						const toggles = ((await getWorkspaceState(this.context, "workflowToggles")) as ClineRulesToggles) || {}
						toggles[workflowPath] = enabled
						await updateWorkspaceState(this.context, "workflowToggles", toggles)
						await this.postStateToWebview()
					}
				}
				break
			}
			case "fetchLatestMcpServersFromHub": {
				this.mcpHub?.sendLatestMcpServers()
				break
			}
			// telemetry
			case "telemetrySetting": {
				if (message.telemetrySetting) {
					await this.updateTelemetrySetting(message.telemetrySetting)
				}
				await this.postStateToWebview()
				break
			}
			case "updateSettings": {
				// api config
				if (message.apiConfiguration) {
					await updateApiConfiguration(this.context, message.apiConfiguration)
					if (this.task) {
						this.task.api = buildApiHandler(message.apiConfiguration)
					}
				}

				// custom instructions
				await this.updateCustomInstructions(message.customInstructionsSetting)

				// telemetry setting
				if (message.telemetrySetting) {
					await this.updateTelemetrySetting(message.telemetrySetting)
				}

				// plan act setting
				await updateGlobalState(this.context, "planActSeparateModelsSetting", message.planActSeparateModelsSetting)

				if (typeof message.enableCheckpointsSetting === "boolean") {
					await updateGlobalState(this.context, "enableCheckpointsSetting", message.enableCheckpointsSetting)
				}

				if (typeof message.mcpMarketplaceEnabled === "boolean") {
					await updateGlobalState(this.context, "mcpMarketplaceEnabled", message.mcpMarketplaceEnabled)
				}

				// chat settings (including preferredLanguage and openAIReasoningEffort)
				if (message.chatSettings) {
					await updateGlobalState(this.context, "chatSettings", message.chatSettings)
					if (this.task) {
						this.task.chatSettings = message.chatSettings
					}
				}

				// after settings are updated, post state to webview
				await this.postStateToWebview()

				await this.postMessageToWebview({ type: "didUpdateSettings" })
				break
			}
			case "clearAllTaskHistory": {
				const answer = await vscode.window.showWarningMessage(
					"What would you like to delete?",
					{ modal: true },
					"Delete All Except Favorites",
					"Delete Everything",
					"Cancel",
				)

				if (answer === "Delete All Except Favorites") {
					await this.deleteNonFavoriteTaskHistory()
					await this.postStateToWebview()
				} else if (answer === "Delete Everything") {
					await this.deleteAllTaskHistory()
					await this.postStateToWebview()
				}
				this.postMessageToWebview({ type: "relinquishControl" })
				break
			}
			case "grpc_request": {
				if (message.grpc_request) {
					await handleGrpcRequest(this, message.grpc_request)
				}
				break
			}
			case "grpc_request_cancel": {
				if (message.grpc_request_cancel) {
					await handleGrpcRequestCancel(this, message.grpc_request_cancel)
				}
				break
			}
			case "executeQuickWin":
				if (message.payload) {
					const { command, title } = message.payload
					this.outputChannel.appendLine(`Received executeQuickWin: command='${command}', title='${title}'`)
					await this.initTask(title)
				}
				break

			// Add more switch case statements here as more webview message commands
			// are created within the webview context (i.e. inside media/main.js)
		}
	}

	async updateTelemetrySetting(telemetrySetting: TelemetrySetting) {
		await updateGlobalState(this.context, "telemetrySetting", telemetrySetting)
		const isOptedIn = telemetrySetting !== "disabled"
		telemetryService.updateTelemetryState(isOptedIn)
	}

	async togglePlanActModeWithChatSettings(chatSettings: ChatSettings, chatContent?: ChatContent) {
		const didSwitchToActMode = chatSettings.mode === "act"

		// Capture mode switch telemetry | Capture regardless of if we know the taskId
		telemetryService.captureModeSwitch(this.task?.taskId ?? "0", chatSettings.mode)

		// Get previous model info that we will revert to after saving current mode api info
		const {
			apiConfiguration,
			previousModeApiProvider: newApiProvider,
			previousModeModelId: newModelId,
			previousModeModelInfo: newModelInfo,
			previousModeVsCodeLmModelSelector: newVsCodeLmModelSelector,
			previousModeThinkingBudgetTokens: newThinkingBudgetTokens,
			previousModeReasoningEffort: newReasoningEffort,
			previousModeAwsBedrockCustomSelected: newAwsBedrockCustomSelected,
			previousModeAwsBedrockCustomModelBaseId: newAwsBedrockCustomModelBaseId,
			planActSeparateModelsSetting,
		} = await getAllExtensionState(this.context)

		const shouldSwitchModel = planActSeparateModelsSetting === true

		if (shouldSwitchModel) {
			// Save the last model used in this mode
			await updateGlobalState(this.context, "previousModeApiProvider", apiConfiguration.apiProvider)
			await updateGlobalState(this.context, "previousModeThinkingBudgetTokens", apiConfiguration.thinkingBudgetTokens)
			await updateGlobalState(this.context, "previousModeReasoningEffort", apiConfiguration.reasoningEffort)
			switch (apiConfiguration.apiProvider) {
				case "anthropic":
				case "vertex":
				case "gemini":
				case "asksage":
				case "openai-native":
				case "qwen":
				case "deepseek":
				case "xai":
					await updateGlobalState(this.context, "previousModeModelId", apiConfiguration.apiModelId)
					break
				case "bedrock":
					await updateGlobalState(this.context, "previousModeModelId", apiConfiguration.apiModelId)
					await updateGlobalState(
						this.context,
						"previousModeAwsBedrockCustomSelected",
						apiConfiguration.awsBedrockCustomSelected,
					)
					await updateGlobalState(
						this.context,
						"previousModeAwsBedrockCustomModelBaseId",
						apiConfiguration.awsBedrockCustomModelBaseId,
					)
					break
				case "openrouter":
				case "cline":
					await updateGlobalState(this.context, "previousModeModelId", apiConfiguration.openRouterModelId)
					await updateGlobalState(this.context, "previousModeModelInfo", apiConfiguration.openRouterModelInfo)
					break
				case "vscode-lm":
					// Important we don't set modelId to this, as it's an object not string (webview expects model id to be a string)
					await updateGlobalState(
						this.context,
						"previousModeVsCodeLmModelSelector",
						apiConfiguration.vsCodeLmModelSelector,
					)
					break
				case "openai":
					await updateGlobalState(this.context, "previousModeModelId", apiConfiguration.openAiModelId)
					await updateGlobalState(this.context, "previousModeModelInfo", apiConfiguration.openAiModelInfo)
					break
				case "ollama":
					await updateGlobalState(this.context, "previousModeModelId", apiConfiguration.ollamaModelId)
					break
				case "lmstudio":
					await updateGlobalState(this.context, "previousModeModelId", apiConfiguration.lmStudioModelId)
					break
				case "litellm":
					await updateGlobalState(this.context, "previousModeModelId", apiConfiguration.liteLlmModelId)
					await updateGlobalState(this.context, "previousModeModelInfo", apiConfiguration.liteLlmModelInfo)
					break
				case "requesty":
					await updateGlobalState(this.context, "previousModeModelId", apiConfiguration.requestyModelId)
					await updateGlobalState(this.context, "previousModeModelInfo", apiConfiguration.requestyModelInfo)
					break
			}

			// Restore the model used in previous mode
			if (
				newApiProvider ||
				newModelId ||
				newThinkingBudgetTokens !== undefined ||
				newReasoningEffort ||
				newVsCodeLmModelSelector
			) {
				await updateGlobalState(this.context, "apiProvider", newApiProvider)
				await updateGlobalState(this.context, "thinkingBudgetTokens", newThinkingBudgetTokens)
				await updateGlobalState(this.context, "reasoningEffort", newReasoningEffort)
				switch (newApiProvider) {
					case "anthropic":
					case "vertex":
					case "gemini":
					case "asksage":
					case "openai-native":
					case "qwen":
					case "deepseek":
					case "xai":
						await updateGlobalState(this.context, "apiModelId", newModelId)
						break
					case "bedrock":
						await updateGlobalState(this.context, "apiModelId", newModelId)
						await updateGlobalState(this.context, "awsBedrockCustomSelected", newAwsBedrockCustomSelected)
						await updateGlobalState(this.context, "awsBedrockCustomModelBaseId", newAwsBedrockCustomModelBaseId)
						break
					case "openrouter":
					case "cline":
						await updateGlobalState(this.context, "openRouterModelId", newModelId)
						await updateGlobalState(this.context, "openRouterModelInfo", newModelInfo)
						break
					case "vscode-lm":
						await updateGlobalState(this.context, "vsCodeLmModelSelector", newVsCodeLmModelSelector)
						break
					case "openai":
						await updateGlobalState(this.context, "openAiModelId", newModelId)
						await updateGlobalState(this.context, "openAiModelInfo", newModelInfo)
						break
					case "ollama":
						await updateGlobalState(this.context, "ollamaModelId", newModelId)
						break
					case "lmstudio":
						await updateGlobalState(this.context, "lmStudioModelId", newModelId)
						break
					case "litellm":
						await updateGlobalState(this.context, "previousModeModelId", apiConfiguration.liteLlmModelId)
						await updateGlobalState(this.context, "previousModeModelInfo", apiConfiguration.liteLlmModelInfo)
						break
					case "requesty":
						await updateGlobalState(this.context, "requestyModelId", newModelId)
						await updateGlobalState(this.context, "requestyModelInfo", newModelInfo)
						break
				}

				if (this.task) {
					const { apiConfiguration: updatedApiConfiguration } = await getAllExtensionState(this.context)
					this.task.api = buildApiHandler(updatedApiConfiguration)
				}
			}
		}

		await updateGlobalState(this.context, "chatSettings", chatSettings)
		await this.postStateToWebview()

		if (this.task) {
			this.task.chatSettings = chatSettings
			if (this.task.isAwaitingPlanResponse && didSwitchToActMode) {
				this.task.didRespondToPlanAskBySwitchingMode = true
				// Use chatContent if provided, otherwise use default message
<<<<<<< HEAD
				await this.postMessageToWebview({
					type: "invoke",
					invoke: "sendMessage",
					text: chatContent?.message || "PLAN_MODE_TOGGLE_RESPONSE",
					images: chatContent?.images,
					files: chatContent?.files,
				})
=======
				await this.task.handleWebviewAskResponse(
					"messageResponse",
					chatContent?.message || "PLAN_MODE_TOGGLE_RESPONSE",
					chatContent?.images || [],
				)
>>>>>>> f74a8ba8
			} else {
				this.cancelTask()
			}
		}
	}

	async cancelTask() {
		if (this.task) {
			const { historyItem } = await this.getTaskWithId(this.task.taskId)
			try {
				await this.task.abortTask()
			} catch (error) {
				console.error("Failed to abort task", error)
			}
			await pWaitFor(
				() =>
					this.task === undefined ||
					this.task.isStreaming === false ||
					this.task.didFinishAbortingStream ||
					this.task.isWaitingForFirstChunk, // if only first chunk is processed, then there's no need to wait for graceful abort (closes edits, browser, etc)
				{
					timeout: 3_000,
				},
			).catch(() => {
				console.error("Failed to abort task")
			})
			if (this.task) {
				// 'abandoned' will prevent this cline instance from affecting future cline instance gui. this may happen if its hanging on a streaming request
				this.task.abandoned = true
			}
			await this.initTask(undefined, undefined, undefined, historyItem) // clears task again, so we need to abortTask manually above
			// await this.postStateToWebview() // new Cline instance will post state when it's ready. having this here sent an empty messages array to webview leading to virtuoso having to reload the entire list
		}
	}

	async updateCustomInstructions(instructions?: string) {
		// User may be clearing the field
		await updateGlobalState(this.context, "customInstructions", instructions || undefined)
		if (this.task) {
			this.task.customInstructions = instructions || undefined
		}
	}

	// Account

	async fetchUserCreditsData() {
		try {
			await Promise.all([
				this.accountService?.fetchBalance(),
				this.accountService?.fetchUsageTransactions(),
				this.accountService?.fetchPaymentTransactions(),
			])
		} catch (error) {
			console.error("Failed to fetch user credits data:", error)
		}
	}

	// Auth

	public async validateAuthState(state: string | null): Promise<boolean> {
		const storedNonce = await getSecret(this.context, "authNonce")
		if (!state || state !== storedNonce) {
			return false
		}
		await storeSecret(this.context, "authNonce", undefined) // Clear after use
		return true
	}

	async handleAuthCallback(customToken: string, apiKey: string) {
		try {
			// Store API key for API calls
			await storeSecret(this.context, "clineApiKey", apiKey)

			// Send custom token to webview for Firebase auth
			await sendAuthCallbackEvent(customToken)

			const clineProvider: ApiProvider = "cline"
			await updateGlobalState(this.context, "apiProvider", clineProvider)

			// Update API configuration with the new provider and API key
			const { apiConfiguration } = await getAllExtensionState(this.context)
			const updatedConfig = {
				...apiConfiguration,
				apiProvider: clineProvider,
				clineApiKey: apiKey,
			}

			if (this.task) {
				this.task.api = buildApiHandler(updatedConfig)
			}

			await this.postStateToWebview()
			// vscode.window.showInformationMessage("Successfully logged in to Cline")
		} catch (error) {
			console.error("Failed to handle auth callback:", error)
			vscode.window.showErrorMessage("Failed to log in to Cline")
			// Even on login failure, we preserve any existing tokens
			// Only clear tokens on explicit logout
		}
	}

	// MCP Marketplace

	private async fetchMcpMarketplaceFromApi(silent: boolean = false): Promise<McpMarketplaceCatalog | undefined> {
		try {
			const response = await axios.get("https://api.cline.bot/v1/mcp/marketplace", {
				headers: {
					"Content-Type": "application/json",
				},
			})

			if (!response.data) {
				throw new Error("Invalid response from MCP marketplace API")
			}

			const catalog: McpMarketplaceCatalog = {
				items: (response.data || []).map((item: any) => ({
					...item,
					githubStars: item.githubStars ?? 0,
					downloadCount: item.downloadCount ?? 0,
					tags: item.tags ?? [],
				})),
			}

			// Store in global state
			await updateGlobalState(this.context, "mcpMarketplaceCatalog", catalog)
			return catalog
		} catch (error) {
			console.error("Failed to fetch MCP marketplace:", error)
			if (!silent) {
				const errorMessage = error instanceof Error ? error.message : "Failed to fetch MCP marketplace"
				await this.postMessageToWebview({
					type: "mcpMarketplaceCatalog",
					error: errorMessage,
				})
				vscode.window.showErrorMessage(errorMessage)
			}
			return undefined
		}
	}

	private async fetchMcpMarketplaceFromApiRPC(silent: boolean = false): Promise<McpMarketplaceCatalog | undefined> {
		try {
			const response = await axios.get("https://api.cline.bot/v1/mcp/marketplace", {
				headers: {
					"Content-Type": "application/json",
					"User-Agent": "cline-vscode-extension",
				},
			})

			if (!response.data) {
				throw new Error("Invalid response from MCP marketplace API")
			}

			const catalog: McpMarketplaceCatalog = {
				items: (response.data || []).map((item: any) => ({
					...item,
					githubStars: item.githubStars ?? 0,
					downloadCount: item.downloadCount ?? 0,
					tags: item.tags ?? [],
				})),
			}

			// Store in global state
			await updateGlobalState(this.context, "mcpMarketplaceCatalog", catalog)
			return catalog
		} catch (error) {
			console.error("Failed to fetch MCP marketplace:", error)
			if (!silent) {
				const errorMessage = error instanceof Error ? error.message : "Failed to fetch MCP marketplace"
				throw new Error(errorMessage)
			}
			return undefined
		}
	}

	async silentlyRefreshMcpMarketplace() {
		try {
			const catalog = await this.fetchMcpMarketplaceFromApi(true)
			if (catalog) {
				await this.postMessageToWebview({
					type: "mcpMarketplaceCatalog",
					mcpMarketplaceCatalog: catalog,
				})
			}
		} catch (error) {
			console.error("Failed to silently refresh MCP marketplace:", error)
		}
	}

	/**
	 * RPC variant that silently refreshes the MCP marketplace catalog and returns the result
	 * Unlike silentlyRefreshMcpMarketplace, this doesn't post a message to the webview
	 * @returns MCP marketplace catalog or undefined if refresh failed
	 */
	async silentlyRefreshMcpMarketplaceRPC() {
		try {
			return await this.fetchMcpMarketplaceFromApiRPC(true)
		} catch (error) {
			console.error("Failed to silently refresh MCP marketplace (RPC):", error)
			return undefined
		}
	}

	private async fetchMcpMarketplace(forceRefresh: boolean = false) {
		try {
			// Check if we have cached data
			const cachedCatalog = (await getGlobalState(this.context, "mcpMarketplaceCatalog")) as
				| McpMarketplaceCatalog
				| undefined
			if (!forceRefresh && cachedCatalog?.items) {
				await this.postMessageToWebview({
					type: "mcpMarketplaceCatalog",
					mcpMarketplaceCatalog: cachedCatalog,
				})
				return
			}

			const catalog = await this.fetchMcpMarketplaceFromApi(false)
			if (catalog) {
				await this.postMessageToWebview({
					type: "mcpMarketplaceCatalog",
					mcpMarketplaceCatalog: catalog,
				})
			}
		} catch (error) {
			console.error("Failed to handle cached MCP marketplace:", error)
			const errorMessage = error instanceof Error ? error.message : "Failed to handle cached MCP marketplace"
			await this.postMessageToWebview({
				type: "mcpMarketplaceCatalog",
				error: errorMessage,
			})
			vscode.window.showErrorMessage(errorMessage)
		}
	}

	// OpenRouter

	async handleOpenRouterCallback(code: string) {
		let apiKey: string
		try {
			const response = await axios.post("https://openrouter.ai/api/v1/auth/keys", { code })
			if (response.data && response.data.key) {
				apiKey = response.data.key
			} else {
				throw new Error("Invalid response from OpenRouter API")
			}
		} catch (error) {
			console.error("Error exchanging code for API key:", error)
			throw error
		}

		const openrouter: ApiProvider = "openrouter"
		await updateGlobalState(this.context, "apiProvider", openrouter)
		await storeSecret(this.context, "openRouterApiKey", apiKey)
		await this.postStateToWebview()
		if (this.task) {
			this.task.api = buildApiHandler({
				apiProvider: openrouter,
				openRouterApiKey: apiKey,
			})
		}
		// await this.postMessageToWebview({ type: "action", action: "settingsButtonClicked" }) // bad ux if user is on welcome
	}

	private async ensureCacheDirectoryExists(): Promise<string> {
		const cacheDir = path.join(this.context.globalStorageUri.fsPath, "cache")
		await fs.mkdir(cacheDir, { recursive: true })
		return cacheDir
	}

	// Read OpenRouter models from disk cache
	async readOpenRouterModels(): Promise<Record<string, ModelInfo> | undefined> {
		const openRouterModelsFilePath = path.join(await this.ensureCacheDirectoryExists(), GlobalFileNames.openRouterModels)
		const fileExists = await fileExistsAtPath(openRouterModelsFilePath)
		if (fileExists) {
			const fileContents = await fs.readFile(openRouterModelsFilePath, "utf8")
			return JSON.parse(fileContents)
		}
		return undefined
	}

	// Context menus and code actions

	getFileMentionFromPath(filePath: string) {
		const cwd = vscode.workspace.workspaceFolders?.map((folder) => folder.uri.fsPath).at(0)
		if (!cwd) {
			return "@/" + filePath
		}
		const relativePath = path.relative(cwd, filePath)
		return "@/" + relativePath
	}

	// 'Add to Cline' context menu in editor and code action
	async addSelectedCodeToChat(code: string, filePath: string, languageId: string, diagnostics?: vscode.Diagnostic[]) {
		// Ensure the sidebar view is visible
		await vscode.commands.executeCommand("claude-dev.SidebarProvider.focus")
		await setTimeoutPromise(100)

		// Post message to webview with the selected code
		const fileMention = this.getFileMentionFromPath(filePath)

		let input = `${fileMention}\n\`\`\`\n${code}\n\`\`\``
		if (diagnostics) {
			const problemsString = this.convertDiagnosticsToProblemsString(diagnostics)
			input += `\nProblems:\n${problemsString}`
		}

		await this.postMessageToWebview({
			type: "addToInput",
			text: input,
		})

		console.log("addSelectedCodeToChat", code, filePath, languageId)
	}

	// 'Add to Cline' context menu in Terminal
	async addSelectedTerminalOutputToChat(output: string, terminalName: string) {
		// Ensure the sidebar view is visible
		await vscode.commands.executeCommand("claude-dev.SidebarProvider.focus")
		await setTimeoutPromise(100)

		// Post message to webview with the selected terminal output
		// await this.postMessageToWebview({
		//     type: "addSelectedTerminalOutput",
		//     output,
		//     terminalName
		// })

		await this.postMessageToWebview({
			type: "addToInput",
			text: `Terminal output:\n\`\`\`\n${output}\n\`\`\``,
		})

		console.log("addSelectedTerminalOutputToChat", output, terminalName)
	}

	// 'Fix with Cline' in code actions
	async fixWithCline(code: string, filePath: string, languageId: string, diagnostics: vscode.Diagnostic[]) {
		// Ensure the sidebar view is visible
		await vscode.commands.executeCommand("claude-dev.SidebarProvider.focus")
		await setTimeoutPromise(100)

		const fileMention = this.getFileMentionFromPath(filePath)
		const problemsString = this.convertDiagnosticsToProblemsString(diagnostics)
		await this.initTask(`Fix the following code in ${fileMention}\n\`\`\`\n${code}\n\`\`\`\n\nProblems:\n${problemsString}`)

		console.log("fixWithCline", code, filePath, languageId, diagnostics, problemsString)
	}

	convertDiagnosticsToProblemsString(diagnostics: vscode.Diagnostic[]) {
		let problemsString = ""
		for (const diagnostic of diagnostics) {
			let label: string
			switch (diagnostic.severity) {
				case vscode.DiagnosticSeverity.Error:
					label = "Error"
					break
				case vscode.DiagnosticSeverity.Warning:
					label = "Warning"
					break
				case vscode.DiagnosticSeverity.Information:
					label = "Information"
					break
				case vscode.DiagnosticSeverity.Hint:
					label = "Hint"
					break
				default:
					label = "Diagnostic"
			}
			const line = diagnostic.range.start.line + 1 // VSCode lines are 0-indexed
			const source = diagnostic.source ? `${diagnostic.source} ` : ""
			problemsString += `\n- [${source}${label}] Line ${line}: ${diagnostic.message}`
		}
		problemsString = problemsString.trim()
		return problemsString
	}

	// Task history

	async getTaskWithId(id: string): Promise<{
		historyItem: HistoryItem
		taskDirPath: string
		apiConversationHistoryFilePath: string
		uiMessagesFilePath: string
		contextHistoryFilePath: string
		taskMetadataFilePath: string
		apiConversationHistory: Anthropic.MessageParam[]
	}> {
		const history = ((await getGlobalState(this.context, "taskHistory")) as HistoryItem[] | undefined) || []
		const historyItem = history.find((item) => item.id === id)
		if (historyItem) {
			const taskDirPath = path.join(this.context.globalStorageUri.fsPath, "tasks", id)
			const apiConversationHistoryFilePath = path.join(taskDirPath, GlobalFileNames.apiConversationHistory)
			const uiMessagesFilePath = path.join(taskDirPath, GlobalFileNames.uiMessages)
			const contextHistoryFilePath = path.join(taskDirPath, GlobalFileNames.contextHistory)
			const taskMetadataFilePath = path.join(taskDirPath, GlobalFileNames.taskMetadata)
			const fileExists = await fileExistsAtPath(apiConversationHistoryFilePath)
			if (fileExists) {
				const apiConversationHistory = JSON.parse(await fs.readFile(apiConversationHistoryFilePath, "utf8"))
				return {
					historyItem,
					taskDirPath,
					apiConversationHistoryFilePath,
					uiMessagesFilePath,
					contextHistoryFilePath,
					taskMetadataFilePath,
					apiConversationHistory,
				}
			}
		}
		// if we tried to get a task that doesn't exist, remove it from state
		// FIXME: this seems to happen sometimes when the json file doesn't save to disk for some reason
		await this.deleteTaskFromState(id)
		throw new Error("Task not found")
	}

	async showTaskWithId(id: string) {
		if (id !== this.task?.taskId) {
			// non-current task
			const { historyItem } = await this.getTaskWithId(id)
			await this.initTask(undefined, undefined, undefined, historyItem) // clears existing task
		}
		await this.postMessageToWebview({
			type: "action",
			action: "chatButtonClicked",
		})
	}

	async exportTaskWithId(id: string) {
		const { historyItem, apiConversationHistory } = await this.getTaskWithId(id)
		await downloadTask(historyItem.ts, apiConversationHistory)
	}

	async deleteAllTaskHistory() {
		await this.clearTask()
		await updateGlobalState(this.context, "taskHistory", undefined)
		try {
			// Remove all contents of tasks directory
			const taskDirPath = path.join(this.context.globalStorageUri.fsPath, "tasks")
			if (await fileExistsAtPath(taskDirPath)) {
				await fs.rm(taskDirPath, { recursive: true, force: true })
			}
			// Remove checkpoints directory contents
			const checkpointsDirPath = path.join(this.context.globalStorageUri.fsPath, "checkpoints")
			if (await fileExistsAtPath(checkpointsDirPath)) {
				await fs.rm(checkpointsDirPath, { recursive: true, force: true })
			}
		} catch (error) {
			vscode.window.showErrorMessage(
				`Encountered error while deleting task history, there may be some files left behind. Error: ${error instanceof Error ? error.message : String(error)}`,
			)
		}
		// await this.postStateToWebview()
	}

	async deleteNonFavoriteTaskHistory() {
		await this.clearTask()

		const taskHistory = ((await getGlobalState(this.context, "taskHistory")) as HistoryItem[]) || []
		const favoritedTasks = taskHistory.filter((task) => task.isFavorited === true)

		// If user has no favorited tasks, show a warning message
		if (favoritedTasks.length === 0) {
			vscode.window.showWarningMessage("No favorited tasks found. Please favorite tasks before using this option.")
			await this.postStateToWebview()
			return
		}

		await updateGlobalState(this.context, "taskHistory", favoritedTasks)

		// Delete non-favorited task directories
		try {
			const preserveTaskIds = favoritedTasks.map((task) => task.id)
			const taskDirPath = path.join(this.context.globalStorageUri.fsPath, "tasks")

			if (await fileExistsAtPath(taskDirPath)) {
				const taskDirs = await fs.readdir(taskDirPath)
				for (const taskDir of taskDirs) {
					if (!preserveTaskIds.includes(taskDir)) {
						await fs.rm(path.join(taskDirPath, taskDir), { recursive: true, force: true })
					}
				}
			}
		} catch (error) {
			vscode.window.showErrorMessage(
				`Error deleting task history: ${error instanceof Error ? error.message : String(error)}`,
			)
		}

		await this.postStateToWebview()
	}

	async deleteTaskWithId(id: string) {
		console.info("deleteTaskWithId: ", id)

		try {
			if (id === this.task?.taskId) {
				await this.clearTask()
				console.debug("cleared task")
			}

			const {
				taskDirPath,
				apiConversationHistoryFilePath,
				uiMessagesFilePath,
				contextHistoryFilePath,
				taskMetadataFilePath,
			} = await this.getTaskWithId(id)
			const legacyMessagesFilePath = path.join(taskDirPath, "claude_messages.json")
			const updatedTaskHistory = await this.deleteTaskFromState(id)

			// Delete the task files
			for (const filePath of [
				apiConversationHistoryFilePath,
				uiMessagesFilePath,
				contextHistoryFilePath,
				taskMetadataFilePath,
				legacyMessagesFilePath,
			]) {
				const fileExists = await fileExistsAtPath(filePath)
				if (fileExists) {
					await fs.unlink(filePath)
				}
			}

			await fs.rmdir(taskDirPath) // succeeds if the dir is empty

			if (updatedTaskHistory.length === 0) {
				await this.deleteAllTaskHistory()
			}
		} catch (error) {
			console.debug(`Error deleting task:`, error)
		}

		await this.postStateToWebview()
	}

	async deleteTaskFromState(id: string) {
		// Remove the task from history
		const taskHistory = ((await getGlobalState(this.context, "taskHistory")) as HistoryItem[] | undefined) || []
		const updatedTaskHistory = taskHistory.filter((task) => task.id !== id)
		await updateGlobalState(this.context, "taskHistory", updatedTaskHistory)

		// Notify the webview that the task has been deleted
		await this.postStateToWebview()

		return updatedTaskHistory
	}

	async postStateToWebview() {
		const state = await this.getStateToPostToWebview()
		await sendStateUpdate(state)
	}

	async getStateToPostToWebview(): Promise<ExtensionState> {
		const {
			apiConfiguration,
			lastShownAnnouncementId,
			customInstructions,
			taskHistory,
			autoApprovalSettings,
			browserSettings,
			chatSettings,
			userInfo,
			mcpMarketplaceEnabled,
			telemetrySetting,
			planActSeparateModelsSetting,
			enableCheckpointsSetting,
			globalClineRulesToggles,
			globalWorkflowToggles,
			shellIntegrationTimeout,
			isNewUser,
		} = await getAllExtensionState(this.context)

		const localClineRulesToggles =
			((await getWorkspaceState(this.context, "localClineRulesToggles")) as ClineRulesToggles) || {}

		const localWindsurfRulesToggles =
			((await getWorkspaceState(this.context, "localWindsurfRulesToggles")) as ClineRulesToggles) || {}

		const localCursorRulesToggles =
			((await getWorkspaceState(this.context, "localCursorRulesToggles")) as ClineRulesToggles) || {}

		const localWorkflowToggles = ((await getWorkspaceState(this.context, "workflowToggles")) as ClineRulesToggles) || {}

		return {
			version: this.context.extension?.packageJSON?.version ?? "",
			apiConfiguration,
			customInstructions,
			uriScheme: vscode.env.uriScheme,
			currentTaskItem: this.task?.taskId ? (taskHistory || []).find((item) => item.id === this.task?.taskId) : undefined,
			checkpointTrackerErrorMessage: this.task?.checkpointTrackerErrorMessage,
			clineMessages: this.task?.clineMessages || [],
			taskHistory: (taskHistory || [])
				.filter((item) => item.ts && item.task)
				.sort((a, b) => b.ts - a.ts)
				.slice(0, 100), // for now we're only getting the latest 100 tasks, but a better solution here is to only pass in 3 for recent task history, and then get the full task history on demand when going to the task history view (maybe with pagination?)
			shouldShowAnnouncement: lastShownAnnouncementId !== this.latestAnnouncementId,
			platform: process.platform as Platform,
			autoApprovalSettings,
			browserSettings,
			chatSettings,
			userInfo,
			mcpMarketplaceEnabled,
			telemetrySetting,
			planActSeparateModelsSetting,
			enableCheckpointsSetting: enableCheckpointsSetting ?? true,
			distinctId: telemetryService.distinctId,
			globalClineRulesToggles: globalClineRulesToggles || {},
			localClineRulesToggles: localClineRulesToggles || {},
			localWindsurfRulesToggles: localWindsurfRulesToggles || {},
			localCursorRulesToggles: localCursorRulesToggles || {},
			localWorkflowToggles: localWorkflowToggles || {},
			globalWorkflowToggles: globalWorkflowToggles || {},
			shellIntegrationTimeout,
			isNewUser,
		}
	}

	async clearTask() {
		if (this.task) {
			await telemetryService.sendCollectedEvents(this.task.taskId)
		}
		this.task?.abortTask()
		this.task = undefined // removes reference to it, so once promises end it will be garbage collected
	}

	// Caching mechanism to keep track of webview messages + API conversation history per provider instance

	/*
	Now that we use retainContextWhenHidden, we don't have to store a cache of cline messages in the user's state, but we could to reduce memory footprint in long conversations.

	- We have to be careful of what state is shared between ClineProvider instances since there could be multiple instances of the extension running at once. For example when we cached cline messages using the same key, two instances of the extension could end up using the same key and overwriting each other's messages.
	- Some state does need to be shared between the instances, i.e. the API key--however there doesn't seem to be a good way to notify the other instances that the API key has changed.

	We need to use a unique identifier for each ClineProvider instance's message cache since we could be running several instances of the extension outside of just the sidebar i.e. in editor panels.

	// conversation history to send in API requests

	/*
	It seems that some API messages do not comply with vscode state requirements. Either the Anthropic library is manipulating these values somehow in the backend in a way that's creating cyclic references, or the API returns a function or a Symbol as part of the message content.
	VSCode docs about state: "The value must be JSON-stringifyable ... value — A value. MUST not contain cyclic references."
	For now we'll store the conversation history in memory, and if we need to store in state directly we'd need to do a manual conversion to ensure proper json stringification.
	*/

	// getApiConversationHistory(): Anthropic.MessageParam[] {
	// 	// const history = (await this.getGlobalState(
	// 	// 	this.getApiConversationHistoryStateKey()
	// 	// )) as Anthropic.MessageParam[]
	// 	// return history || []
	// 	return this.apiConversationHistory
	// }

	// setApiConversationHistory(history: Anthropic.MessageParam[] | undefined) {
	// 	// await this.updateGlobalState(this.getApiConversationHistoryStateKey(), history)
	// 	this.apiConversationHistory = history || []
	// }

	// addMessageToApiConversationHistory(message: Anthropic.MessageParam): Anthropic.MessageParam[] {
	// 	// const history = await this.getApiConversationHistory()
	// 	// history.push(message)
	// 	// await this.setApiConversationHistory(history)
	// 	// return history
	// 	this.apiConversationHistory.push(message)
	// 	return this.apiConversationHistory
	// }

	async updateTaskHistory(item: HistoryItem): Promise<HistoryItem[]> {
		const history = ((await getGlobalState(this.context, "taskHistory")) as HistoryItem[]) || []
		const existingItemIndex = history.findIndex((h) => h.id === item.id)
		if (existingItemIndex !== -1) {
			history[existingItemIndex] = item
		} else {
			history.push(item)
		}
		await updateGlobalState(this.context, "taskHistory", history)
		return history
	}

	// private async clearState() {
	// 	this.context.workspaceState.keys().forEach((key) => {
	// 		this.context.workspaceState.update(key, undefined)
	// 	})
	// 	this.context.globalState.keys().forEach((key) => {
	// 		this.context.globalState.update(key, undefined)
	// 	})
	// 	this.context.secrets.delete("apiKey")
	// }

	// secrets

	// Git commit message generation

	async generateGitCommitMessage() {
		try {
			// Check if there's a workspace folder open
			const cwd = vscode.workspace.workspaceFolders?.[0]?.uri.fsPath
			if (!cwd) {
				vscode.window.showErrorMessage("No workspace folder open")
				return
			}

			// Get the git diff
			const gitDiff = await getWorkingState(cwd)
			if (gitDiff === "No changes in working directory") {
				vscode.window.showInformationMessage("No changes in workspace for commit message")
				return
			}

			// Show a progress notification
			await vscode.window.withProgress(
				{
					location: vscode.ProgressLocation.Notification,
					title: "Generating commit message...",
					cancellable: false,
				},
				async (progress, token) => {
					try {
						// Format the git diff into a prompt
						const prompt = `Based on the following git diff, generate a concise and descriptive commit message:

${gitDiff.length > 5000 ? gitDiff.substring(0, 5000) + "\n\n[Diff truncated due to size]" : gitDiff}

The commit message should:
1. Start with a short summary (50-72 characters)
2. Use the imperative mood (e.g., "Add feature" not "Added feature")
3. Describe what was changed and why
4. Be clear and descriptive

Commit message:`

						// Get the current API configuration
						const { apiConfiguration } = await getAllExtensionState(this.context)

						// Build the API handler
						const apiHandler = buildApiHandler(apiConfiguration)

						// Create a system prompt
						const systemPrompt =
							"You are a helpful assistant that generates concise and descriptive git commit messages based on git diffs."

						// Create a message for the API
						const messages = [
							{
								role: "user" as const,
								content: prompt,
							},
						]

						// Call the API directly
						const stream = apiHandler.createMessage(systemPrompt, messages)

						// Collect the response
						let response = ""
						for await (const chunk of stream) {
							if (chunk.type === "text") {
								response += chunk.text
							}
						}

						// Extract the commit message
						const commitMessage = extractCommitMessage(response)

						// Apply the commit message to the Git input box
						if (commitMessage) {
							// Get the Git extension API
							const gitExtension = vscode.extensions.getExtension("vscode.git")?.exports
							if (gitExtension) {
								const api = gitExtension.getAPI(1)
								if (api && api.repositories.length > 0) {
									const repo = api.repositories[0]
									repo.inputBox.value = commitMessage
									vscode.window.showInformationMessage("Commit message generated and applied")
								} else {
									vscode.window.showErrorMessage("No Git repositories found")
								}
							} else {
								vscode.window.showErrorMessage("Git extension not found")
							}
						} else {
							vscode.window.showErrorMessage("Failed to generate commit message")
						}
					} catch (innerError) {
						const innerErrorMessage = innerError instanceof Error ? innerError.message : String(innerError)
						vscode.window.showErrorMessage(`Failed to generate commit message: ${innerErrorMessage}`)
					}
				},
			)
		} catch (error) {
			const errorMessage = error instanceof Error ? error.message : String(error)
			vscode.window.showErrorMessage(`Failed to generate commit message: ${errorMessage}`)
		}
	}

	// dev
}<|MERGE_RESOLUTION|>--- conflicted
+++ resolved
@@ -615,21 +615,12 @@
 			if (this.task.isAwaitingPlanResponse && didSwitchToActMode) {
 				this.task.didRespondToPlanAskBySwitchingMode = true
 				// Use chatContent if provided, otherwise use default message
-<<<<<<< HEAD
-				await this.postMessageToWebview({
-					type: "invoke",
-					invoke: "sendMessage",
-					text: chatContent?.message || "PLAN_MODE_TOGGLE_RESPONSE",
-					images: chatContent?.images,
-					files: chatContent?.files,
-				})
-=======
 				await this.task.handleWebviewAskResponse(
 					"messageResponse",
 					chatContent?.message || "PLAN_MODE_TOGGLE_RESPONSE",
 					chatContent?.images || [],
+          files: chatContent?.files || [],
 				)
->>>>>>> f74a8ba8
 			} else {
 				this.cancelTask()
 			}
