--- conflicted
+++ resolved
@@ -274,7 +274,6 @@
 				})
 				break
 			}
-<<<<<<< HEAD
 			case "newTask":
 				// Code that should run in response to the hello message command
 				//vscode.window.showInformationMessage(message.text!)
@@ -289,8 +288,6 @@
 			case "condense":
 				this.task?.handleWebviewAskResponse("yesButtonClicked")
 				break
-=======
->>>>>>> 76a64ef7
 			case "apiConfiguration":
 				if (message.apiConfiguration) {
 					await updateApiConfiguration(this.context, message.apiConfiguration)
