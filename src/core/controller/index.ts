--- conflicted
+++ resolved
@@ -332,14 +332,6 @@
 				if (currentTaskId) {
 					this.exportTaskWithId(currentTaskId)
 				}
-				break
-<<<<<<< HEAD
-			case "deleteTasksWithIds":
-				this.deleteTasksWithIds(message.text!)
-=======
-			case "showTaskWithId":
-				this.showTaskWithId(message.text!)
->>>>>>> c8395766
 				break
 			case "exportTaskWithId":
 				this.exportTaskWithId(message.text!)
