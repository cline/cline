import { Anthropic } from "@anthropic-ai/sdk"
import axios from "axios"
import { v4 as uuidv4 } from "uuid"
import fs from "fs/promises"
import { setTimeout as setTimeoutPromise } from "node:timers/promises"
import pWaitFor from "p-wait-for"
import * as path from "path"
import * as vscode from "vscode"
import { handleGrpcRequest, handleGrpcRequestCancel } from "./grpc-handler"
import { buildApiHandler } from "@api/index"
import { cleanupLegacyCheckpoints } from "@integrations/checkpoints/CheckpointMigration"
import { downloadTask } from "@integrations/misc/export-markdown"
import WorkspaceTracker from "@integrations/workspace/WorkspaceTracker"
import { ClineAccountService } from "@services/account/ClineAccountService"
import { McpHub } from "@services/mcp/McpHub"
import { telemetryService } from "@/services/posthog/telemetry/TelemetryService"
import { ApiProvider, ModelInfo } from "@shared/api"
import { ChatContent } from "@shared/ChatContent"
import { ChatSettings } from "@shared/ChatSettings"
import { ExtensionMessage, ExtensionState, Platform } from "@shared/ExtensionMessage"
import { HistoryItem } from "@shared/HistoryItem"
import { McpMarketplaceCatalog } from "@shared/mcp"
import { TelemetrySetting } from "@shared/TelemetrySetting"
import { WebviewMessage } from "@shared/WebviewMessage"
import { fileExistsAtPath } from "@utils/fs"
import { getWorkingState } from "@utils/git"
import { extractCommitMessage } from "@integrations/git/commit-message-generator"
import { ensureMcpServersDirectoryExists, ensureSettingsDirectoryExists, GlobalFileNames } from "../storage/disk"
import {
	getAllExtensionState,
	getGlobalState,
	getSecret,
	getWorkspaceState,
	storeSecret,
	updateApiConfiguration,
	updateGlobalState,
	updateWorkspaceState,
} from "../storage/state"
import { Task } from "../task"
import { ClineRulesToggles } from "@shared/cline-rules"
import { sendStateUpdate } from "./state/subscribeToState"
import { sendAddToInputEvent } from "./ui/subscribeToAddToInput"
import { sendAuthCallbackEvent } from "./account/subscribeToAuthCallback"
import { sendMcpMarketplaceCatalogEvent } from "./mcp/subscribeToMcpMarketplaceCatalog"
import { sendRelinquishControlEvent } from "./ui/subscribeToRelinquishControl"

/*
https://github.com/microsoft/vscode-webview-ui-toolkit-samples/blob/main/default/weather-webview/src/providers/WeatherViewProvider.ts

https://github.com/KumarVariable/vscode-extension-sidebar-html/blob/master/src/customSidebarViewProvider.ts
*/

export class Controller {
	readonly id: string = uuidv4()
	private postMessage: (message: ExtensionMessage) => Thenable<boolean> | undefined

	private disposables: vscode.Disposable[] = []
	task?: Task
	workspaceTracker: WorkspaceTracker
	mcpHub: McpHub
	accountService: ClineAccountService
	latestAnnouncementId = "may-22-2025_16:11:00" // update to some unique identifier when we add a new announcement

	constructor(
		readonly context: vscode.ExtensionContext,
		private readonly outputChannel: vscode.OutputChannel,
		postMessage: (message: ExtensionMessage) => Thenable<boolean> | undefined,
	) {
		this.outputChannel.appendLine("ClineProvider instantiated")
		this.postMessage = postMessage

		this.workspaceTracker = new WorkspaceTracker()
		this.mcpHub = new McpHub(
			() => ensureMcpServersDirectoryExists(),
			() => ensureSettingsDirectoryExists(this.context),
			(msg) => this.postMessageToWebview(msg),
			this.context.extension?.packageJSON?.version ?? "1.0.0",
		)
		this.accountService = new ClineAccountService(
			(msg) => this.postMessageToWebview(msg),
			async () => {
				const { apiConfiguration } = await this.getStateToPostToWebview()
				return apiConfiguration?.clineApiKey
			},
		)

		// Clean up legacy checkpoints
		cleanupLegacyCheckpoints(this.context.globalStorageUri.fsPath, this.outputChannel).catch((error) => {
			console.error("Failed to cleanup legacy checkpoints:", error)
		})
	}

	/*
	VSCode extensions use the disposable pattern to clean up resources when the sidebar/editor tab is closed by the user or system. This applies to event listening, commands, interacting with the UI, etc.
	- https://vscode-docs.readthedocs.io/en/stable/extensions/patterns-and-principles/
	- https://github.com/microsoft/vscode-extension-samples/blob/main/webview-sample/src/extension.ts
	*/
	async dispose() {
		await this.clearTask()
		while (this.disposables.length) {
			const x = this.disposables.pop()
			if (x) {
				x.dispose()
			}
		}
		this.workspaceTracker.dispose()
		this.mcpHub.dispose()

		console.error("Controller disposed")
	}

	// Auth methods
	async handleSignOut() {
		try {
			await storeSecret(this.context, "clineApiKey", undefined)
			await updateGlobalState(this.context, "userInfo", undefined)
			await updateWorkspaceState(this.context, "apiProvider", "openrouter")
			await this.postStateToWebview()
			vscode.window.showInformationMessage("Successfully logged out of Cline")
		} catch (error) {
			vscode.window.showErrorMessage("Logout failed")
		}
	}

	async setUserInfo(info?: { displayName: string | null; email: string | null; photoURL: string | null }) {
		await updateGlobalState(this.context, "userInfo", info)
	}

	async initTask(task?: string, images?: string[], files?: string[], historyItem?: HistoryItem) {
		await this.clearTask() // ensures that an existing task doesn't exist before starting a new one, although this shouldn't be possible since user must clear task before starting a new one
		const {
			apiConfiguration,
			customInstructions,
			autoApprovalSettings,
			browserSettings,
			chatSettings,
			shellIntegrationTimeout,
			terminalReuseEnabled,
			enableCheckpointsSetting,
			isNewUser,
			taskHistory,
		} = await getAllExtensionState(this.context)

		const NEW_USER_TASK_COUNT_THRESHOLD = 10

		// Check if the user has completed enough tasks to no longer be considered a "new user"
		if (isNewUser && !historyItem && taskHistory && taskHistory.length >= NEW_USER_TASK_COUNT_THRESHOLD) {
			await updateGlobalState(this.context, "isNewUser", false)
			await this.postStateToWebview()
		}

		if (autoApprovalSettings) {
			const updatedAutoApprovalSettings = {
				...autoApprovalSettings,
				version: (autoApprovalSettings.version ?? 1) + 1,
			}
			await updateGlobalState(this.context, "autoApprovalSettings", updatedAutoApprovalSettings)
		}
		this.task = new Task(
			this.context,
			this.mcpHub,
			this.workspaceTracker,
			(historyItem) => this.updateTaskHistory(historyItem),
			() => this.postStateToWebview(),
			(message) => this.postMessageToWebview(message),
			(taskId) => this.reinitExistingTaskFromId(taskId),
			() => this.cancelTask(),
			apiConfiguration,
			autoApprovalSettings,
			browserSettings,
			chatSettings,
			shellIntegrationTimeout,
			terminalReuseEnabled ?? true,
			enableCheckpointsSetting ?? true,
			customInstructions,
			task,
			images,
			files,
			historyItem,
		)
	}

	async reinitExistingTaskFromId(taskId: string) {
		const history = await this.getTaskWithId(taskId)
		if (history) {
			await this.initTask(undefined, undefined, undefined, history.historyItem)
		}
	}

	// Send any JSON serializable data to the react app
	async postMessageToWebview(message: ExtensionMessage) {
		await this.postMessage(message)
	}

	/**
	 * Sets up an event listener to listen for messages passed from the webview context and
	 * executes code based on the message that is received.
	 *
	 * @param webview A reference to the extension webview
	 */
	async handleWebviewMessage(message: WebviewMessage) {
		switch (message.type) {
			case "authStateChanged":
				await this.setUserInfo(message.user || undefined)
				await this.postStateToWebview()
				break
			case "apiConfiguration":
				if (message.apiConfiguration) {
					await updateApiConfiguration(this.context, message.apiConfiguration)
					if (this.task) {
						this.task.api = buildApiHandler(message.apiConfiguration)
					}
				}
				await this.postStateToWebview()
				break
			case "fetchUserCreditsData": {
				await this.fetchUserCreditsData()
				break
			}
			case "fetchMcpMarketplace": {
				await this.fetchMcpMarketplace(message.bool)
				break
			}

			// telemetry
			case "telemetrySetting": {
				if (message.telemetrySetting) {
					await this.updateTelemetrySetting(message.telemetrySetting)
				}
				await this.postStateToWebview()
				break
			}
<<<<<<< HEAD
			case "updateSettings": {
				// api config
				if (message.apiConfiguration) {
					await updateApiConfiguration(this.context, message.apiConfiguration)
					if (this.task) {
						this.task.api = buildApiHandler(message.apiConfiguration)
					}
				}

				// custom instructions
				await this.updateCustomInstructions(message.customInstructionsSetting)

				// telemetry setting
				if (message.telemetrySetting) {
					await this.updateTelemetrySetting(message.telemetrySetting)
				}

				// plan act setting
				await updateGlobalState(this.context, "planActSeparateModelsSetting", message.planActSeparateModelsSetting)

				if (typeof message.enableCheckpointsSetting === "boolean") {
					await updateGlobalState(this.context, "enableCheckpointsSetting", message.enableCheckpointsSetting)
				}

				if (typeof message.mcpMarketplaceEnabled === "boolean") {
					await updateGlobalState(this.context, "mcpMarketplaceEnabled", message.mcpMarketplaceEnabled)
				}

				if (typeof message.mcpRichDisplayEnabled === "boolean") {
					await updateGlobalState(this.context, "mcpRichDisplayEnabled", message.mcpRichDisplayEnabled)
				}

				// chat settings (including preferredLanguage and openAIReasoningEffort)
				if (message.chatSettings) {
					await updateGlobalState(this.context, "chatSettings", message.chatSettings)
					if (this.task) {
						this.task.chatSettings = message.chatSettings
					}
				}

				// after settings are updated, post state to webview
				await this.postStateToWebview()

				await this.postMessageToWebview({ type: "didUpdateSettings" })
				break
			}
=======
>>>>>>> ddca8411
			case "clearAllTaskHistory": {
				const answer = await vscode.window.showWarningMessage(
					"What would you like to delete?",
					{ modal: true },
					"Delete All Except Favorites",
					"Delete Everything",
					"Cancel",
				)

				if (answer === "Delete All Except Favorites") {
					await this.deleteNonFavoriteTaskHistory()
					await this.postStateToWebview()
				} else if (answer === "Delete Everything") {
					await this.deleteAllTaskHistory()
					await this.postStateToWebview()
				}
				sendRelinquishControlEvent()
				break
			}
			case "grpc_request": {
				if (message.grpc_request) {
					await handleGrpcRequest(this, message.grpc_request)
				}
				break
			}
			case "grpc_request_cancel": {
				if (message.grpc_request_cancel) {
					await handleGrpcRequestCancel(this, message.grpc_request_cancel)
				}
				break
			}

			// Add more switch case statements here as more webview message commands
			// are created within the webview context (i.e. inside media/main.js)
		}
	}

	async updateTelemetrySetting(telemetrySetting: TelemetrySetting) {
		await updateGlobalState(this.context, "telemetrySetting", telemetrySetting)
		const isOptedIn = telemetrySetting !== "disabled"
		telemetryService.updateTelemetryState(isOptedIn)
	}

	async togglePlanActModeWithChatSettings(chatSettings: ChatSettings, chatContent?: ChatContent) {
		const didSwitchToActMode = chatSettings.mode === "act"

		// Capture mode switch telemetry | Capture regardless of if we know the taskId
		telemetryService.captureModeSwitch(this.task?.taskId ?? "0", chatSettings.mode)

		// Get previous model info that we will revert to after saving current mode api info
		const {
			apiConfiguration,
			previousModeApiProvider: newApiProvider,
			previousModeModelId: newModelId,
			previousModeModelInfo: newModelInfo,
			previousModeVsCodeLmModelSelector: newVsCodeLmModelSelector,
			previousModeThinkingBudgetTokens: newThinkingBudgetTokens,
			previousModeReasoningEffort: newReasoningEffort,
			previousModeAwsBedrockCustomSelected: newAwsBedrockCustomSelected,
			previousModeAwsBedrockCustomModelBaseId: newAwsBedrockCustomModelBaseId,
			planActSeparateModelsSetting,
		} = await getAllExtensionState(this.context)

		const shouldSwitchModel = planActSeparateModelsSetting === true

		if (shouldSwitchModel) {
			// Save the last model used in this mode
			await updateWorkspaceState(this.context, "previousModeApiProvider", apiConfiguration.apiProvider)
			await updateWorkspaceState(this.context, "previousModeThinkingBudgetTokens", apiConfiguration.thinkingBudgetTokens)
			await updateWorkspaceState(this.context, "previousModeReasoningEffort", apiConfiguration.reasoningEffort)
			switch (apiConfiguration.apiProvider) {
				case "anthropic":
				case "vertex":
				case "gemini":
				case "asksage":
				case "openai-native":
				case "qwen":
				case "deepseek":
				case "xai":
					await updateWorkspaceState(this.context, "previousModeModelId", apiConfiguration.apiModelId)
					break
				case "bedrock":
					await updateWorkspaceState(this.context, "previousModeModelId", apiConfiguration.apiModelId)
					await updateWorkspaceState(
						this.context,
						"previousModeAwsBedrockCustomSelected",
						apiConfiguration.awsBedrockCustomSelected,
					)
					await updateWorkspaceState(
						this.context,
						"previousModeAwsBedrockCustomModelBaseId",
						apiConfiguration.awsBedrockCustomModelBaseId,
					)
					break
				case "openrouter":
				case "cline":
					await updateWorkspaceState(this.context, "previousModeModelId", apiConfiguration.openRouterModelId)
					await updateWorkspaceState(this.context, "previousModeModelInfo", apiConfiguration.openRouterModelInfo)
					break
				case "vscode-lm":
					// Important we don't set modelId to this, as it's an object not string (webview expects model id to be a string)
					await updateWorkspaceState(
						this.context,
						"previousModeVsCodeLmModelSelector",
						apiConfiguration.vsCodeLmModelSelector,
					)
					break
				case "openai":
					await updateWorkspaceState(this.context, "previousModeModelId", apiConfiguration.openAiModelId)
					await updateWorkspaceState(this.context, "previousModeModelInfo", apiConfiguration.openAiModelInfo)
					break
				case "ollama":
					await updateWorkspaceState(this.context, "previousModeModelId", apiConfiguration.ollamaModelId)
					break
				case "lmstudio":
					await updateWorkspaceState(this.context, "previousModeModelId", apiConfiguration.lmStudioModelId)
					break
				case "litellm":
					await updateWorkspaceState(this.context, "previousModeModelId", apiConfiguration.liteLlmModelId)
					await updateWorkspaceState(this.context, "previousModeModelInfo", apiConfiguration.liteLlmModelInfo)
					break
				case "requesty":
					await updateWorkspaceState(this.context, "previousModeModelId", apiConfiguration.requestyModelId)
					await updateWorkspaceState(this.context, "previousModeModelInfo", apiConfiguration.requestyModelInfo)
					break
			}

			// Restore the model used in previous mode
			if (
				newApiProvider ||
				newModelId ||
				newThinkingBudgetTokens !== undefined ||
				newReasoningEffort ||
				newVsCodeLmModelSelector
			) {
				await updateWorkspaceState(this.context, "apiProvider", newApiProvider)
				await updateWorkspaceState(this.context, "thinkingBudgetTokens", newThinkingBudgetTokens)
				await updateWorkspaceState(this.context, "reasoningEffort", newReasoningEffort)
				switch (newApiProvider) {
					case "anthropic":
					case "vertex":
					case "gemini":
					case "asksage":
					case "openai-native":
					case "qwen":
					case "deepseek":
					case "xai":
						await updateWorkspaceState(this.context, "apiModelId", newModelId)
						break
					case "bedrock":
						await updateWorkspaceState(this.context, "apiModelId", newModelId)
						await updateWorkspaceState(this.context, "awsBedrockCustomSelected", newAwsBedrockCustomSelected)
						await updateWorkspaceState(this.context, "awsBedrockCustomModelBaseId", newAwsBedrockCustomModelBaseId)
						break
					case "openrouter":
					case "cline":
						await updateWorkspaceState(this.context, "openRouterModelId", newModelId)
						await updateWorkspaceState(this.context, "openRouterModelInfo", newModelInfo)
						break
					case "vscode-lm":
						await updateWorkspaceState(this.context, "vsCodeLmModelSelector", newVsCodeLmModelSelector)
						break
					case "openai":
						await updateWorkspaceState(this.context, "openAiModelId", newModelId)
						await updateWorkspaceState(this.context, "openAiModelInfo", newModelInfo)
						break
					case "ollama":
						await updateWorkspaceState(this.context, "ollamaModelId", newModelId)
						break
					case "lmstudio":
						await updateWorkspaceState(this.context, "lmStudioModelId", newModelId)
						break
					case "litellm":
						await updateWorkspaceState(this.context, "previousModeModelId", apiConfiguration.liteLlmModelId)
						await updateWorkspaceState(this.context, "previousModeModelInfo", apiConfiguration.liteLlmModelInfo)
						break
					case "requesty":
						await updateWorkspaceState(this.context, "requestyModelId", newModelId)
						await updateWorkspaceState(this.context, "requestyModelInfo", newModelInfo)
						break
				}

				if (this.task) {
					const { apiConfiguration: updatedApiConfiguration } = await getAllExtensionState(this.context)
					this.task.api = buildApiHandler(updatedApiConfiguration)
				}
			}
		}

		await updateWorkspaceState(this.context, "chatSettings", chatSettings)
		await this.postStateToWebview()

		if (this.task) {
			this.task.chatSettings = chatSettings
			if (this.task.isAwaitingPlanResponse && didSwitchToActMode) {
				this.task.didRespondToPlanAskBySwitchingMode = true
				// Use chatContent if provided, otherwise use default message
				await this.task.handleWebviewAskResponse(
					"messageResponse",
					chatContent?.message || "PLAN_MODE_TOGGLE_RESPONSE",
					chatContent?.images || [],
					chatContent?.files || [],
				)
			} else {
				this.cancelTask()
			}
		}
	}

	async cancelTask() {
		if (this.task) {
			const { historyItem } = await this.getTaskWithId(this.task.taskId)
			try {
				await this.task.abortTask()
			} catch (error) {
				console.error("Failed to abort task", error)
			}
			await pWaitFor(
				() =>
					this.task === undefined ||
					this.task.isStreaming === false ||
					this.task.didFinishAbortingStream ||
					this.task.isWaitingForFirstChunk, // if only first chunk is processed, then there's no need to wait for graceful abort (closes edits, browser, etc)
				{
					timeout: 3_000,
				},
			).catch(() => {
				console.error("Failed to abort task")
			})
			if (this.task) {
				// 'abandoned' will prevent this cline instance from affecting future cline instance gui. this may happen if its hanging on a streaming request
				this.task.abandoned = true
			}
			await this.initTask(undefined, undefined, undefined, historyItem) // clears task again, so we need to abortTask manually above
			// await this.postStateToWebview() // new Cline instance will post state when it's ready. having this here sent an empty messages array to webview leading to virtuoso having to reload the entire list
		}
	}

	async updateCustomInstructions(instructions?: string) {
		// User may be clearing the field
		await updateGlobalState(this.context, "customInstructions", instructions || undefined)
		if (this.task) {
			this.task.customInstructions = instructions || undefined
		}
	}

	// Account

	async fetchUserCreditsData() {
		try {
			await Promise.all([
				this.accountService?.fetchBalance(),
				this.accountService?.fetchUsageTransactions(),
				this.accountService?.fetchPaymentTransactions(),
			])
		} catch (error) {
			console.error("Failed to fetch user credits data:", error)
		}
	}

	// Auth

	public async validateAuthState(state: string | null): Promise<boolean> {
		const storedNonce = await getSecret(this.context, "authNonce")
		if (!state || state !== storedNonce) {
			return false
		}
		await storeSecret(this.context, "authNonce", undefined) // Clear after use
		return true
	}

	async handleAuthCallback(customToken: string, apiKey: string) {
		try {
			// Store API key for API calls
			await storeSecret(this.context, "clineApiKey", apiKey)

			// Send custom token to webview for Firebase auth
			await sendAuthCallbackEvent(customToken)

			const clineProvider: ApiProvider = "cline"
			await updateWorkspaceState(this.context, "apiProvider", clineProvider)

			// Update API configuration with the new provider and API key
			const { apiConfiguration } = await getAllExtensionState(this.context)
			const updatedConfig = {
				...apiConfiguration,
				apiProvider: clineProvider,
				clineApiKey: apiKey,
			}

			if (this.task) {
				this.task.api = buildApiHandler(updatedConfig)
			}

			await this.postStateToWebview()
			// vscode.window.showInformationMessage("Successfully logged in to Cline")
		} catch (error) {
			console.error("Failed to handle auth callback:", error)
			vscode.window.showErrorMessage("Failed to log in to Cline")
			// Even on login failure, we preserve any existing tokens
			// Only clear tokens on explicit logout
		}
	}

	// MCP Marketplace

	private async fetchMcpMarketplaceFromApi(silent: boolean = false): Promise<McpMarketplaceCatalog | undefined> {
		try {
			const response = await axios.get("https://api.cline.bot/v1/mcp/marketplace", {
				headers: {
					"Content-Type": "application/json",
				},
			})

			if (!response.data) {
				throw new Error("Invalid response from MCP marketplace API")
			}

			const catalog: McpMarketplaceCatalog = {
				items: (response.data || []).map((item: any) => ({
					...item,
					githubStars: item.githubStars ?? 0,
					downloadCount: item.downloadCount ?? 0,
					tags: item.tags ?? [],
				})),
			}

			// Store in global state
			await updateGlobalState(this.context, "mcpMarketplaceCatalog", catalog)
			return catalog
		} catch (error) {
			console.error("Failed to fetch MCP marketplace:", error)
			if (!silent) {
				const errorMessage = error instanceof Error ? error.message : "Failed to fetch MCP marketplace"
				vscode.window.showErrorMessage(errorMessage)
			}
			return undefined
		}
	}

	private async fetchMcpMarketplaceFromApiRPC(silent: boolean = false): Promise<McpMarketplaceCatalog | undefined> {
		try {
			const response = await axios.get("https://api.cline.bot/v1/mcp/marketplace", {
				headers: {
					"Content-Type": "application/json",
					"User-Agent": "cline-vscode-extension",
				},
			})

			if (!response.data) {
				throw new Error("Invalid response from MCP marketplace API")
			}

			const catalog: McpMarketplaceCatalog = {
				items: (response.data || []).map((item: any) => ({
					...item,
					githubStars: item.githubStars ?? 0,
					downloadCount: item.downloadCount ?? 0,
					tags: item.tags ?? [],
				})),
			}

			// Store in global state
			await updateGlobalState(this.context, "mcpMarketplaceCatalog", catalog)
			return catalog
		} catch (error) {
			console.error("Failed to fetch MCP marketplace:", error)
			if (!silent) {
				const errorMessage = error instanceof Error ? error.message : "Failed to fetch MCP marketplace"
				throw new Error(errorMessage)
			}
			return undefined
		}
	}

	async silentlyRefreshMcpMarketplace() {
		try {
			const catalog = await this.fetchMcpMarketplaceFromApi(true)
			if (catalog) {
				await sendMcpMarketplaceCatalogEvent(catalog)
			}
		} catch (error) {
			console.error("Failed to silently refresh MCP marketplace:", error)
		}
	}

	/**
	 * RPC variant that silently refreshes the MCP marketplace catalog and returns the result
	 * Unlike silentlyRefreshMcpMarketplace, this doesn't post a message to the webview
	 * @returns MCP marketplace catalog or undefined if refresh failed
	 */
	async silentlyRefreshMcpMarketplaceRPC() {
		try {
			return await this.fetchMcpMarketplaceFromApiRPC(true)
		} catch (error) {
			console.error("Failed to silently refresh MCP marketplace (RPC):", error)
			return undefined
		}
	}

	private async fetchMcpMarketplace(forceRefresh: boolean = false) {
		try {
			// Check if we have cached data
			const cachedCatalog = (await getGlobalState(this.context, "mcpMarketplaceCatalog")) as
				| McpMarketplaceCatalog
				| undefined
			if (!forceRefresh && cachedCatalog?.items) {
				await sendMcpMarketplaceCatalogEvent(cachedCatalog)
				return
			}

			const catalog = await this.fetchMcpMarketplaceFromApi(false)
			if (catalog) {
				await sendMcpMarketplaceCatalogEvent(catalog)
			}
		} catch (error) {
			console.error("Failed to handle cached MCP marketplace:", error)
			const errorMessage = error instanceof Error ? error.message : "Failed to handle cached MCP marketplace"
			vscode.window.showErrorMessage(errorMessage)
		}
	}

	// OpenRouter

	async handleOpenRouterCallback(code: string) {
		let apiKey: string
		try {
			const response = await axios.post("https://openrouter.ai/api/v1/auth/keys", { code })
			if (response.data && response.data.key) {
				apiKey = response.data.key
			} else {
				throw new Error("Invalid response from OpenRouter API")
			}
		} catch (error) {
			console.error("Error exchanging code for API key:", error)
			throw error
		}

		const openrouter: ApiProvider = "openrouter"
		await updateWorkspaceState(this.context, "apiProvider", openrouter)
		await storeSecret(this.context, "openRouterApiKey", apiKey)
		await this.postStateToWebview()
		if (this.task) {
			this.task.api = buildApiHandler({
				apiProvider: openrouter,
				openRouterApiKey: apiKey,
			})
		}
		// await this.postMessageToWebview({ type: "action", action: "settingsButtonClicked" }) // bad ux if user is on welcome
	}

	private async ensureCacheDirectoryExists(): Promise<string> {
		const cacheDir = path.join(this.context.globalStorageUri.fsPath, "cache")
		await fs.mkdir(cacheDir, { recursive: true })
		return cacheDir
	}

	// Read OpenRouter models from disk cache
	async readOpenRouterModels(): Promise<Record<string, ModelInfo> | undefined> {
		const openRouterModelsFilePath = path.join(await this.ensureCacheDirectoryExists(), GlobalFileNames.openRouterModels)
		const fileExists = await fileExistsAtPath(openRouterModelsFilePath)
		if (fileExists) {
			const fileContents = await fs.readFile(openRouterModelsFilePath, "utf8")
			return JSON.parse(fileContents)
		}
		return undefined
	}

	// Context menus and code actions

	getFileMentionFromPath(filePath: string) {
		const cwd = vscode.workspace.workspaceFolders?.map((folder) => folder.uri.fsPath).at(0)
		if (!cwd) {
			return "@/" + filePath
		}
		const relativePath = path.relative(cwd, filePath)
		return "@/" + relativePath
	}

	// 'Add to Cline' context menu in editor and code action
	async addSelectedCodeToChat(code: string, filePath: string, languageId: string, diagnostics?: vscode.Diagnostic[]) {
		// Ensure the sidebar view is visible
		await vscode.commands.executeCommand("claude-dev.SidebarProvider.focus")
		await setTimeoutPromise(100)

		// Post message to webview with the selected code
		const fileMention = this.getFileMentionFromPath(filePath)

		let input = `${fileMention}\n\`\`\`\n${code}\n\`\`\``
		if (diagnostics) {
			const problemsString = this.convertDiagnosticsToProblemsString(diagnostics)
			input += `\nProblems:\n${problemsString}`
		}

		await sendAddToInputEvent(input)

		console.log("addSelectedCodeToChat", code, filePath, languageId)
	}

	// 'Add to Cline' context menu in Terminal
	async addSelectedTerminalOutputToChat(output: string, terminalName: string) {
		// Ensure the sidebar view is visible
		await vscode.commands.executeCommand("claude-dev.SidebarProvider.focus")
		await setTimeoutPromise(100)

		// Post message to webview with the selected terminal output
		// await this.postMessageToWebview({
		//     type: "addSelectedTerminalOutput",
		//     output,
		//     terminalName
		// })

		await sendAddToInputEvent(`Terminal output:\n\`\`\`\n${output}\n\`\`\``)

		console.log("addSelectedTerminalOutputToChat", output, terminalName)
	}

	// 'Fix with Cline' in code actions
	async fixWithCline(code: string, filePath: string, languageId: string, diagnostics: vscode.Diagnostic[]) {
		// Ensure the sidebar view is visible
		await vscode.commands.executeCommand("claude-dev.SidebarProvider.focus")
		await setTimeoutPromise(100)

		const fileMention = this.getFileMentionFromPath(filePath)
		const problemsString = this.convertDiagnosticsToProblemsString(diagnostics)
		await this.initTask(`Fix the following code in ${fileMention}\n\`\`\`\n${code}\n\`\`\`\n\nProblems:\n${problemsString}`)

		console.log("fixWithCline", code, filePath, languageId, diagnostics, problemsString)
	}

	convertDiagnosticsToProblemsString(diagnostics: vscode.Diagnostic[]) {
		let problemsString = ""
		for (const diagnostic of diagnostics) {
			let label: string
			switch (diagnostic.severity) {
				case vscode.DiagnosticSeverity.Error:
					label = "Error"
					break
				case vscode.DiagnosticSeverity.Warning:
					label = "Warning"
					break
				case vscode.DiagnosticSeverity.Information:
					label = "Information"
					break
				case vscode.DiagnosticSeverity.Hint:
					label = "Hint"
					break
				default:
					label = "Diagnostic"
			}
			const line = diagnostic.range.start.line + 1 // VSCode lines are 0-indexed
			const source = diagnostic.source ? `${diagnostic.source} ` : ""
			problemsString += `\n- [${source}${label}] Line ${line}: ${diagnostic.message}`
		}
		problemsString = problemsString.trim()
		return problemsString
	}

	// Task history

	async getTaskWithId(id: string): Promise<{
		historyItem: HistoryItem
		taskDirPath: string
		apiConversationHistoryFilePath: string
		uiMessagesFilePath: string
		contextHistoryFilePath: string
		taskMetadataFilePath: string
		apiConversationHistory: Anthropic.MessageParam[]
	}> {
		const history = ((await getGlobalState(this.context, "taskHistory")) as HistoryItem[] | undefined) || []
		const historyItem = history.find((item) => item.id === id)
		if (historyItem) {
			const taskDirPath = path.join(this.context.globalStorageUri.fsPath, "tasks", id)
			const apiConversationHistoryFilePath = path.join(taskDirPath, GlobalFileNames.apiConversationHistory)
			const uiMessagesFilePath = path.join(taskDirPath, GlobalFileNames.uiMessages)
			const contextHistoryFilePath = path.join(taskDirPath, GlobalFileNames.contextHistory)
			const taskMetadataFilePath = path.join(taskDirPath, GlobalFileNames.taskMetadata)
			const fileExists = await fileExistsAtPath(apiConversationHistoryFilePath)
			if (fileExists) {
				const apiConversationHistory = JSON.parse(await fs.readFile(apiConversationHistoryFilePath, "utf8"))
				return {
					historyItem,
					taskDirPath,
					apiConversationHistoryFilePath,
					uiMessagesFilePath,
					contextHistoryFilePath,
					taskMetadataFilePath,
					apiConversationHistory,
				}
			}
		}
		// if we tried to get a task that doesn't exist, remove it from state
		// FIXME: this seems to happen sometimes when the json file doesn't save to disk for some reason
		await this.deleteTaskFromState(id)
		throw new Error("Task not found")
	}

	async exportTaskWithId(id: string) {
		const { historyItem, apiConversationHistory } = await this.getTaskWithId(id)
		await downloadTask(historyItem.ts, apiConversationHistory)
	}

	async deleteAllTaskHistory() {
		await this.clearTask()
		await updateGlobalState(this.context, "taskHistory", undefined)
		try {
			// Remove all contents of tasks directory
			const taskDirPath = path.join(this.context.globalStorageUri.fsPath, "tasks")
			if (await fileExistsAtPath(taskDirPath)) {
				await fs.rm(taskDirPath, { recursive: true, force: true })
			}
			// Remove checkpoints directory contents
			const checkpointsDirPath = path.join(this.context.globalStorageUri.fsPath, "checkpoints")
			if (await fileExistsAtPath(checkpointsDirPath)) {
				await fs.rm(checkpointsDirPath, { recursive: true, force: true })
			}
		} catch (error) {
			vscode.window.showErrorMessage(
				`Encountered error while deleting task history, there may be some files left behind. Error: ${error instanceof Error ? error.message : String(error)}`,
			)
		}
		// await this.postStateToWebview()
	}

	async deleteNonFavoriteTaskHistory() {
		await this.clearTask()

		const taskHistory = ((await getGlobalState(this.context, "taskHistory")) as HistoryItem[]) || []
		const favoritedTasks = taskHistory.filter((task) => task.isFavorited === true)

		// If user has no favorited tasks, show a warning message
		if (favoritedTasks.length === 0) {
			vscode.window.showWarningMessage("No favorited tasks found. Please favorite tasks before using this option.")
			await this.postStateToWebview()
			return
		}

		await updateGlobalState(this.context, "taskHistory", favoritedTasks)

		// Delete non-favorited task directories
		try {
			const preserveTaskIds = favoritedTasks.map((task) => task.id)
			const taskDirPath = path.join(this.context.globalStorageUri.fsPath, "tasks")

			if (await fileExistsAtPath(taskDirPath)) {
				const taskDirs = await fs.readdir(taskDirPath)
				for (const taskDir of taskDirs) {
					if (!preserveTaskIds.includes(taskDir)) {
						await fs.rm(path.join(taskDirPath, taskDir), { recursive: true, force: true })
					}
				}
			}
		} catch (error) {
			vscode.window.showErrorMessage(
				`Error deleting task history: ${error instanceof Error ? error.message : String(error)}`,
			)
		}

		await this.postStateToWebview()
	}

	async deleteTaskWithId(id: string) {
		console.info("deleteTaskWithId: ", id)

		try {
			if (id === this.task?.taskId) {
				await this.clearTask()
				console.debug("cleared task")
			}

			const {
				taskDirPath,
				apiConversationHistoryFilePath,
				uiMessagesFilePath,
				contextHistoryFilePath,
				taskMetadataFilePath,
			} = await this.getTaskWithId(id)
			const legacyMessagesFilePath = path.join(taskDirPath, "claude_messages.json")
			const updatedTaskHistory = await this.deleteTaskFromState(id)

			// Delete the task files
			for (const filePath of [
				apiConversationHistoryFilePath,
				uiMessagesFilePath,
				contextHistoryFilePath,
				taskMetadataFilePath,
				legacyMessagesFilePath,
			]) {
				const fileExists = await fileExistsAtPath(filePath)
				if (fileExists) {
					await fs.unlink(filePath)
				}
			}

			await fs.rmdir(taskDirPath) // succeeds if the dir is empty

			if (updatedTaskHistory.length === 0) {
				await this.deleteAllTaskHistory()
			}
		} catch (error) {
			console.debug(`Error deleting task:`, error)
		}

		await this.postStateToWebview()
	}

	async deleteTaskFromState(id: string) {
		// Remove the task from history
		const taskHistory = ((await getGlobalState(this.context, "taskHistory")) as HistoryItem[] | undefined) || []
		const updatedTaskHistory = taskHistory.filter((task) => task.id !== id)
		await updateGlobalState(this.context, "taskHistory", updatedTaskHistory)

		// Notify the webview that the task has been deleted
		await this.postStateToWebview()

		return updatedTaskHistory
	}

	async postStateToWebview() {
		const state = await this.getStateToPostToWebview()
		await sendStateUpdate(state)
	}

	async getStateToPostToWebview(): Promise<ExtensionState> {
		const {
			apiConfiguration,
			lastShownAnnouncementId,
			customInstructions,
			taskHistory,
			autoApprovalSettings,
			browserSettings,
			chatSettings,
			userInfo,
			mcpMarketplaceEnabled,
			mcpRichDisplayEnabled,
			telemetrySetting,
			planActSeparateModelsSetting,
			enableCheckpointsSetting,
			globalClineRulesToggles,
			globalWorkflowToggles,
			shellIntegrationTimeout,
			terminalReuseEnabled,
			isNewUser,
			mcpResponsesCollapsed,
		} = await getAllExtensionState(this.context)

		const localClineRulesToggles =
			((await getWorkspaceState(this.context, "localClineRulesToggles")) as ClineRulesToggles) || {}

		const localWindsurfRulesToggles =
			((await getWorkspaceState(this.context, "localWindsurfRulesToggles")) as ClineRulesToggles) || {}

		const localCursorRulesToggles =
			((await getWorkspaceState(this.context, "localCursorRulesToggles")) as ClineRulesToggles) || {}

		const localWorkflowToggles = ((await getWorkspaceState(this.context, "workflowToggles")) as ClineRulesToggles) || {}

		return {
			version: this.context.extension?.packageJSON?.version ?? "",
			apiConfiguration,
			customInstructions,
			uriScheme: vscode.env.uriScheme,
			currentTaskItem: this.task?.taskId ? (taskHistory || []).find((item) => item.id === this.task?.taskId) : undefined,
			checkpointTrackerErrorMessage: this.task?.checkpointTrackerErrorMessage,
			clineMessages: this.task?.clineMessages || [],
			taskHistory: (taskHistory || [])
				.filter((item) => item.ts && item.task)
				.sort((a, b) => b.ts - a.ts)
				.slice(0, 100), // for now we're only getting the latest 100 tasks, but a better solution here is to only pass in 3 for recent task history, and then get the full task history on demand when going to the task history view (maybe with pagination?)
			shouldShowAnnouncement: lastShownAnnouncementId !== this.latestAnnouncementId,
			platform: process.platform as Platform,
			autoApprovalSettings,
			browserSettings,
			chatSettings,
			userInfo,
			mcpMarketplaceEnabled,
			mcpRichDisplayEnabled,
			telemetrySetting,
			planActSeparateModelsSetting,
			enableCheckpointsSetting: enableCheckpointsSetting ?? true,
			distinctId: telemetryService.distinctId,
			globalClineRulesToggles: globalClineRulesToggles || {},
			localClineRulesToggles: localClineRulesToggles || {},
			localWindsurfRulesToggles: localWindsurfRulesToggles || {},
			localCursorRulesToggles: localCursorRulesToggles || {},
			localWorkflowToggles: localWorkflowToggles || {},
			globalWorkflowToggles: globalWorkflowToggles || {},
			shellIntegrationTimeout,
			terminalReuseEnabled,
			isNewUser,
			mcpResponsesCollapsed,
		}
	}

	async clearTask() {
		if (this.task) {
			await telemetryService.sendCollectedEvents(this.task.taskId)
		}
		this.task?.abortTask()
		this.task = undefined // removes reference to it, so once promises end it will be garbage collected
	}

	// Caching mechanism to keep track of webview messages + API conversation history per provider instance

	/*
	Now that we use retainContextWhenHidden, we don't have to store a cache of cline messages in the user's state, but we could to reduce memory footprint in long conversations.

	- We have to be careful of what state is shared between ClineProvider instances since there could be multiple instances of the extension running at once. For example when we cached cline messages using the same key, two instances of the extension could end up using the same key and overwriting each other's messages.
	- Some state does need to be shared between the instances, i.e. the API key--however there doesn't seem to be a good way to notify the other instances that the API key has changed.

	We need to use a unique identifier for each ClineProvider instance's message cache since we could be running several instances of the extension outside of just the sidebar i.e. in editor panels.

	// conversation history to send in API requests

	/*
	It seems that some API messages do not comply with vscode state requirements. Either the Anthropic library is manipulating these values somehow in the backend in a way that's creating cyclic references, or the API returns a function or a Symbol as part of the message content.
	VSCode docs about state: "The value must be JSON-stringifyable ... value — A value. MUST not contain cyclic references."
	For now we'll store the conversation history in memory, and if we need to store in state directly we'd need to do a manual conversion to ensure proper json stringification.
	*/

	// getApiConversationHistory(): Anthropic.MessageParam[] {
	// 	// const history = (await this.getGlobalState(
	// 	// 	this.getApiConversationHistoryStateKey()
	// 	// )) as Anthropic.MessageParam[]
	// 	// return history || []
	// 	return this.apiConversationHistory
	// }

	// setApiConversationHistory(history: Anthropic.MessageParam[] | undefined) {
	// 	// await this.updateGlobalState(this.getApiConversationHistoryStateKey(), history)
	// 	this.apiConversationHistory = history || []
	// }

	// addMessageToApiConversationHistory(message: Anthropic.MessageParam): Anthropic.MessageParam[] {
	// 	// const history = await this.getApiConversationHistory()
	// 	// history.push(message)
	// 	// await this.setApiConversationHistory(history)
	// 	// return history
	// 	this.apiConversationHistory.push(message)
	// 	return this.apiConversationHistory
	// }

	async updateTaskHistory(item: HistoryItem): Promise<HistoryItem[]> {
		const history = ((await getGlobalState(this.context, "taskHistory")) as HistoryItem[]) || []
		const existingItemIndex = history.findIndex((h) => h.id === item.id)
		if (existingItemIndex !== -1) {
			history[existingItemIndex] = item
		} else {
			history.push(item)
		}
		await updateGlobalState(this.context, "taskHistory", history)
		return history
	}

	// private async clearState() {
	// 	this.context.workspaceState.keys().forEach((key) => {
	// 		this.context.workspaceState.update(key, undefined)
	// 	})
	// 	this.context.globalState.keys().forEach((key) => {
	// 		this.context.globalState.update(key, undefined)
	// 	})
	// 	this.context.secrets.delete("apiKey")
	// }

	// secrets

	// Git commit message generation

	async generateGitCommitMessage() {
		try {
			// Check if there's a workspace folder open
			const cwd = vscode.workspace.workspaceFolders?.[0]?.uri.fsPath
			if (!cwd) {
				vscode.window.showErrorMessage("No workspace folder open")
				return
			}

			// Get the git diff
			const gitDiff = await getWorkingState(cwd)
			if (gitDiff === "No changes in working directory") {
				vscode.window.showInformationMessage("No changes in workspace for commit message")
				return
			}

			// Show a progress notification
			await vscode.window.withProgress(
				{
					location: vscode.ProgressLocation.Notification,
					title: "Generating commit message...",
					cancellable: false,
				},
				async (progress, token) => {
					try {
						// Format the git diff into a prompt
						const prompt = `Based on the following git diff, generate a concise and descriptive commit message:

${gitDiff.length > 5000 ? gitDiff.substring(0, 5000) + "\n\n[Diff truncated due to size]" : gitDiff}

The commit message should:
1. Start with a short summary (50-72 characters)
2. Use the imperative mood (e.g., "Add feature" not "Added feature")
3. Describe what was changed and why
4. Be clear and descriptive

Commit message:`

						// Get the current API configuration
						const { apiConfiguration } = await getAllExtensionState(this.context)

						// Build the API handler
						const apiHandler = buildApiHandler(apiConfiguration)

						// Create a system prompt
						const systemPrompt =
							"You are a helpful assistant that generates concise and descriptive git commit messages based on git diffs."

						// Create a message for the API
						const messages = [
							{
								role: "user" as const,
								content: prompt,
							},
						]

						// Call the API directly
						const stream = apiHandler.createMessage(systemPrompt, messages)

						// Collect the response
						let response = ""
						for await (const chunk of stream) {
							if (chunk.type === "text") {
								response += chunk.text
							}
						}

						// Extract the commit message
						const commitMessage = extractCommitMessage(response)

						// Apply the commit message to the Git input box
						if (commitMessage) {
							// Get the Git extension API
							const gitExtension = vscode.extensions.getExtension("vscode.git")?.exports
							if (gitExtension) {
								const api = gitExtension.getAPI(1)
								if (api && api.repositories.length > 0) {
									const repo = api.repositories[0]
									repo.inputBox.value = commitMessage
									vscode.window.showInformationMessage("Commit message generated and applied")
								} else {
									vscode.window.showErrorMessage("No Git repositories found")
								}
							} else {
								vscode.window.showErrorMessage("Git extension not found")
							}
						} else {
							vscode.window.showErrorMessage("Failed to generate commit message")
						}
					} catch (innerError) {
						const innerErrorMessage = innerError instanceof Error ? innerError.message : String(innerError)
						vscode.window.showErrorMessage(`Failed to generate commit message: ${innerErrorMessage}`)
					}
				},
			)
		} catch (error) {
			const errorMessage = error instanceof Error ? error.message : String(error)
			vscode.window.showErrorMessage(`Failed to generate commit message: ${errorMessage}`)
		}
	}

	// dev
}<|MERGE_RESOLUTION|>--- conflicted
+++ resolved
@@ -230,55 +230,6 @@
 				await this.postStateToWebview()
 				break
 			}
-<<<<<<< HEAD
-			case "updateSettings": {
-				// api config
-				if (message.apiConfiguration) {
-					await updateApiConfiguration(this.context, message.apiConfiguration)
-					if (this.task) {
-						this.task.api = buildApiHandler(message.apiConfiguration)
-					}
-				}
-
-				// custom instructions
-				await this.updateCustomInstructions(message.customInstructionsSetting)
-
-				// telemetry setting
-				if (message.telemetrySetting) {
-					await this.updateTelemetrySetting(message.telemetrySetting)
-				}
-
-				// plan act setting
-				await updateGlobalState(this.context, "planActSeparateModelsSetting", message.planActSeparateModelsSetting)
-
-				if (typeof message.enableCheckpointsSetting === "boolean") {
-					await updateGlobalState(this.context, "enableCheckpointsSetting", message.enableCheckpointsSetting)
-				}
-
-				if (typeof message.mcpMarketplaceEnabled === "boolean") {
-					await updateGlobalState(this.context, "mcpMarketplaceEnabled", message.mcpMarketplaceEnabled)
-				}
-
-				if (typeof message.mcpRichDisplayEnabled === "boolean") {
-					await updateGlobalState(this.context, "mcpRichDisplayEnabled", message.mcpRichDisplayEnabled)
-				}
-
-				// chat settings (including preferredLanguage and openAIReasoningEffort)
-				if (message.chatSettings) {
-					await updateGlobalState(this.context, "chatSettings", message.chatSettings)
-					if (this.task) {
-						this.task.chatSettings = message.chatSettings
-					}
-				}
-
-				// after settings are updated, post state to webview
-				await this.postStateToWebview()
-
-				await this.postMessageToWebview({ type: "didUpdateSettings" })
-				break
-			}
-=======
->>>>>>> ddca8411
 			case "clearAllTaskHistory": {
 				const answer = await vscode.window.showWarningMessage(
 					"What would you like to delete?",
