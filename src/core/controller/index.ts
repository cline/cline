import { Anthropic } from "@anthropic-ai/sdk"
import axios from "axios"
import { v4 as uuidv4 } from "uuid"
import fs from "fs/promises"
import { setTimeout as setTimeoutPromise } from "node:timers/promises"
import pWaitFor from "p-wait-for"
import * as path from "path"
import * as vscode from "vscode"
import { handleGrpcRequest, handleGrpcRequestCancel } from "./grpc-handler"
import { handleModelsServiceRequest } from "./models"
import { EmptyRequest } from "@shared/proto/common"
import { buildApiHandler } from "@api/index"
import { cleanupLegacyCheckpoints } from "@integrations/checkpoints/CheckpointMigration"
import { downloadTask } from "@integrations/misc/export-markdown"
import WorkspaceTracker from "@integrations/workspace/WorkspaceTracker"
import { ClineAccountService } from "@services/account/ClineAccountService"
import { McpHub } from "@services/mcp/McpHub"
import { telemetryService } from "@/services/posthog/telemetry/TelemetryService"
import { ApiProvider, ModelInfo } from "@shared/api"
import { ChatContent } from "@shared/ChatContent"
import { ChatSettings } from "@shared/ChatSettings"
import { ExtensionMessage, ExtensionState, Platform } from "@shared/ExtensionMessage"
import { HistoryItem } from "@shared/HistoryItem"
import { McpMarketplaceCatalog } from "@shared/mcp"
import { TelemetrySetting } from "@shared/TelemetrySetting"
import { WebviewMessage } from "@shared/WebviewMessage"
import { fileExistsAtPath } from "@utils/fs"
import { getWorkingState } from "@utils/git"
<<<<<<< HEAD
import { extractCommitMessage, formatGitDiffPrompt } from "@integrations/git/commit-message-generator"
import { getTotalTasksSize } from "@utils/storage"
=======
import { extractCommitMessage } from "@integrations/git/commit-message-generator"
>>>>>>> 742a72b4
import { ensureMcpServersDirectoryExists, ensureSettingsDirectoryExists, GlobalFileNames } from "../storage/disk"
import {
	getAllExtensionState,
	getGlobalState,
	getSecret,
	getWorkspaceState,
	storeSecret,
	updateApiConfiguration,
	updateGlobalState,
	updateWorkspaceState,
} from "../storage/state"
import { Task } from "../task"
import { ClineRulesToggles } from "@shared/cline-rules"
import { sendStateUpdate } from "./state/subscribeToState"
import { sendAddToInputEvent } from "./ui/subscribeToAddToInput"
import { sendAuthCallbackEvent } from "./account/subscribeToAuthCallback"
import { sendMcpMarketplaceCatalogEvent } from "./mcp/subscribeToMcpMarketplaceCatalog"
import { sendOpenRouterModelsEvent } from "./models/subscribeToOpenRouterModels"
import { OpenRouterCompatibleModelInfo } from "@/shared/proto/models"

/*
https://github.com/microsoft/vscode-webview-ui-toolkit-samples/blob/main/default/weather-webview/src/providers/WeatherViewProvider.ts

https://github.com/KumarVariable/vscode-extension-sidebar-html/blob/master/src/customSidebarViewProvider.ts
*/

export class Controller {
	readonly id: string = uuidv4()
	private postMessage: (message: ExtensionMessage) => Thenable<boolean> | undefined

	private disposables: vscode.Disposable[] = []
	task?: Task
	workspaceTracker: WorkspaceTracker
	mcpHub: McpHub
	accountService: ClineAccountService
	latestAnnouncementId = "may-22-2025_16:11:00" // update to some unique identifier when we add a new announcement

	constructor(
		readonly context: vscode.ExtensionContext,
		private readonly outputChannel: vscode.OutputChannel,
		postMessage: (message: ExtensionMessage) => Thenable<boolean> | undefined,
	) {
		this.outputChannel.appendLine("ClineProvider instantiated")
		this.postMessage = postMessage

		this.workspaceTracker = new WorkspaceTracker((msg) => this.postMessageToWebview(msg))
		this.mcpHub = new McpHub(
			() => ensureMcpServersDirectoryExists(),
			() => ensureSettingsDirectoryExists(this.context),
			(msg) => this.postMessageToWebview(msg),
			this.context.extension?.packageJSON?.version ?? "1.0.0",
		)
		this.accountService = new ClineAccountService(
			(msg) => this.postMessageToWebview(msg),
			async () => {
				const { apiConfiguration } = await this.getStateToPostToWebview()
				return apiConfiguration?.clineApiKey
			},
		)

		// Clean up legacy checkpoints
		cleanupLegacyCheckpoints(this.context.globalStorageUri.fsPath, this.outputChannel).catch((error) => {
			console.error("Failed to cleanup legacy checkpoints:", error)
		})
	}

	/*
	VSCode extensions use the disposable pattern to clean up resources when the sidebar/editor tab is closed by the user or system. This applies to event listening, commands, interacting with the UI, etc.
	- https://vscode-docs.readthedocs.io/en/stable/extensions/patterns-and-principles/
	- https://github.com/microsoft/vscode-extension-samples/blob/main/webview-sample/src/extension.ts
	*/
	async dispose() {
		await this.clearTask()
		while (this.disposables.length) {
			const x = this.disposables.pop()
			if (x) {
				x.dispose()
			}
		}
		this.workspaceTracker.dispose()
		this.mcpHub.dispose()

		console.error("Controller disposed")
	}

	// Auth methods
	async handleSignOut() {
		try {
			await storeSecret(this.context, "clineApiKey", undefined)
			await updateGlobalState(this.context, "userInfo", undefined)
			await updateGlobalState(this.context, "apiProvider", "openrouter")
			await this.postStateToWebview()
			vscode.window.showInformationMessage("Successfully logged out of Cline")
		} catch (error) {
			vscode.window.showErrorMessage("Logout failed")
		}
	}

	async setUserInfo(info?: { displayName: string | null; email: string | null; photoURL: string | null }) {
		await updateGlobalState(this.context, "userInfo", info)
	}

	async initTask(task?: string, images?: string[], files?: string[], historyItem?: HistoryItem) {
		await this.clearTask() // ensures that an existing task doesn't exist before starting a new one, although this shouldn't be possible since user must clear task before starting a new one
		const {
			apiConfiguration,
			customInstructions,
			autoApprovalSettings,
			browserSettings,
			chatSettings,
			shellIntegrationTimeout,
			terminalReuseEnabled,
			enableCheckpointsSetting,
			isNewUser,
			taskHistory,
		} = await getAllExtensionState(this.context)

		const NEW_USER_TASK_COUNT_THRESHOLD = 10

		// Check if the user has completed enough tasks to no longer be considered a "new user"
		if (isNewUser && !historyItem && taskHistory && taskHistory.length >= NEW_USER_TASK_COUNT_THRESHOLD) {
			await updateGlobalState(this.context, "isNewUser", false)
			await this.postStateToWebview()
		}

		if (autoApprovalSettings) {
			const updatedAutoApprovalSettings = {
				...autoApprovalSettings,
				version: (autoApprovalSettings.version ?? 1) + 1,
			}
			await updateGlobalState(this.context, "autoApprovalSettings", updatedAutoApprovalSettings)
		}
		this.task = new Task(
			this.context,
			this.mcpHub,
			this.workspaceTracker,
			(historyItem) => this.updateTaskHistory(historyItem),
			() => this.postStateToWebview(),
			(message) => this.postMessageToWebview(message),
			(taskId) => this.reinitExistingTaskFromId(taskId),
			() => this.cancelTask(),
			apiConfiguration,
			autoApprovalSettings,
			browserSettings,
			chatSettings,
			shellIntegrationTimeout,
			terminalReuseEnabled ?? true,
			enableCheckpointsSetting ?? true,
			customInstructions,
			task,
			images,
			files,
			historyItem,
		)
	}

	async reinitExistingTaskFromId(taskId: string) {
		const history = await this.getTaskWithId(taskId)
		if (history) {
			await this.initTask(undefined, undefined, undefined, history.historyItem)
		}
	}

	// Send any JSON serializable data to the react app
	async postMessageToWebview(message: ExtensionMessage) {
		await this.postMessage(message)
	}

	/**
	 * Sets up an event listener to listen for messages passed from the webview context and
	 * executes code based on the message that is received.
	 *
	 * @param webview A reference to the extension webview
	 */
	async handleWebviewMessage(message: WebviewMessage) {
		switch (message.type) {
			case "authStateChanged":
				await this.setUserInfo(message.user || undefined)
				await this.postStateToWebview()
				break
			case "webviewDidLaunch":
				this.postStateToWebview()
				this.workspaceTracker?.populateFilePaths() // don't await
				// post last cached models in case the call to endpoint fails
				this.readOpenRouterModels().then((openRouterModels) => {
					if (openRouterModels) {
						sendOpenRouterModelsEvent(OpenRouterCompatibleModelInfo.create({ models: openRouterModels }))
					}
				})
				// gui relies on model info to be up-to-date to provide the most accurate pricing, so we need to fetch the latest details on launch.
				// we do this for all users since many users switch between api providers and if they were to switch back to openrouter it would be showing outdated model info if we hadn't retrieved the latest at this point
				// (see normalizeApiConfiguration > openrouter)
				// Prefetch marketplace and OpenRouter models

				getGlobalState(this.context, "mcpMarketplaceCatalog").then((mcpMarketplaceCatalog) => {
					if (mcpMarketplaceCatalog) {
						sendMcpMarketplaceCatalogEvent(mcpMarketplaceCatalog as McpMarketplaceCatalog)
					}
				})
				this.silentlyRefreshMcpMarketplace()
				handleModelsServiceRequest(this, "refreshOpenRouterModels", EmptyRequest.create()).then(async (response) => {
					if (response && response.models) {
						// update model info in state (this needs to be done here since we don't want to update state while settings is open, and we may refresh models there)
						const { apiConfiguration } = await getAllExtensionState(this.context)
						if (apiConfiguration.openRouterModelId && response.models[apiConfiguration.openRouterModelId]) {
							await updateGlobalState(
								this.context,
								"openRouterModelInfo",
								response.models[apiConfiguration.openRouterModelId],
							)
							await this.postStateToWebview()
						}
					}
				})

				// Initialize telemetry service with user's current setting
				this.getStateToPostToWebview().then((state) => {
					const { telemetrySetting } = state
					const isOptedIn = telemetrySetting !== "disabled"
					telemetryService.updateTelemetryState(isOptedIn)
				})
				break
			case "newTask":
				// Code that should run in response to the hello message command
				//vscode.window.showInformationMessage(message.text!)

				// Send a message to our webview.
				// You can send any JSON serializable data.
				// Could also do this in extension .ts
				//this.postMessageToWebview({ type: "text", text: `Extension: ${Date.now()}` })
				// initializing new instance of Cline will make sure that any agentically running promises in old instance don't affect our new task. this essentially creates a fresh slate for the new task
				await this.initTask(message.text, message.images, message.files)
				break
			case "apiConfiguration":
				if (message.apiConfiguration) {
					await updateApiConfiguration(this.context, message.apiConfiguration)
					if (this.task) {
						this.task.api = buildApiHandler(message.apiConfiguration)
					}
				}
				await this.postStateToWebview()
				break
			case "fetchUserCreditsData": {
				await this.fetchUserCreditsData()
				break
			}
			case "fetchMcpMarketplace": {
				await this.fetchMcpMarketplace(message.bool)
				break
			}
			// case "openMcpMarketplaceServerDetails": {
			// 	if (message.text) {
			// 		const response = await fetch(`https://api.cline.bot/v1/mcp/marketplace/item?mcpId=${message.mcpId}`)
			// 		const details: McpDownloadResponse = await response.json()

			// 		if (details.readmeContent) {
			// 			// Disable markdown preview markers
			// 			const config = vscode.workspace.getConfiguration("markdown")
			// 			await config.update("preview.markEditorSelection", false, true)

			// 			// Create URI with base64 encoded markdown content
			// 			const uri = vscode.Uri.parse(
			// 				`${DIFF_VIEW_URI_SCHEME}:${details.name} README?${Buffer.from(details.readmeContent).toString("base64")}`,
			// 			)

			// 			// close existing
			// 			const tabs = vscode.window.tabGroups.all
			// 				.flatMap((tg) => tg.tabs)
			// 				.filter((tab) => tab.label && tab.label.includes("README") && tab.label.includes("Preview"))
			// 			for (const tab of tabs) {
			// 				await vscode.window.tabGroups.close(tab)
			// 			}

			// 			// Show only the preview
			// 			await vscode.commands.executeCommand("markdown.showPreview", uri, {
			// 				sideBySide: true,
			// 				preserveFocus: true,
			// 			})
			// 		}
			// 	}

			// 	this.postMessageToWebview({ type: "relinquishControl" })

			// 	break
			// }
			case "toggleWorkflow": {
				const { workflowPath, enabled, isGlobal } = message
				if (workflowPath && typeof enabled === "boolean" && typeof isGlobal === "boolean") {
					if (isGlobal) {
						const globalWorkflowToggles =
							((await getGlobalState(this.context, "globalWorkflowToggles")) as ClineRulesToggles) || {}
						globalWorkflowToggles[workflowPath] = enabled
						await updateGlobalState(this.context, "globalWorkflowToggles", globalWorkflowToggles)
						await this.postStateToWebview()
					} else {
						const toggles = ((await getWorkspaceState(this.context, "workflowToggles")) as ClineRulesToggles) || {}
						toggles[workflowPath] = enabled
						await updateWorkspaceState(this.context, "workflowToggles", toggles)
						await this.postStateToWebview()
					}
				}
				break
			}
			case "fetchLatestMcpServersFromHub": {
				this.mcpHub?.sendLatestMcpServers()
				break
			}
			// telemetry
			case "telemetrySetting": {
				if (message.telemetrySetting) {
					await this.updateTelemetrySetting(message.telemetrySetting)
				}
				await this.postStateToWebview()
				break
			}
			case "updateSettings": {
				// api config
				if (message.apiConfiguration) {
					await updateApiConfiguration(this.context, message.apiConfiguration)
					if (this.task) {
						this.task.api = buildApiHandler(message.apiConfiguration)
					}
				}

				// custom instructions
				await this.updateCustomInstructions(message.customInstructionsSetting)

				// telemetry setting
				if (message.telemetrySetting) {
					await this.updateTelemetrySetting(message.telemetrySetting)
				}

				// plan act setting
				await updateGlobalState(this.context, "planActSeparateModelsSetting", message.planActSeparateModelsSetting)

				if (typeof message.enableCheckpointsSetting === "boolean") {
					await updateGlobalState(this.context, "enableCheckpointsSetting", message.enableCheckpointsSetting)
				}

				if (typeof message.mcpMarketplaceEnabled === "boolean") {
					await updateGlobalState(this.context, "mcpMarketplaceEnabled", message.mcpMarketplaceEnabled)
				}

				// chat settings (including preferredLanguage and openAIReasoningEffort)
				if (message.chatSettings) {
					await updateGlobalState(this.context, "chatSettings", message.chatSettings)
					if (this.task) {
						this.task.chatSettings = message.chatSettings
					}
				}

<<<<<<< HEAD
				// git settings
				if (message.gitSettings) {
					await updateGlobalState(this.context, "gitSettings", message.gitSettings)
=======
				// terminal settings
				if (typeof message.shellIntegrationTimeout === "number") {
					await updateGlobalState(this.context, "shellIntegrationTimeout", message.shellIntegrationTimeout)
				}

				if (typeof message.terminalReuseEnabled === "boolean") {
					await updateGlobalState(this.context, "terminalReuseEnabled", message.terminalReuseEnabled)
>>>>>>> 742a72b4
				}

				// after settings are updated, post state to webview
				await this.postStateToWebview()

				await this.postMessageToWebview({ type: "didUpdateSettings" })
				break
			}
			case "clearAllTaskHistory": {
				const answer = await vscode.window.showWarningMessage(
					"What would you like to delete?",
					{ modal: true },
					"Delete All Except Favorites",
					"Delete Everything",
					"Cancel",
				)

				if (answer === "Delete All Except Favorites") {
					await this.deleteNonFavoriteTaskHistory()
					await this.postStateToWebview()
				} else if (answer === "Delete Everything") {
					await this.deleteAllTaskHistory()
					await this.postStateToWebview()
				}
				this.postMessageToWebview({ type: "relinquishControl" })
				break
			}
			case "grpc_request": {
				if (message.grpc_request) {
					await handleGrpcRequest(this, message.grpc_request)
				}
				break
			}
			case "grpc_request_cancel": {
				if (message.grpc_request_cancel) {
					await handleGrpcRequestCancel(this, message.grpc_request_cancel)
				}
				break
			}
			case "executeQuickWin":
				if (message.payload) {
					const { command, title } = message.payload
					this.outputChannel.appendLine(`Received executeQuickWin: command='${command}', title='${title}'`)
					await this.initTask(title)
				}
				break

			// Add more switch case statements here as more webview message commands
			// are created within the webview context (i.e. inside media/main.js)
		}
	}

	async updateTelemetrySetting(telemetrySetting: TelemetrySetting) {
		await updateGlobalState(this.context, "telemetrySetting", telemetrySetting)
		const isOptedIn = telemetrySetting !== "disabled"
		telemetryService.updateTelemetryState(isOptedIn)
	}

	async togglePlanActModeWithChatSettings(chatSettings: ChatSettings, chatContent?: ChatContent) {
		const didSwitchToActMode = chatSettings.mode === "act"

		// Capture mode switch telemetry | Capture regardless of if we know the taskId
		telemetryService.captureModeSwitch(this.task?.taskId ?? "0", chatSettings.mode)

		// Get previous model info that we will revert to after saving current mode api info
		const {
			apiConfiguration,
			previousModeApiProvider: newApiProvider,
			previousModeModelId: newModelId,
			previousModeModelInfo: newModelInfo,
			previousModeVsCodeLmModelSelector: newVsCodeLmModelSelector,
			previousModeThinkingBudgetTokens: newThinkingBudgetTokens,
			previousModeReasoningEffort: newReasoningEffort,
			previousModeAwsBedrockCustomSelected: newAwsBedrockCustomSelected,
			previousModeAwsBedrockCustomModelBaseId: newAwsBedrockCustomModelBaseId,
			planActSeparateModelsSetting,
		} = await getAllExtensionState(this.context)

		const shouldSwitchModel = planActSeparateModelsSetting === true

		if (shouldSwitchModel) {
			// Save the last model used in this mode
			await updateGlobalState(this.context, "previousModeApiProvider", apiConfiguration.apiProvider)
			await updateGlobalState(this.context, "previousModeThinkingBudgetTokens", apiConfiguration.thinkingBudgetTokens)
			await updateGlobalState(this.context, "previousModeReasoningEffort", apiConfiguration.reasoningEffort)
			switch (apiConfiguration.apiProvider) {
				case "anthropic":
				case "vertex":
				case "gemini":
				case "asksage":
				case "openai-native":
				case "qwen":
				case "deepseek":
				case "xai":
					await updateGlobalState(this.context, "previousModeModelId", apiConfiguration.apiModelId)
					break
				case "bedrock":
					await updateGlobalState(this.context, "previousModeModelId", apiConfiguration.apiModelId)
					await updateGlobalState(
						this.context,
						"previousModeAwsBedrockCustomSelected",
						apiConfiguration.awsBedrockCustomSelected,
					)
					await updateGlobalState(
						this.context,
						"previousModeAwsBedrockCustomModelBaseId",
						apiConfiguration.awsBedrockCustomModelBaseId,
					)
					break
				case "openrouter":
				case "cline":
					await updateGlobalState(this.context, "previousModeModelId", apiConfiguration.openRouterModelId)
					await updateGlobalState(this.context, "previousModeModelInfo", apiConfiguration.openRouterModelInfo)
					break
				case "vscode-lm":
					// Important we don't set modelId to this, as it's an object not string (webview expects model id to be a string)
					await updateGlobalState(
						this.context,
						"previousModeVsCodeLmModelSelector",
						apiConfiguration.vsCodeLmModelSelector,
					)
					break
				case "openai":
					await updateGlobalState(this.context, "previousModeModelId", apiConfiguration.openAiModelId)
					await updateGlobalState(this.context, "previousModeModelInfo", apiConfiguration.openAiModelInfo)
					break
				case "ollama":
					await updateGlobalState(this.context, "previousModeModelId", apiConfiguration.ollamaModelId)
					break
				case "lmstudio":
					await updateGlobalState(this.context, "previousModeModelId", apiConfiguration.lmStudioModelId)
					break
				case "litellm":
					await updateGlobalState(this.context, "previousModeModelId", apiConfiguration.liteLlmModelId)
					await updateGlobalState(this.context, "previousModeModelInfo", apiConfiguration.liteLlmModelInfo)
					break
				case "requesty":
					await updateGlobalState(this.context, "previousModeModelId", apiConfiguration.requestyModelId)
					await updateGlobalState(this.context, "previousModeModelInfo", apiConfiguration.requestyModelInfo)
					break
			}

			// Restore the model used in previous mode
			if (
				newApiProvider ||
				newModelId ||
				newThinkingBudgetTokens !== undefined ||
				newReasoningEffort ||
				newVsCodeLmModelSelector
			) {
				await updateGlobalState(this.context, "apiProvider", newApiProvider)
				await updateGlobalState(this.context, "thinkingBudgetTokens", newThinkingBudgetTokens)
				await updateGlobalState(this.context, "reasoningEffort", newReasoningEffort)
				switch (newApiProvider) {
					case "anthropic":
					case "vertex":
					case "gemini":
					case "asksage":
					case "openai-native":
					case "qwen":
					case "deepseek":
					case "xai":
						await updateGlobalState(this.context, "apiModelId", newModelId)
						break
					case "bedrock":
						await updateGlobalState(this.context, "apiModelId", newModelId)
						await updateGlobalState(this.context, "awsBedrockCustomSelected", newAwsBedrockCustomSelected)
						await updateGlobalState(this.context, "awsBedrockCustomModelBaseId", newAwsBedrockCustomModelBaseId)
						break
					case "openrouter":
					case "cline":
						await updateGlobalState(this.context, "openRouterModelId", newModelId)
						await updateGlobalState(this.context, "openRouterModelInfo", newModelInfo)
						break
					case "vscode-lm":
						await updateGlobalState(this.context, "vsCodeLmModelSelector", newVsCodeLmModelSelector)
						break
					case "openai":
						await updateGlobalState(this.context, "openAiModelId", newModelId)
						await updateGlobalState(this.context, "openAiModelInfo", newModelInfo)
						break
					case "ollama":
						await updateGlobalState(this.context, "ollamaModelId", newModelId)
						break
					case "lmstudio":
						await updateGlobalState(this.context, "lmStudioModelId", newModelId)
						break
					case "litellm":
						await updateGlobalState(this.context, "previousModeModelId", apiConfiguration.liteLlmModelId)
						await updateGlobalState(this.context, "previousModeModelInfo", apiConfiguration.liteLlmModelInfo)
						break
					case "requesty":
						await updateGlobalState(this.context, "requestyModelId", newModelId)
						await updateGlobalState(this.context, "requestyModelInfo", newModelInfo)
						break
				}

				if (this.task) {
					const { apiConfiguration: updatedApiConfiguration } = await getAllExtensionState(this.context)
					this.task.api = buildApiHandler(updatedApiConfiguration)
				}
			}
		}

		await updateGlobalState(this.context, "chatSettings", chatSettings)
		await this.postStateToWebview()

		if (this.task) {
			this.task.chatSettings = chatSettings
			if (this.task.isAwaitingPlanResponse && didSwitchToActMode) {
				this.task.didRespondToPlanAskBySwitchingMode = true
				// Use chatContent if provided, otherwise use default message
				await this.task.handleWebviewAskResponse(
					"messageResponse",
					chatContent?.message || "PLAN_MODE_TOGGLE_RESPONSE",
					chatContent?.images || [],
					chatContent?.files || [],
				)
			} else {
				this.cancelTask()
			}
		}
	}

	async cancelTask() {
		if (this.task) {
			const { historyItem } = await this.getTaskWithId(this.task.taskId)
			try {
				await this.task.abortTask()
			} catch (error) {
				console.error("Failed to abort task", error)
			}
			await pWaitFor(
				() =>
					this.task === undefined ||
					this.task.isStreaming === false ||
					this.task.didFinishAbortingStream ||
					this.task.isWaitingForFirstChunk, // if only first chunk is processed, then there's no need to wait for graceful abort (closes edits, browser, etc)
				{
					timeout: 3_000,
				},
			).catch(() => {
				console.error("Failed to abort task")
			})
			if (this.task) {
				// 'abandoned' will prevent this cline instance from affecting future cline instance gui. this may happen if its hanging on a streaming request
				this.task.abandoned = true
			}
			await this.initTask(undefined, undefined, undefined, historyItem) // clears task again, so we need to abortTask manually above
			// await this.postStateToWebview() // new Cline instance will post state when it's ready. having this here sent an empty messages array to webview leading to virtuoso having to reload the entire list
		}
	}

	async updateCustomInstructions(instructions?: string) {
		// User may be clearing the field
		await updateGlobalState(this.context, "customInstructions", instructions || undefined)
		if (this.task) {
			this.task.customInstructions = instructions || undefined
		}
	}

	// Account

	async fetchUserCreditsData() {
		try {
			await Promise.all([
				this.accountService?.fetchBalance(),
				this.accountService?.fetchUsageTransactions(),
				this.accountService?.fetchPaymentTransactions(),
			])
		} catch (error) {
			console.error("Failed to fetch user credits data:", error)
		}
	}

	// Auth

	public async validateAuthState(state: string | null): Promise<boolean> {
		const storedNonce = await getSecret(this.context, "authNonce")
		if (!state || state !== storedNonce) {
			return false
		}
		await storeSecret(this.context, "authNonce", undefined) // Clear after use
		return true
	}

	async handleAuthCallback(customToken: string, apiKey: string) {
		try {
			// Store API key for API calls
			await storeSecret(this.context, "clineApiKey", apiKey)

			// Send custom token to webview for Firebase auth
			await sendAuthCallbackEvent(customToken)

			const clineProvider: ApiProvider = "cline"
			await updateGlobalState(this.context, "apiProvider", clineProvider)

			// Update API configuration with the new provider and API key
			const { apiConfiguration } = await getAllExtensionState(this.context)
			const updatedConfig = {
				...apiConfiguration,
				apiProvider: clineProvider,
				clineApiKey: apiKey,
			}

			if (this.task) {
				this.task.api = buildApiHandler(updatedConfig)
			}

			await this.postStateToWebview()
			// vscode.window.showInformationMessage("Successfully logged in to Cline")
		} catch (error) {
			console.error("Failed to handle auth callback:", error)
			vscode.window.showErrorMessage("Failed to log in to Cline")
			// Even on login failure, we preserve any existing tokens
			// Only clear tokens on explicit logout
		}
	}

	// MCP Marketplace

	private async fetchMcpMarketplaceFromApi(silent: boolean = false): Promise<McpMarketplaceCatalog | undefined> {
		try {
			const response = await axios.get("https://api.cline.bot/v1/mcp/marketplace", {
				headers: {
					"Content-Type": "application/json",
				},
			})

			if (!response.data) {
				throw new Error("Invalid response from MCP marketplace API")
			}

			const catalog: McpMarketplaceCatalog = {
				items: (response.data || []).map((item: any) => ({
					...item,
					githubStars: item.githubStars ?? 0,
					downloadCount: item.downloadCount ?? 0,
					tags: item.tags ?? [],
				})),
			}

			// Store in global state
			await updateGlobalState(this.context, "mcpMarketplaceCatalog", catalog)
			return catalog
		} catch (error) {
			console.error("Failed to fetch MCP marketplace:", error)
			if (!silent) {
				const errorMessage = error instanceof Error ? error.message : "Failed to fetch MCP marketplace"
				vscode.window.showErrorMessage(errorMessage)
			}
			return undefined
		}
	}

	private async fetchMcpMarketplaceFromApiRPC(silent: boolean = false): Promise<McpMarketplaceCatalog | undefined> {
		try {
			const response = await axios.get("https://api.cline.bot/v1/mcp/marketplace", {
				headers: {
					"Content-Type": "application/json",
					"User-Agent": "cline-vscode-extension",
				},
			})

			if (!response.data) {
				throw new Error("Invalid response from MCP marketplace API")
			}

			const catalog: McpMarketplaceCatalog = {
				items: (response.data || []).map((item: any) => ({
					...item,
					githubStars: item.githubStars ?? 0,
					downloadCount: item.downloadCount ?? 0,
					tags: item.tags ?? [],
				})),
			}

			// Store in global state
			await updateGlobalState(this.context, "mcpMarketplaceCatalog", catalog)
			return catalog
		} catch (error) {
			console.error("Failed to fetch MCP marketplace:", error)
			if (!silent) {
				const errorMessage = error instanceof Error ? error.message : "Failed to fetch MCP marketplace"
				throw new Error(errorMessage)
			}
			return undefined
		}
	}

	async silentlyRefreshMcpMarketplace() {
		try {
			const catalog = await this.fetchMcpMarketplaceFromApi(true)
			if (catalog) {
				await sendMcpMarketplaceCatalogEvent(catalog)
			}
		} catch (error) {
			console.error("Failed to silently refresh MCP marketplace:", error)
		}
	}

	/**
	 * RPC variant that silently refreshes the MCP marketplace catalog and returns the result
	 * Unlike silentlyRefreshMcpMarketplace, this doesn't post a message to the webview
	 * @returns MCP marketplace catalog or undefined if refresh failed
	 */
	async silentlyRefreshMcpMarketplaceRPC() {
		try {
			return await this.fetchMcpMarketplaceFromApiRPC(true)
		} catch (error) {
			console.error("Failed to silently refresh MCP marketplace (RPC):", error)
			return undefined
		}
	}

	private async fetchMcpMarketplace(forceRefresh: boolean = false) {
		try {
			// Check if we have cached data
			const cachedCatalog = (await getGlobalState(this.context, "mcpMarketplaceCatalog")) as
				| McpMarketplaceCatalog
				| undefined
			if (!forceRefresh && cachedCatalog?.items) {
				await sendMcpMarketplaceCatalogEvent(cachedCatalog)
				return
			}

			const catalog = await this.fetchMcpMarketplaceFromApi(false)
			if (catalog) {
				await sendMcpMarketplaceCatalogEvent(catalog)
			}
		} catch (error) {
			console.error("Failed to handle cached MCP marketplace:", error)
			const errorMessage = error instanceof Error ? error.message : "Failed to handle cached MCP marketplace"
			vscode.window.showErrorMessage(errorMessage)
		}
	}

	// OpenRouter

	async handleOpenRouterCallback(code: string) {
		let apiKey: string
		try {
			const response = await axios.post("https://openrouter.ai/api/v1/auth/keys", { code })
			if (response.data && response.data.key) {
				apiKey = response.data.key
			} else {
				throw new Error("Invalid response from OpenRouter API")
			}
		} catch (error) {
			console.error("Error exchanging code for API key:", error)
			throw error
		}

		const openrouter: ApiProvider = "openrouter"
		await updateGlobalState(this.context, "apiProvider", openrouter)
		await storeSecret(this.context, "openRouterApiKey", apiKey)
		await this.postStateToWebview()
		if (this.task) {
			this.task.api = buildApiHandler({
				apiProvider: openrouter,
				openRouterApiKey: apiKey,
			})
		}
		// await this.postMessageToWebview({ type: "action", action: "settingsButtonClicked" }) // bad ux if user is on welcome
	}

	private async ensureCacheDirectoryExists(): Promise<string> {
		const cacheDir = path.join(this.context.globalStorageUri.fsPath, "cache")
		await fs.mkdir(cacheDir, { recursive: true })
		return cacheDir
	}

	// Read OpenRouter models from disk cache
	async readOpenRouterModels(): Promise<Record<string, ModelInfo> | undefined> {
		const openRouterModelsFilePath = path.join(await this.ensureCacheDirectoryExists(), GlobalFileNames.openRouterModels)
		const fileExists = await fileExistsAtPath(openRouterModelsFilePath)
		if (fileExists) {
			const fileContents = await fs.readFile(openRouterModelsFilePath, "utf8")
			return JSON.parse(fileContents)
		}
		return undefined
	}

	// Context menus and code actions

	getFileMentionFromPath(filePath: string) {
		const cwd = vscode.workspace.workspaceFolders?.map((folder) => folder.uri.fsPath).at(0)
		if (!cwd) {
			return "@/" + filePath
		}
		const relativePath = path.relative(cwd, filePath)
		return "@/" + relativePath
	}

	// 'Add to Cline' context menu in editor and code action
	async addSelectedCodeToChat(code: string, filePath: string, languageId: string, diagnostics?: vscode.Diagnostic[]) {
		// Ensure the sidebar view is visible
		await vscode.commands.executeCommand("claude-dev.SidebarProvider.focus")
		await setTimeoutPromise(100)

		// Post message to webview with the selected code
		const fileMention = this.getFileMentionFromPath(filePath)

		let input = `${fileMention}\n\`\`\`\n${code}\n\`\`\``
		if (diagnostics) {
			const problemsString = this.convertDiagnosticsToProblemsString(diagnostics)
			input += `\nProblems:\n${problemsString}`
		}

		await sendAddToInputEvent(input)

		console.log("addSelectedCodeToChat", code, filePath, languageId)
	}

	// 'Add to Cline' context menu in Terminal
	async addSelectedTerminalOutputToChat(output: string, terminalName: string) {
		// Ensure the sidebar view is visible
		await vscode.commands.executeCommand("claude-dev.SidebarProvider.focus")
		await setTimeoutPromise(100)

		// Post message to webview with the selected terminal output
		// await this.postMessageToWebview({
		//     type: "addSelectedTerminalOutput",
		//     output,
		//     terminalName
		// })

		await sendAddToInputEvent(`Terminal output:\n\`\`\`\n${output}\n\`\`\``)

		console.log("addSelectedTerminalOutputToChat", output, terminalName)
	}

	// 'Fix with Cline' in code actions
	async fixWithCline(code: string, filePath: string, languageId: string, diagnostics: vscode.Diagnostic[]) {
		// Ensure the sidebar view is visible
		await vscode.commands.executeCommand("claude-dev.SidebarProvider.focus")
		await setTimeoutPromise(100)

		const fileMention = this.getFileMentionFromPath(filePath)
		const problemsString = this.convertDiagnosticsToProblemsString(diagnostics)
		await this.initTask(`Fix the following code in ${fileMention}\n\`\`\`\n${code}\n\`\`\`\n\nProblems:\n${problemsString}`)

		console.log("fixWithCline", code, filePath, languageId, diagnostics, problemsString)
	}

	convertDiagnosticsToProblemsString(diagnostics: vscode.Diagnostic[]) {
		let problemsString = ""
		for (const diagnostic of diagnostics) {
			let label: string
			switch (diagnostic.severity) {
				case vscode.DiagnosticSeverity.Error:
					label = "Error"
					break
				case vscode.DiagnosticSeverity.Warning:
					label = "Warning"
					break
				case vscode.DiagnosticSeverity.Information:
					label = "Information"
					break
				case vscode.DiagnosticSeverity.Hint:
					label = "Hint"
					break
				default:
					label = "Diagnostic"
			}
			const line = diagnostic.range.start.line + 1 // VSCode lines are 0-indexed
			const source = diagnostic.source ? `${diagnostic.source} ` : ""
			problemsString += `\n- [${source}${label}] Line ${line}: ${diagnostic.message}`
		}
		problemsString = problemsString.trim()
		return problemsString
	}

	// Task history

	async getTaskWithId(id: string): Promise<{
		historyItem: HistoryItem
		taskDirPath: string
		apiConversationHistoryFilePath: string
		uiMessagesFilePath: string
		contextHistoryFilePath: string
		taskMetadataFilePath: string
		apiConversationHistory: Anthropic.MessageParam[]
	}> {
		const history = ((await getGlobalState(this.context, "taskHistory")) as HistoryItem[] | undefined) || []
		const historyItem = history.find((item) => item.id === id)
		if (historyItem) {
			const taskDirPath = path.join(this.context.globalStorageUri.fsPath, "tasks", id)
			const apiConversationHistoryFilePath = path.join(taskDirPath, GlobalFileNames.apiConversationHistory)
			const uiMessagesFilePath = path.join(taskDirPath, GlobalFileNames.uiMessages)
			const contextHistoryFilePath = path.join(taskDirPath, GlobalFileNames.contextHistory)
			const taskMetadataFilePath = path.join(taskDirPath, GlobalFileNames.taskMetadata)
			const fileExists = await fileExistsAtPath(apiConversationHistoryFilePath)
			if (fileExists) {
				const apiConversationHistory = JSON.parse(await fs.readFile(apiConversationHistoryFilePath, "utf8"))
				return {
					historyItem,
					taskDirPath,
					apiConversationHistoryFilePath,
					uiMessagesFilePath,
					contextHistoryFilePath,
					taskMetadataFilePath,
					apiConversationHistory,
				}
			}
		}
		// if we tried to get a task that doesn't exist, remove it from state
		// FIXME: this seems to happen sometimes when the json file doesn't save to disk for some reason
		await this.deleteTaskFromState(id)
		throw new Error("Task not found")
	}

	async exportTaskWithId(id: string) {
		const { historyItem, apiConversationHistory } = await this.getTaskWithId(id)
		await downloadTask(historyItem.ts, apiConversationHistory)
	}

	async deleteAllTaskHistory() {
		await this.clearTask()
		await updateGlobalState(this.context, "taskHistory", undefined)
		try {
			// Remove all contents of tasks directory
			const taskDirPath = path.join(this.context.globalStorageUri.fsPath, "tasks")
			if (await fileExistsAtPath(taskDirPath)) {
				await fs.rm(taskDirPath, { recursive: true, force: true })
			}
			// Remove checkpoints directory contents
			const checkpointsDirPath = path.join(this.context.globalStorageUri.fsPath, "checkpoints")
			if (await fileExistsAtPath(checkpointsDirPath)) {
				await fs.rm(checkpointsDirPath, { recursive: true, force: true })
			}
		} catch (error) {
			vscode.window.showErrorMessage(
				`Encountered error while deleting task history, there may be some files left behind. Error: ${error instanceof Error ? error.message : String(error)}`,
			)
		}
		// await this.postStateToWebview()
	}

	async deleteNonFavoriteTaskHistory() {
		await this.clearTask()

		const taskHistory = ((await getGlobalState(this.context, "taskHistory")) as HistoryItem[]) || []
		const favoritedTasks = taskHistory.filter((task) => task.isFavorited === true)

		// If user has no favorited tasks, show a warning message
		if (favoritedTasks.length === 0) {
			vscode.window.showWarningMessage("No favorited tasks found. Please favorite tasks before using this option.")
			await this.postStateToWebview()
			return
		}

		await updateGlobalState(this.context, "taskHistory", favoritedTasks)

		// Delete non-favorited task directories
		try {
			const preserveTaskIds = favoritedTasks.map((task) => task.id)
			const taskDirPath = path.join(this.context.globalStorageUri.fsPath, "tasks")

			if (await fileExistsAtPath(taskDirPath)) {
				const taskDirs = await fs.readdir(taskDirPath)
				for (const taskDir of taskDirs) {
					if (!preserveTaskIds.includes(taskDir)) {
						await fs.rm(path.join(taskDirPath, taskDir), { recursive: true, force: true })
					}
				}
			}
		} catch (error) {
			vscode.window.showErrorMessage(
				`Error deleting task history: ${error instanceof Error ? error.message : String(error)}`,
			)
		}

		await this.postStateToWebview()
	}

	async deleteTaskWithId(id: string) {
		console.info("deleteTaskWithId: ", id)

		try {
			if (id === this.task?.taskId) {
				await this.clearTask()
				console.debug("cleared task")
			}

			const {
				taskDirPath,
				apiConversationHistoryFilePath,
				uiMessagesFilePath,
				contextHistoryFilePath,
				taskMetadataFilePath,
			} = await this.getTaskWithId(id)
			const legacyMessagesFilePath = path.join(taskDirPath, "claude_messages.json")
			const updatedTaskHistory = await this.deleteTaskFromState(id)

			// Delete the task files
			for (const filePath of [
				apiConversationHistoryFilePath,
				uiMessagesFilePath,
				contextHistoryFilePath,
				taskMetadataFilePath,
				legacyMessagesFilePath,
			]) {
				const fileExists = await fileExistsAtPath(filePath)
				if (fileExists) {
					await fs.unlink(filePath)
				}
			}

			await fs.rmdir(taskDirPath) // succeeds if the dir is empty

			if (updatedTaskHistory.length === 0) {
				await this.deleteAllTaskHistory()
			}
		} catch (error) {
			console.debug(`Error deleting task:`, error)
		}

		await this.postStateToWebview()
	}

	async deleteTaskFromState(id: string) {
		// Remove the task from history
		const taskHistory = ((await getGlobalState(this.context, "taskHistory")) as HistoryItem[] | undefined) || []
		const updatedTaskHistory = taskHistory.filter((task) => task.id !== id)
		await updateGlobalState(this.context, "taskHistory", updatedTaskHistory)

		// Notify the webview that the task has been deleted
		await this.postStateToWebview()

		return updatedTaskHistory
	}

	async postStateToWebview() {
		const state = await this.getStateToPostToWebview()
		await sendStateUpdate(state)
	}

	async getStateToPostToWebview(): Promise<ExtensionState> {
		const {
			apiConfiguration,
			lastShownAnnouncementId,
			customInstructions,
			taskHistory,
			autoApprovalSettings,
			browserSettings,
			chatSettings,
			gitSettings,
			userInfo,
			mcpMarketplaceEnabled,
			telemetrySetting,
			planActSeparateModelsSetting,
			enableCheckpointsSetting,
			globalClineRulesToggles,
			globalWorkflowToggles,
			shellIntegrationTimeout,
			terminalReuseEnabled,
			isNewUser,
		} = await getAllExtensionState(this.context)

		const localClineRulesToggles =
			((await getWorkspaceState(this.context, "localClineRulesToggles")) as ClineRulesToggles) || {}

		const localWindsurfRulesToggles =
			((await getWorkspaceState(this.context, "localWindsurfRulesToggles")) as ClineRulesToggles) || {}

		const localCursorRulesToggles =
			((await getWorkspaceState(this.context, "localCursorRulesToggles")) as ClineRulesToggles) || {}

		const localWorkflowToggles = ((await getWorkspaceState(this.context, "workflowToggles")) as ClineRulesToggles) || {}

		return {
			version: this.context.extension?.packageJSON?.version ?? "",
			apiConfiguration,
			customInstructions,
			uriScheme: vscode.env.uriScheme,
			currentTaskItem: this.task?.taskId ? (taskHistory || []).find((item) => item.id === this.task?.taskId) : undefined,
			checkpointTrackerErrorMessage: this.task?.checkpointTrackerErrorMessage,
			clineMessages: this.task?.clineMessages || [],
			taskHistory: (taskHistory || [])
				.filter((item) => item.ts && item.task)
				.sort((a, b) => b.ts - a.ts)
				.slice(0, 100), // for now we're only getting the latest 100 tasks, but a better solution here is to only pass in 3 for recent task history, and then get the full task history on demand when going to the task history view (maybe with pagination?)
			shouldShowAnnouncement: lastShownAnnouncementId !== this.latestAnnouncementId,
			platform: process.platform as Platform,
			autoApprovalSettings,
			browserSettings,
			chatSettings,
			userInfo,
			mcpMarketplaceEnabled,
			telemetrySetting,
			planActSeparateModelsSetting,
			enableCheckpointsSetting: enableCheckpointsSetting ?? true,
			distinctId: telemetryService.distinctId,
			globalClineRulesToggles: globalClineRulesToggles || {},
			localClineRulesToggles: localClineRulesToggles || {},
			localWindsurfRulesToggles: localWindsurfRulesToggles || {},
			localCursorRulesToggles: localCursorRulesToggles || {},
			localWorkflowToggles: localWorkflowToggles || {},
			globalWorkflowToggles: globalWorkflowToggles || {},
			shellIntegrationTimeout,
			terminalReuseEnabled,
			isNewUser,
			gitSettings,
		}
	}

	async clearTask() {
		if (this.task) {
			await telemetryService.sendCollectedEvents(this.task.taskId)
		}
		this.task?.abortTask()
		this.task = undefined // removes reference to it, so once promises end it will be garbage collected
	}

	// Caching mechanism to keep track of webview messages + API conversation history per provider instance

	/*
	Now that we use retainContextWhenHidden, we don't have to store a cache of cline messages in the user's state, but we could to reduce memory footprint in long conversations.

	- We have to be careful of what state is shared between ClineProvider instances since there could be multiple instances of the extension running at once. For example when we cached cline messages using the same key, two instances of the extension could end up using the same key and overwriting each other's messages.
	- Some state does need to be shared between the instances, i.e. the API key--however there doesn't seem to be a good way to notify the other instances that the API key has changed.

	We need to use a unique identifier for each ClineProvider instance's message cache since we could be running several instances of the extension outside of just the sidebar i.e. in editor panels.

	// conversation history to send in API requests

	/*
	It seems that some API messages do not comply with vscode state requirements. Either the Anthropic library is manipulating these values somehow in the backend in a way that's creating cyclic references, or the API returns a function or a Symbol as part of the message content.
	VSCode docs about state: "The value must be JSON-stringifyable ... value — A value. MUST not contain cyclic references."
	For now we'll store the conversation history in memory, and if we need to store in state directly we'd need to do a manual conversion to ensure proper json stringification.
	*/

	// getApiConversationHistory(): Anthropic.MessageParam[] {
	// 	// const history = (await this.getGlobalState(
	// 	// 	this.getApiConversationHistoryStateKey()
	// 	// )) as Anthropic.MessageParam[]
	// 	// return history || []
	// 	return this.apiConversationHistory
	// }

	// setApiConversationHistory(history: Anthropic.MessageParam[] | undefined) {
	// 	// await this.updateGlobalState(this.getApiConversationHistoryStateKey(), history)
	// 	this.apiConversationHistory = history || []
	// }

	// addMessageToApiConversationHistory(message: Anthropic.MessageParam): Anthropic.MessageParam[] {
	// 	// const history = await this.getApiConversationHistory()
	// 	// history.push(message)
	// 	// await this.setApiConversationHistory(history)
	// 	// return history
	// 	this.apiConversationHistory.push(message)
	// 	return this.apiConversationHistory
	// }

	async updateTaskHistory(item: HistoryItem): Promise<HistoryItem[]> {
		const history = ((await getGlobalState(this.context, "taskHistory")) as HistoryItem[]) || []
		const existingItemIndex = history.findIndex((h) => h.id === item.id)
		if (existingItemIndex !== -1) {
			history[existingItemIndex] = item
		} else {
			history.push(item)
		}
		await updateGlobalState(this.context, "taskHistory", history)
		return history
	}

	// private async clearState() {
	// 	this.context.workspaceState.keys().forEach((key) => {
	// 		this.context.workspaceState.update(key, undefined)
	// 	})
	// 	this.context.globalState.keys().forEach((key) => {
	// 		this.context.globalState.update(key, undefined)
	// 	})
	// 	this.context.secrets.delete("apiKey")
	// }

	// secrets

	// Git commit message generation

	async generateGitCommitMessage() {
		try {
			// Check if there's a workspace folder open
			const cwd = vscode.workspace.workspaceFolders?.[0]?.uri.fsPath
			if (!cwd) {
				vscode.window.showErrorMessage("No workspace folder open")
				return
			}

			// Get the git diff
			const gitDiff = await getWorkingState(cwd)
			if (gitDiff === "No changes in working directory") {
				vscode.window.showInformationMessage("No changes in workspace for commit message")
				return
			}

			// Show a progress notification
			await vscode.window.withProgress(
				{
					location: vscode.ProgressLocation.Notification,
					title: "Generating commit message...",
					cancellable: false,
				},
				async (progress, token) => {
					try {
						// Get the git settings
						const { gitSettings } = await getAllExtensionState(this.context)

						// Format the git diff into a prompt using the custom instructions if available
						const prompt = formatGitDiffPrompt(gitDiff, gitSettings?.commitMessageInstructions)

						// Get the current API configuration
						const { apiConfiguration } = await getAllExtensionState(this.context)

						// Build the API handler
						const apiHandler = buildApiHandler(apiConfiguration)

						// Create a system prompt
						const systemPrompt =
							"You are a helpful assistant that generates concise and descriptive git commit messages based on git diffs."

						// Create a message for the API
						const messages = [
							{
								role: "user" as const,
								content: prompt,
							},
						]

						// Call the API directly
						const stream = apiHandler.createMessage(systemPrompt, messages)

						// Collect the response
						let response = ""
						for await (const chunk of stream) {
							if (chunk.type === "text") {
								response += chunk.text
							}
						}

						// Extract the commit message
						const commitMessage = extractCommitMessage(response)

						// Apply the commit message to the Git input box
						if (commitMessage) {
							// Get the Git extension API
							const gitExtension = vscode.extensions.getExtension("vscode.git")?.exports
							if (gitExtension) {
								const api = gitExtension.getAPI(1)
								if (api && api.repositories.length > 0) {
									const repo = api.repositories[0]
									repo.inputBox.value = commitMessage
									vscode.window.showInformationMessage("Commit message generated and applied")
								} else {
									vscode.window.showErrorMessage("No Git repositories found")
								}
							} else {
								vscode.window.showErrorMessage("Git extension not found")
							}
						} else {
							vscode.window.showErrorMessage("Failed to generate commit message")
						}
					} catch (innerError) {
						const innerErrorMessage = innerError instanceof Error ? innerError.message : String(innerError)
						vscode.window.showErrorMessage(`Failed to generate commit message: ${innerErrorMessage}`)
					}
				},
			)
		} catch (error) {
			const errorMessage = error instanceof Error ? error.message : String(error)
			vscode.window.showErrorMessage(`Failed to generate commit message: ${errorMessage}`)
		}
	}

	// dev
}<|MERGE_RESOLUTION|>--- conflicted
+++ resolved
@@ -26,12 +26,7 @@
 import { WebviewMessage } from "@shared/WebviewMessage"
 import { fileExistsAtPath } from "@utils/fs"
 import { getWorkingState } from "@utils/git"
-<<<<<<< HEAD
 import { extractCommitMessage, formatGitDiffPrompt } from "@integrations/git/commit-message-generator"
-import { getTotalTasksSize } from "@utils/storage"
-=======
-import { extractCommitMessage } from "@integrations/git/commit-message-generator"
->>>>>>> 742a72b4
 import { ensureMcpServersDirectoryExists, ensureSettingsDirectoryExists, GlobalFileNames } from "../storage/disk"
 import {
 	getAllExtensionState,
@@ -383,11 +378,11 @@
 					}
 				}
 
-<<<<<<< HEAD
 				// git settings
 				if (message.gitSettings) {
 					await updateGlobalState(this.context, "gitSettings", message.gitSettings)
-=======
+				}
+
 				// terminal settings
 				if (typeof message.shellIntegrationTimeout === "number") {
 					await updateGlobalState(this.context, "shellIntegrationTimeout", message.shellIntegrationTimeout)
@@ -395,7 +390,6 @@
 
 				if (typeof message.terminalReuseEnabled === "boolean") {
 					await updateGlobalState(this.context, "terminalReuseEnabled", message.terminalReuseEnabled)
->>>>>>> 742a72b4
 				}
 
 				// after settings are updated, post state to webview
