--- conflicted
+++ resolved
@@ -211,12 +211,8 @@
 			preferredLanguage,
 			openaiReasoningEffort,
 			mode,
-<<<<<<< HEAD
 			strictPlanModeEnabled ?? true,
-=======
-			strictPlanModeEnabled ?? false,
 			useAutoCondense ?? true,
->>>>>>> 58ce2366
 			shellIntegrationTimeout,
 			terminalReuseEnabled ?? true,
 			terminalOutputLineLimit ?? 500,
