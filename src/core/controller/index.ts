--- conflicted
+++ resolved
@@ -892,8 +892,7 @@
 		const lastDismissedCliBannerVersion = this.stateManager.getGlobalStateKey("lastDismissedCliBannerVersion") || 0
 		const subagentsEnabled = this.stateManager.getGlobalSettingsKey("subagentsEnabled")
 
-		// Fetch API banners
-		const apiBanners = await this.fetchBannersForDisplay()
+		const activeBanners = await this.fetchBannersForDisplay()
 
 		const localClineRulesToggles = this.stateManager.getWorkspaceStateKey("localClineRulesToggles")
 		const localWindsurfRulesToggles = this.stateManager.getWorkspaceStateKey("localWindsurfRulesToggles")
@@ -993,16 +992,9 @@
 			lastDismissedModelBannerVersion,
 			remoteConfigSettings: this.stateManager.getRemoteConfigSettings(),
 			lastDismissedCliBannerVersion,
+			activeBanners,
 			subagentsEnabled,
-<<<<<<< HEAD
-			nativeToolCallSetting: {
-				user: this.stateManager.getGlobalStateKey("nativeToolCallEnabled"),
-				featureFlag: featureFlagsService.getNativeToolCallEnabled(),
-			},
-			apiBanners,
-=======
 			nativeToolCallSetting: this.stateManager.getGlobalStateKey("nativeToolCallEnabled"),
->>>>>>> f7ca3608
 		}
 	}
 
