--- conflicted
+++ resolved
@@ -122,15 +122,14 @@
 	return modelId.includes("gemini3") || modelId.includes("gemini-3")
 }
 
-<<<<<<< HEAD
-export function isDeepSeekModelFamily(id: string): boolean {
-	const modelId = normalize(id)
-	return modelId.includes("deepseek")
-=======
 function isDeepSeek32ModelFamily(id: string): boolean {
 	const modelId = normalize(id)
 	return modelId.includes("deepseek") && modelId.includes("3.2")
->>>>>>> 6586195b
+}
+
+export function isDeepSeekNativeModelFamily(id: string): boolean {
+	const modelId = normalize(id)
+	return modelId.includes("deepseek-chat") || modelId.includes("deepseek-reasoner")
 }
 
 export function isNextGenModelFamily(id: string): boolean {
@@ -143,11 +142,8 @@
 		isMinimaxModelFamily(modelId) ||
 		isGemini3ModelFamily(modelId) ||
 		isNextGenOpenSourceModelFamily(modelId) ||
-<<<<<<< HEAD
-		isDeepSeekModelFamily(modelId)
-=======
-		isDeepSeek32ModelFamily(modelId)
->>>>>>> 6586195b
+		isDeepSeek32ModelFamily(modelId) ||
+    isDeepSeekNativeModelFamily(modelId)
 	)
 }
 
