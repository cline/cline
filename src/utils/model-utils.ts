<<<<<<< HEAD
import { ApiHandler } from "@core/api"
=======
import { ApiHandlerModel } from "@api/index"
>>>>>>> 5709f344

export function modelDoesntSupportWebp(apiHandlerModel: ApiHandlerModel): boolean {
	const modelId = apiHandlerModel.id.toLowerCase()
	return modelId.includes("grok")
}

/**
 * Determines if reasoning content should be skipped for a given model
 * Currently skips reasoning for Grok-4 models since they only display "thinking" without useful information
 */
export function shouldSkipReasoningForModel(modelId?: string): boolean {
	if (!modelId) {
		return false
	}
	return modelId.includes("grok-4")
}<|MERGE_RESOLUTION|>--- conflicted
+++ resolved
@@ -1,8 +1,4 @@
-<<<<<<< HEAD
-import { ApiHandler } from "@core/api"
-=======
-import { ApiHandlerModel } from "@api/index"
->>>>>>> 5709f344
+import { ApiHandlerModel } from "@core/api"
 
 export function modelDoesntSupportWebp(apiHandlerModel: ApiHandlerModel): boolean {
 	const modelId = apiHandlerModel.id.toLowerCase()
