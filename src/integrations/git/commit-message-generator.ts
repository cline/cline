import * as vscode from "vscode"
import { HostProvider } from "@/hosts/host-provider"
<<<<<<< HEAD
import { ShowMessageType, ShowTextDocumentRequest } from "@/shared/proto/host/window"
import { buildApiHandler } from "@core/api"
=======
import { ShowMessageType } from "@/shared/proto/host/window"
import { buildApiHandler } from "@/api"
>>>>>>> 5709f344
import { readStateFromDisk } from "@/core/storage/utils/state-helpers"
import { getWorkingState } from "@/utils/git"
import { getCwd } from "@/utils/path"

/**
 * Git commit message generator module
 */
export const GitCommitGenerator = {
	generate,
	abort,
}

let commitGenerationAbortController: AbortController | undefined = undefined

async function generate(context: vscode.ExtensionContext, scm?: vscode.SourceControl) {
	const cwd = await getCwd()
	if (!context || !cwd) {
		HostProvider.window.showMessage({
			type: ShowMessageType.ERROR,
			message: "No workspace folder open",
		})
		return
	}

	const gitDiff = await getWorkingState(cwd)
	if (gitDiff === "No changes in working directory") {
		HostProvider.window.showMessage({
			type: ShowMessageType.INFORMATION,
			message: "No changes in workspace for commit message",
		})
		return
	}

	const inputBox = scm?.inputBox
	if (!inputBox) {
		HostProvider.window.showMessage({
			type: ShowMessageType.ERROR,
			message: "Git extension not found or no repositories available",
		})
		return
	}

	await vscode.window.withProgress(
		{
			location: vscode.ProgressLocation.SourceControl,
			title: "Generating commit message...",
			cancellable: true,
		},
		() => performCommitGeneration(context, gitDiff, inputBox),
	)
}

async function performCommitGeneration(context: vscode.ExtensionContext, gitDiff: string, inputBox: any) {
	try {
		vscode.commands.executeCommand("setContext", "cline.isGeneratingCommit", true)

		const truncatedDiff = gitDiff.length > 5000 ? gitDiff.substring(0, 5000) + "\n\n[Diff truncated due to size]" : gitDiff

		const prompt = `Based on the following git diff, generate a concise and descriptive commit message:
${truncatedDiff}
The commit message should:
1. Start with a short summary (50-72 characters)
2. Use the imperative mood (e.g., "Add feature" not "Added feature")
3. Describe what was changed and why
4. Be clear and descriptive
Commit message:`

		// Get the current API configuration
		const { apiConfiguration } = await readStateFromDisk(context)
		// Set to use Act mode for now by default
		// TODO: A new mode for commit generation
		const currentMode = "act"

		// Build the API handler
		const apiHandler = buildApiHandler(apiConfiguration, currentMode)

		// Create a system prompt
		const systemPrompt =
			"You are a helpful assistant that generates concise and descriptive git commit messages based on git diffs."

		// Create a message for the API
		const messages = [{ role: "user" as const, content: prompt }]

		commitGenerationAbortController = new AbortController()
		const stream = apiHandler.createMessage(systemPrompt, messages)

		let response = ""
		for await (const chunk of stream) {
			commitGenerationAbortController.signal.throwIfAborted()
			if (chunk.type === "text") {
				response += chunk.text
				inputBox.value = extractCommitMessage(response)
			}
		}

		if (!inputBox.value) {
			throw new Error("empty API response")
		}
	} catch (error) {
		const errorMessage = error instanceof Error ? error.message : String(error)
		HostProvider.window.showMessage({
			type: ShowMessageType.ERROR,
			message: `Failed to generate commit message: ${errorMessage}`,
		})
	} finally {
		vscode.commands.executeCommand("setContext", "cline.isGeneratingCommit", false)
	}
}

function abort() {
	commitGenerationAbortController?.abort()
	vscode.commands.executeCommand("setContext", "cline.isGeneratingCommit", false)
}

/**
 * Extracts the commit message from the AI response
 * @param str String containing the AI response
 * @returns The extracted commit message
 */
export function extractCommitMessage(str: string): string {
	// Remove any markdown formatting or extra text
	return str
		.trim()
		.replace(/^```[^\n]*\n?|```$/g, "")
		.trim()
}<|MERGE_RESOLUTION|>--- conflicted
+++ resolved
@@ -1,13 +1,8 @@
+import { buildApiHandler } from "@core/api"
 import * as vscode from "vscode"
+import { readStateFromDisk } from "@/core/storage/utils/state-helpers"
 import { HostProvider } from "@/hosts/host-provider"
-<<<<<<< HEAD
-import { ShowMessageType, ShowTextDocumentRequest } from "@/shared/proto/host/window"
-import { buildApiHandler } from "@core/api"
-=======
 import { ShowMessageType } from "@/shared/proto/host/window"
-import { buildApiHandler } from "@/api"
->>>>>>> 5709f344
-import { readStateFromDisk } from "@/core/storage/utils/state-helpers"
 import { getWorkingState } from "@/utils/git"
 import { getCwd } from "@/utils/path"
 
@@ -19,7 +14,7 @@
 	abort,
 }
 
-let commitGenerationAbortController: AbortController | undefined = undefined
+let commitGenerationAbortController: AbortController | undefined
 
 async function generate(context: vscode.ExtensionContext, scm?: vscode.SourceControl) {
 	const cwd = await getCwd()
