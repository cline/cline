--- conflicted
+++ resolved
@@ -275,11 +275,7 @@
 		// get text after save in case there is any auto-formatting done by the editor
 		const postSaveContent = (await this.getDocumentText()) || ""
 
-<<<<<<< HEAD
 		await this.showDocument(this.absolutePath)
-=======
-		await this.showFile(this.absolutePath)
->>>>>>> 5755b30b
 		await this.closeAllDiffViews()
 
 		const newProblems = await this.getNewDiagnosticProblems()
