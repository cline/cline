--- conflicted
+++ resolved
@@ -5,10 +5,7 @@
 import { HistoryItem } from "../../shared/HistoryItem"
 import { GitOperations } from "./CheckpointGitOperations"
 import { getShadowGitPath, hashWorkingDir, getWorkingDirectory, detectLegacyCheckpoint } from "./CheckpointUtils"
-<<<<<<< HEAD
 import { CheckpointSettingsManager } from "./CheckpointSettings"
-=======
->>>>>>> 93856ab3
 
 /**
  * CheckpointTracker Module
@@ -18,10 +15,7 @@
  *
  * Shadow Git Repository:
  * - Creates and manages an isolated Git repository for tracking checkpoints
-<<<<<<< HEAD
-=======
  * - Handles nested Git repositories by temporarily disabling them
->>>>>>> 93856ab3
  * - Configures Git settings automatically (identity, LFS, etc.)
  *
  * File Management:
@@ -58,10 +52,7 @@
 
 	/**
 	 * Creates a new CheckpointTracker instance to manage checkpoints for a specific task.
-<<<<<<< HEAD
-=======
 	 * The constructor is private - use the static create() method to instantiate.
->>>>>>> 93856ab3
 	 *
 	 * @param taskId - Unique identifier for the task being tracked
 	 * @param cwd - The current working directory to track files in
@@ -95,11 +86,7 @@
 	 * - Sets up task-specific branch for new checkpoints
 	 *
 	 * Configuration:
-<<<<<<< HEAD
 	 * - Uses settings from CheckpointSettingsManager
-=======
-	 * - Respects 'cline.enableCheckpoints' VS Code setting
->>>>>>> 93856ab3
 	 * - Uses branch-per-task architecture for new checkpoints
 	 * - Maintains backwards compatibility with legacy structure
 	 */
@@ -107,18 +94,12 @@
 		if (!globalStoragePath) {
 			throw new Error("Global storage path is required to create a checkpoint tracker")
 		}
-<<<<<<< HEAD
-
 		try {
-			console.log(`Creating new CheckpointTracker for task ${taskId}`)
+			console.info(`Creating new CheckpointTracker for task ${taskId}`)
 
 			// Get settings manager instance and reinitialize
 			const settingsManager = CheckpointSettingsManager.getInstance()
 			await settingsManager.reinitialize()
-=======
-		try {
-			console.info(`Creating new CheckpointTracker for task ${taskId}`)
->>>>>>> 93856ab3
 
 			// Check if checkpoints are enabled in settings
 			const settings = settingsManager.getSettings()
@@ -184,14 +165,11 @@
 	 * - Branch-per-task: "checkpoint-{cwdHash}-{taskId}"
 	 * - Always allows empty commits
 	 *
-<<<<<<< HEAD
-=======
 	 * Dependencies:
 	 * - Requires initialized shadow git (getShadowGitPath)
 	 * - For new checkpoints, requires task branch setup
 	 * - Uses addCheckpointFiles to stage changes
 	 *
->>>>>>> 93856ab3
 	 * @returns Promise<string | undefined> The created commit hash, or undefined if:
 	 * - Shadow git access fails
 	 * - Branch switch fails
@@ -211,35 +189,6 @@
 
 			console.info(`Using shadow git at: ${gitPath}`)
 
-<<<<<<< HEAD
-			if (!this.isLegacyCheckpoint) {
-				await this.gitOperations.switchToTaskBranch(this.taskId, gitPath)
-			}
-			await this.gitOperations.addCheckpointFiles(git, gitPath)
-
-			const addResult = await this.gitOperations.addCheckpointFiles(git, gitPath)
-			if (!addResult.success) {
-				console.warn(addResult.message)
-				return undefined
-			}
-
-			if (addResult.fileCount === 0) {
-				return undefined
-			}
-
-			const commitMessage = this.isLegacyCheckpoint ? "checkpoint" : "checkpoint-" + this.cwdHash + "-" + this.taskId
-
-			console.info(
-				`Creating ${this.isLegacyCheckpoint ? "legacy" : "new"} checkpoint commit with message: ${commitMessage}`,
-			)
-			const result = await git.commit(commitMessage, {
-				"--allow-empty": null,
-			})
-			const commitHash = result.commit || ""
-			this.lastCheckpointHash = commitHash
-			console.warn(`Checkpoint commit created.`)
-			return commitHash
-=======
 			// Disable nested git repos before any operations
 			await this.gitOperations.renameNestedGitRepos(true)
 
@@ -265,7 +214,6 @@
 				// Always re-enable nested git repos
 				await this.gitOperations.renameNestedGitRepos(false)
 			}
->>>>>>> 93856ab3
 		} catch (error) {
 			console.error("Failed to create checkpoint:", {
 				taskId: this.taskId,
@@ -317,11 +265,7 @@
 	/**
 	 * Resets the shadow git repository's HEAD to a specific checkpoint commit.
 	 * This will discard all changes after the target commit and restore the
-<<<<<<< HEAD
-	 * working tracked files to that checkpoint's state.
-=======
 	 * working directory to that checkpoint's state.
->>>>>>> 93856ab3
 	 *
 	 * Dependencies:
 	 * - Requires initialized shadow git (getShadowGitPath)
@@ -387,15 +331,7 @@
 		}
 
 		// Stage all changes so that untracked files appear in diff summary
-<<<<<<< HEAD
-		const addResult = await this.gitOperations.addCheckpointFiles(git, gitPath)
-		if (!addResult.success) {
-			console.warn(addResult.message)
-			return []
-		}
-=======
 		await this.gitOperations.addCheckpointFiles(git, gitPath)
->>>>>>> 93856ab3
 
 		const diffSummary = rhsHash ? await git.diffSummary([`${baseHash}..${rhsHash}`]) : await git.diffSummary([baseHash])
 		console.info(`Found ${diffSummary.files.length} changed files`)
@@ -407,15 +343,9 @@
 		const batchSize = 50
 
 		// Get list of files that exist in base commit
-<<<<<<< HEAD
 		const existingFiles = await this.getExistingFiles(git, baseHash)
 
-		// Process files in batches (Helps with large repos)
-=======
-		const existingFiles = await this.getExistingFiles(git, baseHash, files)
-
 		// Process files in batches
->>>>>>> 93856ab3
 		for (let i = 0; i < files.length; i += batchSize) {
 			const batch = files.slice(i, i + batchSize)
 
@@ -426,10 +356,6 @@
 			// Get before contents for existing files
 			let beforeContents: string[] = new Array(batch.length).fill("")
 			if (existingBatch.length > 0) {
-<<<<<<< HEAD
-				const paths = existingBatch.map((file) => `${baseHash}:${file}`).join(" ")
-				const beforeResult = await git.raw(["show", "--format=", ...paths.split(" ")])
-=======
 				await git.addConfig("core.quotePath", "false")
 				await git.addConfig("core.precomposeunicode", "true")
 				const args = ["show", "--format="]
@@ -437,7 +363,6 @@
 					args.push(`${baseHash}:${file}`)
 				})
 				const beforeResult = await git.raw(args)
->>>>>>> 93856ab3
 				const existingContents = beforeResult.split("\n\0\n")
 				// Map contents back to original batch positions
 				existingBatch.forEach((file, index) => {
@@ -452,15 +377,7 @@
 			let afterContents: string[] = []
 			if (rhsHash) {
 				// Split after files into existing and new in target commit
-<<<<<<< HEAD
 				const afterExistingFiles = await this.getExistingFiles(git, rhsHash)
-				const afterExistingBatch = batch.filter((file) => afterExistingFiles.has(file))
-
-				if (afterExistingBatch.length > 0) {
-					const paths = afterExistingBatch.map((file) => `${rhsHash}:${file}`).join(" ")
-					const afterResult = await git.raw(["show", "--format=", ...paths.split(" ")])
-=======
-				const afterExistingFiles = await this.getExistingFiles(git, rhsHash, batch)
 				const afterExistingBatch = batch.filter((file) => afterExistingFiles.has(file))
 
 				if (afterExistingBatch.length > 0) {
@@ -469,7 +386,6 @@
 						args.push(`${rhsHash}:${file}`)
 					})
 					const afterResult = await git.raw(args)
->>>>>>> 93856ab3
 					const existingContents = afterResult.split("\n\0\n")
 					afterContents = new Array(batch.length).fill("")
 					afterExistingBatch.forEach((file, index) => {
@@ -526,11 +442,7 @@
 	/**
 	 * Helper function to get a set of files that exist in a given commit
 	 */
-<<<<<<< HEAD
 	private async getExistingFiles(git: SimpleGit, commitHash: string): Promise<Set<string>> {
-=======
-	private async getExistingFiles(git: SimpleGit, commitHash: string, files: string[]): Promise<Set<string>> {
->>>>>>> 93856ab3
 		try {
 			const result = await git.raw(["ls-tree", "-r", "--name-only", commitHash])
 			const existingFiles = new Set<string>(result.split("\n"))
