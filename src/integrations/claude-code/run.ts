--- conflicted
+++ resolved
@@ -124,13 +124,8 @@
 // https://github.com/sindresorhus/execa/blob/main/docs/api.md#optionsmaxbuffer
 const BUFFER_SIZE = 20_000_000 // 20 MB
 
-<<<<<<< HEAD
-function runProcess({ systemPrompt, messages, path, modelId }: ClaudeCodeOptions) {
+function runProcess({ systemPrompt, messages, path, modelId, thinkingBudgetTokens }: ClaudeCodeOptions) {
 	const claudePath = path?.trim() || "claude"
-=======
-function runProcess({ systemPrompt, messages, path, modelId, thinkingBudgetTokens }: ClaudeCodeOptions) {
-	const claudePath = path || "claude"
->>>>>>> 72029fe2
 
 	const args = [
 		"-p",
@@ -158,13 +153,10 @@
 		// Respect the user's environment variables but set defaults.
 		// The default is 32000. However, I've gotten larger responses.
 		CLAUDE_CODE_MAX_OUTPUT_TOKENS: process.env.CLAUDE_CODE_MAX_OUTPUT_TOKENS || "64000",
-<<<<<<< HEAD
 		// Disable telemetry, auto-updater and error reporting.
 		CLAUDE_CODE_DISABLE_NONESSENTIAL_TRAFFIC: process.env.CLAUDE_CODE_DISABLE_NONESSENTIAL_TRAFFIC || "1",
 		DISABLE_NON_ESSENTIAL_MODEL_CALLS: process.env.DISABLE_NON_ESSENTIAL_MODEL_CALLS || "1",
-=======
 		MAX_THINKING_TOKENS: (thinkingBudgetTokens || 0).toString(),
->>>>>>> 72029fe2
 	}
 
 	// We don't want to consume the user's ANTHROPIC_API_KEY,
