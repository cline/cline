import { isPostHogConfigValid, PostHogClientConfig, posthogConfig } from "@/shared/services/config/posthog-config"
import { ClineError } from "./ClineError"
import { IErrorProvider } from "./providers/IErrorProvider"
import { PostHogErrorProvider } from "./providers/PostHogErrorProvider"

/**
 * Supported error provider types
 */
export type ErrorProviderType = "posthog" | "no-op"

/**
 * Configuration for error providers
 */
export interface ErrorProviderConfig {
	type: ErrorProviderType
	config: PostHogClientConfig
}

/**
 * Factory class for creating error providers
 * Allows easy switching between different error tracking providers
 */
export class ErrorProviderFactory {
	/**
	 * Creates an error provider based on the provided configuration
	 * @param config Configuration for the error provider
	 * @returns IErrorProvider instance
	 */
	public static async createProvider(config: ErrorProviderConfig): Promise<IErrorProvider> {
		switch (config.type) {
<<<<<<< HEAD
			case "posthog": {
				const hasValidPostHogConfig = isPostHogConfigValid(config.config)
				const errorTrackingApiKey = config.config.errorTrackingApiKey
				return hasValidPostHogConfig && errorTrackingApiKey
					? new PostHogErrorProvider({
							apiKey: errorTrackingApiKey,
							errorTrackingApiKey: errorTrackingApiKey,
							host: config.config.host,
							uiHost: config.config.uiHost,
						})
					: new NoOpErrorProvider() // Fallback to no-op provider
			}
=======
			case "posthog":
				if (config.config.apiKey !== undefined && config.config.errorTrackingApiKey !== undefined) {
					return await new PostHogErrorProvider({
						apiKey: config.config.apiKey,
						errorTrackingApiKey: config.config.errorTrackingApiKey,
						host: config.config.host,
						uiHost: config.config.uiHost,
					}).initialize()
				}
				return new NoOpErrorProvider()
>>>>>>> b93adc20
			default:
				return new NoOpErrorProvider()
		}
	}

	/**
	 * Gets the default error provider configuration
	 * @returns Default configuration using PostHog
	 */
	public static getDefaultConfig(): ErrorProviderConfig {
		return {
			type: "posthog",
			config: posthogConfig,
		}
	}
}

/**
 * No-operation error provider for when error logging is disabled
 * or for testing purposes
 */
class NoOpErrorProvider implements IErrorProvider {
	public logException(error: Error | ClineError, _properties?: Record<string, unknown>): void {
		// Use console.error directly to avoid potential infinite recursion through Logger
		console.error("[NoOpErrorProvider]", error.message || String(error))
	}

	public logMessage(
		message: string,
		level?: "error" | "warning" | "log" | "debug" | "info",
		properties?: Record<string, unknown>,
	): void {
		console.log("[NoOpErrorProvider]", { message, level, properties })
	}

	public isEnabled(): boolean {
		return true
	}

	public getSettings() {
		return {
			enabled: true,
			hostEnabled: true,
			level: "all" as const,
		}
	}

	public async dispose(): Promise<void> {
		console.info("[NoOpErrorProvider] Disposing")
	}
}<|MERGE_RESOLUTION|>--- conflicted
+++ resolved
@@ -28,31 +28,18 @@
 	 */
 	public static async createProvider(config: ErrorProviderConfig): Promise<IErrorProvider> {
 		switch (config.type) {
-<<<<<<< HEAD
 			case "posthog": {
 				const hasValidPostHogConfig = isPostHogConfigValid(config.config)
 				const errorTrackingApiKey = config.config.errorTrackingApiKey
 				return hasValidPostHogConfig && errorTrackingApiKey
-					? new PostHogErrorProvider({
+					? await new PostHogErrorProvider({
 							apiKey: errorTrackingApiKey,
 							errorTrackingApiKey: errorTrackingApiKey,
 							host: config.config.host,
 							uiHost: config.config.uiHost,
-						})
+						}).initialize()
 					: new NoOpErrorProvider() // Fallback to no-op provider
 			}
-=======
-			case "posthog":
-				if (config.config.apiKey !== undefined && config.config.errorTrackingApiKey !== undefined) {
-					return await new PostHogErrorProvider({
-						apiKey: config.config.apiKey,
-						errorTrackingApiKey: config.config.errorTrackingApiKey,
-						host: config.config.host,
-						uiHost: config.config.uiHost,
-					}).initialize()
-				}
-				return new NoOpErrorProvider()
->>>>>>> b93adc20
 			default:
 				return new NoOpErrorProvider()
 		}
