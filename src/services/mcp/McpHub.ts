--- conflicted
+++ resolved
@@ -34,10 +34,6 @@
 import { z } from "zod"
 import { HostProvider } from "@/hosts/host-provider"
 import { ShowMessageType } from "@/shared/proto/host/window"
-<<<<<<< HEAD
-import { FileChangeEvent_ChangeType, SubscribeToFileRequest } from "../../shared/proto/host/watch"
-=======
->>>>>>> d6935623
 import { DEFAULT_REQUEST_TIMEOUT_MS } from "./constants"
 import { BaseConfigSchema, McpSettingsSchema, ServerConfigSchema } from "./schemas"
 import { McpConnection, McpServerConfig, Transport } from "./types"
