--- conflicted
+++ resolved
@@ -988,24 +988,9 @@
 
 			const parsedConfig = ServerConfigSchema.parse(serverConfig)
 
-<<<<<<< HEAD
 			// ToDo: Add input types reflecting the non-transformed version
 			settings.mcpServers[serverName] = serverConfig as unknown as McpServerConfig
-			await fs.writeFile(globalSettingsPath, JSON.stringify(settings, null, 2))
-=======
-			settings.mcpServers[serverName] = parsedConfig
-			const settingsPath = await this.getMcpSettingsFilePath()
-
-			// We don't write the zod-transformed version to the file.
-			// The above parse() call adds the transportType field to the server config
-			// It would be fine if this was written, but we don't want to clutter up the file with internal details
-
-			// ToDo: We could benefit from input / output types reflecting the non-transformed / transformed versions
-			await fs.writeFile(
-				settingsPath,
-				JSON.stringify({ mcpServers: { ...settings.mcpServers, [serverName]: serverConfig } }, null, 2),
-			)
->>>>>>> f19143e3
+			await fs.writeFile(globalSettingsPath, JSON.stringify({ mcpServers: { ...settings.mcpServers, [serverName]: serverConfig } }, null, 2))
 
 			const mergedSettings = await this.loadAndMergeMcpSettings()
 			// mergedSettings should always be defined unless both files fail validation catastrophically
