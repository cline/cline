--- conflicted
+++ resolved
@@ -848,11 +848,6 @@
 			toolArguments ? Object.keys(toolArguments) : undefined,
 		)
 
-<<<<<<< HEAD
-		return {
-			...result,
-			content: (result.content ?? []) as any,
-=======
 		try {
 			const result = await connection.client.request(
 				{
@@ -879,7 +874,7 @@
 
 			return {
 				...result,
-				content: result.content ?? [],
+				content: (result.content ?? []) as any,
 			}
 		} catch (error) {
 			this.telemetryService.captureMcpToolCall(
@@ -891,7 +886,6 @@
 				toolArguments ? Object.keys(toolArguments) : undefined,
 			)
 			throw error
->>>>>>> 1997ee3e
 		}
 	}
 
