import { Client } from "@modelcontextprotocol/sdk/client/index.js"
import { StdioClientTransport } from "@modelcontextprotocol/sdk/client/stdio.js"
import {
	CallToolResultSchema,
	ListResourcesResultSchema,
	ListResourceTemplatesResultSchema,
	ListToolsResultSchema,
	ReadResourceResultSchema,
} from "@modelcontextprotocol/sdk/types.js"
import chokidar, { FSWatcher } from "chokidar"
import { setTimeout as setTimeoutPromise } from "node:timers/promises"
import deepEqual from "fast-deep-equal"
import * as fs from "fs/promises"
import * as path from "path"
import * as vscode from "vscode"
import { z } from "zod"
import {
	DEFAULT_MCP_TIMEOUT_SECONDS,
	McpMode,
	McpResource,
	McpResourceResponse,
	McpResourceTemplate,
	McpServer,
	McpTool,
	McpToolCallResponse,
	MIN_MCP_TIMEOUT_SECONDS,
} from "@shared/mcp"
import { fileExistsAtPath } from "@utils/fs"
import { arePathsEqual } from "@utils/path"
import { secondsToMs } from "@utils/time"
import { GlobalFileNames } from "@core/storage/disk"
import { SSEClientTransport } from "@modelcontextprotocol/sdk/client/sse.js"
import { StreamableHTTPClientTransport } from "@modelcontextprotocol/sdk/client/streamableHttp.js"
import { ExtensionMessage } from "@shared/ExtensionMessage"

// Default timeout for internal MCP data requests in milliseconds; is not the same as the user facing timeout stored as DEFAULT_MCP_TIMEOUT_SECONDS
const DEFAULT_REQUEST_TIMEOUT_MS = 5000

export type McpConnection = {
	server: McpServer
	client: Client
	transport: StdioClientTransport | SSEClientTransport | StreamableHTTPClientTransport
}

export type McpTransportType = "stdio" | "sse" | "http"

export type McpServerConfig = z.infer<typeof ServerConfigSchema>

const AutoApproveSchema = z.array(z.string()).default([])

const BaseConfigSchema = z.object({
	autoApprove: AutoApproveSchema.optional(),
	disabled: z.boolean().optional(),
	timeout: z.number().min(MIN_MCP_TIMEOUT_SECONDS).optional().default(DEFAULT_MCP_TIMEOUT_SECONDS),
})

const SseConfigSchema = BaseConfigSchema.extend({
	url: z.string().url(),
	headers: z.record(z.string()).optional(), // headers of POST requests to the sse server
}).transform((config) => ({
	...config,
	transportType: "sse" as const,
}))

const StdioConfigSchema = BaseConfigSchema.extend({
	command: z.string(),
	args: z.array(z.string()).optional(),
	env: z.record(z.string()).optional(),
}).transform((config) => ({
	...config,
	transportType: "stdio" as const,
}))

const StreamableHTTPConfigSchema = BaseConfigSchema.extend({
	transportType: z.literal("http"),
	url: z.string().url(),
}).transform((config) => ({
	...config,
	transportType: "http" as const,
}))

const ServerConfigSchema = z.union([StdioConfigSchema, SseConfigSchema, StreamableHTTPConfigSchema])

const McpSettingsSchema = z.object({
	mcpServers: z.record(ServerConfigSchema),
})

export class McpHub {
	getMcpServersPath: () => Promise<string>
	private getSettingsDirectoryPath: () => Promise<string>
	private postMessageToWebview: (message: ExtensionMessage) => Promise<void>
	private clientVersion: string

	private disposables: vscode.Disposable[] = []
	private settingsWatcher?: vscode.FileSystemWatcher
	private fileWatchers: Map<string, FSWatcher> = new Map()
	connections: McpConnection[] = []
	isConnecting: boolean = false

	constructor(
		getMcpServersPath: () => Promise<string>,
		getSettingsDirectoryPath: () => Promise<string>,
		postMessageToWebview: (message: ExtensionMessage) => Promise<void>,
		clientVersion: string,
	) {
		this.getMcpServersPath = getMcpServersPath
		this.getSettingsDirectoryPath = getSettingsDirectoryPath
		this.postMessageToWebview = postMessageToWebview
		this.clientVersion = clientVersion
		this.watchMcpSettingsFile()
		this.initializeMcpServers()
	}

	getServers(): McpServer[] {
		// Only return enabled servers

		return this.connections.filter((conn) => !conn.server.disabled).map((conn) => conn.server)
	}

	async getMcpSettingsFilePath(): Promise<string> {
		const mcpSettingsFilePath = path.join(await this.getSettingsDirectoryPath(), GlobalFileNames.mcpSettings)
		const fileExists = await fileExistsAtPath(mcpSettingsFilePath)
		if (!fileExists) {
			await fs.writeFile(
				mcpSettingsFilePath,
				`{
  "mcpServers": {
    
  }
}`,
			)
		}
		return mcpSettingsFilePath
	}

	private async readAndValidateMcpSettingsFile(): Promise<z.infer<typeof McpSettingsSchema> | undefined> {
		try {
			const settingsPath = await this.getMcpSettingsFilePath()
			const content = await fs.readFile(settingsPath, "utf-8")

			let config: any

			// Parse JSON file content
			try {
				config = JSON.parse(content)
			} catch (error) {
				vscode.window.showErrorMessage(
					"Invalid MCP settings format. Please ensure your settings follow the correct JSON format.",
				)
				return undefined
			}

			// Validate against schema
			const result = McpSettingsSchema.safeParse(config)
			if (!result.success) {
				vscode.window.showErrorMessage("Invalid MCP settings schema.")
				return undefined
			}

			return result.data
		} catch (error) {
			console.error("Failed to read MCP settings:", error)
			return undefined
		}
	}

	private async watchMcpSettingsFile(): Promise<void> {
		const settingsPath = await this.getMcpSettingsFilePath()
		this.disposables.push(
			vscode.workspace.onDidSaveTextDocument(async (document) => {
				if (arePathsEqual(document.uri.fsPath, settingsPath)) {
					const settings = await this.readAndValidateMcpSettingsFile()
					if (settings) {
						try {
							vscode.window.showInformationMessage("Updating MCP servers...")
							await this.updateServerConnections(settings.mcpServers)
							vscode.window.showInformationMessage("MCP servers updated")
						} catch (error) {
							console.error("Failed to process MCP settings change:", error)
						}
					}
				}
			}),
		)
	}

	private async initializeMcpServers(): Promise<void> {
		const settings = await this.readAndValidateMcpSettingsFile()
		if (settings) {
			await this.updateServerConnections(settings.mcpServers)
		}
	}

	private async connectToServerRPC(
		name: string,
		config: z.infer<typeof StdioConfigSchema> | z.infer<typeof SseConfigSchema> | z.infer<typeof StreamableHTTPConfigSchema>,
	): Promise<void> {
		// Remove existing connection if it exists (should never happen, the connection should be deleted beforehand)
		this.connections = this.connections.filter((conn) => conn.server.name !== name)

		try {
			// Each MCP server requires its own transport connection and has unique capabilities, configurations, and error handling. Having separate clients also allows proper scoping of resources/tools and independent server management like reconnection.
			const client = new Client(
				{
					name: "Cline",
					version: this.clientVersion,
				},
				{
					capabilities: {},
				},
			)

			let transport: StdioClientTransport | SSEClientTransport | StreamableHTTPClientTransport

			if (config.transportType === "sse") {
				transport = new SSEClientTransport(new URL(config.url), {})
			} else if (config.transportType === "http") {
				transport = new StreamableHTTPClientTransport(new URL(config.url), {})
			} else {
				transport = new StdioClientTransport({
					command: config.command,
					args: config.args,
					env: {
						...config.env,
						...(process.env.PATH ? { PATH: process.env.PATH } : {}),
						// ...(process.env.NODE_PATH ? { NODE_PATH: process.env.NODE_PATH } : {}),
					},
					stderr: "pipe", // necessary for stderr to be available
				})
			}

			transport.onerror = async (error) => {
				console.error(`Transport error for "${name}":`, error)
				const connection = this.connections.find((conn) => conn.server.name === name)
				if (connection) {
					connection.server.status = "disconnected"
					this.appendErrorMessage(connection, error.message)
				}
			}

			transport.onclose = async () => {
				const connection = this.connections.find((conn) => conn.server.name === name)
				if (connection) {
					connection.server.status = "disconnected"
				}
			}

			const connection: McpConnection = {
				server: {
					name,
					config: JSON.stringify(config),
					status: "connecting",
					disabled: config.disabled,
				},
				client,
				transport,
			}
			this.connections.push(connection)

			if (config.transportType === "stdio") {
				// transport.stderr is only available after the process has been started. However we can't start it separately from the .connect() call because it also starts the transport. And we can't place this after the connect call since we need to capture the stderr stream before the connection is established, in order to capture errors during the connection process.
				// As a workaround, we start the transport ourselves, and then monkey-patch the start method to no-op so that .connect() doesn't try to start it again.
				await transport.start()
				const stderrStream = (transport as StdioClientTransport).stderr
				if (stderrStream) {
					stderrStream.on("data", async (data: Buffer) => {
						const output = data.toString()
						// Check if output contains INFO level log
						const isInfoLog = !/\berror\b/i.test(output)

						if (isInfoLog) {
							// Log normal informational messages
							console.info(`Server "${name}" info:`, output)
						} else {
							// Treat as error log
							console.error(`Server "${name}" stderr:`, output)
							const connection = this.connections.find((conn) => conn.server.name === name)
							if (connection) {
								this.appendErrorMessage(connection, output)
							}
						}
					})
				} else {
					console.error(`No stderr stream for ${name}`)
				}
				transport.start = async () => {} // No-op now, .connect() won't fail
			}

			// Connect
			await client.connect(transport)

			connection.server.status = "connected"
			connection.server.error = ""

			// Initial fetch of tools and resources
			connection.server.tools = await this.fetchToolsList(name)
			connection.server.resources = await this.fetchResourcesList(name)
			connection.server.resourceTemplates = await this.fetchResourceTemplatesList(name)
		} catch (error) {
			// Update status with error
			const connection = this.connections.find((conn) => conn.server.name === name)
			if (connection) {
				connection.server.status = "disconnected"
				this.appendErrorMessage(connection, error instanceof Error ? error.message : String(error))
			}
			throw error
		}
	}

	private async connectToServer(
		name: string,
		config: z.infer<typeof StdioConfigSchema> | z.infer<typeof SseConfigSchema> | z.infer<typeof StreamableHTTPConfigSchema>,
	): Promise<void> {
		// Remove existing connection if it exists (should never happen, the connection should be deleted beforehand)
		this.connections = this.connections.filter((conn) => conn.server.name !== name)

		try {
			// Each MCP server requires its own transport connection and has unique capabilities, configurations, and error handling. Having separate clients also allows proper scoping of resources/tools and independent server management like reconnection.
			const client = new Client(
				{
					name: "Cline",
					version: this.clientVersion,
				},
				{
					capabilities: {},
				},
			)

			let transport: StdioClientTransport | SSEClientTransport | StreamableHTTPClientTransport

			if (config.transportType === "sse") {
<<<<<<< HEAD
				// Set headers of POST requests to the sse server
				const postRequestInit = {
					headers: config.headers,
				}

				transport = new SSEClientTransport(new URL(config.url), {
					requestInit: postRequestInit,
				})
=======
				transport = new SSEClientTransport(new URL(config.url), {})
			} else if (config.transportType === "http") {
				transport = new StreamableHTTPClientTransport(new URL(config.url), {})
>>>>>>> acc795ed
			} else {
				transport = new StdioClientTransport({
					command: config.command,
					args: config.args,
					env: {
						...config.env,
						...(process.env.PATH ? { PATH: process.env.PATH } : {}),
						// ...(process.env.NODE_PATH ? { NODE_PATH: process.env.NODE_PATH } : {}),
					},
					stderr: "pipe", // necessary for stderr to be available
				})
			}

			transport.onerror = async (error) => {
				console.error(`Transport error for "${name}":`, error)
				const connection = this.connections.find((conn) => conn.server.name === name)
				if (connection) {
					connection.server.status = "disconnected"
					this.appendErrorMessage(connection, error.message)
				}
				await this.notifyWebviewOfServerChanges()
			}

			transport.onclose = async () => {
				const connection = this.connections.find((conn) => conn.server.name === name)
				if (connection) {
					connection.server.status = "disconnected"
				}
				await this.notifyWebviewOfServerChanges()
			}

			const connection: McpConnection = {
				server: {
					name,
					config: JSON.stringify(config),
					status: "connecting",
					disabled: config.disabled,
				},
				client,
				transport,
			}
			this.connections.push(connection)

			if (config.transportType === "stdio") {
				// transport.stderr is only available after the process has been started. However we can't start it separately from the .connect() call because it also starts the transport. And we can't place this after the connect call since we need to capture the stderr stream before the connection is established, in order to capture errors during the connection process.
				// As a workaround, we start the transport ourselves, and then monkey-patch the start method to no-op so that .connect() doesn't try to start it again.
				await transport.start()
				const stderrStream = (transport as StdioClientTransport).stderr
				if (stderrStream) {
					stderrStream.on("data", async (data: Buffer) => {
						const output = data.toString()
						// Check if output contains INFO level log
						const isInfoLog = !/\berror\b/i.test(output)

						if (isInfoLog) {
							// Log normal informational messages
							console.info(`Server "${name}" info:`, output)
						} else {
							// Treat as error log
							console.error(`Server "${name}" stderr:`, output)
							const connection = this.connections.find((conn) => conn.server.name === name)
							if (connection) {
								this.appendErrorMessage(connection, output)
								// Only notify webview if server is already disconnected
								if (connection.server.status === "disconnected") {
									await this.notifyWebviewOfServerChanges()
								}
							}
						}
					})
				} else {
					console.error(`No stderr stream for ${name}`)
				}
				transport.start = async () => {} // No-op now, .connect() won't fail
			}

			// Connect
			await client.connect(transport)

			connection.server.status = "connected"
			connection.server.error = ""

			// Initial fetch of tools and resources
			connection.server.tools = await this.fetchToolsList(name)
			connection.server.resources = await this.fetchResourcesList(name)
			connection.server.resourceTemplates = await this.fetchResourceTemplatesList(name)
		} catch (error) {
			// Update status with error
			const connection = this.connections.find((conn) => conn.server.name === name)
			if (connection) {
				connection.server.status = "disconnected"
				this.appendErrorMessage(connection, error instanceof Error ? error.message : String(error))
			}
			throw error
		}
	}

	private appendErrorMessage(connection: McpConnection, error: string) {
		const newError = connection.server.error ? `${connection.server.error}\n${error}` : error
		connection.server.error = newError //.slice(0, 800)
	}

	private async fetchToolsList(serverName: string): Promise<McpTool[]> {
		try {
			const connection = this.connections.find((conn) => conn.server.name === serverName)

			if (!connection) {
				throw new Error(`No connection found for server: ${serverName}`)
			}

			const response = await connection.client.request({ method: "tools/list" }, ListToolsResultSchema, {
				timeout: DEFAULT_REQUEST_TIMEOUT_MS,
			})

			// Get autoApprove settings
			const settingsPath = await this.getMcpSettingsFilePath()
			const content = await fs.readFile(settingsPath, "utf-8")
			const config = JSON.parse(content)
			const autoApproveConfig = config.mcpServers[serverName]?.autoApprove || []

			// Mark tools as always allowed based on settings
			const tools = (response?.tools || []).map((tool) => ({
				...tool,
				autoApprove: autoApproveConfig.includes(tool.name),
			}))

			return tools
		} catch (error) {
			console.error(`Failed to fetch tools for ${serverName}:`, error)
			return []
		}
	}

	private async fetchResourcesList(serverName: string): Promise<McpResource[]> {
		try {
			const response = await this.connections
				.find((conn) => conn.server.name === serverName)
				?.client.request({ method: "resources/list" }, ListResourcesResultSchema, { timeout: DEFAULT_REQUEST_TIMEOUT_MS })
			return response?.resources || []
		} catch (error) {
			// console.error(`Failed to fetch resources for ${serverName}:`, error)
			return []
		}
	}

	private async fetchResourceTemplatesList(serverName: string): Promise<McpResourceTemplate[]> {
		try {
			const response = await this.connections
				.find((conn) => conn.server.name === serverName)
				?.client.request({ method: "resources/templates/list" }, ListResourceTemplatesResultSchema, {
					timeout: DEFAULT_REQUEST_TIMEOUT_MS,
				})

			return response?.resourceTemplates || []
		} catch (error) {
			// console.error(`Failed to fetch resource templates for ${serverName}:`, error)
			return []
		}
	}

	async deleteConnection(name: string): Promise<void> {
		const connection = this.connections.find((conn) => conn.server.name === name)
		if (connection) {
			try {
				await connection.transport.close()
				await connection.client.close()
			} catch (error) {
				console.error(`Failed to close transport for ${name}:`, error)
			}
			this.connections = this.connections.filter((conn) => conn.server.name !== name)
		}
	}

	async updateServerConnectionsRPC(newServers: Record<string, McpServerConfig>): Promise<void> {
		this.isConnecting = true
		this.removeAllFileWatchers()
		const currentNames = new Set(this.connections.map((conn) => conn.server.name))
		const newNames = new Set(Object.keys(newServers))

		// Delete removed servers
		for (const name of currentNames) {
			if (!newNames.has(name)) {
				await this.deleteConnection(name)
				console.log(`Deleted MCP server: ${name}`)
			}
		}

		// Update or add servers
		for (const [name, config] of Object.entries(newServers)) {
			const currentConnection = this.connections.find((conn) => conn.server.name === name)

			if (!currentConnection) {
				// New server
				try {
					if (config.transportType === "stdio") {
						this.setupFileWatcher(name, config)
					}
					await this.connectToServer(name, config)
				} catch (error) {
					console.error(`Failed to connect to new MCP server ${name}:`, error)
				}
			} else if (!deepEqual(JSON.parse(currentConnection.server.config), config)) {
				// Existing server with changed config
				try {
					if (config.transportType === "stdio") {
						this.setupFileWatcher(name, config)
					}
					await this.deleteConnection(name)
					await this.connectToServer(name, config)
					console.log(`Reconnected MCP server with updated config: ${name}`)
				} catch (error) {
					console.error(`Failed to reconnect MCP server ${name}:`, error)
				}
			}
			// If server exists with same config, do nothing
		}

		this.isConnecting = false
	}

	async updateServerConnections(newServers: Record<string, McpServerConfig>): Promise<void> {
		this.isConnecting = true
		this.removeAllFileWatchers()
		const currentNames = new Set(this.connections.map((conn) => conn.server.name))
		const newNames = new Set(Object.keys(newServers))

		// Delete removed servers
		for (const name of currentNames) {
			if (!newNames.has(name)) {
				await this.deleteConnection(name)
				console.log(`Deleted MCP server: ${name}`)
			}
		}

		// Update or add servers
		for (const [name, config] of Object.entries(newServers)) {
			const currentConnection = this.connections.find((conn) => conn.server.name === name)

			if (!currentConnection) {
				// New server
				try {
					if (config.transportType === "stdio") {
						this.setupFileWatcher(name, config)
					}
					await this.connectToServer(name, config)
				} catch (error) {
					console.error(`Failed to connect to new MCP server ${name}:`, error)
				}
			} else if (!deepEqual(JSON.parse(currentConnection.server.config), config)) {
				// Existing server with changed config
				try {
					if (config.transportType === "stdio") {
						this.setupFileWatcher(name, config)
					}
					await this.deleteConnection(name)
					await this.connectToServer(name, config)
					console.log(`Reconnected MCP server with updated config: ${name}`)
				} catch (error) {
					console.error(`Failed to reconnect MCP server ${name}:`, error)
				}
			}
			// If server exists with same config, do nothing
		}
		await this.notifyWebviewOfServerChanges()
		this.isConnecting = false
	}

	private setupFileWatcher(name: string, config: Extract<McpServerConfig, { transportType: "stdio" }>) {
		const filePath = config.args?.find((arg: string) => arg.includes("build/index.js"))
		if (filePath) {
			// we use chokidar instead of onDidSaveTextDocument because it doesn't require the file to be open in the editor. The settings config is better suited for onDidSave since that will be manually updated by the user or Cline (and we want to detect save events, not every file change)
			const watcher = chokidar.watch(filePath, {
				// persistent: true,
				// ignoreInitial: true,
				// awaitWriteFinish: true, // This helps with atomic writes
			})

			watcher.on("change", () => {
				console.log(`Detected change in ${filePath}. Restarting server ${name}...`)
				this.restartConnection(name)
			})

			this.fileWatchers.set(name, watcher)
		}
	}

	private removeAllFileWatchers() {
		this.fileWatchers.forEach((watcher) => watcher.close())
		this.fileWatchers.clear()
	}

	async restartConnectionRPC(serverName: string): Promise<McpServer[]> {
		this.isConnecting = true

		// Get existing connection and update its status
		const connection = this.connections.find((conn) => conn.server.name === serverName)
		const inMemoryConfig = connection?.server.config
		if (inMemoryConfig) {
			connection.server.status = "connecting"
			connection.server.error = ""
			await setTimeoutPromise(500) // artificial delay to show user that server is restarting
			try {
				await this.deleteConnection(serverName)
				// Try to connect again using existing config
				await this.connectToServerRPC(serverName, JSON.parse(inMemoryConfig))
			} catch (error) {
				console.error(`Failed to restart connection for ${serverName}:`, error)
			}
		}

		this.isConnecting = false

		const config = await this.readAndValidateMcpSettingsFile()
		if (!config) {
			throw new Error("Failed to read or validate MCP settings")
		}

		const serverOrder = Object.keys(config.mcpServers || {})
		return this.getSortedMcpServers(serverOrder)
	}

	async restartConnection(serverName: string): Promise<void> {
		this.isConnecting = true

		// Get existing connection and update its status
		const connection = this.connections.find((conn) => conn.server.name === serverName)
		const config = connection?.server.config
		if (config) {
			vscode.window.showInformationMessage(`Restarting ${serverName} MCP server...`)
			connection.server.status = "connecting"
			connection.server.error = ""
			await this.notifyWebviewOfServerChanges()
			await setTimeoutPromise(500) // artificial delay to show user that server is restarting
			try {
				await this.deleteConnection(serverName)
				// Try to connect again using existing config
				await this.connectToServer(serverName, JSON.parse(config))
				vscode.window.showInformationMessage(`${serverName} MCP server connected`)
			} catch (error) {
				console.error(`Failed to restart connection for ${serverName}:`, error)
				vscode.window.showErrorMessage(`Failed to connect to ${serverName} MCP server`)
			}
		}

		await this.notifyWebviewOfServerChanges()
		this.isConnecting = false
	}

	/**
	 * Gets sorted MCP servers based on the order defined in settings
	 * @param serverOrder Array of server names in the order they appear in settings
	 * @returns Array of McpServer objects sorted according to settings order
	 */
	private getSortedMcpServers(serverOrder: string[]): McpServer[] {
		return [...this.connections]
			.sort((a, b) => {
				const indexA = serverOrder.indexOf(a.server.name)
				const indexB = serverOrder.indexOf(b.server.name)
				return indexA - indexB
			})
			.map((connection) => connection.server)
	}

	private async notifyWebviewOfServerChanges(): Promise<void> {
		// servers should always be sorted in the order they are defined in the settings file
		const settingsPath = await this.getMcpSettingsFilePath()
		const content = await fs.readFile(settingsPath, "utf-8")
		const config = JSON.parse(content)
		const serverOrder = Object.keys(config.mcpServers || {})
		await this.postMessageToWebview({
			type: "mcpServers",
			mcpServers: this.getSortedMcpServers(serverOrder),
		})
	}

	async sendLatestMcpServers() {
		await this.notifyWebviewOfServerChanges()
	}

	// Using server

	// Public methods for server management

	public async toggleServerDisabledRPC(serverName: string, disabled: boolean): Promise<McpServer[]> {
		try {
			const config = await this.readAndValidateMcpSettingsFile()
			if (!config) {
				throw new Error("Failed to read or validate MCP settings")
			}

			if (config.mcpServers[serverName]) {
				config.mcpServers[serverName].disabled = disabled

				const settingsPath = await this.getMcpSettingsFilePath()
				await fs.writeFile(settingsPath, JSON.stringify(config, null, 2))

				const connection = this.connections.find((conn) => conn.server.name === serverName)
				if (connection) {
					connection.server.disabled = disabled
				}

				const serverOrder = Object.keys(config.mcpServers || {})
				return this.getSortedMcpServers(serverOrder)
			}
			console.error(`Server "${serverName}" not found in MCP configuration`)
			throw new Error(`Server "${serverName}" not found in MCP configuration`)
		} catch (error) {
			console.error("Failed to update server disabled state:", error)
			if (error instanceof Error) {
				console.error("Error details:", error.message, error.stack)
			}
			vscode.window.showErrorMessage(
				`Failed to update server state: ${error instanceof Error ? error.message : String(error)}`,
			)
			throw error
		}
	}

	async readResource(serverName: string, uri: string): Promise<McpResourceResponse> {
		const connection = this.connections.find((conn) => conn.server.name === serverName)
		if (!connection) {
			throw new Error(`No connection found for server: ${serverName}`)
		}
		if (connection.server.disabled) {
			throw new Error(`Server "${serverName}" is disabled`)
		}

		return await connection.client.request(
			{
				method: "resources/read",
				params: {
					uri,
				},
			},
			ReadResourceResultSchema,
		)
	}

	async callTool(serverName: string, toolName: string, toolArguments?: Record<string, unknown>): Promise<McpToolCallResponse> {
		const connection = this.connections.find((conn) => conn.server.name === serverName)
		if (!connection) {
			throw new Error(
				`No connection found for server: ${serverName}. Please make sure to use MCP servers available under 'Connected MCP Servers'.`,
			)
		}

		if (connection.server.disabled) {
			throw new Error(`Server "${serverName}" is disabled and cannot be used`)
		}

		let timeout = secondsToMs(DEFAULT_MCP_TIMEOUT_SECONDS) // sdk expects ms

		try {
			const config = JSON.parse(connection.server.config)
			const parsedConfig = ServerConfigSchema.parse(config)
			timeout = secondsToMs(parsedConfig.timeout)
		} catch (error) {
			console.error(`Failed to parse timeout configuration for server ${serverName}: ${error}`)
		}

		const result = await connection.client.request(
			{
				method: "tools/call",
				params: {
					name: toolName,
					arguments: toolArguments,
				},
			},
			CallToolResultSchema,
			{
				timeout,
			},
		)

		return {
			...result,
			content: result.content ?? [],
		}
	}

	/**
	 * RPC variant of toggleToolAutoApprove that returns the updated servers instead of notifying the webview
	 * @param serverName The name of the MCP server
	 * @param toolNames Array of tool names to toggle auto-approve for
	 * @param shouldAllow Whether to enable or disable auto-approve
	 * @returns Array of updated MCP servers
	 */
	async toggleToolAutoApproveRPC(serverName: string, toolNames: string[], shouldAllow: boolean): Promise<McpServer[]> {
		try {
			const settingsPath = await this.getMcpSettingsFilePath()
			const content = await fs.readFile(settingsPath, "utf-8")
			const config = JSON.parse(content)

			// Initialize autoApprove if it doesn't exist
			if (!config.mcpServers[serverName].autoApprove) {
				config.mcpServers[serverName].autoApprove = []
			}

			const autoApprove = config.mcpServers[serverName].autoApprove
			for (const toolName of toolNames) {
				const toolIndex = autoApprove.indexOf(toolName)

				if (shouldAllow && toolIndex === -1) {
					// Add tool to autoApprove list
					autoApprove.push(toolName)
				} else if (!shouldAllow && toolIndex !== -1) {
					// Remove tool from autoApprove list
					autoApprove.splice(toolIndex, 1)
				}
			}

			await fs.writeFile(settingsPath, JSON.stringify(config, null, 2))

			// Update the tools list to reflect the change
			const connection = this.connections.find((conn) => conn.server.name === serverName)
			if (connection && connection.server.tools) {
				// Update the autoApprove property of each tool in the in-memory server object
				connection.server.tools = connection.server.tools.map((tool) => ({
					...tool,
					autoApprove: autoApprove.includes(tool.name),
				}))
			}

			// Return sorted servers without notifying webview
			const serverOrder = Object.keys(config.mcpServers || {})
			return this.getSortedMcpServers(serverOrder)
		} catch (error) {
			console.error("Failed to update autoApprove settings:", error)
			throw error // Re-throw to ensure the error is properly handled
		}
	}

	async toggleToolAutoApprove(serverName: string, toolNames: string[], shouldAllow: boolean): Promise<void> {
		try {
			const settingsPath = await this.getMcpSettingsFilePath()
			const content = await fs.readFile(settingsPath, "utf-8")
			const config = JSON.parse(content)

			// Initialize autoApprove if it doesn't exist
			if (!config.mcpServers[serverName].autoApprove) {
				config.mcpServers[serverName].autoApprove = []
			}

			const autoApprove = config.mcpServers[serverName].autoApprove
			for (const toolName of toolNames) {
				const toolIndex = autoApprove.indexOf(toolName)

				if (shouldAllow && toolIndex === -1) {
					// Add tool to autoApprove list
					autoApprove.push(toolName)
				} else if (!shouldAllow && toolIndex !== -1) {
					// Remove tool from autoApprove list
					autoApprove.splice(toolIndex, 1)
				}
			}

			await fs.writeFile(settingsPath, JSON.stringify(config, null, 2))

			// Update the tools list to reflect the change
			const connection = this.connections.find((conn) => conn.server.name === serverName)
			if (connection && connection.server.tools) {
				// Update the autoApprove property of each tool in the in-memory server object
				connection.server.tools = connection.server.tools.map((tool) => ({
					...tool,
					autoApprove: autoApprove.includes(tool.name),
				}))
				await this.notifyWebviewOfServerChanges()
			}
		} catch (error) {
			console.error("Failed to update autoApprove settings:", error)
			vscode.window.showErrorMessage("Failed to update autoApprove settings")
			throw error // Re-throw to ensure the error is properly handled
		}
	}

	public async addRemoteServer(serverName: string, serverUrl: string): Promise<McpServer[]> {
		try {
			const settings = await this.readAndValidateMcpSettingsFile()
			if (!settings) {
				throw new Error("Failed to read MCP settings")
			}

			if (settings.mcpServers[serverName]) {
				throw new Error(`An MCP server with the name "${serverName}" already exists`)
			}

			const urlValidation = z.string().url().safeParse(serverUrl)
			if (!urlValidation.success) {
				throw new Error(`Invalid server URL: ${serverUrl}. Please provide a valid URL.`)
			}

			const serverConfig = {
				url: serverUrl,
				disabled: false,
				autoApprove: [],
			}

			const parsedConfig = ServerConfigSchema.parse(serverConfig)

			settings.mcpServers[serverName] = parsedConfig
			const settingsPath = await this.getMcpSettingsFilePath()

			// We don't write the zod-transformed version to the file.
			// The above parse() call adds the transportType field to the server config
			// It would be fine if this was written, but we don't want to clutter up the file with internal details

			// ToDo: We could benefit from input / output types reflecting the non-transformed / transformed versions
			await fs.writeFile(
				settingsPath,
				JSON.stringify({ mcpServers: { ...settings.mcpServers, [serverName]: serverConfig } }, null, 2),
			)

			await this.updateServerConnectionsRPC(settings.mcpServers)

			const serverOrder = Object.keys(settings.mcpServers || {})
			return this.getSortedMcpServers(serverOrder)
		} catch (error) {
			console.error("Failed to add remote MCP server:", error)
			throw error
		}
	}

	/**
	 * RPC variant of deleteServer that returns the updated server list directly
	 * @param serverName The name of the server to delete
	 * @returns Array of remaining MCP servers
	 */
	public async deleteServerRPC(serverName: string): Promise<McpServer[]> {
		try {
			const settingsPath = await this.getMcpSettingsFilePath()
			const content = await fs.readFile(settingsPath, "utf-8")
			const config = JSON.parse(content)
			if (!config.mcpServers || typeof config.mcpServers !== "object") {
				config.mcpServers = {}
			}

			if (config.mcpServers[serverName]) {
				delete config.mcpServers[serverName]
				const updatedConfig = {
					mcpServers: config.mcpServers,
				}
				await fs.writeFile(settingsPath, JSON.stringify(updatedConfig, null, 2))
				await this.updateServerConnectionsRPC(config.mcpServers)

				// Get the servers in their correct order from settings
				const serverOrder = Object.keys(config.mcpServers || {})
				return this.getSortedMcpServers(serverOrder)
			} else {
				throw new Error(`${serverName} not found in MCP configuration`)
			}
		} catch (error) {
			console.error(`Failed to delete MCP server: ${error instanceof Error ? error.message : String(error)}`)
			throw error
		}
	}

	public async updateServerTimeoutRPC(serverName: string, timeout: number): Promise<McpServer[]> {
		try {
			// Validate timeout against schema
			const setConfigResult = BaseConfigSchema.shape.timeout.safeParse(timeout)
			if (!setConfigResult.success) {
				throw new Error(`Invalid timeout value: ${timeout}. Must be at minimum ${MIN_MCP_TIMEOUT_SECONDS} seconds.`)
			}

			const settingsPath = await this.getMcpSettingsFilePath()
			const content = await fs.readFile(settingsPath, "utf-8")
			const config = JSON.parse(content)

			if (!config.mcpServers?.[serverName]) {
				throw new Error(`Server "${serverName}" not found in settings`)
			}

			config.mcpServers[serverName] = {
				...config.mcpServers[serverName],
				timeout,
			}

			await fs.writeFile(settingsPath, JSON.stringify(config, null, 2))

			await this.updateServerConnectionsRPC(config.mcpServers)

			const serverOrder = Object.keys(config.mcpServers || {})
			return this.getSortedMcpServers(serverOrder)
		} catch (error) {
			console.error("Failed to update server timeout:", error)
			if (error instanceof Error) {
				console.error("Error details:", error.message, error.stack)
			}
			vscode.window.showErrorMessage(
				`Failed to update server timeout: ${error instanceof Error ? error.message : String(error)}`,
			)
			throw error
		}
	}

	async dispose(): Promise<void> {
		this.removeAllFileWatchers()
		for (const connection of this.connections) {
			try {
				await this.deleteConnection(connection.server.name)
			} catch (error) {
				console.error(`Failed to close connection for ${connection.server.name}:`, error)
			}
		}
		this.connections = []
		if (this.settingsWatcher) {
			this.settingsWatcher.dispose()
		}
		this.disposables.forEach((d) => d.dispose())
	}
}<|MERGE_RESOLUTION|>--- conflicted
+++ resolved
@@ -329,7 +329,6 @@
 			let transport: StdioClientTransport | SSEClientTransport | StreamableHTTPClientTransport
 
 			if (config.transportType === "sse") {
-<<<<<<< HEAD
 				// Set headers of POST requests to the sse server
 				const postRequestInit = {
 					headers: config.headers,
@@ -338,11 +337,8 @@
 				transport = new SSEClientTransport(new URL(config.url), {
 					requestInit: postRequestInit,
 				})
-=======
-				transport = new SSEClientTransport(new URL(config.url), {})
 			} else if (config.transportType === "http") {
 				transport = new StreamableHTTPClientTransport(new URL(config.url), {})
->>>>>>> acc795ed
 			} else {
 				transport = new StdioClientTransport({
 					command: config.command,
