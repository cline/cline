import { globby, Options } from 'globby'
import os from 'os'
import * as path from 'path'
import { arePathsEqual } from '../../utils/path'

export async function listFiles(dirPath: string, recursive: boolean, limit: number): Promise<[string[], boolean]> {
    // First resolve the path normally - path.resolve doesn't care about glob special characters
    const absolutePath = path.resolve(dirPath)
    // Do not allow listing files in root or home directory, which posthog tends to want to do when the user's prompt is vague.
    const root = process.platform === 'win32' ? path.parse(absolutePath).root : '/'
    const isRoot = arePathsEqual(absolutePath, root)
    if (isRoot) {
        return [[root], false]
    }
    const homeDir = os.homedir()
    const isHomeDir = arePathsEqual(absolutePath, homeDir)
    if (isHomeDir) {
        return [[homeDir], false]
    }

    const dirsToIgnore = [
        'node_modules',
        '__pycache__',
        'env',
        'venv',
        'target/dependency',
        'build/dependencies',
        'dist',
        'out',
        'bundle',
        'vendor',
        'tmp',
        'temp',
        'deps',
        'pkg',
        'Pods',
        '.*', // '!**/.*' excludes hidden directories, while '!**/.*/**' excludes only their contents. This way we are at least aware of the existence of hidden directories.
    ].map((dir) => `**/${dir}/**`)

    const options: Options = {
        cwd: dirPath,
        dot: true, // do not ignore hidden files/directories
        absolute: true,
        markDirectories: true, // Append a / on any directories matched (/ is used on windows as well, so dont use path.sep)
        gitignore: recursive, // globby ignores any files that are gitignored
        ignore: recursive ? dirsToIgnore : undefined, // just in case there is no gitignore, we ignore sensible defaults
        onlyFiles: false, // true by default, false means it will list directories on their own too
        suppressErrors: true,
    }

    // * globs all files in one dir, ** globs files in nested directories
    // For non-recursive listing, we still use a simple pattern
    const filePaths = recursive
        ? await globbyLevelByLevel(limit, options)
        : (await globby('*', options)).slice(0, limit)

    return [filePaths, filePaths.length >= limit]
}

/*
Breadth-first traversal of directory structure level by level up to a limit:
   - Queue-based approach ensures proper breadth-first traversal
   - Processes directory patterns level by level
   - Captures a representative sample of the directory structure up to the limit
   - Minimizes risk of missing deeply nested files

- Notes:
   - Relies on globby to mark directories with /
   - Potential for loops if symbolic links reference back to parent (we could use followSymlinks: false but that may not be ideal for some projects and it's pointless if they're not using symlinks wrong)
   - Timeout mechanism prevents infinite loops
*/
async function globbyLevelByLevel(limit: number, options?: Options) {
    let results: Set<string> = new Set()
    let queue: string[] = ['*']

    const globbingProcess = async () => {
        while (queue.length > 0 && results.size < limit) {
            const pattern = queue.shift()!
            const filesAtLevel = await globby(pattern, options)

            for (const file of filesAtLevel) {
                if (results.size >= limit) {
                    break
                }
                results.add(file)
                if (file.endsWith('/')) {
                    // Escape parentheses in the path to prevent glob pattern interpretation
                    // This is crucial for NextJS folder naming conventions which use parentheses like (auth), (dashboard)
                    // Without escaping, glob treats parentheses as special pattern grouping characters
                    const escapedFile = file.replace(/\(/g, '\\(').replace(/\)/g, '\\)')
                    queue.push(`${escapedFile}*`)
                }
            }
        }
        return Array.from(results).slice(0, limit)
    }

<<<<<<< HEAD
	// Timeout after 10 seconds and return partial results
	const timeoutPromise = new Promise<string[]>((_, reject) => {
		setTimeout(() => reject(new Error("Globbing timeout")), 100_000)
	})
	try {
		return await Promise.race([globbingProcess(), timeoutPromise])
	} catch (error) {
		console.warn("Globbing timed out, returning partial results")
		return Array.from(results)
	}
=======
    // Timeout after 10 seconds and return partial results
    const timeoutPromise = new Promise<string[]>((_, reject) => {
        setTimeout(() => reject(new Error('Globbing timeout')), 10_000)
    })
    try {
        return await Promise.race([globbingProcess(), timeoutPromise])
    } catch (error) {
        console.warn('Globbing timed out, returning partial results')
        return Array.from(results)
    }
>>>>>>> 1cdddd26
}<|MERGE_RESOLUTION|>--- conflicted
+++ resolved
@@ -95,18 +95,6 @@
         return Array.from(results).slice(0, limit)
     }
 
-<<<<<<< HEAD
-	// Timeout after 10 seconds and return partial results
-	const timeoutPromise = new Promise<string[]>((_, reject) => {
-		setTimeout(() => reject(new Error("Globbing timeout")), 100_000)
-	})
-	try {
-		return await Promise.race([globbingProcess(), timeoutPromise])
-	} catch (error) {
-		console.warn("Globbing timed out, returning partial results")
-		return Array.from(results)
-	}
-=======
     // Timeout after 10 seconds and return partial results
     const timeoutPromise = new Promise<string[]>((_, reject) => {
         setTimeout(() => reject(new Error('Globbing timeout')), 10_000)
@@ -117,5 +105,4 @@
         console.warn('Globbing timed out, returning partial results')
         return Array.from(results)
     }
->>>>>>> 1cdddd26
 }