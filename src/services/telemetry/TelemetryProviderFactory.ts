--- conflicted
+++ resolved
@@ -26,13 +26,8 @@
 	 * @param config Configuration for the telemetry provider
 	 * @returns ITelemetryProvider instance
 	 */
-<<<<<<< HEAD
-	public static createProvider(config: TelemetryProviderConfig): ITelemetryProvider {
-=======
 	public static async createProvider(config: TelemetryProviderConfig): Promise<ITelemetryProvider> {
 		// Get the shared PostHog client from PostHogClientProvider
-		const sharedClient = PostHogClientProvider.getClient()
->>>>>>> b93adc20
 		switch (config.type) {
 			case "posthog": {
 				// Get the shared PostHog client from PostHogClientProvider
@@ -64,17 +59,11 @@
  * No-operation telemetry provider for when telemetry is disabled
  * or for testing purposes
  */
-<<<<<<< HEAD
-class NoOpTelemetryProvider implements ITelemetryProvider {
+export class NoOpTelemetryProvider implements ITelemetryProvider {
 	public isOptIn = true
 
 	public log(event: string, properties?: Record<string, unknown>): void {
 		Logger.log(`[NoOpTelemetryProvider] ${event}: ${JSON.stringify(properties)}`)
-=======
-export class NoOpTelemetryProvider implements ITelemetryProvider {
-	public log(_event: string, _properties?: Record<string, unknown>): void {
-		// No-op
->>>>>>> b93adc20
 	}
 
 	public identifyUser(userInfo: any, properties?: Record<string, unknown>): void {
