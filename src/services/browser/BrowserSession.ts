import * as vscode from "vscode"
import * as fs from "fs/promises"
import * as path from "path"
import { Browser, Page, ScreenshotOptions, TimeoutError, launch, connect } from "puppeteer-core"
// @ts-ignore
import PCR from "puppeteer-chromium-resolver"
import pWaitFor from "p-wait-for"
import { setTimeout as setTimeoutPromise } from "node:timers/promises"
import axios from "axios"
import { fileExistsAtPath } from "../../utils/fs"
import { BrowserActionResult } from "../../shared/ExtensionMessage"
import { BrowserSettings } from "../../shared/BrowserSettings"
import { discoverChromeInstances, testBrowserConnection } from "./browserDiscovery"
import * as chromeLauncher from "chrome-launcher"

interface PCRStats {
	puppeteer: { launch: typeof launch }
	executablePath: string
}

const DEBUG_PORT = 9222 // Chrome's default debugging port

export class BrowserSession {
	private context: vscode.ExtensionContext
	private browser?: Browser
	private page?: Page
	private currentMousePosition?: string
	private cachedWebSocketEndpoint?: string
	private lastConnectionAttempt: number = 0
	browserSettings: BrowserSettings

	constructor(context: vscode.ExtensionContext, browserSettings: BrowserSettings) {
		this.context = context
		this.browserSettings = browserSettings
	}

	// Tests remote browser connection
	async testConnection(host: string): Promise<{ success: boolean; message: string; endpoint?: string }> {
		return testBrowserConnection(host)
	}

	async getDetectedChromePath(): Promise<{ path: string; isBundled: boolean }> {
		// First check VSCode config
		const configPath = vscode.workspace.getConfiguration("cline").get<string>("chromeExecutablePath")
		if (configPath && (await fileExistsAtPath(configPath))) {
			return { path: configPath, isBundled: false }
		}

		// Then try to find system Chrome
		try {
			const systemPath = chromeLauncher.Launcher.getFirstInstallation()
			// Add validation to ensure path is not in Trash - This can happen on Mac OS due to the way the chrome-launcher library works
			if (systemPath && !systemPath.includes(".Trash") && (await fileExistsAtPath(systemPath))) {
				return { path: systemPath, isBundled: false }
			}
		} catch (error) {
			console.log("Could not find system Chrome:", error)
		}

		// Finally fall back to PCR's bundled version
		const stats = await this.ensureChromiumExists()
		return { path: stats.executablePath, isBundled: true }
	}

	async ensureChromiumExists(): Promise<PCRStats> {
		const globalStoragePath = this.context?.globalStorageUri?.fsPath
		if (!globalStoragePath) {
			throw new Error("Global storage uri is invalid")
		}

		const puppeteerDir = path.join(globalStoragePath, "puppeteer")
		const dirExists = await fileExistsAtPath(puppeteerDir)
		if (!dirExists) {
			await fs.mkdir(puppeteerDir, { recursive: true })
		}

		// if chromium doesn't exist, this will download it to path.join(puppeteerDir, ".chromium-browser-snapshots")
		// if it does exist it will return the path to existing chromium
		const stats = await PCR({ downloadPath: puppeteerDir })
		return stats
	}

<<<<<<< HEAD
	async relaunchChromeDebugMode(webview?: vscode.Webview) {
		const result = await vscode.window.showWarningMessage(
			"This will close your existing Chrome tabs and relaunch Chrome in debug mode. Are you sure?",
			{ modal: true },
			"Yes",
		)

		if (result !== "Yes") {
			webview?.postMessage({ type: "browserRelaunchResult", success: false, text: "Operation cancelled by user" })
			return
		}

		try {
			// Kill any existing Chrome instances
			await chromeLauncher.killAll()

			// Launch Chrome with debug port
			const launcher = new chromeLauncher.Launcher({
				port: DEBUG_PORT,
				chromeFlags: ["--remote-debugging-port=" + DEBUG_PORT, "--no-first-run", "--no-default-browser-check"],
			})

			await launcher.launch()
			const installation = chromeLauncher.Launcher.getFirstInstallation()
			if (!installation) {
				throw new Error("Could not find Chrome installation on this system")
			}
			console.log("chrome installation", installation)

			webview?.postMessage({
				type: "browserRelaunchResult",
				success: true,
				text: "Browser successfully launched in debug mode",
			})
		} catch (error) {
			webview?.postMessage({
				type: "browserRelaunchResult",
				success: false,
				text: `Failed to relaunch Chrome: ${error instanceof Error ? error.message : String(error)}`,
			})
		}
	}

	//private async getSystemChromeExecutablePath(): Promise<string> {
	//	// Find installed Chrome
	//	const installation = chromeLauncher.Launcher.getFirstInstallation()
	//	if (!installation) {
	//		throw new Error("Could not find Chrome installation on this system")
	//	}
	//	console.log("chrome installation", installation)
	//	return installation
	//}

=======
>>>>>>> 714c528d
	async launchBrowser() {
		if (this.browser) {
			await this.closeBrowser() // this may happen when the model launches a browser again after having used it already before
		}

		if (this.browserSettings.remoteBrowserEnabled) {
			console.log(`launch browser called -- remote host mode (headless: ${this.browserSettings.headless})`)
			try {
				await this.launchRemoteBrowser()
				// Don't create a new page here, as we'll create it in launchRemoteBrowser
				return
			} catch (error) {
				console.error("Failed to launch remote browser, falling back to local mode:", error)
				await this.launchLocalBrowser()
			}
		} else {
			console.log(`launch browser called -- local mode (headless: ${this.browserSettings.headless})`)
			await this.launchLocalBrowser()
		}

		this.page = await this.browser?.newPage()
	}

	async launchLocalBrowser() {
		const { path } = await this.getDetectedChromePath()
		this.browser = await require("puppeteer-core").launch({
			args: [
				"--user-agent=Mozilla/5.0 (Macintosh; Intel Mac OS X 10_15_7) AppleWebKit/537.36 (KHTML, like Gecko) Chrome/128.0.0.0 Safari/537.36",
			],
			executablePath: path,
			defaultViewport: this.browserSettings.viewport,
			headless: this.browserSettings.headless,
		})
	}

	async launchRemoteBrowser() {
		let remoteBrowserHost = this.browserSettings.remoteBrowserHost
		let browserWSEndpoint: string | undefined = this.cachedWebSocketEndpoint
		let reconnectionAttempted = false

		const getViewport = () => {
			const size = (this.context.globalState.get("browserViewportSize") as string | undefined) || "900x600"
			const [width, height] = size.split("x").map(Number)
			return { width, height }
		}

		// First try auto-discovery if no host is provided
		if (!remoteBrowserHost) {
			try {
				console.log("No remote browser host provided, trying auto-discovery")
				const discoveredHost = await discoverChromeInstances()

				if (discoveredHost) {
					console.log(`Auto-discovered Chrome at ${discoveredHost}`)
					remoteBrowserHost = discoveredHost
				}
			} catch (error) {
				console.log(`Auto-discovery failed: ${error}`)
			}
		}

		// Try to connect with cached endpoint first if it exists and is recent (less than 1 hour old)
		if (browserWSEndpoint && Date.now() - this.lastConnectionAttempt < 3600000) {
			try {
				console.log(`Attempting to connect using cached WebSocket endpoint: ${browserWSEndpoint}`)
				this.browser = await connect({
					browserWSEndpoint,
					defaultViewport: getViewport(),
				})
				this.page = await this.browser?.newPage()
				return
			} catch (error) {
				console.log(`Failed to connect using cached endpoint: ${error}`)
				// Clear the cached endpoint since it's no longer valid
				this.cachedWebSocketEndpoint = undefined
				// User wants to give up after one reconnection attempt
				if (remoteBrowserHost) {
					reconnectionAttempted = true
				}
			}
		}

		// Try to connect with host (either user-provided or auto-discovered)
		if (remoteBrowserHost) {
			try {
				// Fetch the WebSocket endpoint from the Chrome DevTools Protocol
				const versionUrl = `${remoteBrowserHost.replace(/\/$/, "")}/json/version`
				console.log(`Fetching WebSocket endpoint from ${versionUrl}`)

				const response = await axios.get(versionUrl)
				browserWSEndpoint = response.data.webSocketDebuggerUrl

				if (!browserWSEndpoint) {
					throw new Error("Could not find webSocketDebuggerUrl in the response")
				}

				console.log(`Found WebSocket browser endpoint: ${browserWSEndpoint}`)

				// Cache the successful endpoint
				this.cachedWebSocketEndpoint = browserWSEndpoint
				this.lastConnectionAttempt = Date.now()

				this.browser = await connect({
					browserWSEndpoint,
					defaultViewport: getViewport(),
				})
				this.page = await this.browser?.newPage()
				return
			} catch (error) {
				console.log(`Failed to connect to remote browser: ${error}`)
			}
		}

		// If we get here, all connection attempts failed
		throw new Error(
			"Failed to connect to remote browser. Make sure Chrome is running with remote debugging enabled (--remote-debugging-port=9222).",
		)
	}

	async closeBrowser(): Promise<BrowserActionResult> {
		if (this.browser || this.page) {
			if (this.browserSettings.remoteBrowserEnabled && this.browser) {
				await this.browser.disconnect().catch(() => {})
				console.log("disconnected from remote browser...")
			} else {
				await this.browser?.close().catch(() => {})
				console.log("closed local browser...")
			}

			this.browser = undefined
			this.page = undefined
			this.currentMousePosition = undefined
		}
		return {}
	}

	async doAction(action: (page: Page) => Promise<void>): Promise<BrowserActionResult> {
		if (!this.page) {
			throw new Error(
				"Browser is not launched. This may occur if the browser was automatically closed by a non-`browser_action` tool.",
			)
		}

		const logs: string[] = []
		let lastLogTs = Date.now()

		const consoleListener = (msg: any) => {
			if (msg.type() === "log") {
				logs.push(msg.text())
			} else {
				logs.push(`[${msg.type()}] ${msg.text()}`)
			}
			lastLogTs = Date.now()
		}

		const errorListener = (err: Error) => {
			logs.push(`[Page Error] ${err.toString()}`)
			lastLogTs = Date.now()
		}

		// Add the listeners
		this.page.on("console", consoleListener)
		this.page.on("pageerror", errorListener)

		try {
			await action(this.page)
		} catch (err) {
			if (!(err instanceof TimeoutError)) {
				logs.push(`[Error] ${err.toString()}`)
			}
		}

		// Wait for console inactivity, with a timeout
		await pWaitFor(() => Date.now() - lastLogTs >= 500, {
			timeout: 3_000,
			interval: 100,
		}).catch(() => {})

		let options: ScreenshotOptions = {
			encoding: "base64",

			// clip: {
			// 	x: 0,
			// 	y: 0,
			// 	width: 900,
			// 	height: 600,
			// },
		}

		let screenshotBase64 = await this.page.screenshot({
			...options,
			type: "webp",
		})
		let screenshot = `data:image/webp;base64,${screenshotBase64}`

		if (!screenshotBase64) {
			console.log("webp screenshot failed, trying png")
			screenshotBase64 = await this.page.screenshot({
				...options,
				type: "png",
			})
			screenshot = `data:image/png;base64,${screenshotBase64}`
		}

		if (!screenshotBase64) {
			throw new Error("Failed to take screenshot.")
		}

		// this.page.removeAllListeners() <- causes the page to crash!
		this.page.off("console", consoleListener)
		this.page.off("pageerror", errorListener)

		return {
			screenshot,
			logs: logs.join("\n"),
			currentUrl: this.page.url(),
			currentMousePosition: this.currentMousePosition,
		}
	}

	async navigateToUrl(url: string): Promise<BrowserActionResult> {
		return this.doAction(async (page) => {
			// networkidle2 isn't good enough since page may take some time to load. we can assume locally running dev sites will reach networkidle0 in a reasonable amount of time
			await page.goto(url, {
				timeout: 7_000,
				waitUntil: ["domcontentloaded", "networkidle2"],
			})
			// await page.goto(url, { timeout: 10_000, waitUntil: "load" })
			await this.waitTillHTMLStable(page) // in case the page is loading more resources
		})
	}

	// page.goto { waitUntil: "networkidle0" } may not ever resolve, and not waiting could return page content too early before js has loaded
	// https://stackoverflow.com/questions/52497252/puppeteer-wait-until-page-is-completely-loaded/61304202#61304202
	private async waitTillHTMLStable(page: Page, timeout = 5_000) {
		const checkDurationMsecs = 500 // 1000
		const maxChecks = timeout / checkDurationMsecs
		let lastHTMLSize = 0
		let checkCounts = 1
		let countStableSizeIterations = 0
		const minStableSizeIterations = 3

		while (checkCounts++ <= maxChecks) {
			let html = await page.content()
			let currentHTMLSize = html.length

			// let bodyHTMLSize = await page.evaluate(() => document.body.innerHTML.length)
			console.log("last: ", lastHTMLSize, " <> curr: ", currentHTMLSize)

			if (lastHTMLSize !== 0 && currentHTMLSize === lastHTMLSize) {
				countStableSizeIterations++
			} else {
				countStableSizeIterations = 0 //reset the counter
			}

			if (countStableSizeIterations >= minStableSizeIterations) {
				console.log("Page rendered fully...")
				break
			}

			lastHTMLSize = currentHTMLSize
			await setTimeoutPromise(checkDurationMsecs)
		}
	}

	async click(coordinate: string): Promise<BrowserActionResult> {
		const [x, y] = coordinate.split(",").map(Number)
		return this.doAction(async (page) => {
			// Set up network request monitoring
			let hasNetworkActivity = false
			const requestListener = () => {
				hasNetworkActivity = true
			}
			page.on("request", requestListener)

			// Perform the click
			await page.mouse.click(x, y)
			this.currentMousePosition = coordinate

			// Small delay to check if click triggered any network activity
			await setTimeoutPromise(100)

			if (hasNetworkActivity) {
				// If we detected network activity, wait for navigation/loading
				await page
					.waitForNavigation({
						waitUntil: ["domcontentloaded", "networkidle2"],
						timeout: 7000,
					})
					.catch(() => {})
				await this.waitTillHTMLStable(page)
			}

			// Clean up listener
			page.off("request", requestListener)
		})
	}

	async type(text: string): Promise<BrowserActionResult> {
		return this.doAction(async (page) => {
			await page.keyboard.type(text)
		})
	}

	async scrollDown(): Promise<BrowserActionResult> {
		return this.doAction(async (page) => {
			await page.evaluate(() => {
				window.scrollBy({
					top: 600,
					behavior: "auto",
				})
			})
			await setTimeoutPromise(300)
		})
	}

	async scrollUp(): Promise<BrowserActionResult> {
		return this.doAction(async (page) => {
			await page.evaluate(() => {
				window.scrollBy({
					top: -600,
					behavior: "auto",
				})
			})
			await setTimeoutPromise(300)
		})
	}
}<|MERGE_RESOLUTION|>--- conflicted
+++ resolved
@@ -80,7 +80,6 @@
 		return stats
 	}
 
-<<<<<<< HEAD
 	async relaunchChromeDebugMode(webview?: vscode.Webview) {
 		const result = await vscode.window.showWarningMessage(
 			"This will close your existing Chrome tabs and relaunch Chrome in debug mode. Are you sure?",
@@ -124,18 +123,6 @@
 		}
 	}
 
-	//private async getSystemChromeExecutablePath(): Promise<string> {
-	//	// Find installed Chrome
-	//	const installation = chromeLauncher.Launcher.getFirstInstallation()
-	//	if (!installation) {
-	//		throw new Error("Could not find Chrome installation on this system")
-	//	}
-	//	console.log("chrome installation", installation)
-	//	return installation
-	//}
-
-=======
->>>>>>> 714c528d
 	async launchBrowser() {
 		if (this.browser) {
 			await this.closeBrowser() // this may happen when the model launches a browser again after having used it already before
