--- conflicted
+++ resolved
@@ -1,4 +1,5 @@
 import { WebviewProvider } from "@/core/webview"
+import { Logger } from "../logging/Logger"
 
 /**
  * Shared URI handler that processes both VSCode URI events and HTTP server callbacks
@@ -18,16 +19,19 @@
 		const queryString = parsedUrl.search.slice(1) // Remove leading '?'
 		const query = new URLSearchParams(queryString.replace(/\+/g, "%2B"))
 
-		console.log("SharedUriHandler: Processing URI:", {
-			path: path,
-			query: query,
-			scheme: parsedUrl.protocol,
-		})
+		Logger.info(
+			"SharedUriHandler: Processing URI:" +
+				JSON.stringify({
+					path: path,
+					query: query,
+					scheme: parsedUrl.protocol,
+				}),
+		)
 
 		const visibleWebview = WebviewProvider.getVisibleInstance()
 
 		if (!visibleWebview) {
-			console.warn("SharedUriHandler: No visible webview found")
+			Logger.warn("SharedUriHandler: No visible webview found")
 			return false
 		}
 
@@ -43,34 +47,29 @@
 					return false
 				}
 				case "/auth": {
-<<<<<<< HEAD
-					console.log("SharedUriHandler: Auth callback received:", { path: uri.path, provider: query.get("provider") })
+					const provider = query.get("provider")
 
+					Logger.info(`SharedUriHandler - Auth callback received for ${provider} - ${path}`)
+
+					const refreshToken = query.get("refreshToken")
+					if (refreshToken) {
+						await visibleWebview.controller.handleAuthCallback(refreshToken, provider)
+						return true
+					}
 					const token = query.get("idToken")
-					const refreshToken = query.get("refreshToken")
-=======
->>>>>>> 0d13ae1f
-					const provider = query.get("provider")
-					const token = query.get("idToken")
-
-					console.log("SharedUriHandler: Auth callback received:", { path: path, provider: provider })
-
 					if (token) {
 						await visibleWebview.controller.handleAuthCallback(token, provider)
 						return true
-					} else if (refreshToken) {
-						await visibleWebview.controller.handleAuthCallback(refreshToken, provider)
-						return true
 					}
-					console.warn("SharedUriHandler: Missing idToken or refreshToken parameter for auth callback")
+					Logger.warn("SharedUriHandler: Missing idToken parameter for auth callback")
 					return false
 				}
 				default:
-					console.warn(`SharedUriHandler: Unknown path: ${path}`)
+					Logger.warn(`SharedUriHandler: Unknown path: ${path}`)
 					return false
 			}
 		} catch (error) {
-			console.error("SharedUriHandler: Error processing URI:", error)
+			Logger.error("SharedUriHandler: Error processing URI:", error)
 			return false
 		}
 	}
