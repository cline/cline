<<<<<<< HEAD
import { AxiosRequestConfig, AxiosResponse } from "axios"
import axios from "../../utils/http"
import { Controller } from "../../core/controller"
import type { BalanceResponse, PaymentTransaction, UsageTransaction } from "../../shared/ClineAccount"
=======
import axios, { AxiosRequestConfig, AxiosResponse } from "axios"
import type { BalanceResponse, PaymentTransaction, UsageTransaction } from "@shared/ClineAccount"
import { ExtensionMessage } from "@shared/ExtensionMessage"
>>>>>>> 4e0cb64e

export class ClineAccountService {
	private readonly baseUrl = "https://api.cline.bot/v1"
	private postMessageToWebview: (message: ExtensionMessage) => Promise<void>
	private getClineApiKey: () => Promise<string | undefined>

	constructor(
		postMessageToWebview: (message: ExtensionMessage) => Promise<void>,
		getClineApiKey: () => Promise<string | undefined>,
	) {
		this.postMessageToWebview = postMessageToWebview
		this.getClineApiKey = getClineApiKey
	}

	/**
	 * Helper function to make authenticated requests to the Cline API
	 * @param endpoint The API endpoint to call (without the base URL)
	 * @param config Additional axios request configuration
	 * @returns The API response data
	 * @throws Error if the API key is not found or the request fails
	 */
	private async authenticatedRequest<T>(endpoint: string, config: AxiosRequestConfig = {}): Promise<T> {
		const clineApiKey = await this.getClineApiKey()

		if (!clineApiKey) {
			throw new Error("Cline API key not found")
		}

		const url = `${this.baseUrl}${endpoint}`
		const requestConfig: AxiosRequestConfig = {
			...config,
			headers: {
				Authorization: `Bearer ${clineApiKey}`,
				"Content-Type": "application/json",
				...config.headers,
			},
		}

		const response: AxiosResponse<T> = await axios.get(url, requestConfig)

		if (!response.data) {
			throw new Error(`Invalid response from ${endpoint} API`)
		}

		return response.data
	}

	/**
	 * Fetches the user's current credit balance
	 */
	async fetchBalance(): Promise<BalanceResponse | undefined> {
		try {
			const data = await this.authenticatedRequest<BalanceResponse>("/user/credits/balance")

			// Post to webview
			await this.postMessageToWebview({
				type: "userCreditsBalance",
				userCreditsBalance: data,
			})

			return data
		} catch (error) {
			console.error("Failed to fetch balance:", error)
			return undefined
		}
	}

	/**
	 * Fetches the user's usage transactions
	 */
	async fetchUsageTransactions(): Promise<UsageTransaction[] | undefined> {
		try {
			const data = await this.authenticatedRequest<UsageTransaction[]>("/user/credits/usage")

			// Post to webview
			await this.postMessageToWebview({
				type: "userCreditsUsage",
				userCreditsUsage: data,
			})

			return data
		} catch (error) {
			console.error("Failed to fetch usage transactions:", error)
			return undefined
		}
	}

	/**
	 * Fetches the user's payment transactions
	 */
	async fetchPaymentTransactions(): Promise<PaymentTransaction[] | undefined> {
		try {
			const data = await this.authenticatedRequest<PaymentTransaction[]>("/user/credits/payments")

			// Post to webview
			await this.postMessageToWebview({
				type: "userCreditsPayments",
				userCreditsPayments: data,
			})

			return data
		} catch (error) {
			console.error("Failed to fetch payment transactions:", error)
			return undefined
		}
	}
}<|MERGE_RESOLUTION|>--- conflicted
+++ resolved
@@ -1,13 +1,7 @@
-<<<<<<< HEAD
 import { AxiosRequestConfig, AxiosResponse } from "axios"
 import axios from "../../utils/http"
-import { Controller } from "../../core/controller"
-import type { BalanceResponse, PaymentTransaction, UsageTransaction } from "../../shared/ClineAccount"
-=======
-import axios, { AxiosRequestConfig, AxiosResponse } from "axios"
 import type { BalanceResponse, PaymentTransaction, UsageTransaction } from "@shared/ClineAccount"
 import { ExtensionMessage } from "@shared/ExtensionMessage"
->>>>>>> 4e0cb64e
 
 export class ClineAccountService {
 	private readonly baseUrl = "https://api.cline.bot/v1"
