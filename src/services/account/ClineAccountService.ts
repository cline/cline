--- conflicted
+++ resolved
@@ -7,12 +7,8 @@
 	UserResponse,
 } from "@shared/ClineAccount"
 import axios, { AxiosRequestConfig, AxiosResponse } from "axios"
-<<<<<<< HEAD
 import { ClineEnv } from "@/config"
-=======
-import { clineEnvConfig } from "@/config"
 import { CLINE_API_ENDPOINT } from "@/shared/cline/api"
->>>>>>> fc8517b5
 import { AuthService } from "../auth/AuthService"
 
 export class ClineAccountService {
