import axios from "axios"
import { initializeApp } from "firebase/app"
import { GithubAuthProvider, GoogleAuthProvider, getAuth, type OAuthCredential, signInWithCredential, User } from "firebase/auth"
import { jwtDecode } from "jwt-decode"
<<<<<<< HEAD
import { ClineEnv } from "@/config"
=======
import { clineEnvConfig, EnvironmentConfig } from "@/config"
>>>>>>> fc8517b5
import { Controller } from "@/core/controller"
import { ErrorService } from "@/services/error"
import type { ClineAccountUserInfo, ClineAuthInfo } from "../AuthService"
import { IAuthProvider } from "./IAuthProvider"

export class FirebaseAuthProvider implements IAuthProvider {
	readonly name = "firebase"
	readonly callbackEndpoint = "/auth"

	private _config: EnvironmentConfig

	constructor(config: EnvironmentConfig) {
		this._config = config || {}
	}

	get config(): any {
		return this._config
	}

	set config(value: any) {
		this._config = value
	}

	async shouldRefreshIdToken(existingIdToken: string, _expiresAt?: number): Promise<boolean> {
		const decodedToken = jwtDecode(existingIdToken)
		const exp = decodedToken.exp || 0 // 1752297633
		const expirationTime = exp * 1000
		const currentTime = Date.now()
		const fiveMinutesInMs = 5 * 60 * 1000
		if (currentTime > expirationTime - fiveMinutesInMs) {
			return true // id token is expired or about to be expired
		}
		return false
	}

	/**
	 * Restores the authentication token using a provided token.
	 * @param token - The authentication token to restore.
	 * @returns {Promise<User>} A promise that resolves with the authenticated user.
	 * @throws {Error} Throws an error if the restoration fails.
	 */
	async retrieveClineAuthInfo(controller: Controller): Promise<ClineAuthInfo | null> {
		const userRefreshToken = controller.stateManager.getSecretKey("clineAccountId")
		if (!userRefreshToken) {
			console.error("No stored authentication credential found.")
			return null
		}
		try {
			// Exchange refresh token for new access token using Firebase's secure token endpoint
			const { idToken } = await this.refreshToken(userRefreshToken)

			if (!idToken) {
				throw new Error("No ID token received from refresh token exchange")
			}

			// Now retrieve the user info from the backend (this was an easy solution to keep providing user profile details like name and email, but we should move to using the fetchMe() function instead)
			// Fetch user info from Cline API
			// TODO: consolidate with fetchMe() instead of making the call directly here
			const userResponse = await axios.get(`${ClineEnv.config().apiBaseUrl}/api/v1/users/me`, {
				headers: {
					Authorization: `Bearer ${idToken}`,
				},
			})

			// Store user data
			const userInfo: ClineAccountUserInfo = userResponse.data.data

			return { idToken, userInfo, provider: this.name }
		} catch (error) {
			ErrorService.get().logException(error)
			throw error
		}
	}

	async refreshToken(userRefreshToken: string): Promise<Partial<ClineAuthInfo>> {
		// Exchange refresh token for new access token using Firebase's secure token endpoint
		// https://stackoverflow.com/questions/38233687/how-to-use-the-firebase-refreshtoken-to-reauthenticate/57119131#57119131
		const firebaseApiKey = this._config.firebase.apiKey
		const googleAccessTokenResponse = await axios.post(
			`https://securetoken.googleapis.com/v1/token?key=${firebaseApiKey}`,
			`grant_type=refresh_token&refresh_token=${encodeURIComponent(userRefreshToken)}`,
			{
				headers: {
					"Content-Type": "application/x-www-form-urlencoded",
				},
			},
		)

		// This returns an object with access_token, expires_in (3600), id_token (can be used as bearer token to authenticate requests, we'll use this in the future instead of firebase but need to be aware of how we use firebase sdk for e.g. user info like the profile image), project_id, refresh_token, token_type (always Bearer), and user_id
		// Store user data
		return { idToken: googleAccessTokenResponse.data.id_token }
	}

	getAuthRequest(callbackUrl: string): Promise<string> {
		// Use URL object for more graceful query construction
		const authUrl = new URL(`${clineEnvConfig.appBaseUrl}/auth`)
		authUrl.searchParams.set("callback_url", callbackUrl)

		return Promise.resolve(authUrl.toString())
	}

	async signIn(controller: Controller, token: string, provider: string): Promise<ClineAuthInfo | null> {
		try {
			let credential: OAuthCredential
			switch (provider) {
				case "google":
					credential = GoogleAuthProvider.credential(token)
					break
				case "github":
					credential = GithubAuthProvider.credential(token)
					break
				default:
					throw new Error(`Unsupported provider: ${provider}`)
			}
			// we've received the short-lived tokens from google/github, now we need to sign in to firebase with them
			const firebaseConfig = Object.assign({}, this._config.firebase)
			const app = initializeApp(firebaseConfig)
			const auth = getAuth(app)
			// this signs the user into firebase sdk internally
			const userCredential = (await signInWithCredential(auth, credential)).user
			// const userRefreshToken = await userCredential.getIdToken()

			// store the long-lived refresh token in secret storage
			try {
				controller.stateManager.setSecret("clineAccountId", userCredential.refreshToken)
			} catch (error) {
				ErrorService.get().logMessage("Firebase store token error", "error")
				ErrorService.get().logException(error)
				throw error
			}

			// userCredential = await this._signInWithCredential(context, credential)
			return await this.retrieveClineAuthInfo(controller)
		} catch (error) {
			ErrorService.get().logMessage("Firebase sign-in error", "error")
			ErrorService.get().logException(error)
			throw error
		}
	}
}<|MERGE_RESOLUTION|>--- conflicted
+++ resolved
@@ -2,11 +2,7 @@
 import { initializeApp } from "firebase/app"
 import { GithubAuthProvider, GoogleAuthProvider, getAuth, type OAuthCredential, signInWithCredential, User } from "firebase/auth"
 import { jwtDecode } from "jwt-decode"
-<<<<<<< HEAD
-import { ClineEnv } from "@/config"
-=======
-import { clineEnvConfig, EnvironmentConfig } from "@/config"
->>>>>>> fc8517b5
+import { ClineEnv, EnvironmentConfig } from "@/config"
 import { Controller } from "@/core/controller"
 import { ErrorService } from "@/services/error"
 import type { ClineAccountUserInfo, ClineAuthInfo } from "../AuthService"
@@ -16,18 +12,8 @@
 	readonly name = "firebase"
 	readonly callbackEndpoint = "/auth"
 
-	private _config: EnvironmentConfig
-
-	constructor(config: EnvironmentConfig) {
-		this._config = config || {}
-	}
-
-	get config(): any {
-		return this._config
-	}
-
-	set config(value: any) {
-		this._config = value
+	get config(): EnvironmentConfig {
+		return ClineEnv.config()
 	}
 
 	async shouldRefreshIdToken(existingIdToken: string, _expiresAt?: number): Promise<boolean> {
@@ -102,7 +88,7 @@
 
 	getAuthRequest(callbackUrl: string): Promise<string> {
 		// Use URL object for more graceful query construction
-		const authUrl = new URL(`${clineEnvConfig.appBaseUrl}/auth`)
+		const authUrl = new URL(`${ClineEnv.config().appBaseUrl}/auth`)
 		authUrl.searchParams.set("callback_url", callbackUrl)
 
 		return Promise.resolve(authUrl.toString())
