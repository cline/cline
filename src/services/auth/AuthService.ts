--- conflicted
+++ resolved
@@ -1,17 +1,12 @@
-import { AuthState, UserInfo } from "@shared/proto/cline/account"
-import { type EmptyRequest, String } from "@shared/proto/cline/common"
 import vscode from "vscode"
 import { clineEnvConfig } from "@/config"
-import type { Controller } from "@/core/controller"
+import { Controller } from "@/core/controller"
 import { getRequestRegistry, type StreamingResponseHandler } from "@/core/controller/grpc-handler"
 import { storeSecret } from "@/core/storage/state"
-<<<<<<< HEAD
-import { AuthHandler } from "./AuthHandler"
-=======
 import { telemetryService } from "@services/posthog/telemetry/TelemetryService"
 import { AuthState, UserInfo } from "@shared/proto/cline/account"
 import { type EmptyRequest, String } from "@shared/proto/cline/common"
->>>>>>> b4b7512d
+import { AuthHandler } from "./AuthHandler"
 import { FirebaseAuthProvider } from "./providers/FirebaseAuthProvider"
 import { openExternal } from "@/utils/env"
 
@@ -126,11 +121,7 @@
 				AuthService.instance = new AuthService(context, config || {}, authProvider)
 			}
 		}
-<<<<<<< HEAD
-		if (context !== undefined && context !== AuthService.instance.context) {
-=======
 		if (context !== undefined && AuthService.instance) {
->>>>>>> b4b7512d
 			AuthService.instance.context = context
 		}
 		return AuthService.instance!
