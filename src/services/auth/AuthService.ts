--- conflicted
+++ resolved
@@ -1,8 +1,4 @@
-<<<<<<< HEAD
 import laminarService from "@services/laminar/LaminarService"
-import { featureFlagsService, telemetryService } from "@services/posthog/PostHogClientProvider"
-=======
->>>>>>> 9e802b11
 import { AuthState, UserInfo } from "@shared/proto/cline/account"
 import { type EmptyRequest, String } from "@shared/proto/cline/common"
 import { ClineEnv } from "@/config"
@@ -415,24 +411,6 @@
 					authInfo,
 					false, // Not the last message
 				)
-<<<<<<< HEAD
-
-				// Identify the user in telemetry if available
-				// Fetch the feature flags for the user
-				if (this._clineAuthInfo?.userInfo?.id) {
-					telemetryService.identifyAccount(this._clineAuthInfo.userInfo)
-					laminarService.setUserId(this._clineAuthInfo?.userInfo?.id)
-					for (const flag of Object.values(FEATURE_FLAGS)) {
-						await featureFlagsService?.isFeatureFlagEnabled(flag)
-					}
-				}
-
-				// Update the state in the webview
-				if (controller) {
-					await controller.postStateToWebview()
-				}
-=======
->>>>>>> 9e802b11
 			} catch (error) {
 				console.error("Error sending authStatusUpdate event:", error)
 				// Remove the subscription if there was an error
@@ -445,6 +423,7 @@
 		// Identify the user in telemetry if available
 		if (this._clineAuthInfo?.userInfo?.id) {
 			telemetryService.identifyAccount(this._clineAuthInfo.userInfo)
+			laminarService.setUserId(this._clineAuthInfo?.userInfo?.id)
 			// Poll feature flags immediately for authenticated users to ensure cache is populated
 			await featureFlagsService.poll(this._clineAuthInfo?.userInfo?.id)
 		} else {
