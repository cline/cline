--- conflicted
+++ resolved
@@ -52,15 +52,12 @@
 
 	@withRetry()
 	async *createMessage(systemPrompt: string, messages: Anthropic.Messages.MessageParam[]): ApiStream {
-<<<<<<< HEAD
 		const client = await this.ensureClient()
-=======
 		const clineAccountAuthToken = await this._authService.getAuthToken()
 		if (!clineAccountAuthToken) {
 			throw new Error("Unauthorized: Please sign in to Cline before trying again.")
 		}
 
->>>>>>> 0042230a
 		this.lastGenerationId = undefined
 
 		const me = await this.clineAccountService.fetchMe()
