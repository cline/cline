import { Anthropic } from "@anthropic-ai/sdk"
import { AnthropicVertex } from "@anthropic-ai/vertex-sdk"
import { withRetry } from "../retry"
import { ApiHandler } from "../"
import { ApiHandlerOptions, ModelInfo, vertexDefaultModelId, VertexModelId, vertexModels } from "../../shared/api"
import { ApiStream } from "../transform/stream"
import { VertexAI } from "@google-cloud/vertexai"

// https://docs.anthropic.com/en/api/claude-on-vertex-ai
export class VertexHandler implements ApiHandler {
	private options: ApiHandlerOptions
	private clientAnthropic: AnthropicVertex
	private clientVertex: VertexAI
	private thinkingStartTime?: number
	private totalThinkingTokens: number = 0
	private accumulatedThinking: string = ""

	constructor(options: ApiHandlerOptions) {
		this.options = options
		this.clientAnthropic = new AnthropicVertex({
			projectId: this.options.vertexProjectId,
			// https://cloud.google.com/vertex-ai/generative-ai/docs/partner-models/use-claude#regions
			region: this.options.vertexRegion,
		})
		this.clientVertex = new VertexAI({
			project: this.options.vertexProjectId,
			location: this.options.vertexRegion,
		})
	}

	// Simple token estimation function using consistent 4:1 character to token ratio
	private estimateTokens(text: string): number {
		return Math.ceil(text.length / 4)
	}

	@withRetry()
	async *createMessage(systemPrompt: string, messages: Anthropic.Messages.MessageParam[]): ApiStream {
		const model = this.getModel()
		const modelId = model.id

		if (modelId.includes("claude")) {
			// Simply use the user-specified budget without complexity assessment
			let budget_tokens = this.options.thinkingBudgetTokens || 0

			// Minimum threshold to avoid enabling thinking for trivial tasks
			const MIN_THINKING_THRESHOLD = 1024 // Minimum 1k tokens to enable thinking

			// Check if the model is Claude 3.7 and budget is sufficient
			const reasoningOn = modelId.includes("claude-3-7") && budget_tokens >= MIN_THINKING_THRESHOLD ? true : false

			// Cap the budget at 60k to ensure max_tokens can be higher
			if (budget_tokens > 60000) {
				budget_tokens = 60000
			}

			console.log(`[Vertex] Extended thinking: ${reasoningOn ? "ENABLED" : "DISABLED"}`)
			console.log(`[Vertex] Model: ${modelId}, Budget: ${budget_tokens} tokens`)

			let stream
			switch (modelId) {
				case "claude-3-7-sonnet@20250219":
				case "claude-3-5-sonnet-v2@20241022":
				case "claude-3-5-sonnet@20240620":
				case "claude-3-5-haiku@20241022":
				case "claude-3-opus@20240229":
				case "claude-3-haiku@20240307": {
					// Find indices of user messages for cache control
					const userMsgIndices = messages.reduce(
						(acc, msg, index) => (msg.role === "user" ? [...acc, index] : acc),
						[] as number[],
					)
					const lastUserMsgIndex = userMsgIndices[userMsgIndices.length - 1] ?? -1
					const secondLastMsgUserIndex = userMsgIndices[userMsgIndices.length - 2] ?? -1

					// Configure thinking with user's budget
					let thinkingConfig: any = reasoningOn
						? {
								type: "enabled",
								budget_tokens: Math.min(budget_tokens, model.info.maxTokens || 64000),
							}
						: undefined

					// No enhancement to system prompt
					const enhancedSystemPrompt = systemPrompt

					stream = await this.clientAnthropic.beta.messages.create(
						{
							model: modelId,
							// Ensure max_tokens is greater than thinking.budget_tokens when thinking is enabled
							max_tokens: reasoningOn
								? budget_tokens < 60000
									? Math.min(budget_tokens + 4000, model.info.maxTokens || 64000)
									: 64000 // For very large budgets, set max_tokens to max allowed
								: model.info.maxTokens || 8192,
							thinking: thinkingConfig,
							temperature: reasoningOn ? 1 : 0, // Must be set to 1 when thinking is enabled
							system: [
								{
									text: enhancedSystemPrompt,
									type: "text",
									cache_control: { type: "ephemeral" },
								},
							],
							messages: messages.map((message, index) => {
								if (index === lastUserMsgIndex || index === secondLastMsgUserIndex) {
									return {
										...message,
										content:
											typeof message.content === "string"
												? [
														{
															type: "text",
															text: message.content,
															cache_control: {
																type: "ephemeral",
															},
														},
													]
												: message.content.map((content, contentIndex) =>
														contentIndex === message.content.length - 1
															? {
																	...content,
																	cache_control: {
																		type: "ephemeral",
																	},
																}
															: content,
													),
									}
								}
								return {
									...message,
									content:
										typeof message.content === "string"
											? [
													{
														type: "text",
														text: message.content,
													},
												]
											: message.content,
								}
							}),
							stream: true,
						},
						{
							headers: {},
						},
					)
					break
				}
				default: {
					stream = await this.clientAnthropic.beta.messages.create({
						model: modelId,
						max_tokens: model.info.maxTokens || 8192,
						temperature: 0,
						system: [
							{
								text: systemPrompt,
								type: "text",
							},
						],
						messages: messages.map((message) => ({
							...message,
							content:
								typeof message.content === "string"
									? [
											{
												type: "text",
												text: message.content,
											},
										]
									: message.content,
						})),
						stream: true,
					})
					break
				}
			}
			for await (const chunk of stream) {
				switch (chunk.type) {
					case "message_start":
						const usage = chunk.message.usage
						yield {
							type: "usage",
							inputTokens: usage.input_tokens || 0,
							outputTokens: usage.output_tokens || 0,
							cacheWriteTokens: usage.cache_creation_input_tokens || undefined,
							cacheReadTokens: usage.cache_read_input_tokens || undefined,
						}
						break
					case "message_delta":
						yield {
							type: "usage",
							inputTokens: 0,
							outputTokens: chunk.usage.output_tokens || 0,
						}
						break
					case "message_stop":
						break
					case "content_block_start":
						switch (chunk.content_block.type) {
							case "thinking":
<<<<<<< HEAD
								{
									const currentTime = Date.now()
									// Store the thinking start time for later calculation
									this.thinkingStartTime = currentTime
									// Reset total thinking tokens for this response
									this.totalThinkingTokens = 0
									// Initialize accumulated thinking content
									this.accumulatedThinking = ""

									// Get the thinking content
									const thinkingContent = chunk.content_block.thinking || ""
									// Add to accumulated thinking content
									this.accumulatedThinking += thinkingContent

									// Simple token estimation using 4:1 ratio
									const estimatedTokens = this.estimateTokens(thinkingContent)

									// Add to total thinking tokens
									this.totalThinkingTokens += estimatedTokens

									// Basic logging
									console.log(
										`[Vertex] Initial thinking block: ~${estimatedTokens} tokens (${thinkingContent.length} chars)`,
									)

									yield {
										type: "reasoning",
										reasoning: thinkingContent,
										thinkingStartTime: currentTime,
										thinkingTokens: estimatedTokens > 0 ? estimatedTokens : 0,
									}
=======
								yield {
									type: "reasoning",
									reasoning: chunk.content_block.thinking || "",
>>>>>>> 6133eb48
								}
								break
							case "redacted_thinking":
								// Handle redacted thinking blocks - we still mark it as reasoning
								// but note that the content is encrypted
								yield {
									type: "reasoning",
									reasoning: "[Redacted thinking block]",
<<<<<<< HEAD
									thinkingTokens: 1, // Placeholder token count for redacted content
								}
								break
=======
								}
								break

>>>>>>> 6133eb48
							case "text":
								// Mark end of thinking when text block starts
								const currentEndTime = Date.now()

								// Basic logging when thinking completes
								if (this.totalThinkingTokens > 0) {
									console.log(`[Vertex] Thinking complete: ~${this.totalThinkingTokens} tokens used`)
									console.log(
										`[Vertex] Thinking budget utilization: ${((this.totalThinkingTokens / (this.options.thinkingBudgetTokens || 1)) * 100).toFixed(2)}%`,
									)
								}

								// Send a final reasoning message with the total token count
								yield {
									type: "reasoning",
									reasoning: "",
									thinkingEndTime: currentEndTime,
									thinkingTokens: this.totalThinkingTokens,
								}

								if (chunk.index > 0) {
									yield {
										type: "text",
										text: "\n",
									}
								}
								yield {
									type: "text",
									text: chunk.content_block.text,
								}
								break
						}
						break
					case "content_block_delta":
						switch (chunk.delta.type) {
							case "thinking_delta":
<<<<<<< HEAD
								// For thinking deltas, use the same simple estimation
								const deltaContent = chunk.delta.thinking || ""

								// Add to accumulated thinking content
								this.accumulatedThinking += deltaContent

								// Simple token estimation using 4:1 ratio
								const estimatedTokens = this.estimateTokens(deltaContent)

								// Add to total thinking tokens
								this.totalThinkingTokens += estimatedTokens

								// Basic logging for significant deltas
								if (estimatedTokens > 20) {
									console.log(
										`[Vertex] Thinking delta: ~${estimatedTokens} tokens (${deltaContent.length} chars)`,
									)
								}

								yield {
									type: "reasoning",
									reasoning: deltaContent,
									thinkingTokens: this.totalThinkingTokens,
=======
								yield {
									type: "reasoning",
									reasoning: chunk.delta.thinking,
>>>>>>> 6133eb48
								}
								break
							case "text_delta":
								yield {
									type: "text",
									text: chunk.delta.text,
								}
								break
							case "signature_delta":
								// We don't need to do anything with the signature in the client
								// It's used when sending the thinking block back to the API
								break
						}
						break
					case "content_block_stop":
						break
				}
			}
		} else {
			// gemini
			const generativeModel = this.clientVertex.getGenerativeModel({
				model: this.getModel().id,
				systemInstruction: {
					role: "system",
					parts: [{ text: systemPrompt }],
				},
			})
			const request = {
				contents: [
					{
						role: "user",
						parts: messages.map((m) => {
							if (typeof m.content === "string") {
								return { text: m.content }
							} else if (Array.isArray(m.content)) {
								return {
									text: m.content
										.map((block) => {
											if (typeof block === "string") {
												return block
											} else if (block.type === "text") {
												return block.text
											} else {
												console.log("Unsupported block type", block)
												return ""
											}
										})
										.join(" "),
								}
							} else {
								return { text: "" }
							}
						}),
					},
				],
			}
			const streamingResult = await generativeModel.generateContentStream(request)
			for await (const chunk of streamingResult.stream) {
				// If usage data is available, yield it similarly:
				// yield { type: "usage", inputTokens: 0, outputTokens: 0 }
				// Otherwise, just yield text:
				const candidates = chunk.candidates || []
				for (const candidate of candidates) {
					for (const part of candidate.content?.parts || []) {
						if (part.text) {
							yield {
								type: "text",
								text: part.text,
							}
						}
					}
				}
			}
		}
	}

	getModel(): { id: VertexModelId; info: ModelInfo } {
		const modelId = this.options.apiModelId
		if (modelId && modelId in vertexModels) {
			const id = modelId as VertexModelId
			return { id, info: vertexModels[id] }
		}
		return {
			id: vertexDefaultModelId,
			info: vertexModels[vertexDefaultModelId],
		}
	}
}<|MERGE_RESOLUTION|>--- conflicted
+++ resolved
@@ -201,43 +201,7 @@
 					case "content_block_start":
 						switch (chunk.content_block.type) {
 							case "thinking":
-<<<<<<< HEAD
-								{
-									const currentTime = Date.now()
-									// Store the thinking start time for later calculation
-									this.thinkingStartTime = currentTime
-									// Reset total thinking tokens for this response
-									this.totalThinkingTokens = 0
-									// Initialize accumulated thinking content
-									this.accumulatedThinking = ""
-
-									// Get the thinking content
-									const thinkingContent = chunk.content_block.thinking || ""
-									// Add to accumulated thinking content
-									this.accumulatedThinking += thinkingContent
-
-									// Simple token estimation using 4:1 ratio
-									const estimatedTokens = this.estimateTokens(thinkingContent)
-
-									// Add to total thinking tokens
-									this.totalThinkingTokens += estimatedTokens
-
-									// Basic logging
-									console.log(
-										`[Vertex] Initial thinking block: ~${estimatedTokens} tokens (${thinkingContent.length} chars)`,
-									)
-
-									yield {
-										type: "reasoning",
-										reasoning: thinkingContent,
-										thinkingStartTime: currentTime,
-										thinkingTokens: estimatedTokens > 0 ? estimatedTokens : 0,
-									}
-=======
-								yield {
-									type: "reasoning",
-									reasoning: chunk.content_block.thinking || "",
->>>>>>> 6133eb48
+
 								}
 								break
 							case "redacted_thinking":
@@ -246,15 +210,7 @@
 								yield {
 									type: "reasoning",
 									reasoning: "[Redacted thinking block]",
-<<<<<<< HEAD
-									thinkingTokens: 1, // Placeholder token count for redacted content
-								}
-								break
-=======
-								}
-								break
-
->>>>>>> 6133eb48
+
 							case "text":
 								// Mark end of thinking when text block starts
 								const currentEndTime = Date.now()
@@ -291,35 +247,7 @@
 					case "content_block_delta":
 						switch (chunk.delta.type) {
 							case "thinking_delta":
-<<<<<<< HEAD
-								// For thinking deltas, use the same simple estimation
-								const deltaContent = chunk.delta.thinking || ""
-
-								// Add to accumulated thinking content
-								this.accumulatedThinking += deltaContent
-
-								// Simple token estimation using 4:1 ratio
-								const estimatedTokens = this.estimateTokens(deltaContent)
-
-								// Add to total thinking tokens
-								this.totalThinkingTokens += estimatedTokens
-
-								// Basic logging for significant deltas
-								if (estimatedTokens > 20) {
-									console.log(
-										`[Vertex] Thinking delta: ~${estimatedTokens} tokens (${deltaContent.length} chars)`,
-									)
-								}
-
-								yield {
-									type: "reasoning",
-									reasoning: deltaContent,
-									thinkingTokens: this.totalThinkingTokens,
-=======
-								yield {
-									type: "reasoning",
-									reasoning: chunk.delta.thinking,
->>>>>>> 6133eb48
+
 								}
 								break
 							case "text_delta":
