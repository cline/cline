import { Anthropic } from "@anthropic-ai/sdk"
import OpenAI from "openai"
import { ApiHandlerOptions, ModelInfo, openAiModelInfoSaneDefaults } from "../../shared/api"
import { ApiHandler } from "../index"
import { withRetry } from "../retry"
import { convertToOpenAiMessages } from "../transform/openai-format"
import { ApiStream } from "../transform/stream"

export class RequestyHandler implements ApiHandler {
	private options: ApiHandlerOptions
	private client: OpenAI

	constructor(options: ApiHandlerOptions) {
		this.options = options
		this.client = new OpenAI({
			baseURL: "https://router.requesty.ai/v1",
			apiKey: this.options.requestyApiKey,
			defaultHeaders: {
				"HTTP-Referer": "https://cline.bot",
				"X-Title": "Cline",
			},
		})
	}

	@withRetry()
	async *createMessage(systemPrompt: string, messages: Anthropic.Messages.MessageParam[]): ApiStream {
		const modelId = this.options.requestyModelId ?? ""

		let openAiMessages: OpenAI.Chat.ChatCompletionMessageParam[] = [
			{ role: "system", content: systemPrompt },
			...convertToOpenAiMessages(messages),
		]

		// @ts-ignore-next-line
		const stream = await this.client.chat.completions.create({
			model: modelId,
			messages: openAiMessages,
			temperature: 0,
			stream: true,
			stream_options: { include_usage: true },
<<<<<<< HEAD
			...(model.id === "openai/o3-mini" ? { reasoning_effort: this.options.oSeriesReasoningEffortLevel || "medium" } : {}),
=======
			...(modelId === "openai/o3-mini" ? { reasoning_effort: this.options.o3MiniReasoningEffort || "medium" } : {}),
>>>>>>> c891d24e
		})

		for await (const chunk of stream) {
			const delta = chunk.choices[0]?.delta
			if (delta?.content) {
				yield {
					type: "text",
					text: delta.content,
				}
			}

			if (delta && "reasoning_content" in delta && delta.reasoning_content) {
				yield {
					type: "reasoning",
					reasoning: (delta.reasoning_content as string | undefined) || "",
				}
			}

			// Requesty usage includes an extra field for Anthropic use cases.
			// Safely cast the prompt token details section to the appropriate structure.
			interface RequestyUsage extends OpenAI.CompletionUsage {
				prompt_tokens_details?: {
					caching_tokens?: number
					cached_tokens?: number
				}
				total_cost?: number
			}

			if (chunk.usage) {
				const usage = chunk.usage as RequestyUsage
				const inputTokens = usage.prompt_tokens || 0
				const outputTokens = usage.completion_tokens || 0
				const cacheWriteTokens = usage.prompt_tokens_details?.caching_tokens || undefined
				const cacheReadTokens = usage.prompt_tokens_details?.cached_tokens || undefined
				const totalCost = 0 // TODO: Replace with calculateApiCostOpenAI(model.info, inputTokens, outputTokens, cacheWriteTokens, cacheReadTokens)

				yield {
					type: "usage",
					inputTokens: inputTokens,
					outputTokens: outputTokens,
					cacheWriteTokens: cacheWriteTokens,
					cacheReadTokens: cacheReadTokens,
					totalCost: totalCost,
				}
			}
		}
	}

	getModel(): { id: string; info: ModelInfo } {
		return {
			id: this.options.requestyModelId ?? "",
			info: openAiModelInfoSaneDefaults,
		}
	}
}<|MERGE_RESOLUTION|>--- conflicted
+++ resolved
@@ -38,11 +38,7 @@
 			temperature: 0,
 			stream: true,
 			stream_options: { include_usage: true },
-<<<<<<< HEAD
-			...(model.id === "openai/o3-mini" ? { reasoning_effort: this.options.oSeriesReasoningEffortLevel || "medium" } : {}),
-=======
-			...(modelId === "openai/o3-mini" ? { reasoning_effort: this.options.o3MiniReasoningEffort || "medium" } : {}),
->>>>>>> c891d24e
+			...(modelId === "openai/o3-mini" ? { reasoning_effort: this.options.oSeriesReasoningEffortLevel || "medium" } : {}),
 		})
 
 		for await (const chunk of stream) {
