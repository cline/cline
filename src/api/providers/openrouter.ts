--- conflicted
+++ resolved
@@ -1,5 +1,6 @@
 import { Anthropic } from "@anthropic-ai/sdk"
 import axios from "axios"
+import delay from "delay"
 import delay from "delay"
 import OpenAI from "openai"
 import { withRetry } from "../retry"
@@ -7,6 +8,7 @@
 import { ApiHandlerOptions, ModelInfo, openRouterDefaultModelId, openRouterDefaultModelInfo } from "../../shared/api"
 import { convertToOpenAiMessages } from "../transform/openai-format"
 import { ApiStream } from "../transform/stream"
+import { convertToR1Format } from "../transform/r1-format"
 import { convertToR1Format } from "../transform/r1-format"
 
 export class OpenRouterHandler implements ApiHandler {
@@ -130,10 +132,7 @@
 			stream: true,
 			transforms: shouldApplyMiddleOutTransform ? ["middle-out"] : undefined,
 			include_reasoning: true,
-<<<<<<< HEAD
-=======
 			...(model.id === "openai/o3-mini" ? { reasoning_effort: this.options.o3MiniReasoningEffort || "medium" } : {}),
->>>>>>> 8e12bdb0
 		})
 
 		let genId: string | undefined
