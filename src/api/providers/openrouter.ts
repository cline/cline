import { Anthropic } from "@anthropic-ai/sdk"
import axios from "axios"
import delay from "delay"
import OpenAI from "openai"
import { withRetry } from "../retry"
import { ApiHandler } from "../"
import { ApiHandlerOptions, ModelInfo, openRouterDefaultModelId, openRouterDefaultModelInfo } from "../../shared/api"
import { convertToOpenAiMessages } from "../transform/openai-format"
import { ApiStream } from "../transform/stream"
import { convertToR1Format } from "../transform/r1-format"

export class OpenRouterHandler implements ApiHandler {
	private options: ApiHandlerOptions
	private client: OpenAI

	constructor(options: ApiHandlerOptions) {
		this.options = options
		this.client = new OpenAI({
			baseURL: "https://openrouter.ai/api/v1",
			apiKey: this.options.openRouterApiKey,
			defaultHeaders: {
				"HTTP-Referer": "https://cline.bot", // Optional, for including your app on openrouter.ai rankings.
				"X-Title": "Cline", // Optional. Shows in rankings on openrouter.ai.
			},
		})
	}

	@withRetry()
	async *createMessage(systemPrompt: string, messages: Anthropic.Messages.MessageParam[]): ApiStream {
		const model = this.getModel()

		// Convert Anthropic messages to OpenAI format
		let openAiMessages: OpenAI.Chat.ChatCompletionMessageParam[] = [
			{ role: "system", content: systemPrompt },
			...convertToOpenAiMessages(messages),
		]

		// prompt caching: https://openrouter.ai/docs/prompt-caching
		// this is specifically for claude models (some models may 'support prompt caching' automatically without this)
		switch (model.id) {
			case "anthropic/claude-3.7-sonnet":
			case "anthropic/claude-3.7-sonnet:beta":
			case "anthropic/claude-3.7-sonnet:thinking":
			case "anthropic/claude-3-7-sonnet":
			case "anthropic/claude-3-7-sonnet:beta":
			case "anthropic/claude-3.5-sonnet":
			case "anthropic/claude-3.5-sonnet:beta":
			case "anthropic/claude-3.5-sonnet-20240620":
			case "anthropic/claude-3.5-sonnet-20240620:beta":
			case "anthropic/claude-3-5-haiku":
			case "anthropic/claude-3-5-haiku:beta":
			case "anthropic/claude-3-5-haiku-20241022":
			case "anthropic/claude-3-5-haiku-20241022:beta":
			case "anthropic/claude-3-haiku":
			case "anthropic/claude-3-haiku:beta":
			case "anthropic/claude-3-opus":
			case "anthropic/claude-3-opus:beta":
				openAiMessages[0] = {
					role: "system",
					content: [
						{
							type: "text",
							text: systemPrompt,
							// @ts-ignore-next-line
							cache_control: { type: "ephemeral" },
						},
					],
				}
				// Add cache_control to the last two user messages
				// (note: this works because we only ever add one user message at a time, but if we added multiple we'd need to mark the user message before the last assistant message)
				const lastTwoUserMessages = openAiMessages.filter((msg) => msg.role === "user").slice(-2)
				lastTwoUserMessages.forEach((msg) => {
					if (typeof msg.content === "string") {
						msg.content = [{ type: "text", text: msg.content }]
					}
					if (Array.isArray(msg.content)) {
						// NOTE: this is fine since env details will always be added at the end. but if it weren't there, and the user added a image_url type message, it would pop a text part before it and then move it after to the end.
						let lastTextPart = msg.content.filter((part) => part.type === "text").pop()

						if (!lastTextPart) {
							lastTextPart = { type: "text", text: "..." }
							msg.content.push(lastTextPart)
						}
						// @ts-ignore-next-line
						lastTextPart["cache_control"] = { type: "ephemeral" }
					}
				})
				break
			default:
				break
		}

		// Not sure how openrouter defaults max tokens when no value is provided, but the anthropic api requires this value and since they offer both 4096 and 8192 variants, we should ensure 8192.
		// (models usually default to max tokens allowed)
		let maxTokens: number | undefined
		switch (model.id) {
			case "anthropic/claude-3.7-sonnet":
			case "anthropic/claude-3.7-sonnet:beta":
			case "anthropic/claude-3.7-sonnet:thinking":
			case "anthropic/claude-3-7-sonnet":
			case "anthropic/claude-3-7-sonnet:beta":
			case "anthropic/claude-3.5-sonnet":
			case "anthropic/claude-3.5-sonnet:beta":
			case "anthropic/claude-3.5-sonnet-20240620":
			case "anthropic/claude-3.5-sonnet-20240620:beta":
			case "anthropic/claude-3-5-haiku":
			case "anthropic/claude-3-5-haiku:beta":
			case "anthropic/claude-3-5-haiku-20241022":
			case "anthropic/claude-3-5-haiku-20241022:beta":
				maxTokens = 8_192
				break
		}

		let temperature: number | undefined = 0
		let topP: number | undefined = undefined
		if (this.getModel().id.startsWith("deepseek/deepseek-r1") || this.getModel().id === "perplexity/sonar-reasoning") {
			// Recommended values from DeepSeek
			temperature = 0.7
			topP = 0.95
			openAiMessages = convertToR1Format([{ role: "user", content: systemPrompt }, ...messages])
		}

		let reasoning: { max_tokens: number } | undefined = undefined
		switch (model.id) {
			case "anthropic/claude-3.7-sonnet":
			case "anthropic/claude-3.7-sonnet:beta":
			case "anthropic/claude-3.7-sonnet:thinking":
			case "anthropic/claude-3-7-sonnet":
			case "anthropic/claude-3-7-sonnet:beta":
				let budget_tokens = this.options.thinkingBudgetTokens || 0
				const reasoningOn = budget_tokens !== 0 ? true : false
				if (reasoningOn) {
					temperature = undefined // extended thinking does not support non-1 temperature
					reasoning = { max_tokens: budget_tokens }
				}
				break
		}

		// Removes messages in the middle when close to context window limit. Should not be applied to models that support prompt caching since it would continuously break the cache.
		let shouldApplyMiddleOutTransform = !model.info.supportsPromptCache
		// except for deepseek (which we set supportsPromptCache to true for), where because the context window is so small our truncation algo might miss and we should use openrouter's middle-out transform as a fallback to ensure we don't exceed the context window (FIXME: once we have a more robust token estimator we should not rely on this)
		if (model.id === "deepseek/deepseek-chat") {
			shouldApplyMiddleOutTransform = true
		}

		// @ts-ignore-next-line
		const stream = await this.client.chat.completions.create({
			model: model.id,
			max_tokens: maxTokens,
			temperature: temperature,
			top_p: topP,
			messages: openAiMessages,
			stream: true,
			transforms: shouldApplyMiddleOutTransform ? ["middle-out"] : undefined,
			include_reasoning: true,
<<<<<<< HEAD
			...(model.id === "openai/o3-mini" ? { reasoning_effort: this.options.oSeriesReasoningEffortLevel || "medium" } : {}),
=======
			...(model.id === "openai/o3-mini" ? { reasoning_effort: this.options.o3MiniReasoningEffort || "medium" } : {}),
			...(reasoning ? { reasoning } : {}),
>>>>>>> c891d24e
		})

		let genId: string | undefined

		for await (const chunk of stream) {
			// openrouter returns an error object instead of the openai sdk throwing an error
			if ("error" in chunk) {
				const error = chunk.error as { message?: string; code?: number }
				console.error(`OpenRouter API Error: ${error?.code} - ${error?.message}`)
				throw new Error(`OpenRouter API Error ${error?.code}: ${error?.message}`)
			}

			if (!genId && chunk.id) {
				genId = chunk.id
			}

			const delta = chunk.choices[0]?.delta
			if (delta?.content) {
				yield {
					type: "text",
					text: delta.content,
				}
			}

			// Reasoning tokens are returned separately from the content
			if ("reasoning" in delta && delta.reasoning) {
				// console.log("reasoning", delta.reasoning)
				yield {
					type: "reasoning",
					// @ts-ignore-next-line
					reasoning: delta.reasoning,
				}

				// if (didStreamThinkTagInReasoning) {
				// 	yield {
				// 		type: "text",
				// 		// @ts-ignore-next-line
				// 		text: delta.reasoning,
				// 	}
				// } else {
				// 	yield {
				// 		type: "reasoning",
				// 		// @ts-ignore-next-line
				// 		text: delta.reasoning,
				// 	}

				// 	// @ts-ignore-next-line
				// 	reasoningResponse += delta.reasoning
				// 	if (reasoningResponse.includes("</think>")) {
				// 		didStreamThinkTagInReasoning = true
				// 		console.log("did hit think tag", reasoningResponse)
				// 	}
				// }
			}
			// if (chunk.usage) {
			// 	yield {
			// 		type: "usage",
			// 		inputTokens: chunk.usage.prompt_tokens || 0,
			// 		outputTokens: chunk.usage.completion_tokens || 0,
			// 	}
			// }
		}

		if (genId) {
			await delay(500) // FIXME: necessary delay to ensure generation endpoint is ready
			try {
				const generationIterator = this.fetchGenerationDetails(genId)
				const generation = (await generationIterator.next()).value
				// console.log("OpenRouter generation details:", generation)
				yield {
					type: "usage",
					// cacheWriteTokens: 0,
					// cacheReadTokens: 0,
					// openrouter generation endpoint fails often
					inputTokens: generation?.native_tokens_prompt || 0,
					outputTokens: generation?.native_tokens_completion || 0,
					totalCost: generation?.total_cost || 0,
				}
			} catch (error) {
				// ignore if fails
				console.error("Error fetching OpenRouter generation details:", error)
			}
		}
	}

	@withRetry({ maxRetries: 4, baseDelay: 250, maxDelay: 1000, retryAllErrors: true })
	async *fetchGenerationDetails(genId: string) {
		// console.log("Fetching generation details for:", genId)
		try {
			const response = await axios.get(`https://openrouter.ai/api/v1/generation?id=${genId}`, {
				headers: {
					Authorization: `Bearer ${this.options.openRouterApiKey}`,
				},
				timeout: 5_000, // this request hangs sometimes
			})
			yield response.data?.data
		} catch (error) {
			// ignore if fails
			console.error("Error fetching OpenRouter generation details:", error)
			throw error
		}
	}

	getModel(): { id: string; info: ModelInfo } {
		const modelId = this.options.openRouterModelId
		const modelInfo = this.options.openRouterModelInfo
		if (modelId && modelInfo) {
			return { id: modelId, info: modelInfo }
		}
		return { id: openRouterDefaultModelId, info: openRouterDefaultModelInfo }
	}
}<|MERGE_RESOLUTION|>--- conflicted
+++ resolved
@@ -153,12 +153,8 @@
 			stream: true,
 			transforms: shouldApplyMiddleOutTransform ? ["middle-out"] : undefined,
 			include_reasoning: true,
-<<<<<<< HEAD
 			...(model.id === "openai/o3-mini" ? { reasoning_effort: this.options.oSeriesReasoningEffortLevel || "medium" } : {}),
-=======
-			...(model.id === "openai/o3-mini" ? { reasoning_effort: this.options.o3MiniReasoningEffort || "medium" } : {}),
 			...(reasoning ? { reasoning } : {}),
->>>>>>> c891d24e
 		})
 
 		let genId: string | undefined
