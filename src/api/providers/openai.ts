--- conflicted
+++ resolved
@@ -36,22 +36,15 @@
 	}
 
 	async *createMessage(systemPrompt: string, messages: Anthropic.Messages.MessageParam[]): ApiStream {
-<<<<<<< HEAD
 		const model = this.getModel()
 
-		// Convert Anthropic messages to OpenAI format
-		const openAiMessages: OpenAI.Chat.ChatCompletionMessageParam[] = [
-=======
-		const modelId = this.options.openAiModelId ?? ""
-		const isDeepseekReasoner = modelId.includes("deepseek-reasoner")
+		const isDeepseekReasoner = model.id.includes("deepseek-reasoner")
 
 		let openAiMessages: OpenAI.Chat.ChatCompletionMessageParam[] = [
->>>>>>> 162cd3b9
 			{ role: "system", content: systemPrompt },
 			...convertToOpenAiMessages(messages),
 		]
 
-<<<<<<< HEAD
 		if (this.options.openAiSupportsPromptCache) {
 			// Add cache_control to system message
 			openAiMessages[0] = {
@@ -103,18 +96,13 @@
 			maxTokens = 8_192
 		}
 
+		if (isDeepseekReasoner) {
+			openAiMessages = convertToR1Format([{ role: "user", content: systemPrompt }, ...messages])
+		}
+
 		const stream = await this.client.chat.completions.create({
 			model: model.id,
 			max_tokens: maxTokens,
-=======
-		if (isDeepseekReasoner) {
-			openAiMessages = convertToR1Format([{ role: "user", content: systemPrompt }, ...messages])
-		}
-
-		const stream = await this.client.chat.completions.create({
-			model: modelId,
-			messages: openAiMessages,
->>>>>>> 162cd3b9
 			temperature: 0,
 			messages: openAiMessages,
 			stream: true,
