import { Anthropic } from "@anthropic-ai/sdk"
import OpenAI, { AzureOpenAI } from "openai"
import { withRetry } from "../retry"
import { ApiHandlerOptions, azureOpenAiDefaultApiVersion, ModelInfo, openAiModelInfoSaneDefaults } from "../../shared/api"
import { ApiHandler } from "../index"
import { convertToOpenAiMessages } from "../transform/openai-format"
import { ApiStream } from "../transform/stream"
import { convertToR1Format } from "../transform/r1-format"
import { ChatCompletionReasoningEffort } from "openai/resources/chat/completions.mjs"

export class OpenAiHandler implements ApiHandler {
	private options: ApiHandlerOptions
	private client: OpenAI

	constructor(options: ApiHandlerOptions) {
		this.options = options
		// Azure API shape slightly differs from the core API shape: https://github.com/openai/openai-node?tab=readme-ov-file#microsoft-azure-openai
<<<<<<< HEAD
		if (
			this.options.openAiBaseUrl?.toLowerCase().includes("azure.com") &&
			!this.options.openAiModelId?.toLowerCase().includes("deepseek")
		) {
=======
		// Use azureApiVersion to determine if this is an Azure endpoint, since the URL may not always contain 'azure.com'
		if (this.options.azureApiVersion || this.options.openAiBaseUrl?.toLowerCase().includes("azure.com")) {
>>>>>>> 23a0d416
			this.client = new AzureOpenAI({
				baseURL: this.options.openAiBaseUrl,
				apiKey: this.options.openAiApiKey,
				apiVersion: this.options.azureApiVersion || azureOpenAiDefaultApiVersion,
			})
		} else {
			this.client = new OpenAI({
				baseURL: this.options.openAiBaseUrl,
				apiKey: this.options.openAiApiKey,
			})
		}
	}

	@withRetry()
	async *createMessage(systemPrompt: string, messages: Anthropic.Messages.MessageParam[]): ApiStream {
		const modelId = this.options.openAiModelId ?? ""
		const isDeepseekReasoner = modelId.includes("deepseek-reasoner") || modelId.includes("deepseek-r1")
		const isO3Mini = modelId.includes("o3-mini")

		let openAiMessages: OpenAI.Chat.ChatCompletionMessageParam[] = [
			{ role: "system", content: systemPrompt },
			...convertToOpenAiMessages(messages),
		]
		let temperature: number | undefined = this.options.openAiModelInfo?.temperature ?? openAiModelInfoSaneDefaults.temperature
		let reasoningEffort: ChatCompletionReasoningEffort | undefined = undefined

		if (isDeepseekReasoner) {
			openAiMessages = convertToR1Format([{ role: "user", content: systemPrompt }, ...messages])
		}

		if (isO3Mini) {
			openAiMessages = [{ role: "developer", content: systemPrompt }, ...convertToOpenAiMessages(messages)]
			temperature = undefined // does not support temperature
			reasoningEffort = (this.options.o3MiniReasoningEffort as ChatCompletionReasoningEffort) || "medium"
		}

		const stream = await this.client.chat.completions.create({
			model: modelId,
			messages: openAiMessages,
			temperature,
			reasoning_effort: reasoningEffort,
			stream: true,
			stream_options: { include_usage: true },
		})
		for await (const chunk of stream) {
			const delta = chunk.choices[0]?.delta
			if (delta?.content) {
				yield {
					type: "text",
					text: delta.content,
				}
			}

			if (delta && "reasoning_content" in delta && delta.reasoning_content) {
				yield {
					type: "reasoning",
					reasoning: (delta.reasoning_content as string | undefined) || "",
				}
			}

			if (chunk.usage) {
				yield {
					type: "usage",
					inputTokens: chunk.usage.prompt_tokens || 0,
					outputTokens: chunk.usage.completion_tokens || 0,
				}
			}
		}
	}

	getModel(): { id: string; info: ModelInfo } {
		return {
			id: this.options.openAiModelId ?? "",
			info: this.options.openAiModelInfo ?? openAiModelInfoSaneDefaults,
		}
	}
}<|MERGE_RESOLUTION|>--- conflicted
+++ resolved
@@ -15,15 +15,11 @@
 	constructor(options: ApiHandlerOptions) {
 		this.options = options
 		// Azure API shape slightly differs from the core API shape: https://github.com/openai/openai-node?tab=readme-ov-file#microsoft-azure-openai
-<<<<<<< HEAD
 		if (
-			this.options.openAiBaseUrl?.toLowerCase().includes("azure.com") &&
-			!this.options.openAiModelId?.toLowerCase().includes("deepseek")
+			this.options.azureApiVersion ||
+			(this.options.openAiBaseUrl?.toLowerCase().includes("azure.com") &&
+				!this.options.openAiModelId?.toLowerCase().includes("deepseek"))
 		) {
-=======
-		// Use azureApiVersion to determine if this is an Azure endpoint, since the URL may not always contain 'azure.com'
-		if (this.options.azureApiVersion || this.options.openAiBaseUrl?.toLowerCase().includes("azure.com")) {
->>>>>>> 23a0d416
 			this.client = new AzureOpenAI({
 				baseURL: this.options.openAiBaseUrl,
 				apiKey: this.options.openAiApiKey,
