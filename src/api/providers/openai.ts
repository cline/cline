--- conflicted
+++ resolved
@@ -37,12 +37,8 @@
 	@withRetry()
 	async *createMessage(systemPrompt: string, messages: Anthropic.Messages.MessageParam[]): ApiStream {
 		const modelId = this.options.openAiModelId ?? ""
-<<<<<<< HEAD
-		const isDeepseekReasoner = modelId.includes("deepseek-reasoner") || modelId.includes("deepseek-r1")
-=======
 		const isDeepseekReasoner = modelId.includes("deepseek-reasoner")
 		const isR1FormatRequired = this.options.openAiModelInfo?.isR1FormatRequired ?? false
->>>>>>> 9cb6cf52
 		const isO3Mini = modelId.includes("o3-mini")
 
 		let openAiMessages: OpenAI.Chat.ChatCompletionMessageParam[] = [
