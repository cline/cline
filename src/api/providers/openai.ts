import { Anthropic } from "@anthropic-ai/sdk"
import OpenAI, { AzureOpenAI } from "openai"
import { withRetry } from "../retry"
import { ApiHandlerOptions, azureOpenAiDefaultApiVersion, ModelInfo, openAiModelInfoSaneDefaults } from "../../shared/api"
import { ApiHandler } from "../index"
import { convertToOpenAiMessages } from "../transform/openai-format"
import { ApiStream } from "../transform/stream"
import { convertToR1Format } from "../transform/r1-format"
import { ChatCompletionReasoningEffort } from "openai/resources/chat/completions.mjs"

export class OpenAiHandler implements ApiHandler {
	private options: ApiHandlerOptions
	private client: OpenAI

	constructor(options: ApiHandlerOptions) {
		this.options = options
		// Azure API shape slightly differs from the core API shape: https://github.com/openai/openai-node?tab=readme-ov-file#microsoft-azure-openai
		if (
			this.options.openAiBaseUrl?.toLowerCase().includes("azure.com") &&
			!this.options.openAiModelId?.toLowerCase().includes("deepseek")
		) {
			this.client = new AzureOpenAI({
				baseURL: this.options.openAiBaseUrl,
				apiKey: this.options.openAiApiKey,
				apiVersion: this.options.azureApiVersion || azureOpenAiDefaultApiVersion,
			})
		} else {
			this.client = new OpenAI({
				baseURL: this.options.openAiBaseUrl,
				apiKey: this.options.openAiApiKey,
			})
		}
	}

	@withRetry()
	async *createMessage(systemPrompt: string, messages: Anthropic.Messages.MessageParam[]): ApiStream {
		const modelId = this.options.openAiModelId ?? ""
<<<<<<< HEAD
		const isDeepseekReasoner = modelId.includes("deepseek-reasoner") || modelId.includes("deepseek-r1")
=======
		const isDeepseekReasoner = modelId.includes("deepseek-reasoner")
		const isO3Mini = modelId.includes("o3-mini")
>>>>>>> 6a2172e1

		let openAiMessages: OpenAI.Chat.ChatCompletionMessageParam[] = [
			{ role: "system", content: systemPrompt },
			...convertToOpenAiMessages(messages),
		]
		let temperature: number | undefined = 0
		let reasoningEffort: ChatCompletionReasoningEffort | undefined = undefined

		if (isDeepseekReasoner) {
			openAiMessages = convertToR1Format([{ role: "user", content: systemPrompt }, ...messages])
		}

		if (isO3Mini) {
			openAiMessages = [{ role: "developer", content: systemPrompt }, ...convertToOpenAiMessages(messages)]
			temperature = undefined // does not support temperature
			reasoningEffort = (this.options.o3MiniReasoningEffort as ChatCompletionReasoningEffort) || "medium"
		}

		const stream = await this.client.chat.completions.create({
			model: modelId,
			messages: openAiMessages,
			temperature,
			reasoning_effort: reasoningEffort,
			stream: true,
			stream_options: { include_usage: true },
		})
		for await (const chunk of stream) {
			const delta = chunk.choices[0]?.delta
			if (delta?.content) {
				yield {
					type: "text",
					text: delta.content,
				}
			}

			if (delta && "reasoning_content" in delta && delta.reasoning_content) {
				yield {
					type: "reasoning",
					reasoning: (delta.reasoning_content as string | undefined) || "",
				}
			}

			if (chunk.usage) {
				yield {
					type: "usage",
					inputTokens: chunk.usage.prompt_tokens || 0,
					outputTokens: chunk.usage.completion_tokens || 0,
				}
			}
		}
	}

	getModel(): { id: string; info: ModelInfo } {
		return {
			id: this.options.openAiModelId ?? "",
			info: this.options.openAiModelInfo ?? openAiModelInfoSaneDefaults,
		}
	}
}<|MERGE_RESOLUTION|>--- conflicted
+++ resolved
@@ -35,12 +35,8 @@
 	@withRetry()
 	async *createMessage(systemPrompt: string, messages: Anthropic.Messages.MessageParam[]): ApiStream {
 		const modelId = this.options.openAiModelId ?? ""
-<<<<<<< HEAD
 		const isDeepseekReasoner = modelId.includes("deepseek-reasoner") || modelId.includes("deepseek-r1")
-=======
-		const isDeepseekReasoner = modelId.includes("deepseek-reasoner")
 		const isO3Mini = modelId.includes("o3-mini")
->>>>>>> 6a2172e1
 
 		let openAiMessages: OpenAI.Chat.ChatCompletionMessageParam[] = [
 			{ role: "system", content: systemPrompt },
