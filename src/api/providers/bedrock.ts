--- conflicted
+++ resolved
@@ -139,11 +139,8 @@
 					return `us.${this.getModel().id}`
 				case "eu-":
 					return `eu.${this.getModel().id}`
-<<<<<<< HEAD
 				case "ap-":
 					return `apac.${this.getModel().id}`
-=======
->>>>>>> d103f8ee
 				default:
 					// cross region inference is not supported in this region, falling back to default model
 					return this.getModel().id
