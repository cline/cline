--- conflicted
+++ resolved
@@ -13,12 +13,8 @@
 
 	constructor(options: ApiHandlerOptions) {
 		this.options = options
-<<<<<<< HEAD
-		console.debug("[Bedrock] usePromptCache:", options.usePromptCache)
-=======
 		this.initializationPromise = this.initializeClient()
 	}
->>>>>>> 83a28001
 
 	private async initializeClient() {
 		let clientConfig: any = {
