import { Anthropic } from "@anthropic-ai/sdk"
import { withRetry } from "../retry"
import { ApiHandler } from "../"
import { convertToR1Format } from "../transform/r1-format"
import { ApiHandlerOptions, bedrockDefaultModelId, BedrockModelId, bedrockModels, ModelInfo } from "@shared/api"
import { calculateApiCostOpenAI } from "../../utils/cost"
import { ApiStream } from "../transform/stream"
import { fromNodeProviderChain } from "@aws-sdk/credential-providers"
import {
	BedrockRuntimeClient,
	ConversationRole,
	ConverseStreamCommand,
	InvokeModelWithResponseStreamCommand,
} from "@aws-sdk/client-bedrock-runtime"

// Import proper AWS SDK types
import type { Message, ContentBlock } from "@aws-sdk/client-bedrock-runtime"

// Extend AWS SDK types to include additionalModelResponseFields
interface ExtendedMetadata {
	usage?: {
		inputTokens?: number
		outputTokens?: number
		cacheReadInputTokens?: number
		cacheWriteInputTokens?: number
	}
	additionalModelResponseFields?: {
		thinkingResponse?: {
			reasoning?: Array<{
				type: string
				text?: string
				signature?: string
			}>
		}
	}
}

// Define types for stream response content blocks
interface ContentBlockStart {
	contentBlockIndex?: number
	start?: {
		type?: string
		thinking?: string
	}
	contentBlock?: {
		type?: string
		thinking?: string
	}
	type?: string
	thinking?: string
}

// Define types for stream response deltas
interface ContentBlockDelta {
	contentBlockIndex?: number
	delta?: {
		type?: string
		thinking?: string
		text?: string
		reasoningContent?: {
			text?: string
		}
	}
}

// Define types for supported content types
type SupportedContentType = "text" | "image" | "thinking"

interface ContentItem {
	type: SupportedContentType
	text?: string
	source?: {
		data: string | Buffer | Uint8Array
		media_type?: string
	}
}

// Define cache point type for AWS Bedrock
interface CachePointContentBlock {
	cachePoint: {
		type: "default"
	}
}

// Define provider options type based on AWS SDK patterns
interface ProviderChainOptions {
	ignoreCache?: boolean
	profile?: string
}

// https://docs.anthropic.com/en/api/claude-on-amazon-bedrock
export class AwsBedrockHandler implements ApiHandler {
	private options: ApiHandlerOptions

	constructor(options: ApiHandlerOptions) {
		this.options = options
	}

	@withRetry()
	async *createMessage(systemPrompt: string, messages: Anthropic.Messages.MessageParam[]): ApiStream {
		// cross region inference requires prefixing the model id with the region
		const modelId = await this.getModelId()
		const model = this.getModel()

		// This baseModelId is used to indicate the capabilities of the model.
		// If the user selects a custom model, baseModelId will be set to the base model ID of the custom model.
		// Otherwise, baseModelId will be the same as modelId.
		const baseModelId =
			(this.options.awsBedrockCustomSelected ? this.options.awsBedrockCustomModelBaseId : modelId) || modelId

		// Check if this is an Amazon Nova model
		if (baseModelId.includes("amazon.nova")) {
			yield* this.createNovaMessage(systemPrompt, messages, modelId, model)
			return
		}

		// Check if this is a Deepseek model
		if (baseModelId.includes("deepseek")) {
			yield* this.createDeepseekMessage(systemPrompt, messages, modelId, model)
			return
		}

<<<<<<< HEAD
		const budget_tokens = this.options.thinkingBudgetTokens || 0
		const reasoningOn = baseModelId.includes("3-7") && budget_tokens !== 0 ? true : false

		// maxTokens
		let maxTokens = model.info.maxTokens || 8192
		if (reasoningOn && model.info.thinkingConfig?.maxBudget) {
			maxTokens = model.info.thinkingConfig.maxBudget
		}

		// Get model info and message indices for caching
		const userMsgIndices = messages.reduce((acc, msg, index) => (msg.role === "user" ? [...acc, index] : acc), [] as number[])
		const lastUserMsgIndex = userMsgIndices[userMsgIndices.length - 1] ?? -1
		const secondLastMsgUserIndex = userMsgIndices[userMsgIndices.length - 2] ?? -1

		// Create anthropic client, using sessions created or renewed after this handler's
		// initialization, and allowing for session renewal if necessary as well
		const client = await this.getAnthropicClient()

		// AWS SDK prioritizes AWS_PROFILE over AWS_ACCESS_KEY_ID/AWS_SECRET_ACCESS_KEY pair
		// If this is set as an env variable already (ie. from ~/.zshrc) it will override credentials configured by Cline
		const previousEnv = process.env
		delete process.env["AWS_PROFILE"]
		const stream = await client.messages.create({
			model: modelId,
			max_tokens: maxTokens,
			thinking: reasoningOn ? { type: "enabled", budget_tokens: budget_tokens } : undefined,
			temperature: reasoningOn ? undefined : 0,
			system: [
				{
					text: systemPrompt,
					type: "text",
					...(this.options.awsBedrockUsePromptCache === true && {
						cache_control: { type: "ephemeral" },
					}),
				},
			],
			messages: messages.map((message, index) => {
				if (index === lastUserMsgIndex || index === secondLastMsgUserIndex) {
					return {
						...message,
						content:
							typeof message.content === "string"
								? [
										{
											type: "text",
											text: message.content,
											...(this.options.awsBedrockUsePromptCache === true && {
												cache_control: { type: "ephemeral" },
											}),
										},
									]
								: message.content.map((content, contentIndex) =>
										contentIndex === message.content.length - 1
											? {
													...content,
													...(this.options.awsBedrockUsePromptCache === true && {
														cache_control: { type: "ephemeral" },
													}),
												}
											: content,
									),
					}
				}
				return message
			}),
			stream: true,
		})
		process.env = previousEnv

		for await (const chunk of stream) {
			switch (chunk.type) {
				case "message_start":
					const usage = chunk.message.usage
					yield {
						type: "usage",
						inputTokens: usage.input_tokens || 0,
						outputTokens: usage.output_tokens || 0,
						cacheWriteTokens: usage.cache_creation_input_tokens || undefined,
						cacheReadTokens: usage.cache_read_input_tokens || undefined,
					}
					break
				case "message_delta":
					yield {
						type: "usage",
						inputTokens: 0,
						outputTokens: chunk.usage.output_tokens || 0,
					}
					break
				case "content_block_start":
					switch (chunk.content_block.type) {
						case "thinking":
							yield {
								type: "reasoning",
								reasoning: chunk.content_block.thinking || "",
							}
							break
						case "redacted_thinking":
							// Handle redacted thinking blocks - we still mark it as reasoning
							// but note that the content is encrypted
							yield {
								type: "reasoning",
								reasoning: "[Redacted thinking block]",
							}
							break
						case "text":
							if (chunk.index > 0) {
								yield {
									type: "text",
									text: "\n",
								}
							}
							yield {
								type: "text",
								text: chunk.content_block.text,
							}
							break
					}
					break
				case "content_block_delta":
					switch (chunk.delta.type) {
						case "thinking_delta":
							yield {
								type: "reasoning",
								reasoning: chunk.delta.thinking,
							}
							break
						case "text_delta":
							yield {
								type: "text",
								text: chunk.delta.text,
							}
							break
					}
					break
			}
		}
=======
		// Default: Use Anthropic Converse API for all Anthropic models
		yield* this.createAnthropicMessage(systemPrompt, messages, modelId, model)
>>>>>>> 9f605a1f
	}

	getModel(): { id: string; info: ModelInfo } {
		const modelId = this.options.apiModelId
		if (modelId && modelId in bedrockModels) {
			const id = modelId as BedrockModelId
			return { id, info: bedrockModels[id] }
		}

		const customSelected = this.options.awsBedrockCustomSelected
		const baseModel = this.options.awsBedrockCustomModelBaseId
		if (customSelected && modelId && baseModel && baseModel in bedrockModels) {
			// Use the user-input model ID but inherit capabilities from the base model
			return {
				id: modelId,
				info: bedrockModels[baseModel],
			}
		}

		return {
			id: bedrockDefaultModelId,
			info: bedrockModels[bedrockDefaultModelId],
		}
	}

	// Default AWS region
	private static readonly DEFAULT_REGION = "us-east-1"

	/**
	 * Gets AWS credentials using the provider chain
	 * Centralizes credential retrieval logic for all AWS services
	 */
	private async getAwsCredentials(): Promise<{
		accessKeyId: string
		secretAccessKey: string
		sessionToken?: string
	}> {
		// Configure provider options
		const providerOptions: ProviderChainOptions = {}
		if (this.options.awsUseProfile) {
			// For profile-based auth, always use ignoreCache to detect credential file changes
			// This solves the AWS Identity Manager issue where credential files change externally
			providerOptions.ignoreCache = true
			if (this.options.awsProfile) {
				providerOptions.profile = this.options.awsProfile
			}
		}

		// Create AWS credentials by executing an AWS provider chain
		const providerChain = fromNodeProviderChain(providerOptions)
		return await AwsBedrockHandler.withTempEnv(
			() => {
				AwsBedrockHandler.setEnv("AWS_REGION", this.options.awsRegion)
				if (this.options.awsUseProfile) {
					AwsBedrockHandler.setEnv("AWS_PROFILE", this.options.awsProfile)
				} else {
					delete process.env["AWS_PROFILE"]
					AwsBedrockHandler.setEnv("AWS_ACCESS_KEY_ID", this.options.awsAccessKey)
					AwsBedrockHandler.setEnv("AWS_SECRET_ACCESS_KEY", this.options.awsSecretKey)
					AwsBedrockHandler.setEnv("AWS_SESSION_TOKEN", this.options.awsSessionToken)
				}
			},
			() => providerChain(),
		)
	}

	/**
	 * Gets the AWS region to use, with fallback to default
	 */
	private getRegion(): string {
		return this.options.awsRegion || AwsBedrockHandler.DEFAULT_REGION
	}

	/**
	 * Creates a BedrockRuntimeClient with the appropriate credentials
	 */
	private async getBedrockClient(): Promise<BedrockRuntimeClient> {
		const credentials = await this.getAwsCredentials()

		return new BedrockRuntimeClient({
			region: this.getRegion(),
			credentials: {
				accessKeyId: credentials.accessKeyId,
				secretAccessKey: credentials.secretAccessKey,
				sessionToken: credentials.sessionToken,
			},
			...(this.options.awsBedrockEndpoint && { endpoint: this.options.awsBedrockEndpoint }),
		})
	}

	/**
	 * Gets the appropriate model ID, accounting for cross-region inference if enabled.
	 * If the model ID is an ARN that contains a slash, you will get the URL encoded ARN.
	 */
	async getModelId(): Promise<string> {
		if (this.options.awsBedrockCustomSelected && this.getModel().id.includes("/")) {
			return encodeURIComponent(this.getModel().id)
		}
		if (!this.options.awsBedrockCustomSelected && this.options.awsUseCrossRegionInference) {
			const regionPrefix = this.getRegion().slice(0, 3)
			switch (regionPrefix) {
				case "us-":
					return `us.${this.getModel().id}`
				case "eu-":
					return `eu.${this.getModel().id}`
				case "ap-":
					return `apac.${this.getModel().id}`
				default:
					// cross region inference is not supported in this region, falling back to default model
					return this.getModel().id
			}
		}
		return this.getModel().id
	}

	private static async withTempEnv<R>(updateEnv: () => void, fn: () => Promise<R>): Promise<R> {
		const previousEnv = Object.assign({}, process.env)

		try {
			updateEnv()
			return await fn()
		} finally {
			// Restore the previous environment
			// First clear any new variables that might have been added
			for (const key in process.env) {
				if (!(key in previousEnv)) {
					delete process.env[key]
				}
			}
			// Then restore all previous values
			for (const key in previousEnv) {
				process.env[key] = previousEnv[key]
			}
		}
	}

	private static setEnv(key: string, value: string | undefined) {
		if (key !== "" && value !== undefined) {
			process.env[key] = value
		}
	}

	/**
	 * Creates a message using the Deepseek R1 model through AWS Bedrock
	 */
	private async *createDeepseekMessage(
		systemPrompt: string,
		messages: Anthropic.Messages.MessageParam[],
		modelId: string,
		model: { id: string; info: ModelInfo },
	): ApiStream {
		// Get Bedrock client with proper credentials
		const client = await this.getBedrockClient()

		// Format prompt for DeepSeek R1 according to documentation
		const formattedPrompt = this.formatDeepseekR1Prompt(systemPrompt, messages)

		// Prepare the request based on DeepSeek R1's expected format
		const command = new InvokeModelWithResponseStreamCommand({
			modelId: modelId,
			contentType: "application/json",
			accept: "application/json",
			body: JSON.stringify({
				prompt: formattedPrompt,
				max_tokens: model.info.maxTokens || 8000,
				temperature: 0,
			}),
		})

		// Track token usage
		const inputTokenEstimate = this.estimateInputTokens(systemPrompt, messages)
		let outputTokens = 0
		let isFirstChunk = true
		let accumulatedTokens = 0
		const TOKEN_REPORT_THRESHOLD = 100 // Report usage after accumulating this many tokens

		// Execute the streaming request
		const response = await client.send(command)

		if (response.body) {
			for await (const chunk of response.body) {
				if (chunk.chunk?.bytes) {
					try {
						// Parse the response chunk
						const decodedChunk = new TextDecoder().decode(chunk.chunk.bytes)
						const parsedChunk = JSON.parse(decodedChunk)

						// Report usage on first chunk
						if (isFirstChunk) {
							isFirstChunk = false
							const totalCost = calculateApiCostOpenAI(model.info, inputTokenEstimate, 0, 0, 0)
							yield {
								type: "usage",
								inputTokens: inputTokenEstimate,
								outputTokens: 0,
								totalCost: totalCost,
							}
						}

						// Handle DeepSeek R1 response format
						if (parsedChunk.choices && parsedChunk.choices.length > 0) {
							// For non-streaming response (full response)
							const text = parsedChunk.choices[0].text
							if (text) {
								const chunkTokens = this.estimateTokenCount(text)
								outputTokens += chunkTokens
								accumulatedTokens += chunkTokens

								yield {
									type: "text",
									text: text,
								}

								if (accumulatedTokens >= TOKEN_REPORT_THRESHOLD) {
									const totalCost = calculateApiCostOpenAI(model.info, 0, accumulatedTokens, 0, 0)
									yield {
										type: "usage",
										inputTokens: 0,
										outputTokens: accumulatedTokens,
										totalCost: totalCost,
									}
									accumulatedTokens = 0
								}
							}
						} else if (parsedChunk.delta?.text) {
							// For streaming response (delta updates)
							const text = parsedChunk.delta.text
							const chunkTokens = this.estimateTokenCount(text)
							outputTokens += chunkTokens
							accumulatedTokens += chunkTokens

							yield {
								type: "text",
								text: text,
							}
							// Report aggregated token usage only when threshold is reached
							if (accumulatedTokens >= TOKEN_REPORT_THRESHOLD) {
								const totalCost = calculateApiCostOpenAI(model.info, 0, accumulatedTokens, 0, 0)
								yield {
									type: "usage",
									inputTokens: 0,
									outputTokens: accumulatedTokens,
									totalCost: totalCost,
								}
								accumulatedTokens = 0
							}
						}
					} catch (error) {
						console.error("Error parsing Deepseek response chunk:", error)
						// Propagate the error by yielding a text response with error information
						yield {
							type: "text",
							text: `[ERROR] Failed to parse Deepseek response: ${error instanceof Error ? error.message : String(error)}`,
						}
					}
				}
			}

			// Report any remaining accumulated tokens at the end of the stream
			if (accumulatedTokens > 0) {
				const totalCost = calculateApiCostOpenAI(model.info, 0, accumulatedTokens, 0, 0)
				yield {
					type: "usage",
					inputTokens: 0,
					outputTokens: accumulatedTokens,
					totalCost: totalCost,
				}
			}

			// Add final total cost calculation that includes both input and output tokens
			const finalTotalCost = calculateApiCostOpenAI(model.info, inputTokenEstimate, outputTokens, 0, 0)
			yield {
				type: "usage",
				inputTokens: inputTokenEstimate,
				outputTokens: outputTokens,
				totalCost: finalTotalCost,
			}
		}
	}

	/**
	 * Formats prompt for DeepSeek R1 model according to documentation
	 * First uses convertToR1Format to merge consecutive messages with the same role,
	 * then converts to the string format that DeepSeek R1 expects
	 */
	private formatDeepseekR1Prompt(systemPrompt: string, messages: Anthropic.Messages.MessageParam[]): string {
		// First use convertToR1Format to merge consecutive messages with the same role
		const r1Messages = convertToR1Format([{ role: "user", content: systemPrompt }, ...messages])

		// Then convert to the special string format expected by DeepSeek R1
		let combinedContent = ""

		for (const message of r1Messages) {
			let content = ""

			if (message.content) {
				if (typeof message.content === "string") {
					content = message.content
				} else {
					// Extract text content from message parts
					content = message.content
						.filter((part) => part.type === "text")
						.map((part) => part.text)
						.join("\n")
				}
			}

			combinedContent += message.role === "user" ? "User: " + content + "\n" : "Assistant: " + content + "\n"
		}

		// Format according to DeepSeek R1's expected prompt format
		return `<｜begin▁of▁sentence｜><｜User｜>${combinedContent}<｜Assistant｜><think>\n`
	}

	/**
	 * Estimates token count based on text length (approximate)
	 * Note: This is a rough estimation, as the actual token count depends on the tokenizer
	 */
	private estimateInputTokens(systemPrompt: string, messages: Anthropic.Messages.MessageParam[]): number {
		// For Deepseek R1, we estimate the token count of the formatted prompt
		// The formatted prompt includes special tokens and consistent formatting
		const formattedPrompt = this.formatDeepseekR1Prompt(systemPrompt, messages)
		return Math.ceil(formattedPrompt.length / 4)
	}

	/**
	 * Estimates token count for a text string
	 */
	private estimateTokenCount(text: string): number {
		// Approximate 4 characters per token
		return Math.ceil(text.length / 4)
	}

	/**
	 * Executes a Converse API stream command and handles the response
	 * Common implementation for both Anthropic and Nova models
	 */
	private async *executeConverseStream(command: ConverseStreamCommand, modelInfo: ModelInfo): ApiStream {
		try {
			const client = await this.getBedrockClient()
			const response = await client.send(command)

			if (response.stream) {
				// Buffer content by contentBlockIndex to handle multi-block responses correctly
				const contentBuffers: Record<number, string> = {}
				const blockTypes = new Map<number, "reasoning" | "text">()

				for await (const chunk of response.stream) {
					// Debug logging to see actual response structure
					// console.log("Bedrock chunk:", JSON.stringify(chunk, null, 2))

					// Handle thinking response in additionalModelResponseFields (LangChain format)
					const metadata = chunk.metadata as ExtendedMetadata | undefined
					if (metadata?.additionalModelResponseFields?.thinkingResponse) {
						const thinkingResponse = metadata.additionalModelResponseFields.thinkingResponse
						if (thinkingResponse.reasoning && Array.isArray(thinkingResponse.reasoning)) {
							for (const reasoningBlock of thinkingResponse.reasoning) {
								if (reasoningBlock.type === "text" && reasoningBlock.text) {
									yield {
										type: "reasoning",
										reasoning: reasoningBlock.text,
									}
								}
							}
						}
					}

					// Handle metadata events with token usage information
					if (chunk.metadata?.usage) {
						const inputTokens = chunk.metadata.usage.inputTokens || 0
						const outputTokens = chunk.metadata.usage.outputTokens || 0
						const cacheReadInputTokens = chunk.metadata.usage.cacheReadInputTokens || 0
						const cacheWriteInputTokens = chunk.metadata.usage.cacheWriteInputTokens || 0

						yield {
							type: "usage",
							inputTokens,
							outputTokens,
							cacheReadTokens: cacheReadInputTokens,
							cacheWriteTokens: cacheWriteInputTokens,
							totalCost: calculateApiCostOpenAI(
								modelInfo,
								inputTokens,
								outputTokens,
								cacheWriteInputTokens,
								cacheReadInputTokens,
							),
						}
					}

					// Handle content block start - check if Bedrock uses Anthropic SDK format
					if (chunk.contentBlockStart) {
						const blockStart = chunk.contentBlockStart as ContentBlockStart
						const blockIndex = chunk.contentBlockStart.contentBlockIndex

						// Check for thinking block in various possible formats
						if (
							blockStart.start?.type === "thinking" ||
							blockStart.contentBlock?.type === "thinking" ||
							blockStart.type === "thinking"
						) {
							if (blockIndex !== undefined) {
								blockTypes.set(blockIndex, "reasoning")
								// Initialize content if provided
								const initialContent =
									blockStart.start?.thinking || blockStart.contentBlock?.thinking || blockStart.thinking || ""
								if (initialContent) {
									yield {
										type: "reasoning",
										reasoning: initialContent,
									}
								}
							}
						}
					}

					// Handle content block delta - accumulate content by block index
					if (chunk.contentBlockDelta) {
						const blockIndex = chunk.contentBlockDelta.contentBlockIndex

						if (blockIndex !== undefined) {
							// Initialize buffer for this block if it doesn't exist
							if (!(blockIndex in contentBuffers)) {
								contentBuffers[blockIndex] = ""
							}

							// Check if this is a thinking block
							const blockType = blockTypes.get(blockIndex)
							const delta = chunk.contentBlockDelta.delta as ContentBlockDelta["delta"]

							// Handle thinking delta (Anthropic SDK format)
							if (delta?.type === "thinking_delta" || delta?.thinking) {
								const thinkingContent = delta.thinking || delta.text || ""
								if (thinkingContent) {
									yield {
										type: "reasoning",
										reasoning: thinkingContent,
									}
								}
							} else if (delta?.reasoningContent?.text) {
								// Handle reasoning content (Bedrock format)
								const reasoningText = delta.reasoningContent.text
								if (reasoningText) {
									yield {
										type: "reasoning",
										reasoning: reasoningText,
									}
								}
							} else if (chunk.contentBlockDelta.delta?.text) {
								// Handle regular text content
								const textContent = chunk.contentBlockDelta.delta.text
								contentBuffers[blockIndex] += textContent

								// Stream based on block type
								if (blockType === "reasoning") {
									yield {
										type: "reasoning",
										reasoning: textContent,
									}
								} else {
									yield {
										type: "text",
										text: textContent,
									}
								}
							}
						}
					}

					// Handle content block stop - clean up buffers
					if (chunk.contentBlockStop) {
						const blockIndex = chunk.contentBlockStop.contentBlockIndex

						if (blockIndex !== undefined) {
							// Clean up buffers and tracking for this block
							delete contentBuffers[blockIndex]
							blockTypes.delete(blockIndex)
						}
					}

					// Handle errors with unified error handling
					yield* this.handleBedrockStreamError(chunk)
				}
			}
		} catch (error) {
			console.error("Error processing Converse API response:", error)
			yield {
				type: "text",
				text: `[ERROR] Failed to process response: ${error instanceof Error ? error.message : String(error)}`,
			}
		}
	}

	/**
	 * Handles Bedrock stream errors in a unified way
	 */
	private *handleBedrockStreamError(chunk: any): Generator<{ type: "text"; text: string }> {
		if (chunk.internalServerException) {
			yield {
				type: "text",
				text: `[ERROR] Internal server error: ${chunk.internalServerException.message}`,
			}
		} else if (chunk.modelStreamErrorException) {
			yield {
				type: "text",
				text: `[ERROR] Model stream error: ${chunk.modelStreamErrorException.message}`,
			}
		} else if (chunk.validationException) {
			yield {
				type: "text",
				text: `[ERROR] Validation error: ${chunk.validationException.message}`,
			}
		} else if (chunk.throttlingException) {
			yield {
				type: "text",
				text: `[ERROR] Throttling error: ${chunk.throttlingException.message}`,
			}
		} else if (chunk.serviceUnavailableException) {
			yield {
				type: "text",
				text: `[ERROR] Service unavailable: ${chunk.serviceUnavailableException.message}`,
			}
		}
	}

	/**
	 * Prepares system messages with optional caching support
	 */
	private prepareSystemMessages(systemPrompt: string, enableCaching: boolean): any[] | undefined {
		if (!systemPrompt) {
			return undefined
		}

		if (enableCaching) {
			return [{ text: systemPrompt }, { cachePoint: { type: "default" } }]
		}

		return [{ text: systemPrompt }]
	}

	/**
	 * Gets inference configuration for different model types
	 */
	private getInferenceConfig(modelInfo: ModelInfo, modelType: "anthropic" | "nova"): any {
		// For Anthropic models with thinking enabled, temperature must be 1
		if (modelType === "anthropic") {
			const budget_tokens = this.options.thinkingBudgetTokens || 0
			const baseModelId =
				(this.options.awsBedrockCustomSelected ? this.options.awsBedrockCustomModelBaseId : this.getModel().id) ||
				this.getModel().id
			const reasoningOn = this.shouldEnableReasoning(baseModelId, budget_tokens)

			return {
				maxTokens: modelInfo.maxTokens || 8192,
				temperature: reasoningOn ? 1 : 0,
			}
		}

		return {
			maxTokens: modelInfo.maxTokens || (modelType === "nova" ? 5000 : 8192),
			temperature: 0,
		}
	}

	/**
	 * Determines if reasoning should be enabled for Claude models
	 */
	private shouldEnableReasoning(baseModelId: string, budgetTokens: number): boolean {
		return (
			(baseModelId.includes("3-7") || baseModelId.includes("sonnet-4") || baseModelId.includes("opus-4")) &&
			budgetTokens !== 0
		)
	}

	/**
	 * Creates a message using Anthropic Claude models through AWS Bedrock Converse API
	 * Implements support for Anthropic Claude models using the unified Converse API
	 */
	private async *createAnthropicMessage(
		systemPrompt: string,
		messages: Anthropic.Messages.MessageParam[],
		modelId: string,
		model: { id: string; info: ModelInfo },
	): ApiStream {
		// Format messages for Anthropic model using unified formatter
		const formattedMessages = this.formatMessagesForConverseAPI(messages)

		// Get model info and message indices for caching
		const userMsgIndices = messages.reduce((acc, msg, index) => (msg.role === "user" ? [...acc, index] : acc), [] as number[])
		const lastUserMsgIndex = userMsgIndices[userMsgIndices.length - 1] ?? -1
		const secondLastMsgUserIndex = userMsgIndices[userMsgIndices.length - 2] ?? -1

		// Apply caching controls to messages if enabled
		const messagesWithCache = this.options.awsBedrockUsePromptCache
			? this.applyCacheControlToMessages(formattedMessages, lastUserMsgIndex, secondLastMsgUserIndex)
			: formattedMessages

		// Prepare system message with caching support
		const systemMessages = this.prepareSystemMessages(systemPrompt, this.options.awsBedrockUsePromptCache || false)

		// Get thinking configuration
		const budget_tokens = this.options.thinkingBudgetTokens || 0
		const baseModelId =
			(this.options.awsBedrockCustomSelected ? this.options.awsBedrockCustomModelBaseId : this.getModel().id) ||
			this.getModel().id
		const reasoningOn = this.shouldEnableReasoning(baseModelId, budget_tokens)

		// Prepare request for Anthropic model using Converse API
		const command = new ConverseStreamCommand({
			modelId: modelId,
			messages: messagesWithCache,
			system: systemMessages,
			inferenceConfig: this.getInferenceConfig(model.info, "anthropic"),
			// Add thinking configuration as per LangChain documentation
			additionalModelRequestFields: reasoningOn
				? {
						thinking: {
							type: "enabled",
							budget_tokens: budget_tokens,
						},
					}
				: undefined,
		})

		// Execute the streaming request using unified handler
		yield* this.executeConverseStream(command, model.info)
	}

	/**
	 * Formats messages for models using the Converse API specification
	 * Used by both Anthropic and Nova models to avoid code duplication
	 */
	private formatMessagesForConverseAPI(messages: Anthropic.Messages.MessageParam[]): Message[] {
		return messages.map((message) => {
			// Determine role (user or assistant)
			const role = message.role === "user" ? ConversationRole.USER : ConversationRole.ASSISTANT

			// Process content based on type
			let content: ContentBlock[] = []

			if (typeof message.content === "string") {
				// Simple text content
				content = [{ text: message.content }]
			} else if (Array.isArray(message.content)) {
				// Convert Anthropic content format to Converse API content format
				const processedContent = message.content
					.map((item) => {
						// Text content
						if (item.type === "text") {
							return { text: item.text }
						}

						// Image content
						if (item.type === "image") {
							return this.processImageContent(item)
						}

						// Log unsupported content types for debugging
						console.warn(`Unsupported content type: ${(item as ContentItem).type}`)
						return null
					})
					.filter((item): item is ContentBlock => item !== null)

				content = processedContent
			}

			// Return formatted message
			return {
				role,
				content,
			}
		})
	}

	/**
	 * Processes image content with proper error handling and user notification
	 */
	private processImageContent(item: any): ContentBlock | null {
		let imageData: Uint8Array
		let format: "png" | "jpeg" | "gif" | "webp" = "jpeg" // default format

		// Extract format from media_type if available
		if (item.source.media_type) {
			// Extract format from media_type (e.g., "image/jpeg" -> "jpeg")
			const formatMatch = item.source.media_type.match(/image\/(\w+)/)
			if (formatMatch && formatMatch[1]) {
				const extractedFormat = formatMatch[1]
				// Ensure format is one of the allowed values
				if (["png", "jpeg", "gif", "webp"].includes(extractedFormat)) {
					format = extractedFormat as "png" | "jpeg" | "gif" | "webp"
				}
			}
		}

		// Get image data with improved error handling
		try {
			if (typeof item.source.data === "string") {
				// Handle base64 encoded data
				const base64Data = item.source.data.replace(/^data:image\/\w+;base64,/, "")
				imageData = new Uint8Array(Buffer.from(base64Data, "base64"))
			} else if (item.source.data && typeof item.source.data === "object") {
				// Try to convert to Uint8Array
				imageData = new Uint8Array(Buffer.from(item.source.data as Buffer | Uint8Array))
			} else {
				throw new Error("Unsupported image data format")
			}

			return {
				image: {
					format,
					source: {
						bytes: imageData,
					},
				},
			}
		} catch (error) {
			console.error("Failed to process image content:", error)
			// Return a text content indicating the error instead of null
			// This ensures users are aware of the issue
			return {
				text: `[ERROR: Failed to process image - ${error instanceof Error ? error.message : "Unknown error"}]`,
			}
		}
	}

	/**
	 * Applies cache control to messages for prompt caching using AWS Bedrock's cachePoint system
	 * AWS Bedrock uses cachePoint objects instead of Anthropic's cache_control approach
	 */
	private applyCacheControlToMessages(
		messages: Message[],
		lastUserMsgIndex: number,
		secondLastMsgUserIndex: number,
	): Message[] {
		return messages.map((message, index) => {
			// Add cachePoint to the last user message and second-to-last user message
			if (index === lastUserMsgIndex || index === secondLastMsgUserIndex) {
				// Clone the message to avoid modifying the original
				const messageWithCache = { ...message }

				if (messageWithCache.content && Array.isArray(messageWithCache.content)) {
					// Add cachePoint to the end of the content array
					messageWithCache.content = [
						...messageWithCache.content,
						{
							cachePoint: {
								type: "default",
							},
						} as CachePointContentBlock, // Properly typed cache point for AWS SDK
					]
				}

				return messageWithCache
			}

			return message
		})
	}

	/**
	 * Creates a message using Amazon Nova models through AWS Bedrock
	 * Implements support for Amazon Nova models with caching support
	 */
	private async *createNovaMessage(
		systemPrompt: string,
		messages: Anthropic.Messages.MessageParam[],
		modelId: string,
		model: { id: string; info: ModelInfo },
	): ApiStream {
		// Format messages for Nova model using unified formatter
		const formattedMessages = this.formatMessagesForConverseAPI(messages)

		// Get model info and message indices for caching (for Nova models that support it)
		const userMsgIndices = messages.reduce((acc, msg, index) => (msg.role === "user" ? [...acc, index] : acc), [] as number[])
		const lastUserMsgIndex = userMsgIndices[userMsgIndices.length - 1] ?? -1
		const secondLastMsgUserIndex = userMsgIndices[userMsgIndices.length - 2] ?? -1

		// Apply caching controls to messages if model supports caching and option is enabled
		const messagesWithCache =
			this.options.awsBedrockUsePromptCache && model.info.supportsPromptCache
				? this.applyCacheControlToMessages(formattedMessages, lastUserMsgIndex, secondLastMsgUserIndex)
				: formattedMessages

		// Prepare system message with caching support for Nova models that support it
		const enableCaching = this.options.awsBedrockUsePromptCache && model.info.supportsPromptCache
		const systemMessages = this.prepareSystemMessages(systemPrompt, enableCaching || false)

		// Prepare request for Nova model
		const command = new ConverseStreamCommand({
			modelId: modelId,
			messages: messagesWithCache,
			system: systemMessages,
			inferenceConfig: this.getInferenceConfig(model.info, "nova"),
		})

		// Execute the streaming request using unified handler
		yield* this.executeConverseStream(command, model.info)
	}
}<|MERGE_RESOLUTION|>--- conflicted
+++ resolved
@@ -120,147 +120,8 @@
 			return
 		}
 
-<<<<<<< HEAD
-		const budget_tokens = this.options.thinkingBudgetTokens || 0
-		const reasoningOn = baseModelId.includes("3-7") && budget_tokens !== 0 ? true : false
-
-		// maxTokens
-		let maxTokens = model.info.maxTokens || 8192
-		if (reasoningOn && model.info.thinkingConfig?.maxBudget) {
-			maxTokens = model.info.thinkingConfig.maxBudget
-		}
-
-		// Get model info and message indices for caching
-		const userMsgIndices = messages.reduce((acc, msg, index) => (msg.role === "user" ? [...acc, index] : acc), [] as number[])
-		const lastUserMsgIndex = userMsgIndices[userMsgIndices.length - 1] ?? -1
-		const secondLastMsgUserIndex = userMsgIndices[userMsgIndices.length - 2] ?? -1
-
-		// Create anthropic client, using sessions created or renewed after this handler's
-		// initialization, and allowing for session renewal if necessary as well
-		const client = await this.getAnthropicClient()
-
-		// AWS SDK prioritizes AWS_PROFILE over AWS_ACCESS_KEY_ID/AWS_SECRET_ACCESS_KEY pair
-		// If this is set as an env variable already (ie. from ~/.zshrc) it will override credentials configured by Cline
-		const previousEnv = process.env
-		delete process.env["AWS_PROFILE"]
-		const stream = await client.messages.create({
-			model: modelId,
-			max_tokens: maxTokens,
-			thinking: reasoningOn ? { type: "enabled", budget_tokens: budget_tokens } : undefined,
-			temperature: reasoningOn ? undefined : 0,
-			system: [
-				{
-					text: systemPrompt,
-					type: "text",
-					...(this.options.awsBedrockUsePromptCache === true && {
-						cache_control: { type: "ephemeral" },
-					}),
-				},
-			],
-			messages: messages.map((message, index) => {
-				if (index === lastUserMsgIndex || index === secondLastMsgUserIndex) {
-					return {
-						...message,
-						content:
-							typeof message.content === "string"
-								? [
-										{
-											type: "text",
-											text: message.content,
-											...(this.options.awsBedrockUsePromptCache === true && {
-												cache_control: { type: "ephemeral" },
-											}),
-										},
-									]
-								: message.content.map((content, contentIndex) =>
-										contentIndex === message.content.length - 1
-											? {
-													...content,
-													...(this.options.awsBedrockUsePromptCache === true && {
-														cache_control: { type: "ephemeral" },
-													}),
-												}
-											: content,
-									),
-					}
-				}
-				return message
-			}),
-			stream: true,
-		})
-		process.env = previousEnv
-
-		for await (const chunk of stream) {
-			switch (chunk.type) {
-				case "message_start":
-					const usage = chunk.message.usage
-					yield {
-						type: "usage",
-						inputTokens: usage.input_tokens || 0,
-						outputTokens: usage.output_tokens || 0,
-						cacheWriteTokens: usage.cache_creation_input_tokens || undefined,
-						cacheReadTokens: usage.cache_read_input_tokens || undefined,
-					}
-					break
-				case "message_delta":
-					yield {
-						type: "usage",
-						inputTokens: 0,
-						outputTokens: chunk.usage.output_tokens || 0,
-					}
-					break
-				case "content_block_start":
-					switch (chunk.content_block.type) {
-						case "thinking":
-							yield {
-								type: "reasoning",
-								reasoning: chunk.content_block.thinking || "",
-							}
-							break
-						case "redacted_thinking":
-							// Handle redacted thinking blocks - we still mark it as reasoning
-							// but note that the content is encrypted
-							yield {
-								type: "reasoning",
-								reasoning: "[Redacted thinking block]",
-							}
-							break
-						case "text":
-							if (chunk.index > 0) {
-								yield {
-									type: "text",
-									text: "\n",
-								}
-							}
-							yield {
-								type: "text",
-								text: chunk.content_block.text,
-							}
-							break
-					}
-					break
-				case "content_block_delta":
-					switch (chunk.delta.type) {
-						case "thinking_delta":
-							yield {
-								type: "reasoning",
-								reasoning: chunk.delta.thinking,
-							}
-							break
-						case "text_delta":
-							yield {
-								type: "text",
-								text: chunk.delta.text,
-							}
-							break
-					}
-					break
-			}
-		}
-=======
 		// Default: Use Anthropic Converse API for all Anthropic models
 		yield* this.createAnthropicMessage(systemPrompt, messages, modelId, model)
->>>>>>> 9f605a1f
 	}
 
 	getModel(): { id: string; info: ModelInfo } {
