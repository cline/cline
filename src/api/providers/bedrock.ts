--- conflicted
+++ resolved
@@ -208,12 +208,8 @@
 			awsAccessKey: credentials.accessKeyId,
 			awsSecretKey: credentials.secretAccessKey,
 			awsSessionToken: credentials.sessionToken,
-<<<<<<< HEAD
 			awsRegion: this.getRegion(),
-=======
-			awsRegion: this.options.awsRegion || "us-east-1",
 			...(this.options.awsBedrockEndpoint && { endpoint: this.options.awsBedrockEndpoint }),
->>>>>>> 73a340c7
 		})
 	}
 
