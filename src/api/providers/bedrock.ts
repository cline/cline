import AnthropicBedrock from "@anthropic-ai/bedrock-sdk"
import { Anthropic } from "@anthropic-ai/sdk"
import { withRetry } from "../retry"
import { ApiHandler } from "../"
import { convertToR1Format } from "../transform/r1-format"
import { ApiHandlerOptions, bedrockDefaultModelId, BedrockModelId, bedrockModels, ModelInfo } from "../../shared/api"
import { calculateApiCostOpenAI } from "../../utils/cost"
import { ApiStream } from "../transform/stream"
import { fromNodeProviderChain } from "@aws-sdk/credential-providers"
import {
	BedrockRuntimeClient,
	ConversationRole,
	ConverseStreamCommand,
	InvokeModelWithResponseStreamCommand,
} from "@aws-sdk/client-bedrock-runtime"

// https://docs.anthropic.com/en/api/claude-on-amazon-bedrock
export class AwsBedrockHandler implements ApiHandler {
	private options: ApiHandlerOptions

	constructor(options: ApiHandlerOptions) {
		this.options = options
	}

	@withRetry()
	async *createMessage(systemPrompt: string, messages: Anthropic.Messages.MessageParam[]): ApiStream {
		// cross region inference requires prefixing the model id with the region
		let modelId = await this.getModelId()
		const model = this.getModel()

<<<<<<< HEAD
		// This baseModelId is used to indicate the capabilities of the model.
		// If the user selects a custom model, baseModelId will be set to the base model ID of the custom model.
		// Otherwise, baseModelId will be the same as modelId.
		const baseModelId =
			(this.options.awsBedrockCustomSelected ? this.options.awsBedrockCustomModelBaseId : modelId) || modelId
=======
		// Check if this is an Amazon Nova model
		if (modelId.includes("amazon.nova")) {
			yield* this.createNovaMessage(systemPrompt, messages, modelId, model)
			return
		}
>>>>>>> 7a1e757a

		// Check if this is a Deepseek model
		if (baseModelId.includes("deepseek")) {
			yield* this.createDeepseekMessage(systemPrompt, messages, modelId, model)
			return
		}

		let budget_tokens = this.options.thinkingBudgetTokens || 0
		const reasoningOn = baseModelId.includes("3-7") && budget_tokens !== 0 ? true : false

		// Get model info and message indices for caching
		const userMsgIndices = messages.reduce((acc, msg, index) => (msg.role === "user" ? [...acc, index] : acc), [] as number[])
		const lastUserMsgIndex = userMsgIndices[userMsgIndices.length - 1] ?? -1
		const secondLastMsgUserIndex = userMsgIndices[userMsgIndices.length - 2] ?? -1

		// Create anthropic client, using sessions created or renewed after this handler's
		// initialization, and allowing for session renewal if necessary as well
		const client = await this.getAnthropicClient()

		const stream = await client.messages.create({
			model: modelId,
			max_tokens: model.info.maxTokens || 8192,
			thinking: reasoningOn ? { type: "enabled", budget_tokens: budget_tokens } : undefined,
			temperature: reasoningOn ? undefined : 0,
			system: [
				{
					text: systemPrompt,
					type: "text",
					...(this.options.awsBedrockUsePromptCache === true && {
						cache_control: { type: "ephemeral" },
					}),
				},
			],
			messages: messages.map((message, index) => {
				if (index === lastUserMsgIndex || index === secondLastMsgUserIndex) {
					return {
						...message,
						content:
							typeof message.content === "string"
								? [
										{
											type: "text",
											text: message.content,
											...(this.options.awsBedrockUsePromptCache === true && {
												cache_control: { type: "ephemeral" },
											}),
										},
									]
								: message.content.map((content, contentIndex) =>
										contentIndex === message.content.length - 1
											? {
													...content,
													...(this.options.awsBedrockUsePromptCache === true && {
														cache_control: { type: "ephemeral" },
													}),
												}
											: content,
									),
					}
				}
				return message
			}),
			stream: true,
		})

		for await (const chunk of stream) {
			switch (chunk.type) {
				case "message_start":
					const usage = chunk.message.usage
					yield {
						type: "usage",
						inputTokens: usage.input_tokens || 0,
						outputTokens: usage.output_tokens || 0,
						cacheWriteTokens: usage.cache_creation_input_tokens || undefined,
						cacheReadTokens: usage.cache_read_input_tokens || undefined,
					}
					break
				case "message_delta":
					yield {
						type: "usage",
						inputTokens: 0,
						outputTokens: chunk.usage.output_tokens || 0,
					}
					break
				case "content_block_start":
					switch (chunk.content_block.type) {
						case "thinking":
							yield {
								type: "reasoning",
								reasoning: chunk.content_block.thinking || "",
							}
							break
						case "redacted_thinking":
							// Handle redacted thinking blocks - we still mark it as reasoning
							// but note that the content is encrypted
							yield {
								type: "reasoning",
								reasoning: "[Redacted thinking block]",
							}
							break
						case "text":
							if (chunk.index > 0) {
								yield {
									type: "text",
									text: "\n",
								}
							}
							yield {
								type: "text",
								text: chunk.content_block.text,
							}
							break
					}
					break
				case "content_block_delta":
					switch (chunk.delta.type) {
						case "thinking_delta":
							yield {
								type: "reasoning",
								reasoning: chunk.delta.thinking,
							}
							break
						case "text_delta":
							yield {
								type: "text",
								text: chunk.delta.text,
							}
							break
					}
					break
			}
		}
	}

	getModel(): { id: string; info: ModelInfo } {
		const modelId = this.options.apiModelId
		if (modelId && modelId in bedrockModels) {
			const id = modelId as BedrockModelId
			return { id, info: bedrockModels[id] }
		}

		const customSelected = this.options.awsBedrockCustomSelected
		const baseModel = this.options.awsBedrockCustomModelBaseId
		if (customSelected && modelId && baseModel && baseModel in bedrockModels) {
			// Use the user-input model ID but inherit capabilities from the base model
			return {
				id: modelId,
				info: bedrockModels[baseModel],
			}
		}

		return {
			id: bedrockDefaultModelId,
			info: bedrockModels[bedrockDefaultModelId],
		}
	}

	// Default AWS region
	private static readonly DEFAULT_REGION = "us-east-1"

	/**
	 * Gets AWS credentials using the provider chain
	 * Centralizes credential retrieval logic for all AWS services
	 */
	private async getAwsCredentials(): Promise<{
		accessKeyId: string
		secretAccessKey: string
		sessionToken?: string
	}> {
		// Create AWS credentials by executing an AWS provider chain
		const providerChain = fromNodeProviderChain()
		return await AwsBedrockHandler.withTempEnv(
			() => {
				AwsBedrockHandler.setEnv("AWS_REGION", this.options.awsRegion)
				AwsBedrockHandler.setEnv("AWS_ACCESS_KEY_ID", this.options.awsAccessKey)
				AwsBedrockHandler.setEnv("AWS_SECRET_ACCESS_KEY", this.options.awsSecretKey)
				AwsBedrockHandler.setEnv("AWS_SESSION_TOKEN", this.options.awsSessionToken)
				AwsBedrockHandler.setEnv("AWS_PROFILE", this.options.awsProfile)
			},
			() => providerChain(),
		)
	}

	/**
	 * Gets the AWS region to use, with fallback to default
	 */
	private getRegion(): string {
		return this.options.awsRegion || AwsBedrockHandler.DEFAULT_REGION
	}

	/**
	 * Creates a BedrockRuntimeClient with the appropriate credentials
	 */
	private async getBedrockClient(): Promise<BedrockRuntimeClient> {
		const credentials = await this.getAwsCredentials()

		return new BedrockRuntimeClient({
			region: this.getRegion(),
			credentials: {
				accessKeyId: credentials.accessKeyId,
				secretAccessKey: credentials.secretAccessKey,
				sessionToken: credentials.sessionToken,
			},
			...(this.options.awsBedrockEndpoint && { endpoint: this.options.awsBedrockEndpoint }),
		})
	}

	/**
	 * Creates an AnthropicBedrock client with the appropriate credentials
	 */
	private async getAnthropicClient(): Promise<AnthropicBedrock> {
		const credentials = await this.getAwsCredentials()

		// Return an AnthropicBedrock client with the resolved/assumed credentials.
		return new AnthropicBedrock({
			awsAccessKey: credentials.accessKeyId,
			awsSecretKey: credentials.secretAccessKey,
			awsSessionToken: credentials.sessionToken,
			awsRegion: this.getRegion(),
			...(this.options.awsBedrockEndpoint && { baseURL: this.options.awsBedrockEndpoint }),
		})
	}

	/**
	 * Gets the appropriate model ID, accounting for cross-region inference if enabled
	 */
	async getModelId(): Promise<string> {
		if (this.options.awsUseCrossRegionInference) {
			let regionPrefix = this.getRegion().slice(0, 3)
			switch (regionPrefix) {
				case "us-":
					return `us.${this.getModel().id}`
				case "eu-":
					return `eu.${this.getModel().id}`
				case "ap-":
					return `apac.${this.getModel().id}`
				default:
					// cross region inference is not supported in this region, falling back to default model
					return this.getModel().id
			}
		}
		return this.getModel().id
	}

	private static async withTempEnv<R>(updateEnv: () => void, fn: () => Promise<R>): Promise<R> {
		const previousEnv = { ...process.env }

		try {
			updateEnv()
			return await fn()
		} finally {
			process.env = previousEnv
		}
	}

	private static setEnv(key: string, value: string | undefined) {
		if (key !== "" && value !== undefined) {
			process.env[key] = value
		}
	}

	/**
	 * Creates a message using the Deepseek R1 model through AWS Bedrock
	 */
	private async *createDeepseekMessage(
		systemPrompt: string,
		messages: Anthropic.Messages.MessageParam[],
		modelId: string,
		model: { id: string; info: ModelInfo },
	): ApiStream {
		// Get Bedrock client with proper credentials
		const client = await this.getBedrockClient()

		// Format prompt for DeepSeek R1 according to documentation
		const formattedPrompt = this.formatDeepseekR1Prompt(systemPrompt, messages)

		// Prepare the request based on DeepSeek R1's expected format
		const command = new InvokeModelWithResponseStreamCommand({
			modelId: modelId,
			contentType: "application/json",
			accept: "application/json",
			body: JSON.stringify({
				prompt: formattedPrompt,
				max_tokens: model.info.maxTokens || 8000,
				temperature: 0,
			}),
		})

		// Track token usage
		const inputTokenEstimate = this.estimateInputTokens(systemPrompt, messages)
		let outputTokens = 0
		let isFirstChunk = true
		let accumulatedTokens = 0
		const TOKEN_REPORT_THRESHOLD = 100 // Report usage after accumulating this many tokens

		// Execute the streaming request
		const response = await client.send(command)

		if (response.body) {
			for await (const chunk of response.body) {
				if (chunk.chunk?.bytes) {
					try {
						// Parse the response chunk
						const decodedChunk = new TextDecoder().decode(chunk.chunk.bytes)
						const parsedChunk = JSON.parse(decodedChunk)

						// Report usage on first chunk
						if (isFirstChunk) {
							isFirstChunk = false
							const totalCost = calculateApiCostOpenAI(model.info, inputTokenEstimate, 0, 0, 0)
							yield {
								type: "usage",
								inputTokens: inputTokenEstimate,
								outputTokens: 0,
								totalCost: totalCost,
							}
						}

						// Handle DeepSeek R1 response format
						if (parsedChunk.choices && parsedChunk.choices.length > 0) {
							// For non-streaming response (full response)
							const text = parsedChunk.choices[0].text
							if (text) {
								const chunkTokens = this.estimateTokenCount(text)
								outputTokens += chunkTokens
								accumulatedTokens += chunkTokens

								yield {
									type: "text",
									text: text,
								}

								if (accumulatedTokens >= TOKEN_REPORT_THRESHOLD) {
									const totalCost = calculateApiCostOpenAI(model.info, 0, accumulatedTokens, 0, 0)
									yield {
										type: "usage",
										inputTokens: 0,
										outputTokens: accumulatedTokens,
										totalCost: totalCost,
									}
									accumulatedTokens = 0
								}
							}
						} else if (parsedChunk.delta?.text) {
							// For streaming response (delta updates)
							const text = parsedChunk.delta.text
							const chunkTokens = this.estimateTokenCount(text)
							outputTokens += chunkTokens
							accumulatedTokens += chunkTokens

							yield {
								type: "text",
								text: text,
							}
							// Report aggregated token usage only when threshold is reached
							if (accumulatedTokens >= TOKEN_REPORT_THRESHOLD) {
								const totalCost = calculateApiCostOpenAI(model.info, 0, accumulatedTokens, 0, 0)
								yield {
									type: "usage",
									inputTokens: 0,
									outputTokens: accumulatedTokens,
									totalCost: totalCost,
								}
								accumulatedTokens = 0
							}
						}
					} catch (error) {
						console.error("Error parsing Deepseek response chunk:", error)
						// Propagate the error by yielding a text response with error information
						yield {
							type: "text",
							text: `[ERROR] Failed to parse Deepseek response: ${error instanceof Error ? error.message : String(error)}`,
						}
					}
				}
			}

			// Report any remaining accumulated tokens at the end of the stream
			if (accumulatedTokens > 0) {
				const totalCost = calculateApiCostOpenAI(model.info, 0, accumulatedTokens, 0, 0)
				yield {
					type: "usage",
					inputTokens: 0,
					outputTokens: accumulatedTokens,
					totalCost: totalCost,
				}
			}

			// Add final total cost calculation that includes both input and output tokens
			const finalTotalCost = calculateApiCostOpenAI(model.info, inputTokenEstimate, outputTokens, 0, 0)
			yield {
				type: "usage",
				inputTokens: inputTokenEstimate,
				outputTokens: outputTokens,
				totalCost: finalTotalCost,
			}
		}
	}

	/**
	 * Formats prompt for DeepSeek R1 model according to documentation
	 * First uses convertToR1Format to merge consecutive messages with the same role,
	 * then converts to the string format that DeepSeek R1 expects
	 */
	private formatDeepseekR1Prompt(systemPrompt: string, messages: Anthropic.Messages.MessageParam[]): string {
		// First use convertToR1Format to merge consecutive messages with the same role
		const r1Messages = convertToR1Format([{ role: "user", content: systemPrompt }, ...messages])

		// Then convert to the special string format expected by DeepSeek R1
		let combinedContent = ""

		for (const message of r1Messages) {
			let content = ""

			if (message.content) {
				if (typeof message.content === "string") {
					content = message.content
				} else {
					// Extract text content from message parts
					content = message.content
						.filter((part) => part.type === "text")
						.map((part) => part.text)
						.join("\n")
				}
			}

			combinedContent += message.role === "user" ? "User: " + content + "\n" : "Assistant: " + content + "\n"
		}

		// Format according to DeepSeek R1's expected prompt format
		return `<｜begin▁of▁sentence｜><｜User｜>${combinedContent}<｜Assistant｜><think>\n`
	}

	/**
	 * Estimates token count based on text length (approximate)
	 * Note: This is a rough estimation, as the actual token count depends on the tokenizer
	 */
	private estimateInputTokens(systemPrompt: string, messages: Anthropic.Messages.MessageParam[]): number {
		// For Deepseek R1, we estimate the token count of the formatted prompt
		// The formatted prompt includes special tokens and consistent formatting
		const formattedPrompt = this.formatDeepseekR1Prompt(systemPrompt, messages)
		return Math.ceil(formattedPrompt.length / 4)
	}

	/**
	 * Estimates token count for a text string
	 */
	private estimateTokenCount(text: string): number {
		// Approximate 4 characters per token
		return Math.ceil(text.length / 4)
	}

	/**
	 * Creates a message using Amazon Nova models through AWS Bedrock
	 * Implements support for Nova Micro, Nova Lite, and Nova Pro models
	 */
	private async *createNovaMessage(
		systemPrompt: string,
		messages: Anthropic.Messages.MessageParam[],
		modelId: string,
		model: { id: BedrockModelId; info: ModelInfo },
	): ApiStream {
		// Get Bedrock client with proper credentials
		const client = await this.getBedrockClient()

		// Format messages for Nova model
		const formattedMessages = this.formatNovaMessages(messages)

		// Prepare request for Nova model
		const command = new ConverseStreamCommand({
			modelId: modelId,
			messages: formattedMessages,
			system: systemPrompt ? [{ text: systemPrompt }] : undefined,
			inferenceConfig: {
				maxTokens: model.info.maxTokens || 5000,
				temperature: 0,
				// topP: 0.9, // Alternative: use topP instead of temperature
			},
		})

		// Execute the streaming request and handle response
		try {
			const response = await client.send(command)

			if (response.stream) {
				let hasReportedInputTokens = false

				for await (const chunk of response.stream) {
					// Handle metadata events with token usage information
					if (chunk.metadata?.usage) {
						// Report complete token usage from the model itself
						const inputTokens = chunk.metadata.usage.inputTokens || 0
						const outputTokens = chunk.metadata.usage.outputTokens || 0
						yield {
							type: "usage",
							inputTokens,
							outputTokens,
							totalCost: calculateApiCostOpenAI(model.info, inputTokens, outputTokens, 0, 0),
						}
						hasReportedInputTokens = true
					}

					// Handle content delta (text generation)
					if (chunk.contentBlockDelta?.delta?.text) {
						yield {
							type: "text",
							text: chunk.contentBlockDelta.delta.text,
						}
					}

					// Handle reasoning content if present
					if (chunk.contentBlockDelta?.delta?.reasoningContent?.text) {
						yield {
							type: "reasoning",
							reasoning: chunk.contentBlockDelta.delta.reasoningContent.text,
						}
					}

					// Handle errors
					if (chunk.internalServerException) {
						yield {
							type: "text",
							text: `[ERROR] Internal server error: ${chunk.internalServerException.message}`,
						}
					} else if (chunk.modelStreamErrorException) {
						yield {
							type: "text",
							text: `[ERROR] Model stream error: ${chunk.modelStreamErrorException.message}`,
						}
					} else if (chunk.validationException) {
						yield {
							type: "text",
							text: `[ERROR] Validation error: ${chunk.validationException.message}`,
						}
					} else if (chunk.throttlingException) {
						yield {
							type: "text",
							text: `[ERROR] Throttling error: ${chunk.throttlingException.message}`,
						}
					} else if (chunk.serviceUnavailableException) {
						yield {
							type: "text",
							text: `[ERROR] Service unavailable: ${chunk.serviceUnavailableException.message}`,
						}
					}
				}
			}
		} catch (error) {
			console.error("Error processing Nova model response:", error)
			yield {
				type: "text",
				text: `[ERROR] Failed to process Nova response: ${error instanceof Error ? error.message : String(error)}`,
			}
		}
	}

	/**
	 * Formats messages for Amazon Nova models according to the SDK specification
	 */
	private formatNovaMessages(messages: Anthropic.Messages.MessageParam[]): { role: ConversationRole; content: any[] }[] {
		return messages.map((message) => {
			// Determine role (user or assistant)
			const role = message.role === "user" ? ConversationRole.USER : ConversationRole.ASSISTANT

			// Process content based on type
			let content: any[] = []

			if (typeof message.content === "string") {
				// Simple text content
				content = [{ text: message.content }]
			} else if (Array.isArray(message.content)) {
				// Convert Anthropic content format to Nova content format
				content = message.content
					.map((item) => {
						// Text content
						if (item.type === "text") {
							return { text: item.text }
						}

						// Image content
						if (item.type === "image") {
							// Handle different image source formats
							let imageData: Uint8Array
							let format = "jpeg" // default format

							// Extract format from media_type if available
							if (item.source.media_type) {
								// Extract format from media_type (e.g., "image/jpeg" -> "jpeg")
								const formatMatch = item.source.media_type.match(/image\/(\w+)/)
								if (formatMatch && formatMatch[1]) {
									format = formatMatch[1]
									// Ensure format is one of the allowed values
									if (!["png", "jpeg", "gif", "webp"].includes(format)) {
										format = "jpeg" // Default to jpeg if not supported
									}
								}
							}

							// Get image data
							try {
								if (typeof item.source.data === "string") {
									// Handle base64 encoded data
									const base64Data = item.source.data.replace(/^data:image\/\w+;base64,/, "")
									imageData = new Uint8Array(Buffer.from(base64Data, "base64"))
								} else if (item.source.data && typeof item.source.data === "object") {
									// Try to convert to Uint8Array
									imageData = new Uint8Array(Buffer.from(item.source.data as any))
								} else {
									console.error("Unsupported image data format")
									return null // Skip this item if format is not supported
								}
							} catch (error) {
								console.error("Could not convert image data to Uint8Array:", error)
								return null // Skip this item if conversion fails
							}

							return {
								image: {
									format,
									source: {
										bytes: imageData,
									},
								},
							}
						}

						// Return null for unsupported content types
						return null
					})
					.filter(Boolean) // Remove any null items
			}

			// Return formatted message
			return {
				role,
				content,
			}
		})
	}
}<|MERGE_RESOLUTION|>--- conflicted
+++ resolved
@@ -28,19 +28,17 @@
 		let modelId = await this.getModelId()
 		const model = this.getModel()
 
-<<<<<<< HEAD
 		// This baseModelId is used to indicate the capabilities of the model.
 		// If the user selects a custom model, baseModelId will be set to the base model ID of the custom model.
 		// Otherwise, baseModelId will be the same as modelId.
 		const baseModelId =
 			(this.options.awsBedrockCustomSelected ? this.options.awsBedrockCustomModelBaseId : modelId) || modelId
-=======
+
 		// Check if this is an Amazon Nova model
-		if (modelId.includes("amazon.nova")) {
+		if (baseModelId.includes("amazon.nova")) {
 			yield* this.createNovaMessage(systemPrompt, messages, modelId, model)
 			return
 		}
->>>>>>> 7a1e757a
 
 		// Check if this is a Deepseek model
 		if (baseModelId.includes("deepseek")) {
@@ -501,7 +499,7 @@
 		systemPrompt: string,
 		messages: Anthropic.Messages.MessageParam[],
 		modelId: string,
-		model: { id: BedrockModelId; info: ModelInfo },
+		model: { id: string; info: ModelInfo },
 	): ApiStream {
 		// Get Bedrock client with proper credentials
 		const client = await this.getBedrockClient()
