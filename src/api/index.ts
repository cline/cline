import { Anthropic } from "@anthropic-ai/sdk"
import { ApiConfiguration, ModelInfo } from "../shared/api"
import { AnthropicHandler } from "./providers/anthropic"
import { AwsBedrockHandler } from "./providers/bedrock"
import { OpenRouterHandler } from "./providers/openrouter"
import { VertexHandler } from "./providers/vertex"
import { OpenAiHandler } from "./providers/openai"
import { OllamaHandler } from "./providers/ollama"
import { LmStudioHandler } from "./providers/lmstudio"
import { GeminiHandler } from "./providers/gemini"
import { OpenAiNativeHandler } from "./providers/openai-native"
import { ApiStream, ApiStreamUsageChunk } from "./transform/stream"
import { DeepSeekHandler } from "./providers/deepseek"
import { RequestyHandler } from "./providers/requesty"
import { NetmindHandler } from "./providers/netmind"
import { TogetherHandler } from "./providers/together"
import { NebiusHandler } from "./providers/nebius"
import { QwenHandler } from "./providers/qwen"
import { MistralHandler } from "./providers/mistral"
import { DoubaoHandler } from "./providers/doubao"
import { VsCodeLmHandler } from "./providers/vscode-lm"
import { ClineHandler } from "./providers/cline"
import { LiteLlmHandler } from "./providers/litellm"
import { FireworksHandler } from "./providers/fireworks"
import { AskSageHandler } from "./providers/asksage"
import { XAIHandler } from "./providers/xai"
import { SambanovaHandler } from "./providers/sambanova"
import { CerebrasHandler } from "./providers/cerebras"

export interface ApiHandler {
	createMessage(systemPrompt: string, messages: Anthropic.Messages.MessageParam[]): ApiStream
	getModel(): { id: string; info: ModelInfo }
	getApiStreamUsage?(): Promise<ApiStreamUsageChunk | undefined>
}

export interface SingleCompletionHandler {
	completePrompt(prompt: string): Promise<string>
}

export function buildApiHandler(configuration: ApiConfiguration): ApiHandler {
	const { apiProvider, ...options } = configuration
	switch (apiProvider) {
		case "anthropic":
			return new AnthropicHandler(options)
		case "openrouter":
			return new OpenRouterHandler(options)
		case "bedrock":
			return new AwsBedrockHandler(options)
		case "vertex":
			return new VertexHandler(options)
		case "openai":
			return new OpenAiHandler(options)
		case "ollama":
			return new OllamaHandler(options)
		case "lmstudio":
			return new LmStudioHandler(options)
		case "gemini":
			return new GeminiHandler(options)
		case "openai-native":
			return new OpenAiNativeHandler(options)
		case "deepseek":
			return new DeepSeekHandler(options)
		case "requesty":
			return new RequestyHandler(options)
		case "fireworks":
			return new FireworksHandler(options)
		case "together":
			return new TogetherHandler(options)
		case "qwen":
			return new QwenHandler(options)
		case "doubao":
			return new DoubaoHandler(options)
		case "mistral":
			return new MistralHandler(options)
		case "vscode-lm":
			return new VsCodeLmHandler(options)
		case "cline":
			return new ClineHandler(options)
		case "litellm":
			return new LiteLlmHandler(options)
		case "nebius":
			return new NebiusHandler(options)
		case "asksage":
			return new AskSageHandler(options)
		case "xai":
			return new XAIHandler(options)
		case "sambanova":
			return new SambanovaHandler(options)
<<<<<<< HEAD
		case "netmind":
			return new NetmindHandler(options)
=======
		case "cerebras":
			return new CerebrasHandler(options)
>>>>>>> ed0181a1
		default:
			return new AnthropicHandler(options)
	}
}<|MERGE_RESOLUTION|>--- conflicted
+++ resolved
@@ -86,13 +86,10 @@
 			return new XAIHandler(options)
 		case "sambanova":
 			return new SambanovaHandler(options)
-<<<<<<< HEAD
 		case "netmind":
 			return new NetmindHandler(options)
-=======
 		case "cerebras":
 			return new CerebrasHandler(options)
->>>>>>> ed0181a1
 		default:
 			return new AnthropicHandler(options)
 	}
