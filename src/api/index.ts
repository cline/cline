--- conflicted
+++ resolved
@@ -32,11 +32,8 @@
 import { Mode } from "@shared/storage/types"
 import { HuggingFaceHandler } from "./providers/huggingface"
 import { HuaweiCloudMaaSHandler } from "./providers/huawei-cloud-maas"
-<<<<<<< HEAD
+import { BasetenHandler } from "./providers/baseten"
 import { ZAiHandler } from "./providers/zai"
-=======
-import { BasetenHandler } from "./providers/baseten"
->>>>>>> 47a2ae83
 
 export interface ApiHandler {
 	createMessage(systemPrompt: string, messages: Anthropic.Messages.MessageParam[]): ApiStream
