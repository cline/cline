--- conflicted
+++ resolved
@@ -20,11 +20,8 @@
 import { LiteLlmHandler } from "./providers/litellm"
 import { AskSageHandler } from "./providers/asksage"
 import { XAIHandler } from "./providers/xai"
-<<<<<<< HEAD
 import { BitdeerAIHandler } from "./providers/bitdeerai"
-=======
 import { SambanovaHandler } from "./providers/sambanova"
->>>>>>> 9012d6a1
 
 export interface ApiHandler {
 	createMessage(systemPrompt: string, messages: Anthropic.Messages.MessageParam[]): ApiStream
@@ -77,13 +74,10 @@
 			return new AskSageHandler(options)
 		case "xai":
 			return new XAIHandler(options)
-<<<<<<< HEAD
 		case "bitdeerai":
 			return new BitdeerAIHandler(options)
-=======
 		case "sambanova":
 			return new SambanovaHandler(options)
->>>>>>> 9012d6a1
 		default:
 			return new AnthropicHandler(options)
 	}
