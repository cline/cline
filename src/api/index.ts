import { Anthropic } from "@anthropic-ai/sdk"
import { ApiConfiguration, ModelInfo } from "../shared/api"
import { AnthropicHandler } from "./providers/anthropic"
import { AwsBedrockHandler } from "./providers/bedrock"
import { OpenRouterHandler } from "./providers/openrouter"
import { SapAiCoreHandler } from "./providers/sapaicore"
import { VertexHandler } from "./providers/vertex"
import { OpenAiHandler } from "./providers/openai"
import { OllamaHandler } from "./providers/ollama"
import { LmStudioHandler } from "./providers/lmstudio"
import { GeminiHandler } from "./providers/gemini"
import { OpenAiNativeHandler } from "./providers/openai-native"
import { ApiStream } from "./transform/stream"
import { DeepSeekHandler } from "./providers/deepseek"
import { MistralHandler } from "./providers/mistral"
import { VsCodeLmHandler } from "./providers/vscode-lm"

export interface ApiHandler {
	createMessage(systemPrompt: string, messages: Anthropic.Messages.MessageParam[]): ApiStream
	getModel(): { id: string; info: ModelInfo }
}

export interface SingleCompletionHandler {
	completePrompt(prompt: string): Promise<string>
}

export function buildApiHandler(configuration: ApiConfiguration): ApiHandler {
	const { apiProvider, ...options } = configuration
	switch (apiProvider) {
		case "anthropic":
			return new AnthropicHandler(options)
		case "openrouter":
			return new OpenRouterHandler(options)
		case "bedrock":
			return new AwsBedrockHandler(options)
		case "vertex":
			return new VertexHandler(options)
		case "openai":
			return new OpenAiHandler(options)
		case "ollama":
			return new OllamaHandler(options)
		case "lmstudio":
			return new LmStudioHandler(options)
		case "gemini":
			return new GeminiHandler(options)
		case "openai-native":
			return new OpenAiNativeHandler(options)
<<<<<<< HEAD
		case "sapaicore":
			return new SapAiCoreHandler(options)
=======
		case "deepseek":
			return new DeepSeekHandler(options)
		case "mistral":
			return new MistralHandler(options)
		case "vscode-lm":
			return new VsCodeLmHandler(options)
>>>>>>> 5eb8086b
		default:
			return new AnthropicHandler(options)
	}
}<|MERGE_RESOLUTION|>--- conflicted
+++ resolved
@@ -45,17 +45,14 @@
 			return new GeminiHandler(options)
 		case "openai-native":
 			return new OpenAiNativeHandler(options)
-<<<<<<< HEAD
-		case "sapaicore":
-			return new SapAiCoreHandler(options)
-=======
 		case "deepseek":
 			return new DeepSeekHandler(options)
 		case "mistral":
 			return new MistralHandler(options)
 		case "vscode-lm":
 			return new VsCodeLmHandler(options)
->>>>>>> 5eb8086b
+		case "sapaicore":
+			return new SapAiCoreHandler(options)
 		default:
 			return new AnthropicHandler(options)
 	}
