import { Anthropic } from "@anthropic-ai/sdk"
import { ApiConfiguration, ModelInfo, QwenApiRegions } from "../shared/api"
import { AnthropicHandler } from "./providers/anthropic"
import { AwsBedrockHandler } from "./providers/bedrock"
import { OpenRouterHandler } from "./providers/openrouter"
import { VertexHandler } from "./providers/vertex"
import { OpenAiHandler } from "./providers/openai"
import { OllamaHandler } from "./providers/ollama"
import { LmStudioHandler } from "./providers/lmstudio"
import { GeminiHandler } from "./providers/gemini"
import { OpenAiNativeHandler } from "./providers/openai-native"
import { ApiStream, ApiStreamUsageChunk } from "./transform/stream"
import { DeepSeekHandler } from "./providers/deepseek"
import { RequestyHandler } from "./providers/requesty"
import { TogetherHandler } from "./providers/together"
import { NebiusHandler } from "./providers/nebius"
import { QwenHandler } from "./providers/qwen"
import { MistralHandler } from "./providers/mistral"
import { DoubaoHandler } from "./providers/doubao"
import { VsCodeLmHandler } from "./providers/vscode-lm"
import { ClineHandler } from "./providers/cline"
import { LiteLlmHandler } from "./providers/litellm"
import { FireworksHandler } from "./providers/fireworks"
import { AskSageHandler } from "./providers/asksage"
import { XAIHandler } from "./providers/xai"
import { SambanovaHandler } from "./providers/sambanova"
import { CerebrasHandler } from "./providers/cerebras"
import { SapAiCoreHandler } from "./providers/sapaicore"
import { ClaudeCodeHandler } from "./providers/claude-code"
import { MoonshotHandler } from "./providers/moonshot"
import { GroqHandler } from "./providers/groq"
import { Mode } from "@shared/storage/types"
import { HuggingFaceHandler } from "./providers/huggingface"
import { HuaweiCloudMaaSHandler } from "./providers/huawei-cloud-maas"
import { BasetenHandler } from "./providers/baseten"

export interface ApiHandler {
	createMessage(systemPrompt: string, messages: Anthropic.Messages.MessageParam[]): ApiStream
	getModel(): { id: string; info: ModelInfo }
	getApiStreamUsage?(): Promise<ApiStreamUsageChunk | undefined>
}

export interface SingleCompletionHandler {
	completePrompt(prompt: string): Promise<string>
}

function createHandlerForProvider(
	apiProvider: string | undefined,
	options: Omit<ApiConfiguration, "apiProvider">,
	mode: Mode,
): ApiHandler {
	switch (apiProvider) {
		case "anthropic":
			return new AnthropicHandler({
				apiKey: options.apiKey,
				anthropicBaseUrl: options.anthropicBaseUrl,
				apiModelId: mode === "plan" ? options.planModeApiModelId : options.actModeApiModelId,
				thinkingBudgetTokens:
					mode === "plan" ? options.planModeThinkingBudgetTokens : options.actModeThinkingBudgetTokens,
			})
		case "openrouter":
			return new OpenRouterHandler({
				openRouterApiKey: options.openRouterApiKey,
				openRouterModelId: mode === "plan" ? options.planModeOpenRouterModelId : options.actModeOpenRouterModelId,
				openRouterModelInfo: mode === "plan" ? options.planModeOpenRouterModelInfo : options.actModeOpenRouterModelInfo,
				openRouterProviderSorting: options.openRouterProviderSorting,
				reasoningEffort: mode === "plan" ? options.planModeReasoningEffort : options.actModeReasoningEffort,
				thinkingBudgetTokens:
					mode === "plan" ? options.planModeThinkingBudgetTokens : options.actModeThinkingBudgetTokens,
			})
		case "bedrock":
			return new AwsBedrockHandler({
				apiModelId: mode === "plan" ? options.planModeApiModelId : options.actModeApiModelId,
				awsAccessKey: options.awsAccessKey,
				awsSecretKey: options.awsSecretKey,
				awsSessionToken: options.awsSessionToken,
				awsRegion: options.awsRegion,
				awsAuthentication: options.awsAuthentication,
				awsBedrockApiKey: options.awsBedrockApiKey,
				awsUseCrossRegionInference: options.awsUseCrossRegionInference,
				awsBedrockUsePromptCache: options.awsBedrockUsePromptCache,
				awsUseProfile: options.awsUseProfile,
				awsProfile: options.awsProfile,
				awsBedrockEndpoint: options.awsBedrockEndpoint,
				awsBedrockCustomSelected:
					mode === "plan" ? options.planModeAwsBedrockCustomSelected : options.actModeAwsBedrockCustomSelected,
				awsBedrockCustomModelBaseId:
					mode === "plan" ? options.planModeAwsBedrockCustomModelBaseId : options.actModeAwsBedrockCustomModelBaseId,
				thinkingBudgetTokens:
					mode === "plan" ? options.planModeThinkingBudgetTokens : options.actModeThinkingBudgetTokens,
			})
		case "vertex":
			return new VertexHandler({
				vertexProjectId: options.vertexProjectId,
				vertexRegion: options.vertexRegion,
				apiModelId: mode === "plan" ? options.planModeApiModelId : options.actModeApiModelId,
				thinkingBudgetTokens:
					mode === "plan" ? options.planModeThinkingBudgetTokens : options.actModeThinkingBudgetTokens,
				geminiApiKey: options.geminiApiKey,
				geminiBaseUrl: options.geminiBaseUrl,
				taskId: options.taskId,
			})
		case "openai":
			return new OpenAiHandler({
				openAiApiKey: options.openAiApiKey,
				openAiBaseUrl: options.openAiBaseUrl,
				azureApiVersion: options.azureApiVersion,
				openAiHeaders: options.openAiHeaders,
				openAiModelId: mode === "plan" ? options.planModeOpenAiModelId : options.actModeOpenAiModelId,
				openAiModelInfo: mode === "plan" ? options.planModeOpenAiModelInfo : options.actModeOpenAiModelInfo,
				reasoningEffort: mode === "plan" ? options.planModeReasoningEffort : options.actModeReasoningEffort,
			})
		case "ollama":
			return new OllamaHandler({
				ollamaBaseUrl: options.ollamaBaseUrl,
				ollamaApiKey: options.ollamaApiKey,
				ollamaModelId: mode === "plan" ? options.planModeOllamaModelId : options.actModeOllamaModelId,
				ollamaApiOptionsCtxNum: options.ollamaApiOptionsCtxNum,
				requestTimeoutMs: options.requestTimeoutMs,
			})
		case "lmstudio":
			return new LmStudioHandler({
				lmStudioBaseUrl: options.lmStudioBaseUrl,
				lmStudioModelId: mode === "plan" ? options.planModeLmStudioModelId : options.actModeLmStudioModelId,
			})
		case "gemini":
			return new GeminiHandler({
				vertexProjectId: options.vertexProjectId,
				vertexRegion: options.vertexRegion,
				geminiApiKey: options.geminiApiKey,
				geminiBaseUrl: options.geminiBaseUrl,
				thinkingBudgetTokens:
					mode === "plan" ? options.planModeThinkingBudgetTokens : options.actModeThinkingBudgetTokens,
				apiModelId: mode === "plan" ? options.planModeApiModelId : options.actModeApiModelId,
				taskId: options.taskId,
			})
		case "openai-native":
			return new OpenAiNativeHandler({
				openAiNativeApiKey: options.openAiNativeApiKey,
				reasoningEffort: mode === "plan" ? options.planModeReasoningEffort : options.actModeReasoningEffort,
				apiModelId: mode === "plan" ? options.planModeApiModelId : options.actModeApiModelId,
			})
		case "deepseek":
			return new DeepSeekHandler({
				deepSeekApiKey: options.deepSeekApiKey,
				apiModelId: mode === "plan" ? options.planModeApiModelId : options.actModeApiModelId,
			})
		case "requesty":
			return new RequestyHandler({
				requestyApiKey: options.requestyApiKey,
				reasoningEffort: mode === "plan" ? options.planModeReasoningEffort : options.actModeReasoningEffort,
				thinkingBudgetTokens:
					mode === "plan" ? options.planModeThinkingBudgetTokens : options.actModeThinkingBudgetTokens,
				requestyModelId: mode === "plan" ? options.planModeRequestyModelId : options.actModeRequestyModelId,
				requestyModelInfo: mode === "plan" ? options.planModeRequestyModelInfo : options.actModeRequestyModelInfo,
			})
		case "fireworks":
			return new FireworksHandler({
				fireworksApiKey: options.fireworksApiKey,
				fireworksModelId: mode === "plan" ? options.planModeFireworksModelId : options.actModeFireworksModelId,
				fireworksModelMaxCompletionTokens: options.fireworksModelMaxCompletionTokens,
				fireworksModelMaxTokens: options.fireworksModelMaxTokens,
			})
		case "together":
			return new TogetherHandler({
				togetherApiKey: options.togetherApiKey,
				togetherModelId: mode === "plan" ? options.planModeTogetherModelId : options.actModeTogetherModelId,
			})
		case "qwen":
			return new QwenHandler({
				qwenApiKey: options.qwenApiKey,
				qwenApiLine:
					options.qwenApiLine === QwenApiRegions.INTERNATIONAL ? QwenApiRegions.INTERNATIONAL : QwenApiRegions.CHINA,
				apiModelId: mode === "plan" ? options.planModeApiModelId : options.actModeApiModelId,
				thinkingBudgetTokens:
					mode === "plan" ? options.planModeThinkingBudgetTokens : options.actModeThinkingBudgetTokens,
			})
		case "doubao":
			return new DoubaoHandler({
				doubaoApiKey: options.doubaoApiKey,
				apiModelId: mode === "plan" ? options.planModeApiModelId : options.actModeApiModelId,
			})
		case "mistral":
			return new MistralHandler({
				mistralApiKey: options.mistralApiKey,
				apiModelId: mode === "plan" ? options.planModeApiModelId : options.actModeApiModelId,
			})
		case "vscode-lm":
			return new VsCodeLmHandler({
				vsCodeLmModelSelector:
					mode === "plan" ? options.planModeVsCodeLmModelSelector : options.actModeVsCodeLmModelSelector,
			})
		case "cline":
			return new ClineHandler({
				clineAccountId: options.clineAccountId,
				taskId: options.taskId,
				reasoningEffort: mode === "plan" ? options.planModeReasoningEffort : options.actModeReasoningEffort,
				thinkingBudgetTokens:
					mode === "plan" ? options.planModeThinkingBudgetTokens : options.actModeThinkingBudgetTokens,
				openRouterProviderSorting: options.openRouterProviderSorting,
				openRouterModelId: mode === "plan" ? options.planModeOpenRouterModelId : options.actModeOpenRouterModelId,
				openRouterModelInfo: mode === "plan" ? options.planModeOpenRouterModelInfo : options.actModeOpenRouterModelInfo,
			})
		case "litellm":
			return new LiteLlmHandler({
				liteLlmApiKey: options.liteLlmApiKey,
				liteLlmBaseUrl: options.liteLlmBaseUrl,
				liteLlmModelId: mode === "plan" ? options.planModeLiteLlmModelId : options.actModeLiteLlmModelId,
				liteLlmModelInfo: mode === "plan" ? options.planModeLiteLlmModelInfo : options.actModeLiteLlmModelInfo,
				thinkingBudgetTokens:
					mode === "plan" ? options.planModeThinkingBudgetTokens : options.actModeThinkingBudgetTokens,
				liteLlmUsePromptCache: options.liteLlmUsePromptCache,
				taskId: options.taskId,
			})
		case "moonshot":
			return new MoonshotHandler({
				moonshotApiKey: options.moonshotApiKey,
				moonshotApiLine: options.moonshotApiLine,
				apiModelId: mode === "plan" ? options.planModeApiModelId : options.actModeApiModelId,
			})
		case "huggingface":
			return new HuggingFaceHandler({
				huggingFaceApiKey: options.huggingFaceApiKey,
				huggingFaceModelId: mode === "plan" ? options.planModeHuggingFaceModelId : options.actModeHuggingFaceModelId,
				huggingFaceModelInfo:
					mode === "plan" ? options.planModeHuggingFaceModelInfo : options.actModeHuggingFaceModelInfo,
			})
		case "nebius":
			return new NebiusHandler({
				nebiusApiKey: options.nebiusApiKey,
				apiModelId: mode === "plan" ? options.planModeApiModelId : options.actModeApiModelId,
			})
		case "asksage":
			return new AskSageHandler({
				asksageApiKey: options.asksageApiKey,
				asksageApiUrl: options.asksageApiUrl,
				apiModelId: mode === "plan" ? options.planModeApiModelId : options.actModeApiModelId,
			})
		case "xai":
			return new XAIHandler({
				xaiApiKey: options.xaiApiKey,
				reasoningEffort: mode === "plan" ? options.planModeReasoningEffort : options.actModeReasoningEffort,
				apiModelId: mode === "plan" ? options.planModeApiModelId : options.actModeApiModelId,
			})
		case "sambanova":
			return new SambanovaHandler({
				sambanovaApiKey: options.sambanovaApiKey,
				apiModelId: mode === "plan" ? options.planModeApiModelId : options.actModeApiModelId,
			})
		case "cerebras":
			return new CerebrasHandler({
				cerebrasApiKey: options.cerebrasApiKey,
				apiModelId: mode === "plan" ? options.planModeApiModelId : options.actModeApiModelId,
			})
		case "groq":
			return new GroqHandler({
				groqApiKey: options.groqApiKey,
				groqModelId: mode === "plan" ? options.planModeGroqModelId : options.actModeGroqModelId,
				groqModelInfo: mode === "plan" ? options.planModeGroqModelInfo : options.actModeGroqModelInfo,
				apiModelId: mode === "plan" ? options.planModeApiModelId : options.actModeApiModelId,
			})
		case "baseten":
			return new BasetenHandler({
				basetenApiKey: options.basetenApiKey,
				basetenModelId: mode === "plan" ? options.planModeBasetenModelId : options.actModeBasetenModelId,
				basetenModelInfo: mode === "plan" ? options.planModeBasetenModelInfo : options.actModeBasetenModelInfo,
				apiModelId: mode === "plan" ? options.planModeApiModelId : options.actModeApiModelId,
			})
		case "sapaicore":
			return new SapAiCoreHandler({
				sapAiCoreClientId: options.sapAiCoreClientId,
				sapAiCoreClientSecret: options.sapAiCoreClientSecret,
				sapAiCoreTokenUrl: options.sapAiCoreTokenUrl,
				sapAiResourceGroup: options.sapAiResourceGroup,
				sapAiCoreBaseUrl: options.sapAiCoreBaseUrl,
				apiModelId: mode === "plan" ? options.planModeApiModelId : options.actModeApiModelId,
<<<<<<< HEAD
				sapAiCoreUseOrchestrationMode: options.sapAiCoreUseOrchestrationMode,
=======
				thinkingBudgetTokens:
					mode === "plan" ? options.planModeThinkingBudgetTokens : options.actModeThinkingBudgetTokens,
>>>>>>> 4cbb8cec
			})
		case "claude-code":
			return new ClaudeCodeHandler({
				claudeCodePath: options.claudeCodePath,
				apiModelId: mode === "plan" ? options.planModeApiModelId : options.actModeApiModelId,
				thinkingBudgetTokens:
					mode === "plan" ? options.planModeThinkingBudgetTokens : options.actModeThinkingBudgetTokens,
			})
		case "huawei-cloud-maas":
			return new HuaweiCloudMaaSHandler({
				huaweiCloudMaasApiKey: options.huaweiCloudMaasApiKey,
				huaweiCloudMaasModelId:
					mode === "plan" ? options.planModeHuaweiCloudMaasModelId : options.actModeHuaweiCloudMaasModelId,
				huaweiCloudMaasModelInfo:
					mode === "plan" ? options.planModeHuaweiCloudMaasModelInfo : options.actModeHuaweiCloudMaasModelInfo,
			})
		default:
			return new AnthropicHandler({
				apiKey: options.apiKey,
				anthropicBaseUrl: options.anthropicBaseUrl,
				apiModelId: mode === "plan" ? options.planModeApiModelId : options.actModeApiModelId,
				thinkingBudgetTokens:
					mode === "plan" ? options.planModeThinkingBudgetTokens : options.actModeThinkingBudgetTokens,
			})
	}
}

export function buildApiHandler(configuration: ApiConfiguration, mode: Mode): ApiHandler {
	const { planModeApiProvider, actModeApiProvider, ...options } = configuration

	const apiProvider = mode === "plan" ? planModeApiProvider : actModeApiProvider

	// Validate thinking budget tokens against model's maxTokens to prevent API errors
	// wrapped in a try-catch for safety, but this should never throw
	try {
		const thinkingBudgetTokens = mode === "plan" ? options.planModeThinkingBudgetTokens : options.actModeThinkingBudgetTokens
		if (thinkingBudgetTokens && thinkingBudgetTokens > 0) {
			const handler = createHandlerForProvider(apiProvider, options, mode)

			const modelInfo = handler.getModel().info
			if (modelInfo.maxTokens && thinkingBudgetTokens > modelInfo.maxTokens) {
				const clippedValue = modelInfo.maxTokens - 1
				if (mode === "plan") {
					options.planModeThinkingBudgetTokens = clippedValue
				} else {
					options.actModeThinkingBudgetTokens = clippedValue
				}
			} else {
				return handler // don't rebuild unless its necessary
			}
		}
	} catch (error) {
		console.error("buildApiHandler error:", error)
	}

	return createHandlerForProvider(apiProvider, options, mode)
}<|MERGE_RESOLUTION|>--- conflicted
+++ resolved
@@ -274,12 +274,9 @@
 				sapAiResourceGroup: options.sapAiResourceGroup,
 				sapAiCoreBaseUrl: options.sapAiCoreBaseUrl,
 				apiModelId: mode === "plan" ? options.planModeApiModelId : options.actModeApiModelId,
-<<<<<<< HEAD
+				thinkingBudgetTokens:
+					mode === "plan" ? options.planModeThinkingBudgetTokens : options.actModeThinkingBudgetTokens,
 				sapAiCoreUseOrchestrationMode: options.sapAiCoreUseOrchestrationMode,
-=======
-				thinkingBudgetTokens:
-					mode === "plan" ? options.planModeThinkingBudgetTokens : options.actModeThinkingBudgetTokens,
->>>>>>> 4cbb8cec
 			})
 		case "claude-code":
 			return new ClaudeCodeHandler({
