--- conflicted
+++ resolved
@@ -19,14 +19,11 @@
 import { VsCodeLmHandler } from "./providers/vscode-lm"
 import { ClineHandler } from "./providers/cline"
 import { LiteLlmHandler } from "./providers/litellm"
-<<<<<<< HEAD
 import { FireworksHandler } from "./providers/fireworks"
-=======
 import { AskSageHandler } from "./providers/asksage"
 import { XAIHandler } from "./providers/xai"
 import { SambanovaHandler } from "./providers/sambanova"
 
->>>>>>> 94c432f3
 export interface ApiHandler {
 	createMessage(systemPrompt: string, messages: Anthropic.Messages.MessageParam[]): ApiStream
 	getModel(): { id: string; info: ModelInfo }
