--- conflicted
+++ resolved
@@ -29,14 +29,10 @@
 import { ClaudeCodeHandler } from "./providers/claude-code"
 import { MoonshotHandler } from "./providers/moonshot"
 import { GroqHandler } from "./providers/groq"
-<<<<<<< HEAD
-import { BasetenHandler } from "./providers/baseten"
-import { Mode } from "../shared/ChatSettings"
-=======
 import { Mode } from "@shared/storage/types"
->>>>>>> a05d4386
 import { HuggingFaceHandler } from "./providers/huggingface"
 import { HuaweiCloudMaaSHandler } from "./providers/huawei-cloud-maas"
+import { BasetenHandler } from "./providers/baseten"
 
 export interface ApiHandler {
 	createMessage(systemPrompt: string, messages: Anthropic.Messages.MessageParam[]): ApiStream
