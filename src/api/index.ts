--- conflicted
+++ resolved
@@ -11,11 +11,8 @@
 import { OpenAiNativeHandler } from "./providers/openai-native"
 import { ApiStream } from "./transform/stream"
 import { DeepSeekHandler } from "./providers/deepseek"
-<<<<<<< HEAD
+import { MistralHandler } from "./providers/mistral"
 import { DifyHandler } from "./providers/dify"
-=======
-import { MistralHandler } from "./providers/mistral"
->>>>>>> 3109fdb0
 
 export interface ApiHandler {
 	createMessage(systemPrompt: string, messages: Anthropic.Messages.MessageParam[]): ApiStream
@@ -45,13 +42,10 @@
 			return new OpenAiNativeHandler(options)
 		case "deepseek":
 			return new DeepSeekHandler(options)
-<<<<<<< HEAD
-		case "dify":
-			return new DifyHandler(options)
-=======
 		case "mistral":
 			return new MistralHandler(options)
->>>>>>> 3109fdb0
+    case "dify":
+			return new DifyHandler(options)
 		default:
 			return new AnthropicHandler(options)
 	}
