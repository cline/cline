--- conflicted
+++ resolved
@@ -14,69 +14,84 @@
 
 log("Running standalone cline", ExtensionRegistryInfo.version)
 log(`CLINE_ENVIRONMENT: ${process.env.CLINE_ENVIRONMENT}`)
-
-<<<<<<< HEAD
-export const CLINE_DIR = process.env.CLINE_DIR || `${os.homedir()}/.cline`
-export const DATA_DIR = path.join(CLINE_DIR, "data")
-const INSTALL_DIR = process.env.INSTALL_DIR || __dirname
-const SECRETS_FILE = path.join(DATA_DIR, "secrets.json")
-const WORKSPACE_STORAGE_DIR = process.env.WORKSPACE_STORAGE_DIR || path.join(DATA_DIR, "workspace")
-
-mkdirSync(DATA_DIR, { recursive: true })
-mkdirSync(WORKSPACE_STORAGE_DIR, { recursive: true })
-log("Using settings dir:", DATA_DIR)
-
-// If OS keychain deps are missing, we populate a warning to show non-blocking in the host
+// WE WILL HAVE TO MIGRATE THIS FROM DATA TO v1 LATER
+const SETTINGS_SUBFOLDER = "data"
+
+// Module-level vars used by migration/helpers
 let STANDALONE_DEPS_WARNING: string | undefined
-
-// Initialize the unified secret storage backend for standalone
-const standaloneBackend = selectStandaloneSecrets(DATA_DIR)
-secretStorage.init(standaloneBackend)
-
-export const EXTENSION_DIR = path.join(INSTALL_DIR, "extension")
-const EXTENSION_MODE = process.env.IS_DEV === "true" ? ExtensionMode.Development : ExtensionMode.Production
-
-const extension: Extension<void> = {
-	id: ExtensionRegistryInfo.id,
-	isActive: true,
-	extensionPath: EXTENSION_DIR,
-	extensionUri: URI.file(EXTENSION_DIR),
-	packageJSON: readJson(path.join(EXTENSION_DIR, "package.json")),
-	exports: undefined, // There are no API exports in the standalone version.
-	activate: async () => {},
-	extensionKind: ExtensionKind.UI,
-}
-
-const extensionContext: ExtensionContext = {
-	extension: extension,
-	extensionMode: EXTENSION_MODE,
-
-	// Set up KV stores.
-	globalState: new MementoStore(path.join(DATA_DIR, "globalState.json")),
-	// Note: core reads/writes secrets via the singleton; context.secrets remains for compatibility
-	secrets:
-		standaloneBackend instanceof CredentialStorage ? new DelegatingSecretStore(secretStorage) : new SecretStore(SECRETS_FILE),
-
-	// Set up URIs.
-	storageUri: URI.file(WORKSPACE_STORAGE_DIR),
-	storagePath: WORKSPACE_STORAGE_DIR, // Deprecated, not used in cline.
-	globalStorageUri: URI.file(DATA_DIR),
-	globalStoragePath: DATA_DIR, // Deprecated, not used in cline.
-
-	// Logs are global per extension, not per workspace.
-	logUri: URI.file(DATA_DIR),
-	logPath: DATA_DIR, // Deprecated, not used in cline.
-
-	extensionUri: URI.file(EXTENSION_DIR),
-	extensionPath: EXTENSION_DIR, // Deprecated, not used in cline.
-	asAbsolutePath: (relPath: string) => path.join(EXTENSION_DIR, relPath),
-
-	subscriptions: [], // These need to be destroyed when the extension is deactivated.
-
-	environmentVariableCollection: new EnvironmentVariableCollection(),
-
-	// Workspace state is per project/workspace when WORKSPACE_STORAGE_DIR is provided by the host.
-	workspaceState: new MementoStore(path.join(WORKSPACE_STORAGE_DIR, "workspaceState.json")),
+let SECRETS_FILE: string
+let standaloneBackend: SecretStores | null = null
+
+export function initializeContext(clineDir?: string) {
+	const CLINE_DIR = clineDir || process.env.CLINE_DIR || `${os.homedir()}/.cline`
+	const DATA_DIR = path.join(CLINE_DIR, SETTINGS_SUBFOLDER)
+	const INSTALL_DIR = process.env.INSTALL_DIR || __dirname
+	const WORKSPACE_STORAGE_DIR = process.env.WORKSPACE_STORAGE_DIR || path.join(DATA_DIR, "workspace")
+
+	mkdirSync(DATA_DIR, { recursive: true })
+	mkdirSync(WORKSPACE_STORAGE_DIR, { recursive: true })
+	log("Using settings dir:", DATA_DIR)
+
+	// Initialize the unified secret storage backend for standalone
+	SECRETS_FILE = path.join(DATA_DIR, "secrets.json")
+	standaloneBackend = selectStandaloneSecrets(DATA_DIR)
+	secretStorage.init(standaloneBackend)
+
+	const EXTENSION_DIR = path.join(INSTALL_DIR, "extension")
+	const EXTENSION_MODE = process.env.IS_DEV === "true" ? ExtensionMode.Development : ExtensionMode.Production
+
+	const extension: Extension<void> = {
+		id: ExtensionRegistryInfo.id,
+		isActive: true,
+		extensionPath: EXTENSION_DIR,
+		extensionUri: URI.file(EXTENSION_DIR),
+		packageJSON: readJson(path.join(EXTENSION_DIR, "package.json")),
+		exports: undefined, // There are no API exports in the standalone version.
+		activate: async () => {},
+		extensionKind: ExtensionKind.UI,
+	}
+
+	const extensionContext: ExtensionContext = {
+		extension: extension,
+		extensionMode: EXTENSION_MODE,
+
+		// Set up KV stores.
+		globalState: new MementoStore(path.join(DATA_DIR, "globalState.json")),
+		// Note: core reads/writes secrets via the singleton; context.secrets remains for compatibility
+		secrets:
+			standaloneBackend instanceof CredentialStorage
+				? new DelegatingSecretStore(secretStorage)
+				: new SecretStore(SECRETS_FILE),
+
+		// Set up URIs.
+		storageUri: URI.file(WORKSPACE_STORAGE_DIR),
+		storagePath: WORKSPACE_STORAGE_DIR, // Deprecated, not used in cline.
+		globalStorageUri: URI.file(DATA_DIR),
+		globalStoragePath: DATA_DIR, // Deprecated, not used in cline.
+
+		// Logs are global per extension, not per workspace.
+		logUri: URI.file(DATA_DIR),
+		logPath: DATA_DIR, // Deprecated, not used in cline.
+
+		extensionUri: URI.file(EXTENSION_DIR),
+		extensionPath: EXTENSION_DIR, // Deprecated, not used in cline.
+		asAbsolutePath: (relPath: string) => path.join(EXTENSION_DIR, relPath),
+
+		subscriptions: [], // These need to be destroyed when the extension is deactivated.
+
+		environmentVariableCollection: new EnvironmentVariableCollection(),
+
+		// Workspace state is per project/workspace when WORKSPACE_STORAGE_DIR is provided by the host.
+		workspaceState: new MementoStore(path.join(WORKSPACE_STORAGE_DIR, "workspaceState.json")),
+	}
+
+	log("Finished loading vscode context...")
+
+	return {
+		extensionContext,
+		DATA_DIR,
+		EXTENSION_DIR,
+	}
 }
 
 // Select the best standalone secret storage backend (OS keychain when available, else file)
@@ -205,77 +220,7 @@
 	}
 }
 
-console.log("Finished loading vscode context...")
-
-export { extensionContext }
-
 // Expose any dependency warning to be shown by the host after initialization
 export function getStandaloneDepsWarning(): string | undefined {
 	return STANDALONE_DEPS_WARNING
-=======
-// WE WILL HAVE TO MIGRATE THIS FROM DATA TO v1 LATER
-const SETTINGS_SUBFOLDER = "data"
-
-export function initializeContext(clineDir?: string) {
-	const CLINE_DIR = clineDir || process.env.CLINE_DIR || `${os.homedir()}/.cline`
-	const DATA_DIR = path.join(CLINE_DIR, SETTINGS_SUBFOLDER)
-	const INSTALL_DIR = process.env.INSTALL_DIR || __dirname
-	const WORKSPACE_STORAGE_DIR = process.env.WORKSPACE_STORAGE_DIR || path.join(DATA_DIR, "workspace")
-
-	mkdirSync(DATA_DIR, { recursive: true })
-	mkdirSync(WORKSPACE_STORAGE_DIR, { recursive: true })
-	log("Using settings dir:", DATA_DIR)
-
-	const EXTENSION_DIR = path.join(INSTALL_DIR, "extension")
-	const EXTENSION_MODE = process.env.IS_DEV === "true" ? ExtensionMode.Development : ExtensionMode.Production
-
-	const extension: Extension<void> = {
-		id: ExtensionRegistryInfo.id,
-		isActive: true,
-		extensionPath: EXTENSION_DIR,
-		extensionUri: URI.file(EXTENSION_DIR),
-		packageJSON: readJson(path.join(EXTENSION_DIR, "package.json")),
-		exports: undefined, // There are no API exports in the standalone version.
-		activate: async () => {},
-		extensionKind: ExtensionKind.UI,
-	}
-
-	const extensionContext: ExtensionContext = {
-		extension: extension,
-		extensionMode: EXTENSION_MODE,
-
-		// Set up KV stores.
-		globalState: new MementoStore(path.join(DATA_DIR, "globalState.json")),
-		secrets: new SecretStore(path.join(DATA_DIR, "secrets.json")),
-
-		// Set up URIs.
-		storageUri: URI.file(WORKSPACE_STORAGE_DIR),
-		storagePath: WORKSPACE_STORAGE_DIR, // Deprecated, not used in cline.
-		globalStorageUri: URI.file(DATA_DIR),
-		globalStoragePath: DATA_DIR, // Deprecated, not used in cline.
-
-		// Logs are global per extension, not per workspace.
-		logUri: URI.file(DATA_DIR),
-		logPath: DATA_DIR, // Deprecated, not used in cline.
-
-		extensionUri: URI.file(EXTENSION_DIR),
-		extensionPath: EXTENSION_DIR, // Deprecated, not used in cline.
-		asAbsolutePath: (relPath: string) => path.join(EXTENSION_DIR, relPath),
-
-		subscriptions: [], // These need to be destroyed when the extension is deactivated.
-
-		environmentVariableCollection: new EnvironmentVariableCollection(),
-
-		// Workspace state is per project/workspace when WORKSPACE_STORAGE_DIR is provided by the host.
-		workspaceState: new MementoStore(path.join(WORKSPACE_STORAGE_DIR, "workspaceState.json")),
-	}
-
-	log("Finished loading vscode context...")
-
-	return {
-		extensionContext,
-		DATA_DIR,
-		EXTENSION_DIR,
-	}
->>>>>>> 097f8e62
 }