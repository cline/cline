--- conflicted
+++ resolved
@@ -17,7 +17,9 @@
 let globalLockManager: SqliteLockManager | undefined
 
 async function main() {
-<<<<<<< HEAD
+	log("\n\n\nStarting cline-core service...\n\n\n")
+	log(`Environment variables: ${JSON.stringify(process.env)}`)
+
 	// Parse command line arguments
 	const args = parseArgs()
 
@@ -49,10 +51,6 @@
 		setupGlobalErrorHandlers()
 
 		const hostAddress = await waitForHostBridgeReady()
-=======
-	log("\n\n\nStarting cline-core service...\n\n\n")
-	log(`Environment variables: ${JSON.stringify(process.env)}`)
->>>>>>> afa3eed7
 
 		// The host bridge should be available before creating the host provider because it depends on the host bridge.
 		setupHostProvider(extensionContext, EXTENSION_DIR, DATA_DIR)
