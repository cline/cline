import * as grpc from "@grpc/grpc-js"
import { ReflectionService } from "@grpc/reflection"
import * as health from "grpc-health-check"
import * as hostProviders from "@hosts/host-providers"
import { activate } from "../extension"
import { Controller } from "../core/controller"
import { extensionContext, outputChannel, postMessage } from "./vscode-context"
import { getPackageDefinition, log } from "./utils"
import { GrpcHandler, GrpcStreamingResponseHandler } from "./grpc-types"
import { addProtobusServices } from "@generated/standalone/server-setup"
import { StreamingResponseHandler } from "@/core/controller/grpc-handler"
import { ExternalHostBridgeClientManager } from "./host-bridge-client-manager"
import { ExternalWebviewProvider } from "./ExternalWebviewProvider"
<<<<<<< HEAD
=======
import { WebviewProviderType } from "@/shared/webview/types"
>>>>>>> 560c79b8
import { v4 as uuidv4 } from "uuid"

async function main() {
	log("Starting standalone service...")

	hostProviders.initializeHostProviders(createWebview, new ExternalHostBridgeClientManager())
	activate(extensionContext)
	const controller = new Controller(extensionContext, outputChannel, postMessage, uuidv4())
	const server = new grpc.Server()

	// Set up health check.
	const healthImpl = new health.HealthImplementation({ "": "SERVING" })
	healthImpl.addToServer(server)

	// Add all the handlers for the ProtoBus services to the server.
	addProtobusServices(server, controller, wrapHandler, wrapStreamingResponseHandler)

	// Set up reflection.
	const reflection = new ReflectionService(getPackageDefinition())
	reflection.addToServer(server)

	// Start the server.
	const host = "127.0.0.1:50051"
	server.bindAsync(host, grpc.ServerCredentials.createInsecure(), (err) => {
		if (err) {
			log(`Error: Failed to bind to ${host}, port may be unavailable. ${err.message}`)
			process.exit(1)
		}
		server.start()
		log(`gRPC server listening on ${host}`)
	})
}

const createWebview = () => {
	return new ExternalWebviewProvider(extensionContext, outputChannel, WebviewProviderType.SIDEBAR)
}

/**
 * Wraps a Promise-based handler function to make it compatible with gRPC's callback-based API.
 * This function converts an async handler that returns a Promise into a function that uses
 * the gRPC callback pattern.
 *
 * @template TRequest - The type of the request object
 * @template TResponse - The type of the response object
 * @param handler - The Promise-based handler function to wrap
 * @param controllerInstance - The controller instance to pass to the handler
 * @returns A gRPC-compatible callback-style handler function
 */
function wrapHandler<TRequest, TResponse>(
	handler: GrpcHandler<TRequest, TResponse>,
	controller: Controller,
): grpc.handleUnaryCall<TRequest, TResponse> {
	return async (call: grpc.ServerUnaryCall<TRequest, TResponse>, callback: grpc.sendUnaryData<TResponse>) => {
		try {
			log(`gRPC request: ${call.getPath()}`)
			const result = await handler(controller, call.request)
			callback(null, result)
		} catch (err: any) {
			log(`gRPC handler error: ${call.getPath()}\n${err.stack}`)
			callback({
				code: grpc.status.INTERNAL,
				message: err.message || "Internal error",
			} as grpc.ServiceError)
		}
	}
}

function wrapStreamingResponseHandler<TRequest, TResponse>(
	handler: GrpcStreamingResponseHandler<TRequest, TResponse>,
	controller: Controller,
): grpc.handleServerStreamingCall<TRequest, TResponse> {
	return async (call: grpc.ServerWritableStream<TRequest, TResponse>) => {
		try {
			const requestId = call.metadata.get("request-id").pop()?.toString()
			log(`gRPC streaming request: ${call.getPath()}`)

			const responseHandler: StreamingResponseHandler = (response, isLast, sequenceNumber) => {
				try {
					call.write(response) // Use a bound version of call.write to maintain proper 'this' context

					if (isLast === true) {
						log(`Closing stream for ${requestId}`)
						call.end()
					}
					return Promise.resolve()
				} catch (error) {
					return Promise.reject(error)
				}
			}
			await handler(controller, call.request, responseHandler, requestId)
		} catch (err: any) {
			log(`gRPC handler error: ${call.getPath()}\n${err.stack}`)
			call.destroy({
				code: grpc.status.INTERNAL,
				message: err.message || "Internal error",
			} as grpc.ServiceError)
		}
	}
}

main()<|MERGE_RESOLUTION|>--- conflicted
+++ resolved
@@ -11,10 +11,7 @@
 import { StreamingResponseHandler } from "@/core/controller/grpc-handler"
 import { ExternalHostBridgeClientManager } from "./host-bridge-client-manager"
 import { ExternalWebviewProvider } from "./ExternalWebviewProvider"
-<<<<<<< HEAD
-=======
 import { WebviewProviderType } from "@/shared/webview/types"
->>>>>>> 560c79b8
 import { v4 as uuidv4 } from "uuid"
 
 async function main() {
