--- conflicted
+++ resolved
@@ -13,19 +13,12 @@
 	return ProtoApiConfiguration.create({
 		// Global configuration fields (not mode-specific)
 		apiKey: config.apiKey,
-<<<<<<< HEAD
-		clineApiKey: config.clineApiKey,
+		clineAccountId: config.clineAccountId,
 		taskId: config.taskId,
 		liteLlmBaseUrl: config.liteLlmBaseUrl,
 		liteLlmApiKey: config.liteLlmApiKey,
 		liteLlmUsePromptCache: config.liteLlmUsePromptCache,
 		openaiHeaders: config.openAiHeaders ? JSON.stringify(config.openAiHeaders) : undefined,
-=======
-
-		// Provider-specific API keys
-		clineAccountId: config.clineAccountId,
-		openrouterApiKey: config.openRouterApiKey,
->>>>>>> c0140602
 		anthropicBaseUrl: config.anthropicBaseUrl,
 		openrouterApiKey: config.openRouterApiKey,
 		openrouterProviderSorting: config.openRouterProviderSorting,
@@ -146,18 +139,11 @@
 	const config: ApiConfiguration = {
 		// Global configuration fields (not mode-specific)
 		apiKey: protoConfig.apiKey,
-<<<<<<< HEAD
-		clineApiKey: protoConfig.clineApiKey,
+		clineAccountId: protoConfig.clineAccountId,
 		taskId: protoConfig.taskId,
 		liteLlmBaseUrl: protoConfig.liteLlmBaseUrl,
 		liteLlmApiKey: protoConfig.liteLlmApiKey,
 		liteLlmUsePromptCache: protoConfig.liteLlmUsePromptCache,
-=======
-
-		// Provider-specific API keys
-		clineAccountId: protoConfig.clineAccountId,
-		openRouterApiKey: protoConfig.openrouterApiKey,
->>>>>>> c0140602
 		anthropicBaseUrl: protoConfig.anthropicBaseUrl,
 		openRouterApiKey: protoConfig.openrouterApiKey,
 		openRouterProviderSorting: protoConfig.openrouterProviderSorting,
