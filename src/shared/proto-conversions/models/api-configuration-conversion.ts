--- conflicted
+++ resolved
@@ -382,11 +382,6 @@
 		sapAiResourceGroup: config.sapAiResourceGroup,
 		sapAiCoreTokenUrl: config.sapAiCoreTokenUrl,
 		sapAiCoreBaseUrl: config.sapAiCoreBaseUrl,
-<<<<<<< HEAD
-		claudeCodePath: config.claudeCodePath,
-		geminiCliOauthPath: config.geminiCliOAuthPath,
-		geminiCliProjectId: config.geminiCliProjectId,
-=======
 
 		// Plan mode configurations
 		planModeApiProvider: config.planModeApiProvider ? convertApiProviderToProto(config.planModeApiProvider) : undefined,
@@ -442,7 +437,8 @@
 
 		// Favorited model IDs
 		favoritedModelIds: config.favoritedModelIds || [],
->>>>>>> be2d4163
+		geminiCliOauthPath: config.geminiCliOAuthPath,
+		geminiCliProjectId: config.geminiCliProjectId,
 	}
 }
 
@@ -509,11 +505,6 @@
 		sapAiResourceGroup: protoConfig.sapAiResourceGroup,
 		sapAiCoreTokenUrl: protoConfig.sapAiCoreTokenUrl,
 		sapAiCoreBaseUrl: protoConfig.sapAiCoreBaseUrl,
-<<<<<<< HEAD
-		claudeCodePath: protoConfig.claudeCodePath,
-		geminiCliOAuthPath: protoConfig.geminiCliOauthPath,
-		geminiCliProjectId: protoConfig.geminiCliProjectId,
-=======
 
 		// Plan mode configurations
 		planModeApiProvider:
@@ -574,6 +565,7 @@
 		// Favorited model IDs
 		favoritedModelIds:
 			protoConfig.favoritedModelIds && protoConfig.favoritedModelIds.length > 0 ? protoConfig.favoritedModelIds : undefined,
->>>>>>> be2d4163
+		geminiCliOAuthPath: protoConfig.geminiCliOauthPath,
+		geminiCliProjectId: protoConfig.geminiCliProjectId,
 	}
 }