--- conflicted
+++ resolved
@@ -248,13 +248,10 @@
 			return ProtoApiProvider.CLAUDE_CODE
 		case "huawei-cloud-maas":
 			return ProtoApiProvider.HUAWEI_CLOUD_MAAS
-<<<<<<< HEAD
 		case "vercel-ai-gateway":
 			return ProtoApiProvider.VERCEL_AI_GATEWAY
-=======
 		case "zai":
 			return ProtoApiProvider.ZAI
->>>>>>> 5709f344
 		default:
 			return ProtoApiProvider.ANTHROPIC
 	}
@@ -325,13 +322,10 @@
 			return "claude-code"
 		case ProtoApiProvider.HUAWEI_CLOUD_MAAS:
 			return "huawei-cloud-maas"
-<<<<<<< HEAD
 		case ProtoApiProvider.VERCEL_AI_GATEWAY:
 			return "vercel-ai-gateway"
-=======
 		case ProtoApiProvider.ZAI:
 			return "zai"
->>>>>>> 5709f344
 		default:
 			return "anthropic"
 	}
