import {
	ApiConfiguration,
	ApiProvider,
	BedrockModelId,
	ModelInfo,
	OpenAiCompatibleModelInfo as AppOpenAiCompatibleModelInfo,
	LiteLLMModelInfo as AppLiteLLMModelInfo,
} from "../../api"
import {
	ModelsApiConfiguration as ProtoApiConfiguration,
	ApiProvider as ProtoApiProvider,
	LiteLLMModelInfo,
	OpenAiCompatibleModelInfo,
	OpenRouterModelInfo,
	ThinkingConfig,
} from "../../proto/models"

// Convert application ThinkingConfig to proto ThinkingConfig
function convertThinkingConfigToProto(config: ModelInfo["thinkingConfig"]): ThinkingConfig | undefined {
	if (!config) {
		return undefined
	}

	return {
		maxBudget: config.maxBudget,
		outputPrice: config.outputPrice,
		outputPriceTiers: config.outputPriceTiers || [], // Provide empty array if undefined
	}
}

// Convert proto ThinkingConfig to application ThinkingConfig
function convertProtoToThinkingConfig(config: ThinkingConfig | undefined): ModelInfo["thinkingConfig"] | undefined {
	if (!config) {
		return undefined
	}

	return {
		maxBudget: config.maxBudget,
		outputPrice: config.outputPrice,
		outputPriceTiers: config.outputPriceTiers.length > 0 ? config.outputPriceTiers : undefined,
	}
}

// Convert application ModelInfo to proto OpenRouterModelInfo
function convertModelInfoToProtoOpenRouter(info: ModelInfo | undefined): OpenRouterModelInfo | undefined {
	if (!info) {
		return undefined
	}

	return {
		maxTokens: info.maxTokens,
		contextWindow: info.contextWindow,
		supportsImages: info.supportsImages,
		supportsPromptCache: info.supportsPromptCache ?? false,
		inputPrice: info.inputPrice,
		outputPrice: info.outputPrice,
		cacheWritesPrice: info.cacheWritesPrice,
		cacheReadsPrice: info.cacheReadsPrice,
		description: info.description,
		thinkingConfig: convertThinkingConfigToProto(info.thinkingConfig),
		supportsGlobalEndpoint: info.supportsGlobalEndpoint,
		tiers: info.tiers || [],
	}
}

// Convert proto OpenRouterModelInfo to application ModelInfo
function convertProtoToModelInfo(info: OpenRouterModelInfo | undefined): ModelInfo | undefined {
	if (!info) {
		return undefined
	}

	return {
		maxTokens: info.maxTokens,
		contextWindow: info.contextWindow,
		supportsImages: info.supportsImages,
		supportsPromptCache: info.supportsPromptCache,
		inputPrice: info.inputPrice,
		outputPrice: info.outputPrice,
		cacheWritesPrice: info.cacheWritesPrice,
		cacheReadsPrice: info.cacheReadsPrice,
		description: info.description,
		thinkingConfig: convertProtoToThinkingConfig(info.thinkingConfig),
		supportsGlobalEndpoint: info.supportsGlobalEndpoint,
		tiers: info.tiers.length > 0 ? info.tiers : undefined,
	}
}

// Convert application LiteLLMModelInfo to proto LiteLLMModelInfo
function convertLiteLLMModelInfoToProto(info: AppLiteLLMModelInfo | undefined): LiteLLMModelInfo | undefined {
	if (!info) {
		return undefined
	}

	return {
		maxTokens: info.maxTokens,
		contextWindow: info.contextWindow,
		supportsImages: info.supportsImages,
		supportsPromptCache: info.supportsPromptCache ?? false,
		inputPrice: info.inputPrice,
		outputPrice: info.outputPrice,
		thinkingConfig: convertThinkingConfigToProto(info.thinkingConfig),
		supportsGlobalEndpoint: info.supportsGlobalEndpoint,
		cacheWritesPrice: info.cacheWritesPrice,
		cacheReadsPrice: info.cacheReadsPrice,
		description: info.description,
		tiers: info.tiers || [],
		temperature: info.temperature,
	}
}

// Convert proto LiteLLMModelInfo to application LiteLLMModelInfo
function convertProtoToLiteLLMModelInfo(info: LiteLLMModelInfo | undefined): AppLiteLLMModelInfo | undefined {
	if (!info) {
		return undefined
	}

	return {
		maxTokens: info.maxTokens,
		contextWindow: info.contextWindow,
		supportsImages: info.supportsImages,
		supportsPromptCache: info.supportsPromptCache,
		inputPrice: info.inputPrice,
		outputPrice: info.outputPrice,
		thinkingConfig: convertProtoToThinkingConfig(info.thinkingConfig),
		supportsGlobalEndpoint: info.supportsGlobalEndpoint,
		cacheWritesPrice: info.cacheWritesPrice,
		cacheReadsPrice: info.cacheReadsPrice,
		description: info.description,
		tiers: info.tiers.length > 0 ? info.tiers : undefined,
		temperature: info.temperature,
	}
}

// Convert application OpenAiCompatibleModelInfo to proto OpenAiCompatibleModelInfo
function convertOpenAiCompatibleModelInfoToProto(
	info: AppOpenAiCompatibleModelInfo | undefined,
): OpenAiCompatibleModelInfo | undefined {
	if (!info) {
		return undefined
	}

	return {
		maxTokens: info.maxTokens,
		contextWindow: info.contextWindow,
		supportsImages: info.supportsImages,
		supportsPromptCache: info.supportsPromptCache ?? false,
		inputPrice: info.inputPrice,
		outputPrice: info.outputPrice,
		thinkingConfig: convertThinkingConfigToProto(info.thinkingConfig),
		supportsGlobalEndpoint: info.supportsGlobalEndpoint,
		cacheWritesPrice: info.cacheWritesPrice,
		cacheReadsPrice: info.cacheReadsPrice,
		description: info.description,
		tiers: info.tiers || [],
		temperature: info.temperature,
		isR1FormatRequired: info.isR1FormatRequired,
	}
}

// Convert proto OpenAiCompatibleModelInfo to application OpenAiCompatibleModelInfo
function convertProtoToOpenAiCompatibleModelInfo(
	info: OpenAiCompatibleModelInfo | undefined,
): AppOpenAiCompatibleModelInfo | undefined {
	if (!info) {
		return undefined
	}

	return {
		maxTokens: info.maxTokens,
		contextWindow: info.contextWindow,
		supportsImages: info.supportsImages,
		supportsPromptCache: info.supportsPromptCache,
		inputPrice: info.inputPrice,
		outputPrice: info.outputPrice,
		thinkingConfig: convertProtoToThinkingConfig(info.thinkingConfig),
		supportsGlobalEndpoint: info.supportsGlobalEndpoint,
		cacheWritesPrice: info.cacheWritesPrice,
		cacheReadsPrice: info.cacheReadsPrice,
		description: info.description,
		tiers: info.tiers.length > 0 ? info.tiers : undefined,
		temperature: info.temperature,
		isR1FormatRequired: info.isR1FormatRequired,
	}
}

// Convert application ApiProvider to proto ApiProvider
function convertApiProviderToProto(provider: string | undefined): ProtoApiProvider {
	switch (provider) {
		case "anthropic":
			return ProtoApiProvider.ANTHROPIC
		case "openrouter":
			return ProtoApiProvider.OPENROUTER
		case "bedrock":
			return ProtoApiProvider.BEDROCK
		case "vertex":
			return ProtoApiProvider.VERTEX
		case "openai":
			return ProtoApiProvider.OPENAI
		case "ollama":
			return ProtoApiProvider.OLLAMA
		case "lmstudio":
			return ProtoApiProvider.LMSTUDIO
		case "gemini":
			return ProtoApiProvider.GEMINI
		case "openai-native":
			return ProtoApiProvider.OPENAI_NATIVE
		case "requesty":
			return ProtoApiProvider.REQUESTY
		case "together":
			return ProtoApiProvider.TOGETHER
		case "deepseek":
			return ProtoApiProvider.DEEPSEEK
		case "qwen":
			return ProtoApiProvider.QWEN
		case "doubao":
			return ProtoApiProvider.DOUBAO
		case "mistral":
			return ProtoApiProvider.MISTRAL
		case "vscode-lm":
			return ProtoApiProvider.VSCODE_LM
		case "cline":
			return ProtoApiProvider.CLINE
		case "litellm":
			return ProtoApiProvider.LITELLM
		case "moonshot":
			return ProtoApiProvider.MOONSHOT
		case "huggingface":
			return ProtoApiProvider.HUGGINGFACE
		case "nebius":
			return ProtoApiProvider.NEBIUS
		case "fireworks":
			return ProtoApiProvider.FIREWORKS
		case "asksage":
			return ProtoApiProvider.ASKSAGE
		case "xai":
			return ProtoApiProvider.XAI
		case "sambanova":
			return ProtoApiProvider.SAMBANOVA
		case "cerebras":
			return ProtoApiProvider.CEREBRAS
		case "groq":
			return ProtoApiProvider.GROQ
		case "sapaicore":
			return ProtoApiProvider.SAPAICORE
		case "claude-code":
			return ProtoApiProvider.CLAUDE_CODE
		case "huawei-cloud-maas":
			return ProtoApiProvider.HUAWEI_CLOUD_MAAS
		default:
			return ProtoApiProvider.ANTHROPIC
	}
}

// Convert proto ApiProvider to application ApiProvider
function convertProtoToApiProvider(provider: ProtoApiProvider): ApiProvider {
	switch (provider) {
		case ProtoApiProvider.ANTHROPIC:
			return "anthropic"
		case ProtoApiProvider.OPENROUTER:
			return "openrouter"
		case ProtoApiProvider.BEDROCK:
			return "bedrock"
		case ProtoApiProvider.VERTEX:
			return "vertex"
		case ProtoApiProvider.OPENAI:
			return "openai"
		case ProtoApiProvider.OLLAMA:
			return "ollama"
		case ProtoApiProvider.LMSTUDIO:
			return "lmstudio"
		case ProtoApiProvider.GEMINI:
			return "gemini"
		case ProtoApiProvider.OPENAI_NATIVE:
			return "openai-native"
		case ProtoApiProvider.REQUESTY:
			return "requesty"
		case ProtoApiProvider.TOGETHER:
			return "together"
		case ProtoApiProvider.DEEPSEEK:
			return "deepseek"
		case ProtoApiProvider.QWEN:
			return "qwen"
		case ProtoApiProvider.DOUBAO:
			return "doubao"
		case ProtoApiProvider.MISTRAL:
			return "mistral"
		case ProtoApiProvider.VSCODE_LM:
			return "vscode-lm"
		case ProtoApiProvider.CLINE:
			return "cline"
		case ProtoApiProvider.LITELLM:
			return "litellm"
		case ProtoApiProvider.MOONSHOT:
			return "moonshot"
		case ProtoApiProvider.HUGGINGFACE:
			return "huggingface"
		case ProtoApiProvider.NEBIUS:
			return "nebius"
		case ProtoApiProvider.FIREWORKS:
			return "fireworks"
		case ProtoApiProvider.ASKSAGE:
			return "asksage"
		case ProtoApiProvider.XAI:
			return "xai"
		case ProtoApiProvider.SAMBANOVA:
			return "sambanova"
		case ProtoApiProvider.CEREBRAS:
			return "cerebras"
		case ProtoApiProvider.GROQ:
			return "groq"
		case ProtoApiProvider.SAPAICORE:
			return "sapaicore"
		case ProtoApiProvider.CLAUDE_CODE:
			return "claude-code"
		case ProtoApiProvider.HUAWEI_CLOUD_MAAS:
			return "huawei-cloud-maas"
		default:
			return "anthropic"
	}
}

// Converts application ApiConfiguration to proto ApiConfiguration
export function convertApiConfigurationToProto(config: ApiConfiguration): ProtoApiConfiguration {
	return {
		// Global configuration fields
		apiKey: config.apiKey,
		clineAccountId: config.clineAccountId,
		taskId: config.taskId,
		liteLlmBaseUrl: config.liteLlmBaseUrl,
		liteLlmApiKey: config.liteLlmApiKey,
		liteLlmUsePromptCache: config.liteLlmUsePromptCache,
		openAiHeaders: config.openAiHeaders || {},
		anthropicBaseUrl: config.anthropicBaseUrl,
		openRouterApiKey: config.openRouterApiKey,
		openRouterProviderSorting: config.openRouterProviderSorting,
		awsAccessKey: config.awsAccessKey,
		awsSecretKey: config.awsSecretKey,
		awsSessionToken: config.awsSessionToken,
		awsRegion: config.awsRegion,
		awsUseCrossRegionInference: config.awsUseCrossRegionInference,
		awsBedrockUsePromptCache: config.awsBedrockUsePromptCache,
		awsUseProfile: config.awsUseProfile,
		awsAuthentication: config.awsAuthentication,
		awsProfile: config.awsProfile,
		awsBedrockApiKey: config.awsBedrockApiKey,
		awsBedrockEndpoint: config.awsBedrockEndpoint,
		claudeCodePath: config.claudeCodePath,
		vertexProjectId: config.vertexProjectId,
		vertexRegion: config.vertexRegion,
		openAiBaseUrl: config.openAiBaseUrl,
		openAiApiKey: config.openAiApiKey,
		ollamaBaseUrl: config.ollamaBaseUrl,
		ollamaApiOptionsCtxNum: config.ollamaApiOptionsCtxNum,
		lmStudioBaseUrl: config.lmStudioBaseUrl,
		geminiApiKey: config.geminiApiKey,
		geminiBaseUrl: config.geminiBaseUrl,
		openAiNativeApiKey: config.openAiNativeApiKey,
		deepSeekApiKey: config.deepSeekApiKey,
		requestyApiKey: config.requestyApiKey,
		togetherApiKey: config.togetherApiKey,
		fireworksApiKey: config.fireworksApiKey,
		fireworksModelMaxCompletionTokens: config.fireworksModelMaxCompletionTokens,
		fireworksModelMaxTokens: config.fireworksModelMaxTokens,
		qwenApiKey: config.qwenApiKey,
		doubaoApiKey: config.doubaoApiKey,
		mistralApiKey: config.mistralApiKey,
		azureApiVersion: config.azureApiVersion,
		qwenApiLine: config.qwenApiLine,
		moonshotApiLine: config.moonshotApiLine,
		moonshotApiKey: config.moonshotApiKey,
		huggingFaceApiKey: config.huggingFaceApiKey,
		nebiusApiKey: config.nebiusApiKey,
		asksageApiUrl: config.asksageApiUrl,
		asksageApiKey: config.asksageApiKey,
		xaiApiKey: config.xaiApiKey,
		sambanovaApiKey: config.sambanovaApiKey,
		cerebrasApiKey: config.cerebrasApiKey,
		groqApiKey: config.groqApiKey,
		requestTimeoutMs: config.requestTimeoutMs,
		sapAiCoreClientId: config.sapAiCoreClientId,
		sapAiCoreClientSecret: config.sapAiCoreClientSecret,
		sapAiResourceGroup: config.sapAiResourceGroup,
		sapAiCoreTokenUrl: config.sapAiCoreTokenUrl,
		sapAiCoreBaseUrl: config.sapAiCoreBaseUrl,
<<<<<<< HEAD
		claudeCodePath: config.claudeCodePath,
		huaweiCloudMaasApiKey: config.huaweiCloudMaaSApiKey,
=======

		// Plan mode configurations
		planModeApiProvider: config.planModeApiProvider ? convertApiProviderToProto(config.planModeApiProvider) : undefined,
		planModeApiModelId: config.planModeApiModelId,
		planModeThinkingBudgetTokens: config.planModeThinkingBudgetTokens,
		planModeReasoningEffort: config.planModeReasoningEffort,
		planModeVsCodeLmModelSelector: config.planModeVsCodeLmModelSelector,
		planModeAwsBedrockCustomSelected: config.planModeAwsBedrockCustomSelected,
		planModeAwsBedrockCustomModelBaseId: config.planModeAwsBedrockCustomModelBaseId as string | undefined,
		planModeOpenRouterModelId: config.planModeOpenRouterModelId,
		planModeOpenRouterModelInfo: convertModelInfoToProtoOpenRouter(config.planModeOpenRouterModelInfo),
		planModeOpenAiModelId: config.planModeOpenAiModelId,
		planModeOpenAiModelInfo: convertOpenAiCompatibleModelInfoToProto(config.planModeOpenAiModelInfo),
		planModeOllamaModelId: config.planModeOllamaModelId,
		planModeLmStudioModelId: config.planModeLmStudioModelId,
		planModeLiteLlmModelId: config.planModeLiteLlmModelId,
		planModeLiteLlmModelInfo: convertLiteLLMModelInfoToProto(config.planModeLiteLlmModelInfo),
		planModeRequestyModelId: config.planModeRequestyModelId,
		planModeRequestyModelInfo: convertModelInfoToProtoOpenRouter(config.planModeRequestyModelInfo),
		planModeTogetherModelId: config.planModeTogetherModelId,
		planModeFireworksModelId: config.planModeFireworksModelId,
		planModeGroqModelId: config.planModeGroqModelId,
		planModeGroqModelInfo: convertModelInfoToProtoOpenRouter(config.planModeGroqModelInfo),
		planModeHuggingFaceModelId: config.planModeHuggingFaceModelId,
		planModeHuggingFaceModelInfo: convertModelInfoToProtoOpenRouter(config.planModeHuggingFaceModelInfo),
		planModeSapAiCoreModelId: config.planModeSapAiCoreModelId,

		// Act mode configurations
		actModeApiProvider: config.actModeApiProvider ? convertApiProviderToProto(config.actModeApiProvider) : undefined,
		actModeApiModelId: config.actModeApiModelId,
		actModeThinkingBudgetTokens: config.actModeThinkingBudgetTokens,
		actModeReasoningEffort: config.actModeReasoningEffort,
		actModeVsCodeLmModelSelector: config.actModeVsCodeLmModelSelector,
		actModeAwsBedrockCustomSelected: config.actModeAwsBedrockCustomSelected,
		actModeAwsBedrockCustomModelBaseId: config.actModeAwsBedrockCustomModelBaseId as string | undefined,
		actModeOpenRouterModelId: config.actModeOpenRouterModelId,
		actModeOpenRouterModelInfo: convertModelInfoToProtoOpenRouter(config.actModeOpenRouterModelInfo),
		actModeOpenAiModelId: config.actModeOpenAiModelId,
		actModeOpenAiModelInfo: convertOpenAiCompatibleModelInfoToProto(config.actModeOpenAiModelInfo),
		actModeOllamaModelId: config.actModeOllamaModelId,
		actModeLmStudioModelId: config.actModeLmStudioModelId,
		actModeLiteLlmModelId: config.actModeLiteLlmModelId,
		actModeLiteLlmModelInfo: convertLiteLLMModelInfoToProto(config.actModeLiteLlmModelInfo),
		actModeRequestyModelId: config.actModeRequestyModelId,
		actModeRequestyModelInfo: convertModelInfoToProtoOpenRouter(config.actModeRequestyModelInfo),
		actModeTogetherModelId: config.actModeTogetherModelId,
		actModeFireworksModelId: config.actModeFireworksModelId,
		actModeGroqModelId: config.actModeGroqModelId,
		actModeGroqModelInfo: convertModelInfoToProtoOpenRouter(config.actModeGroqModelInfo),
		actModeHuggingFaceModelId: config.actModeHuggingFaceModelId,
		actModeHuggingFaceModelInfo: convertModelInfoToProtoOpenRouter(config.actModeHuggingFaceModelInfo),
		actModeSapAiCoreModelId: config.actModeSapAiCoreModelId,

		// Favorited model IDs
		favoritedModelIds: config.favoritedModelIds || [],
>>>>>>> 600a6e33
	}
}

// Converts proto ApiConfiguration to application ApiConfiguration
export function convertProtoToApiConfiguration(protoConfig: ProtoApiConfiguration): ApiConfiguration {
	return {
		// Global configuration fields
		apiKey: protoConfig.apiKey,
		clineAccountId: protoConfig.clineAccountId,
		taskId: protoConfig.taskId,
		liteLlmBaseUrl: protoConfig.liteLlmBaseUrl,
		liteLlmApiKey: protoConfig.liteLlmApiKey,
		liteLlmUsePromptCache: protoConfig.liteLlmUsePromptCache,
		openAiHeaders: Object.keys(protoConfig.openAiHeaders || {}).length > 0 ? protoConfig.openAiHeaders : undefined,
		anthropicBaseUrl: protoConfig.anthropicBaseUrl,
		openRouterApiKey: protoConfig.openRouterApiKey,
		openRouterProviderSorting: protoConfig.openRouterProviderSorting,
		awsAccessKey: protoConfig.awsAccessKey,
		awsSecretKey: protoConfig.awsSecretKey,
		awsSessionToken: protoConfig.awsSessionToken,
		awsRegion: protoConfig.awsRegion,
		awsUseCrossRegionInference: protoConfig.awsUseCrossRegionInference,
		awsBedrockUsePromptCache: protoConfig.awsBedrockUsePromptCache,
		awsUseProfile: protoConfig.awsUseProfile,
		awsAuthentication: protoConfig.awsAuthentication,
		awsProfile: protoConfig.awsProfile,
		awsBedrockApiKey: protoConfig.awsBedrockApiKey,
		awsBedrockEndpoint: protoConfig.awsBedrockEndpoint,
		claudeCodePath: protoConfig.claudeCodePath,
		vertexProjectId: protoConfig.vertexProjectId,
		vertexRegion: protoConfig.vertexRegion,
		openAiBaseUrl: protoConfig.openAiBaseUrl,
		openAiApiKey: protoConfig.openAiApiKey,
		ollamaBaseUrl: protoConfig.ollamaBaseUrl,
		ollamaApiOptionsCtxNum: protoConfig.ollamaApiOptionsCtxNum,
		lmStudioBaseUrl: protoConfig.lmStudioBaseUrl,
		geminiApiKey: protoConfig.geminiApiKey,
		geminiBaseUrl: protoConfig.geminiBaseUrl,
		openAiNativeApiKey: protoConfig.openAiNativeApiKey,
		deepSeekApiKey: protoConfig.deepSeekApiKey,
		requestyApiKey: protoConfig.requestyApiKey,
		togetherApiKey: protoConfig.togetherApiKey,
		fireworksApiKey: protoConfig.fireworksApiKey,
		fireworksModelMaxCompletionTokens: protoConfig.fireworksModelMaxCompletionTokens,
		fireworksModelMaxTokens: protoConfig.fireworksModelMaxTokens,
		qwenApiKey: protoConfig.qwenApiKey,
		doubaoApiKey: protoConfig.doubaoApiKey,
		mistralApiKey: protoConfig.mistralApiKey,
		azureApiVersion: protoConfig.azureApiVersion,
		qwenApiLine: protoConfig.qwenApiLine,
		moonshotApiLine: protoConfig.moonshotApiLine,
		moonshotApiKey: protoConfig.moonshotApiKey,
		huggingFaceApiKey: protoConfig.huggingFaceApiKey,
		nebiusApiKey: protoConfig.nebiusApiKey,
		asksageApiUrl: protoConfig.asksageApiUrl,
		asksageApiKey: protoConfig.asksageApiKey,
		xaiApiKey: protoConfig.xaiApiKey,
		sambanovaApiKey: protoConfig.sambanovaApiKey,
		cerebrasApiKey: protoConfig.cerebrasApiKey,
		groqApiKey: protoConfig.groqApiKey,
		requestTimeoutMs: protoConfig.requestTimeoutMs,
		sapAiCoreClientId: protoConfig.sapAiCoreClientId,
		sapAiCoreClientSecret: protoConfig.sapAiCoreClientSecret,
		sapAiResourceGroup: protoConfig.sapAiResourceGroup,
		sapAiCoreTokenUrl: protoConfig.sapAiCoreTokenUrl,
		sapAiCoreBaseUrl: protoConfig.sapAiCoreBaseUrl,
<<<<<<< HEAD
		claudeCodePath: protoConfig.claudeCodePath,
		huaweiCloudMaaSApiKey: protoConfig.huaweiCloudMaasApiKey,
=======

		// Plan mode configurations
		planModeApiProvider:
			protoConfig.planModeApiProvider !== undefined
				? convertProtoToApiProvider(protoConfig.planModeApiProvider)
				: undefined,
		planModeApiModelId: protoConfig.planModeApiModelId,
		planModeThinkingBudgetTokens: protoConfig.planModeThinkingBudgetTokens,
		planModeReasoningEffort: protoConfig.planModeReasoningEffort,
		planModeVsCodeLmModelSelector: protoConfig.planModeVsCodeLmModelSelector,
		planModeAwsBedrockCustomSelected: protoConfig.planModeAwsBedrockCustomSelected,
		planModeAwsBedrockCustomModelBaseId: protoConfig.planModeAwsBedrockCustomModelBaseId as BedrockModelId | undefined,
		planModeOpenRouterModelId: protoConfig.planModeOpenRouterModelId,
		planModeOpenRouterModelInfo: convertProtoToModelInfo(protoConfig.planModeOpenRouterModelInfo),
		planModeOpenAiModelId: protoConfig.planModeOpenAiModelId,
		planModeOpenAiModelInfo: convertProtoToOpenAiCompatibleModelInfo(protoConfig.planModeOpenAiModelInfo),
		planModeOllamaModelId: protoConfig.planModeOllamaModelId,
		planModeLmStudioModelId: protoConfig.planModeLmStudioModelId,
		planModeLiteLlmModelId: protoConfig.planModeLiteLlmModelId,
		planModeLiteLlmModelInfo: convertProtoToLiteLLMModelInfo(protoConfig.planModeLiteLlmModelInfo),
		planModeRequestyModelId: protoConfig.planModeRequestyModelId,
		planModeRequestyModelInfo: convertProtoToModelInfo(protoConfig.planModeRequestyModelInfo),
		planModeTogetherModelId: protoConfig.planModeTogetherModelId,
		planModeFireworksModelId: protoConfig.planModeFireworksModelId,
		planModeGroqModelId: protoConfig.planModeGroqModelId,
		planModeGroqModelInfo: convertProtoToModelInfo(protoConfig.planModeGroqModelInfo),
		planModeHuggingFaceModelId: protoConfig.planModeHuggingFaceModelId,
		planModeHuggingFaceModelInfo: convertProtoToModelInfo(protoConfig.planModeHuggingFaceModelInfo),
		planModeSapAiCoreModelId: protoConfig.planModeSapAiCoreModelId,

		// Act mode configurations
		actModeApiProvider:
			protoConfig.actModeApiProvider !== undefined ? convertProtoToApiProvider(protoConfig.actModeApiProvider) : undefined,
		actModeApiModelId: protoConfig.actModeApiModelId,
		actModeThinkingBudgetTokens: protoConfig.actModeThinkingBudgetTokens,
		actModeReasoningEffort: protoConfig.actModeReasoningEffort,
		actModeVsCodeLmModelSelector: protoConfig.actModeVsCodeLmModelSelector,
		actModeAwsBedrockCustomSelected: protoConfig.actModeAwsBedrockCustomSelected,
		actModeAwsBedrockCustomModelBaseId: protoConfig.actModeAwsBedrockCustomModelBaseId as BedrockModelId | undefined,
		actModeOpenRouterModelId: protoConfig.actModeOpenRouterModelId,
		actModeOpenRouterModelInfo: convertProtoToModelInfo(protoConfig.actModeOpenRouterModelInfo),
		actModeOpenAiModelId: protoConfig.actModeOpenAiModelId,
		actModeOpenAiModelInfo: convertProtoToOpenAiCompatibleModelInfo(protoConfig.actModeOpenAiModelInfo),
		actModeOllamaModelId: protoConfig.actModeOllamaModelId,
		actModeLmStudioModelId: protoConfig.actModeLmStudioModelId,
		actModeLiteLlmModelId: protoConfig.actModeLiteLlmModelId,
		actModeLiteLlmModelInfo: convertProtoToLiteLLMModelInfo(protoConfig.actModeLiteLlmModelInfo),
		actModeRequestyModelId: protoConfig.actModeRequestyModelId,
		actModeRequestyModelInfo: convertProtoToModelInfo(protoConfig.actModeRequestyModelInfo),
		actModeTogetherModelId: protoConfig.actModeTogetherModelId,
		actModeFireworksModelId: protoConfig.actModeFireworksModelId,
		actModeGroqModelId: protoConfig.actModeGroqModelId,
		actModeGroqModelInfo: convertProtoToModelInfo(protoConfig.actModeGroqModelInfo),
		actModeHuggingFaceModelId: protoConfig.actModeHuggingFaceModelId,
		actModeHuggingFaceModelInfo: convertProtoToModelInfo(protoConfig.actModeHuggingFaceModelInfo),
		actModeSapAiCoreModelId: protoConfig.actModeSapAiCoreModelId,

		// Favorited model IDs
		favoritedModelIds:
			protoConfig.favoritedModelIds && protoConfig.favoritedModelIds.length > 0 ? protoConfig.favoritedModelIds : undefined,
>>>>>>> 600a6e33
	}
}<|MERGE_RESOLUTION|>--- conflicted
+++ resolved
@@ -382,10 +382,8 @@
 		sapAiResourceGroup: config.sapAiResourceGroup,
 		sapAiCoreTokenUrl: config.sapAiCoreTokenUrl,
 		sapAiCoreBaseUrl: config.sapAiCoreBaseUrl,
-<<<<<<< HEAD
 		claudeCodePath: config.claudeCodePath,
 		huaweiCloudMaasApiKey: config.huaweiCloudMaaSApiKey,
-=======
 
 		// Plan mode configurations
 		planModeApiProvider: config.planModeApiProvider ? convertApiProviderToProto(config.planModeApiProvider) : undefined,
@@ -441,7 +439,6 @@
 
 		// Favorited model IDs
 		favoritedModelIds: config.favoritedModelIds || [],
->>>>>>> 600a6e33
 	}
 }
 
@@ -508,10 +505,8 @@
 		sapAiResourceGroup: protoConfig.sapAiResourceGroup,
 		sapAiCoreTokenUrl: protoConfig.sapAiCoreTokenUrl,
 		sapAiCoreBaseUrl: protoConfig.sapAiCoreBaseUrl,
-<<<<<<< HEAD
 		claudeCodePath: protoConfig.claudeCodePath,
 		huaweiCloudMaaSApiKey: protoConfig.huaweiCloudMaasApiKey,
-=======
 
 		// Plan mode configurations
 		planModeApiProvider:
@@ -572,6 +567,5 @@
 		// Favorited model IDs
 		favoritedModelIds:
 			protoConfig.favoritedModelIds && protoConfig.favoritedModelIds.length > 0 ? protoConfig.favoritedModelIds : undefined,
->>>>>>> 600a6e33
 	}
 }