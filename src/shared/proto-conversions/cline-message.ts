import { ClineAsk as AppClineAsk, ClineMessage as AppClineMessage, ClineSay as AppClineSay } from "@shared/ExtensionMessage"

import { ClineAsk, ClineMessageType, ClineSay, ClineMessage as ProtoClineMessage } from "@shared/proto/cline/ui"

// Helper function to convert ClineAsk string to enum
function convertClineAskToProtoEnum(ask: AppClineAsk | undefined): ClineAsk | undefined {
	if (!ask) {
		return undefined
	}

	const mapping: Record<AppClineAsk, ClineAsk> = {
		followup: ClineAsk.FOLLOWUP,
		plan_mode_respond: ClineAsk.PLAN_MODE_RESPOND,
		command: ClineAsk.COMMAND,
		command_output: ClineAsk.COMMAND_OUTPUT,
		completion_result: ClineAsk.COMPLETION_RESULT,
		tool: ClineAsk.TOOL,
		api_req_failed: ClineAsk.API_REQ_FAILED,
		resume_task: ClineAsk.RESUME_TASK,
		resume_completed_task: ClineAsk.RESUME_COMPLETED_TASK,
		mistake_limit_reached: ClineAsk.MISTAKE_LIMIT_REACHED,
		browser_action_launch: ClineAsk.BROWSER_ACTION_LAUNCH,
		use_mcp_server: ClineAsk.USE_MCP_SERVER,
		new_task: ClineAsk.NEW_TASK,
		condense: ClineAsk.CONDENSE,
		summarize_task: ClineAsk.SUMMARIZE_TASK,
		report_bug: ClineAsk.REPORT_BUG,
	}

	const result = mapping[ask]
	if (result === undefined) {
		console.warn(`Unknown ClineAsk value: ${ask}`)
	}
	return result
}

// Helper function to convert ClineAsk enum to string
function convertProtoEnumToClineAsk(ask: ClineAsk): AppClineAsk | undefined {
	if (ask === ClineAsk.UNRECOGNIZED) {
		console.warn("Received UNRECOGNIZED ClineAsk enum value")
		return undefined
	}

	const mapping: Record<Exclude<ClineAsk, ClineAsk.UNRECOGNIZED>, AppClineAsk> = {
		[ClineAsk.FOLLOWUP]: "followup",
		[ClineAsk.PLAN_MODE_RESPOND]: "plan_mode_respond",
		[ClineAsk.COMMAND]: "command",
		[ClineAsk.COMMAND_OUTPUT]: "command_output",
		[ClineAsk.COMPLETION_RESULT]: "completion_result",
		[ClineAsk.TOOL]: "tool",
		[ClineAsk.API_REQ_FAILED]: "api_req_failed",
		[ClineAsk.RESUME_TASK]: "resume_task",
		[ClineAsk.RESUME_COMPLETED_TASK]: "resume_completed_task",
		[ClineAsk.MISTAKE_LIMIT_REACHED]: "mistake_limit_reached",
		[ClineAsk.BROWSER_ACTION_LAUNCH]: "browser_action_launch",
		[ClineAsk.USE_MCP_SERVER]: "use_mcp_server",
		[ClineAsk.NEW_TASK]: "new_task",
		[ClineAsk.CONDENSE]: "condense",
		[ClineAsk.SUMMARIZE_TASK]: "summarize_task",
		[ClineAsk.REPORT_BUG]: "report_bug",
	}

	return mapping[ask]
}

// Helper function to convert ClineSay string to enum
function convertClineSayToProtoEnum(say: AppClineSay | undefined): ClineSay | undefined {
	if (!say) {
		return undefined
	}

	const mapping: Record<AppClineSay, ClineSay> = {
		task: ClineSay.TASK,
		error: ClineSay.ERROR,
		api_req_started: ClineSay.API_REQ_STARTED,
		api_req_finished: ClineSay.API_REQ_FINISHED,
		text: ClineSay.TEXT,
		reasoning: ClineSay.REASONING,
		completion_result: ClineSay.COMPLETION_RESULT_SAY,
		user_feedback: ClineSay.USER_FEEDBACK,
		user_feedback_diff: ClineSay.USER_FEEDBACK_DIFF,
		api_req_retried: ClineSay.API_REQ_RETRIED,
		command: ClineSay.COMMAND_SAY,
		command_output: ClineSay.COMMAND_OUTPUT_SAY,
		tool: ClineSay.TOOL_SAY,
		shell_integration_warning: ClineSay.SHELL_INTEGRATION_WARNING,
		shell_integration_warning_with_suggestion: ClineSay.SHELL_INTEGRATION_WARNING,
		browser_action_launch: ClineSay.BROWSER_ACTION_LAUNCH_SAY,
		browser_action: ClineSay.BROWSER_ACTION,
		browser_action_result: ClineSay.BROWSER_ACTION_RESULT,
		mcp_server_request_started: ClineSay.MCP_SERVER_REQUEST_STARTED,
		mcp_server_response: ClineSay.MCP_SERVER_RESPONSE,
		mcp_notification: ClineSay.MCP_NOTIFICATION,
		use_mcp_server: ClineSay.USE_MCP_SERVER_SAY,
		diff_error: ClineSay.DIFF_ERROR,
		deleted_api_reqs: ClineSay.DELETED_API_REQS,
		clineignore_error: ClineSay.CLINEIGNORE_ERROR,
		checkpoint_created: ClineSay.CHECKPOINT_CREATED,
		load_mcp_documentation: ClineSay.LOAD_MCP_DOCUMENTATION,
		info: ClineSay.INFO,
		task_progress: ClineSay.TASK_PROGRESS,
<<<<<<< HEAD
		error_retry: ClineSay.ERROR,
=======
		error_retry: ClineSay.ERROR_RETRY,
		hook: ClineSay.INFO,
		hook_output: ClineSay.COMMAND_OUTPUT_SAY,
>>>>>>> 8b80c337
	}

	const result = mapping[say]
	if (result === undefined) {
		console.warn(`Unknown ClineSay value: ${say}`)
	}
	return result
}

// Helper function to convert ClineSay enum to string
function convertProtoEnumToClineSay(say: ClineSay): AppClineSay | undefined {
	if (say === ClineSay.UNRECOGNIZED) {
		console.warn("Received UNRECOGNIZED ClineSay enum value")
		return undefined
	}

	const mapping: Record<Exclude<ClineSay, ClineSay.UNRECOGNIZED>, AppClineSay> = {
		[ClineSay.TASK]: "task",
		[ClineSay.ERROR]: "error",
		[ClineSay.API_REQ_STARTED]: "api_req_started",
		[ClineSay.API_REQ_FINISHED]: "api_req_finished",
		[ClineSay.TEXT]: "text",
		[ClineSay.REASONING]: "reasoning",
		[ClineSay.COMPLETION_RESULT_SAY]: "completion_result",
		[ClineSay.USER_FEEDBACK]: "user_feedback",
		[ClineSay.USER_FEEDBACK_DIFF]: "user_feedback_diff",
		[ClineSay.API_REQ_RETRIED]: "api_req_retried",
		[ClineSay.COMMAND_SAY]: "command",
		[ClineSay.COMMAND_OUTPUT_SAY]: "command_output",
		[ClineSay.TOOL_SAY]: "tool",
		[ClineSay.SHELL_INTEGRATION_WARNING]: "shell_integration_warning",
		[ClineSay.BROWSER_ACTION_LAUNCH_SAY]: "browser_action_launch",
		[ClineSay.BROWSER_ACTION]: "browser_action",
		[ClineSay.BROWSER_ACTION_RESULT]: "browser_action_result",
		[ClineSay.MCP_SERVER_REQUEST_STARTED]: "mcp_server_request_started",
		[ClineSay.MCP_SERVER_RESPONSE]: "mcp_server_response",
		[ClineSay.MCP_NOTIFICATION]: "mcp_notification",
		[ClineSay.USE_MCP_SERVER_SAY]: "use_mcp_server",
		[ClineSay.DIFF_ERROR]: "diff_error",
		[ClineSay.DELETED_API_REQS]: "deleted_api_reqs",
		[ClineSay.CLINEIGNORE_ERROR]: "clineignore_error",
		[ClineSay.CHECKPOINT_CREATED]: "checkpoint_created",
		[ClineSay.LOAD_MCP_DOCUMENTATION]: "load_mcp_documentation",
		[ClineSay.INFO]: "info",
		[ClineSay.TASK_PROGRESS]: "task_progress",
		[ClineSay.ERROR_RETRY]: "error_retry",
	}

	return mapping[say]
}

/**
 * Convert application ClineMessage to proto ClineMessage
 */
export function convertClineMessageToProto(message: AppClineMessage): ProtoClineMessage {
	// For sending messages, we need to provide values for required proto fields
	const askEnum = message.ask ? convertClineAskToProtoEnum(message.ask) : undefined
	const sayEnum = message.say ? convertClineSayToProtoEnum(message.say) : undefined

	// Determine appropriate enum values based on message type
	let finalAskEnum: ClineAsk = ClineAsk.FOLLOWUP // Proto default
	let finalSayEnum: ClineSay = ClineSay.TEXT // Proto default

	if (message.type === "ask") {
		finalAskEnum = askEnum ?? ClineAsk.FOLLOWUP // Use FOLLOWUP as default for ask messages
	} else if (message.type === "say") {
		finalSayEnum = sayEnum ?? ClineSay.TEXT // Use TEXT as default for say messages
	}

	const protoMessage: ProtoClineMessage = {
		ts: message.ts,
		type: message.type === "ask" ? ClineMessageType.ASK : ClineMessageType.SAY,
		ask: finalAskEnum,
		say: finalSayEnum,
		text: message.text ?? "",
		reasoning: message.reasoning ?? "",
		images: message.images ?? [],
		files: message.files ?? [],
		partial: message.partial ?? false,
		lastCheckpointHash: message.lastCheckpointHash ?? "",
		isCheckpointCheckedOut: message.isCheckpointCheckedOut ?? false,
		isOperationOutsideWorkspace: message.isOperationOutsideWorkspace ?? false,
		conversationHistoryIndex: message.conversationHistoryIndex ?? 0,
		conversationHistoryDeletedRange: message.conversationHistoryDeletedRange
			? {
					startIndex: message.conversationHistoryDeletedRange[0],
					endIndex: message.conversationHistoryDeletedRange[1],
				}
			: undefined,
		// Additional optional fields for specific ask/say types
		sayTool: undefined,
		sayBrowserAction: undefined,
		browserActionResult: undefined,
		askUseMcpServer: undefined,
		planModeResponse: undefined,
		askQuestion: undefined,
		askNewTask: undefined,
		apiReqInfo: undefined,
	}

	return protoMessage
}

/**
 * Convert proto ClineMessage to application ClineMessage
 */
export function convertProtoToClineMessage(protoMessage: ProtoClineMessage): AppClineMessage {
	const message: AppClineMessage = {
		ts: protoMessage.ts,
		type: protoMessage.type === ClineMessageType.ASK ? "ask" : "say",
	}

	// Convert ask enum to string
	if (protoMessage.type === ClineMessageType.ASK) {
		const ask = convertProtoEnumToClineAsk(protoMessage.ask)
		if (ask !== undefined) {
			message.ask = ask
		}
	}

	// Convert say enum to string
	if (protoMessage.type === ClineMessageType.SAY) {
		const say = convertProtoEnumToClineSay(protoMessage.say)
		if (say !== undefined) {
			message.say = say
		}
	}

	// Convert other fields - preserve empty strings as they may be intentional
	if (protoMessage.text !== "") {
		message.text = protoMessage.text
	}
	if (protoMessage.reasoning !== "") {
		message.reasoning = protoMessage.reasoning
	}
	if (protoMessage.images.length > 0) {
		message.images = protoMessage.images
	}
	if (protoMessage.files.length > 0) {
		message.files = protoMessage.files
	}
	if (protoMessage.partial) {
		message.partial = protoMessage.partial
	}
	if (protoMessage.lastCheckpointHash !== "") {
		message.lastCheckpointHash = protoMessage.lastCheckpointHash
	}
	if (protoMessage.isCheckpointCheckedOut) {
		message.isCheckpointCheckedOut = protoMessage.isCheckpointCheckedOut
	}
	if (protoMessage.isOperationOutsideWorkspace) {
		message.isOperationOutsideWorkspace = protoMessage.isOperationOutsideWorkspace
	}
	if (protoMessage.conversationHistoryIndex !== 0) {
		message.conversationHistoryIndex = protoMessage.conversationHistoryIndex
	}

	// Convert conversationHistoryDeletedRange from object to tuple
	if (protoMessage.conversationHistoryDeletedRange) {
		message.conversationHistoryDeletedRange = [
			protoMessage.conversationHistoryDeletedRange.startIndex,
			protoMessage.conversationHistoryDeletedRange.endIndex,
		]
	}

	return message
}<|MERGE_RESOLUTION|>--- conflicted
+++ resolved
@@ -99,13 +99,9 @@
 		load_mcp_documentation: ClineSay.LOAD_MCP_DOCUMENTATION,
 		info: ClineSay.INFO,
 		task_progress: ClineSay.TASK_PROGRESS,
-<<<<<<< HEAD
-		error_retry: ClineSay.ERROR,
-=======
 		error_retry: ClineSay.ERROR_RETRY,
 		hook: ClineSay.INFO,
 		hook_output: ClineSay.COMMAND_OUTPUT_SAY,
->>>>>>> 8b80c337
 	}
 
 	const result = mapping[say]
