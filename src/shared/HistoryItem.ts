--- conflicted
+++ resolved
@@ -15,11 +15,9 @@
 	isFavorited?: boolean
 	checkpointManagerErrorMessage?: string
 
-<<<<<<< HEAD
 	// Multi-workspace support
 	workspaceIds?: string[] // Array of workspace paths this task belongs to
 	workspaceName?: string // Display name for primary workspace
-=======
+
 	modelId?: string
->>>>>>> 9b0f2b82
 }