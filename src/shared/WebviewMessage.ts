--- conflicted
+++ resolved
@@ -80,11 +80,8 @@
 		| "getRelativePaths" // Handles single and multiple URI resolution
 		| "searchFiles"
 		| "toggleFavoriteModel"
-<<<<<<< HEAD
 		| "optimizationPromptRequest" // Message type for prompt optimization
-=======
 		| "grpc_request"
->>>>>>> 4d696f37
 	// | "relaunchChromeDebugMode"
 	text?: string
 	uris?: string[] // Used for getRelativePaths
@@ -121,19 +118,15 @@
 	query?: string
 	// For toggleFavoriteModel
 	modelId?: string
-<<<<<<< HEAD
-
 	// For optimizePrompt
 	prompt?: string // Original prompt input by user
 	model?: string // Model ID used for prompt optimization
-=======
 	grpc_request?: {
 		service: string
 		method: string
 		message: any // JSON serialized protobuf message
 		request_id: string // For correlating requests and responses
 	}
->>>>>>> 4d696f37
 }
 
 export type ClineAskResponse = "yesButtonClicked" | "noButtonClicked" | "messageResponse"
