import { ApiConfiguration } from "./api"
import { AutoApprovalSettings } from "./AutoApprovalSettings"
import { BrowserSettings } from "./BrowserSettings"
import { ChatSettings } from "./ChatSettings"
import { UserInfo } from "./UserInfo"
import { ChatContent } from "./ChatContent"
import { TelemetrySetting } from "./TelemetrySetting"

export interface WebviewMessage {
	type:
		| "apiConfiguration"
		| "webviewDidLaunch"
		| "newTask"
		| "askResponse"
		| "clearTask"
		| "didShowAnnouncement"
		| "selectImages"
		| "exportCurrentTask"
		| "showTaskWithId"
		| "deleteTaskWithId"
		| "exportTaskWithId"
		| "resetState"
		| "requestOllamaModels"
		| "requestLmStudioModels"
		| "openImage"
		| "openInBrowser"
		| "openFile"
		| "openMention"
		| "cancelTask"
		| "refreshOpenRouterModels"
		| "refreshOpenAiModels"
		| "openMcpSettings"
		| "restartMcpServer"
		| "deleteMcpServer"
		| "autoApprovalSettings"
		| "browserSettings"
		| "remoteBrowserHost"
		| "remoteBrowserEnabled"
		| "discoverBrowser"
		| "testBrowserConnection"
		| "browserConnectionResult"
		| "togglePlanActMode"
		| "checkpointDiff"
		| "checkpointRestore"
		| "taskCompletionViewChanges"
		| "openExtensionSettings"
		| "requestVsCodeLmModels"
		| "toggleToolAutoApprove"
		| "toggleMcpServer"
		| "getLatestState"
		| "accountLoginClicked"
		| "accountLogoutClicked"
		| "showAccountViewClicked"
		| "authStateChanged"
		| "authCallback"
		| "fetchMcpMarketplace"
		| "downloadMcp"
		| "silentlyRefreshMcpMarketplace"
		| "searchCommits"
		| "showMcpView"
		| "fetchLatestMcpServersFromHub"
		| "telemetrySetting"
		| "openSettings"
		| "updateMcpTimeout"
		| "fetchOpenGraphData"
		| "checkIsImageUrl"
		| "invoke"
		| "updateSettings"
		| "clearAllTaskHistory"
		| "fetchUserCreditsData"
		| "optionsResponse"
		| "requestTotalTasksSize"
<<<<<<< HEAD
		| "getDetectedChromePath"
		| "detectedChromePath"
=======
		| "scrollToSettings"
>>>>>>> 84913554
	// | "relaunchChromeDebugMode"
	text?: string
	disabled?: boolean
	askResponse?: ClineAskResponse
	apiConfiguration?: ApiConfiguration
	images?: string[]
	bool?: boolean
	number?: number
	autoApprovalSettings?: AutoApprovalSettings
	browserSettings?: BrowserSettings
	chatSettings?: ChatSettings
	chatContent?: ChatContent
	mcpId?: string
	timeout?: number
	// For toggleToolAutoApprove
	serverName?: string
	toolName?: string
	autoApprove?: boolean

	// For auth
	user?: UserInfo | null
	customToken?: string
	// For openInBrowser
	url?: string
	planActSeparateModelsSetting?: boolean
	telemetrySetting?: TelemetrySetting
	customInstructionsSetting?: string
}

export type ClineAskResponse = "yesButtonClicked" | "noButtonClicked" | "messageResponse"

export type ClineCheckpointRestore = "task" | "workspace" | "taskAndWorkspace"<|MERGE_RESOLUTION|>--- conflicted
+++ resolved
@@ -70,12 +70,9 @@
 		| "fetchUserCreditsData"
 		| "optionsResponse"
 		| "requestTotalTasksSize"
-<<<<<<< HEAD
 		| "getDetectedChromePath"
 		| "detectedChromePath"
-=======
 		| "scrollToSettings"
->>>>>>> 84913554
 	// | "relaunchChromeDebugMode"
 	text?: string
 	disabled?: boolean
