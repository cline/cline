import { ApiConfiguration } from "./api"
import { BrowserSettings } from "./BrowserSettings"
import { ChatSettings } from "./ChatSettings"
import { UserInfo } from "./UserInfo"
import { ChatContent } from "./ChatContent"
import { TelemetrySetting } from "./TelemetrySetting"
import { McpViewTab } from "./mcp"

export interface WebviewMessage {
	type:
		| "requestVsCodeLmModels"
		| "authStateChanged"
		| "fetchMcpMarketplace"
		| "searchCommits"
		| "telemetrySetting"
		| "clearAllTaskHistory"
		| "fetchUserCreditsData"
		| "grpc_request"
		| "grpc_request_cancel"

	text?: string
	disabled?: boolean
	apiConfiguration?: ApiConfiguration
	images?: string[]
	files?: string[]
	bool?: boolean
	number?: number
	browserSettings?: BrowserSettings
	chatSettings?: ChatSettings
	chatContent?: ChatContent
	mcpId?: string
	timeout?: number
	tab?: McpViewTab
	// For toggleToolAutoApprove
	serverName?: string
	serverUrl?: string
	toolNames?: string[]
	autoApprove?: boolean

	// For auth
	user?: UserInfo | null
	customToken?: string
	planActSeparateModelsSetting?: boolean
	enableCheckpointsSetting?: boolean
	mcpMarketplaceEnabled?: boolean
	mcpResponsesCollapsed?: boolean
	telemetrySetting?: TelemetrySetting
<<<<<<< HEAD
	customInstructionsSetting?: string
	mcpRichDisplayEnabled?: boolean
=======
>>>>>>> a9238b42
	mentionsRequestId?: string
	query?: string
	// For toggleFavoriteModel
	modelId?: string
	grpc_request?: {
		service: string
		method: string
		message: any // JSON serialized protobuf message
		request_id: string // For correlating requests and responses
		is_streaming?: boolean // Whether this is a streaming request
	}
	grpc_request_cancel?: {
		request_id: string // ID of the request to cancel
	}
	// For cline rules and workflows
	isGlobal?: boolean
	rulePath?: string
	workflowPath?: string
	enabled?: boolean
	filename?: string

	offset?: number
	shellIntegrationTimeout?: number
	terminalReuseEnabled?: boolean
}

export type ClineAskResponse = "yesButtonClicked" | "noButtonClicked" | "messageResponse"

export type ClineCheckpointRestore = "task" | "workspace" | "taskAndWorkspace"

export type TaskFeedbackType = "thumbs_up" | "thumbs_down"<|MERGE_RESOLUTION|>--- conflicted
+++ resolved
@@ -45,11 +45,7 @@
 	mcpMarketplaceEnabled?: boolean
 	mcpResponsesCollapsed?: boolean
 	telemetrySetting?: TelemetrySetting
-<<<<<<< HEAD
-	customInstructionsSetting?: string
 	mcpRichDisplayEnabled?: boolean
-=======
->>>>>>> a9238b42
 	mentionsRequestId?: string
 	query?: string
 	// For toggleFavoriteModel
