--- conflicted
+++ resolved
@@ -51,15 +51,10 @@
 		| "searchCommits"
 		| "showMcpView"
 		| "fetchLatestMcpServersFromHub"
-<<<<<<< HEAD
-		| "telemetrySetting"
-		| "openSettings"
-=======
 		| "updateMcpTimeout"
 		| "fetchOpenGraphData"
 		| "checkIsImageUrl"
 		| "toggleTelemetryOptIn"
->>>>>>> 93856ab3
 	// | "relaunchChromeDebugMode"
 	text?: string
 	disabled?: boolean
