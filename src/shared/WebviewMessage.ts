import { ApiConfiguration } from "./api"
import { AutoApprovalSettings } from "./AutoApprovalSettings"
import { BrowserSettings } from "./BrowserSettings"
import { ChatSettings } from "./ChatSettings"
import { ChatContent } from "./ChatContent"

export interface WebviewMessage {
	type:
		| "apiConfiguration"
		| "customInstructions"
		| "webviewDidLaunch"
		| "newTask"
		| "askResponse"
		| "clearTask"
		| "didShowAnnouncement"
		| "selectImages"
		| "exportCurrentTask"
		| "showTaskWithId"
		| "deleteTaskWithId"
		| "exportTaskWithId"
		| "resetState"
		| "requestOllamaModels"
		| "requestLmStudioModels"
		| "openImage"
		| "openInBrowser"
		| "openFile"
		| "openMention"
		| "cancelTask"
		| "refreshOpenRouterModels"
		| "refreshRequestyModels"
		| "refreshOpenAiModels"
		| "openMcpSettings"
		| "restartMcpServer"
		| "deleteMcpServer"
		| "autoApprovalSettings"
		| "browserSettings"
		| "togglePlanActMode"
		| "checkpointDiff"
		| "checkpointRestore"
		| "taskCompletionViewChanges"
		| "openExtensionSettings"
		| "requestVsCodeLmModels"
		| "toggleToolAutoApprove"
		| "toggleMcpServer"
		| "getLatestState"
		| "accountLoginClicked"
		| "accountLogoutClicked"
		| "subscribeEmail"
		| "fetchMcpMarketplace"
		| "downloadMcp"
		| "silentlyRefreshMcpMarketplace"
		| "searchCommits"
		| "showMcpView"
		| "fetchLatestMcpServersFromHub"
<<<<<<< HEAD
		| "updateThinkingBudgetTokens"
=======
		| "telemetrySetting"
		| "openSettings"
		| "updateMcpTimeout"
		| "fetchOpenGraphData"
		| "checkIsImageUrl"
>>>>>>> d1a097cb
	// | "relaunchChromeDebugMode"
	text?: string
	disabled?: boolean
	askResponse?: ClineAskResponse
	apiConfiguration?: ApiConfiguration
	images?: string[]
	bool?: boolean
	number?: number
	autoApprovalSettings?: AutoApprovalSettings
	browserSettings?: BrowserSettings
	chatSettings?: ChatSettings
	chatContent?: ChatContent
	mcpId?: string

	// For toggleToolAutoApprove
	serverName?: string
	toolName?: string
	autoApprove?: boolean

	// For openInBrowser
	url?: string
}

export type ClineAskResponse = "yesButtonClicked" | "noButtonClicked" | "messageResponse"

export type ClineCheckpointRestore = "task" | "workspace" | "taskAndWorkspace"<|MERGE_RESOLUTION|>--- conflicted
+++ resolved
@@ -52,15 +52,12 @@
 		| "searchCommits"
 		| "showMcpView"
 		| "fetchLatestMcpServersFromHub"
-<<<<<<< HEAD
-		| "updateThinkingBudgetTokens"
-=======
 		| "telemetrySetting"
 		| "openSettings"
 		| "updateMcpTimeout"
 		| "fetchOpenGraphData"
 		| "checkIsImageUrl"
->>>>>>> d1a097cb
+		| "updateThinkingBudgetTokens"
 	// | "relaunchChromeDebugMode"
 	text?: string
 	disabled?: boolean
