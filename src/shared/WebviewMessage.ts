--- conflicted
+++ resolved
@@ -8,12 +8,6 @@
 
 export interface WebviewMessage {
 	type:
-<<<<<<< HEAD
-		| "newTask"
-		| "condense"
-		| "reportBug"
-=======
->>>>>>> d92de546
 		| "requestVsCodeLmModels"
 		| "authStateChanged"
 		| "fetchMcpMarketplace"
