--- conflicted
+++ resolved
@@ -6,11 +6,7 @@
 
 /* eslint-disable */
 import { BinaryReader, BinaryWriter } from "@bufbuild/protobuf/wire"
-<<<<<<< HEAD
-import { Empty, EmptyRequest, Metadata, StringRequest } from "./common"
-=======
-import { Empty, EmptyRequest, Metadata, StringArrayRequest } from "./common"
->>>>>>> c8395766
+import { Empty, EmptyRequest, Metadata, StringRequest, StringArrayRequest } from "./common"
 
 export const protobufPackage = "cline"
 
