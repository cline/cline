--- conflicted
+++ resolved
@@ -71,11 +71,8 @@
 	useAutoCondense?: boolean
 	focusChainSettings: FocusChainSettings
 	customPrompt?: string
-<<<<<<< HEAD
 	autoCondenseThreshold?: number
-=======
 	favoritedModelIds: string[]
->>>>>>> fadcd7e3
 	// NEW: Add workspace information
 	workspaceRoots: WorkspaceRoot[]
 	primaryRootIndex: number
