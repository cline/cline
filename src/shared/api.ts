import type { LanguageModelChatSelector } from "../api/providers/types"

export type ApiProvider =
	| "anthropic"
	| "openrouter"
	| "bedrock"
	| "vertex"
	| "openai"
	| "ollama"
	| "lmstudio"
	| "gemini"
	| "openai-native"
	| "requesty"
	| "together"
	| "deepseek"
	| "qwen"
	| "doubao"
	| "mistral"
	| "vscode-lm"
	| "cline"
	| "litellm"
	| "asksage"
	| "xai"
	| "sambanova"
	| "prem"

export interface ApiHandlerOptions {
	apiModelId?: string
	apiKey?: string // anthropic
	clineApiKey?: string
	taskId?: string // Used to identify the task in API requests
	liteLlmBaseUrl?: string
	liteLlmModelId?: string
	liteLlmApiKey?: string
	liteLlmUsePromptCache?: boolean
	openAiHeaders?: Record<string, string> // Custom headers for OpenAI requests
	anthropicBaseUrl?: string
	openRouterApiKey?: string
	openRouterModelId?: string
	openRouterModelInfo?: ModelInfo
	openRouterProviderSorting?: string
	awsAccessKey?: string
	awsSecretKey?: string
	awsSessionToken?: string
	awsRegion?: string
	awsUseCrossRegionInference?: boolean
	awsBedrockUsePromptCache?: boolean
	awsUseProfile?: boolean
	awsProfile?: string
	awsBedrockEndpoint?: string
	vertexProjectId?: string
	vertexRegion?: string
	openAiBaseUrl?: string
	openAiApiKey?: string
	openAiModelId?: string
	openAiModelInfo?: OpenAiCompatibleModelInfo
	ollamaModelId?: string
	ollamaBaseUrl?: string
	ollamaApiOptionsCtxNum?: string
	lmStudioModelId?: string
	lmStudioBaseUrl?: string
	geminiApiKey?: string
	geminiBaseUrl?: string
	openAiNativeApiKey?: string
	deepSeekApiKey?: string
	requestyApiKey?: string
	requestyModelId?: string
	requestyModelInfo?: ModelInfo
	togetherApiKey?: string
	togetherModelId?: string
	qwenApiKey?: string
	doubaoApiKey?: string
	mistralApiKey?: string
	azureApiVersion?: string
	vsCodeLmModelSelector?: LanguageModelChatSelector
	o3MiniReasoningEffort?: string
	qwenApiLine?: string
	asksageApiUrl?: string
	asksageApiKey?: string
	xaiApiKey?: string
	thinkingBudgetTokens?: number
	reasoningEffort?: string
	sambanovaApiKey?: string
	premApiKey?: string
	premBaseUrl?: string
	premProjectId?: number
	premModelId?: string
	temperature?: number // Controls randomness in model outputs
}

export type ApiConfiguration = ApiHandlerOptions & {
	apiProvider?: ApiProvider
	favoritedModelIds?: string[]
}

// Models

interface PriceTier {
	tokenLimit: number // Upper limit (inclusive) of *input* tokens for this price. Use Infinity for the highest tier.
	price: number // Price per million tokens for this tier.
}

export interface ModelInfo {
	maxTokens?: number
	contextWindow?: number
	supportsImages?: boolean
	supportsComputerUse?: boolean
	supportsPromptCache: boolean // this value is hardcoded for now
	inputPrice?: number // Keep for non-tiered input models
	inputPriceTiers?: PriceTier[] // Add for tiered input pricing
	outputPrice?: number // Keep for non-tiered output models
	outputPriceTiers?: PriceTier[] // Add for tiered output pricing
	cacheWritesPrice?: number
	cacheReadsPrice?: number
	description?: string
}

export interface OpenAiCompatibleModelInfo extends ModelInfo {
	temperature?: number
	isR1FormatRequired?: boolean
}

// Anthropic
// https://docs.anthropic.com/en/docs/about-claude/models // prices updated 2025-01-02
export type AnthropicModelId = keyof typeof anthropicModels
export const anthropicDefaultModelId: AnthropicModelId = "claude-3-7-sonnet-20250219"
export const anthropicModels = {
	"claude-3-7-sonnet-20250219": {
		maxTokens: 8192,
		contextWindow: 200_000,
		supportsImages: true,
		supportsComputerUse: true,
		supportsPromptCache: true,
		inputPrice: 3.0,
		outputPrice: 15.0,
		cacheWritesPrice: 3.75,
		cacheReadsPrice: 0.3,
	},
	"claude-3-5-sonnet-20241022": {
		maxTokens: 8192,
		contextWindow: 200_000,
		supportsImages: true,
		supportsComputerUse: true,
		supportsPromptCache: true,
		inputPrice: 3.0, // $3 per million input tokens
		outputPrice: 15.0, // $15 per million output tokens
		cacheWritesPrice: 3.75, // $3.75 per million tokens
		cacheReadsPrice: 0.3, // $0.30 per million tokens
	},
	"claude-3-5-haiku-20241022": {
		maxTokens: 8192,
		contextWindow: 200_000,
		supportsImages: false,
		supportsPromptCache: true,
		inputPrice: 0.8,
		outputPrice: 4.0,
		cacheWritesPrice: 1.0,
		cacheReadsPrice: 0.08,
	},
	"claude-3-opus-20240229": {
		maxTokens: 4096,
		contextWindow: 200_000,
		supportsImages: true,
		supportsPromptCache: true,
		inputPrice: 15.0,
		outputPrice: 75.0,
		cacheWritesPrice: 18.75,
		cacheReadsPrice: 1.5,
	},
	"claude-3-haiku-20240307": {
		maxTokens: 4096,
		contextWindow: 200_000,
		supportsImages: true,
		supportsPromptCache: true,
		inputPrice: 0.25,
		outputPrice: 1.25,
		cacheWritesPrice: 0.3,
		cacheReadsPrice: 0.03,
	},
} as const satisfies Record<string, ModelInfo> // as const assertion makes the object deeply readonly

// AWS Bedrock
// https://docs.aws.amazon.com/bedrock/latest/userguide/conversation-inference.html
export type BedrockModelId = keyof typeof bedrockModels
export const bedrockDefaultModelId: BedrockModelId = "anthropic.claude-3-7-sonnet-20250219-v1:0"
export const bedrockModels = {
	"amazon.nova-pro-v1:0": {
		maxTokens: 5000,
		contextWindow: 300_000,
		supportsImages: true,
		supportsComputerUse: false,
		supportsPromptCache: false,
		inputPrice: 0.8,
		outputPrice: 3.2,
	},
	"amazon.nova-lite-v1:0": {
		maxTokens: 5000,
		contextWindow: 300_000,
		supportsImages: true,
		supportsComputerUse: false,
		supportsPromptCache: false,
		inputPrice: 0.06,
		outputPrice: 0.24,
	},
	"amazon.nova-micro-v1:0": {
		maxTokens: 5000,
		contextWindow: 128_000,
		supportsImages: false,
		supportsComputerUse: false,
		supportsPromptCache: false,
		inputPrice: 0.035,
		outputPrice: 0.14,
	},
	"anthropic.claude-3-7-sonnet-20250219-v1:0": {
		maxTokens: 8192,
		contextWindow: 200_000,
		supportsImages: true,
		supportsComputerUse: true,
		supportsPromptCache: true,
		inputPrice: 3.0,
		outputPrice: 15.0,
		cacheWritesPrice: 3.75,
		cacheReadsPrice: 0.3,
	},
	"anthropic.claude-3-5-sonnet-20241022-v2:0": {
		maxTokens: 8192,
		contextWindow: 200_000,
		supportsImages: true,
		supportsComputerUse: true,
		supportsPromptCache: true,
		inputPrice: 3.0,
		outputPrice: 15.0,
		cacheWritesPrice: 3.75,
		cacheReadsPrice: 0.3,
	},
	"anthropic.claude-3-5-haiku-20241022-v1:0": {
		maxTokens: 8192,
		contextWindow: 200_000,
		supportsImages: false,
		supportsPromptCache: true,
		inputPrice: 1.0,
		outputPrice: 5.0,
		cacheWritesPrice: 1.0,
		cacheReadsPrice: 0.08,
	},
	"anthropic.claude-3-5-sonnet-20240620-v1:0": {
		maxTokens: 8192,
		contextWindow: 200_000,
		supportsImages: true,
		supportsPromptCache: false,
		inputPrice: 3.0,
		outputPrice: 15.0,
	},
	"anthropic.claude-3-opus-20240229-v1:0": {
		maxTokens: 4096,
		contextWindow: 200_000,
		supportsImages: true,
		supportsPromptCache: false,
		inputPrice: 15.0,
		outputPrice: 75.0,
	},
	"anthropic.claude-3-sonnet-20240229-v1:0": {
		maxTokens: 4096,
		contextWindow: 200_000,
		supportsImages: true,
		supportsPromptCache: false,
		inputPrice: 3.0,
		outputPrice: 15.0,
	},
	"anthropic.claude-3-haiku-20240307-v1:0": {
		maxTokens: 4096,
		contextWindow: 200_000,
		supportsImages: true,
		supportsPromptCache: false,
		inputPrice: 0.25,
		outputPrice: 1.25,
	},
	"deepseek.r1-v1:0": {
		maxTokens: 8_000,
		contextWindow: 64_000,
		supportsImages: false,
		supportsPromptCache: false,
		inputPrice: 1.35,
		outputPrice: 5.4,
	},
} as const satisfies Record<string, ModelInfo>

// OpenRouter
// https://openrouter.ai/models?order=newest&supported_parameters=tools
export const openRouterDefaultModelId = "anthropic/claude-3.7-sonnet" // will always exist in openRouterModels
export const openRouterDefaultModelInfo: ModelInfo = {
	maxTokens: 8192,
	contextWindow: 200_000,
	supportsImages: true,
	supportsComputerUse: true,
	supportsPromptCache: true,
	inputPrice: 3.0,
	outputPrice: 15.0,
	cacheWritesPrice: 3.75,
	cacheReadsPrice: 0.3,
	description:
		"Claude 3.7 Sonnet is an advanced large language model with improved reasoning, coding, and problem-solving capabilities. It introduces a hybrid reasoning approach, allowing users to choose between rapid responses and extended, step-by-step processing for complex tasks. The model demonstrates notable improvements in coding, particularly in front-end development and full-stack updates, and excels in agentic workflows, where it can autonomously navigate multi-step processes. \n\nClaude 3.7 Sonnet maintains performance parity with its predecessor in standard mode while offering an extended reasoning mode for enhanced accuracy in math, coding, and instruction-following tasks.\n\nRead more at the [blog post here](https://www.anthropic.com/news/claude-3-7-sonnet)",
}
// Vertex AI
// https://cloud.google.com/vertex-ai/generative-ai/docs/partner-models/use-claude
// https://cloud.google.com/vertex-ai/generative-ai/pricing#partner-models
export type VertexModelId = keyof typeof vertexModels
export const vertexDefaultModelId: VertexModelId = "claude-3-7-sonnet@20250219"
export const vertexModels = {
	"claude-3-7-sonnet@20250219": {
		maxTokens: 8192,
		contextWindow: 200_000,
		supportsImages: true,
		supportsComputerUse: true,
		supportsPromptCache: true,
		inputPrice: 3.0,
		outputPrice: 15.0,
	},
	"claude-3-5-sonnet-v2@20241022": {
		maxTokens: 8192,
		contextWindow: 200_000,
		supportsImages: true,
		supportsComputerUse: true,
		supportsPromptCache: true,
		inputPrice: 3.0,
		outputPrice: 15.0,
		cacheWritesPrice: 3.75,
		cacheReadsPrice: 0.3,
	},
	"claude-3-5-sonnet@20240620": {
		maxTokens: 8192,
		contextWindow: 200_000,
		supportsImages: true,
		supportsPromptCache: true,
		inputPrice: 3.0,
		outputPrice: 15.0,
		cacheWritesPrice: 3.75,
		cacheReadsPrice: 0.3,
	},
	"claude-3-5-haiku@20241022": {
		maxTokens: 8192,
		contextWindow: 200_000,
		supportsImages: false,
		supportsPromptCache: true,
		inputPrice: 1.0,
		outputPrice: 5.0,
		cacheWritesPrice: 1.25,
		cacheReadsPrice: 0.1,
	},
	"claude-3-opus@20240229": {
		maxTokens: 4096,
		contextWindow: 200_000,
		supportsImages: true,
		supportsPromptCache: true,
		inputPrice: 15.0,
		outputPrice: 75.0,
		cacheWritesPrice: 18.75,
		cacheReadsPrice: 1.5,
	},
	"claude-3-haiku@20240307": {
		maxTokens: 4096,
		contextWindow: 200_000,
		supportsImages: true,
		supportsPromptCache: true,
		inputPrice: 0.25,
		outputPrice: 1.25,
		cacheWritesPrice: 0.3,
		cacheReadsPrice: 0.03,
	},
	"gemini-2.0-flash-001": {
		maxTokens: 8192,
		contextWindow: 1_048_576,
		supportsImages: true,
		supportsPromptCache: false,
		inputPrice: 0.1,
		outputPrice: 0.4,
	},
	"gemini-2.0-flash-thinking-exp-1219": {
		maxTokens: 8192,
		contextWindow: 32_767,
		supportsImages: true,
		supportsPromptCache: false,
		inputPrice: 0,
		outputPrice: 0,
	},
	"gemini-2.0-flash-exp": {
		maxTokens: 8192,
		contextWindow: 1_048_576,
		supportsImages: true,
		supportsPromptCache: false,
		inputPrice: 0,
		outputPrice: 0,
	},
	"gemini-2.5-pro-exp-03-25": {
		maxTokens: 65536,
		contextWindow: 1_048_576,
		supportsImages: true,
		supportsPromptCache: false,
		inputPrice: 0,
		outputPrice: 0,
	},
	"gemini-2.5-pro-preview-03-25": {
		maxTokens: 65536,
		contextWindow: 1_048_576,
		supportsImages: true,
		supportsPromptCache: false,
		// inputPrice: 1.25, // Removed
		// outputPrice: 10, // Removed
		inputPriceTiers: [
			{ tokenLimit: 200000, price: 1.25 }, // Input price for <= 200k input tokens
			{ tokenLimit: Infinity, price: 2.5 }, // Input price for > 200k input tokens
		],
		outputPriceTiers: [
			{ tokenLimit: 200000, price: 10.0 }, // Output price for <= 200k input tokens
			{ tokenLimit: Infinity, price: 15.0 }, // Output price for > 200k input tokens
		],
	},
	"gemini-2.0-flash-thinking-exp-01-21": {
		maxTokens: 65_536,
		contextWindow: 1_048_576,
		supportsImages: true,
		supportsPromptCache: false,
		inputPrice: 0,
		outputPrice: 0,
	},
	"gemini-exp-1206": {
		maxTokens: 8192,
		contextWindow: 2_097_152,
		supportsImages: true,
		supportsPromptCache: false,
		inputPrice: 0,
		outputPrice: 0,
	},
	"gemini-1.5-flash-002": {
		maxTokens: 8192,
		contextWindow: 1_048_576,
		supportsImages: true,
		supportsPromptCache: false,
		inputPrice: 0,
		outputPrice: 0,
	},
	"gemini-1.5-flash-exp-0827": {
		maxTokens: 8192,
		contextWindow: 1_048_576,
		supportsImages: true,
		supportsPromptCache: false,
		inputPrice: 0,
		outputPrice: 0,
	},
	"gemini-1.5-flash-8b-exp-0827": {
		maxTokens: 8192,
		contextWindow: 1_048_576,
		supportsImages: true,
		supportsPromptCache: false,
		inputPrice: 0,
		outputPrice: 0,
	},
	"gemini-1.5-pro-002": {
		maxTokens: 8192,
		contextWindow: 2_097_152,
		supportsImages: true,
		supportsPromptCache: false,
		inputPrice: 0,
		outputPrice: 0,
	},
	"gemini-1.5-pro-exp-0827": {
		maxTokens: 8192,
		contextWindow: 2_097_152,
		supportsImages: true,
		supportsPromptCache: false,
		inputPrice: 0,
		outputPrice: 0,
	},
} as const satisfies Record<string, ModelInfo>

export const openAiModelInfoSaneDefaults: OpenAiCompatibleModelInfo = {
	maxTokens: -1,
	contextWindow: 128_000,
	supportsImages: true,
	supportsPromptCache: false,
	isR1FormatRequired: false,
	inputPrice: 0,
	outputPrice: 0,
	temperature: 0,
}

// Gemini
// https://ai.google.dev/gemini-api/docs/models/gemini
export type GeminiModelId = keyof typeof geminiModels
export const geminiDefaultModelId: GeminiModelId = "gemini-2.0-flash-001"
export const geminiModels = {
	"gemini-2.5-pro-exp-03-25": {
		maxTokens: 65536,
		contextWindow: 1_048_576,
		supportsImages: true,
		supportsPromptCache: false,
		inputPrice: 0,
		outputPrice: 0,
	},
	"gemini-2.5-pro-preview-03-25": {
		maxTokens: 65536,
		contextWindow: 1_048_576,
		supportsImages: true,
		supportsPromptCache: false,
		inputPriceTiers: [
			{ tokenLimit: 200000, price: 1.25 }, // Input price for <= 200k input tokens
			{ tokenLimit: Infinity, price: 2.5 }, // Input price for > 200k input tokens
		],
		outputPriceTiers: [
			{ tokenLimit: 200000, price: 10.0 }, // Output price for <= 200k input tokens
			{ tokenLimit: Infinity, price: 15.0 }, // Output price for > 200k input tokens
		],
	},
	"gemini-2.0-flash-001": {
		maxTokens: 8192,
		contextWindow: 1_048_576,
		supportsImages: true,
		supportsPromptCache: false,
		inputPrice: 0,
		outputPrice: 0,
	},
	"gemini-2.0-flash-lite-preview-02-05": {
		maxTokens: 8192,
		contextWindow: 1_048_576,
		supportsImages: true,
		supportsPromptCache: false,
		inputPrice: 0,
		outputPrice: 0,
	},
	"gemini-2.0-pro-exp-02-05": {
		maxTokens: 8192,
		contextWindow: 2_097_152,
		supportsImages: true,
		supportsPromptCache: false,
		inputPrice: 0,
		outputPrice: 0,
	},
	"gemini-2.0-flash-thinking-exp-01-21": {
		maxTokens: 65_536,
		contextWindow: 1_048_576,
		supportsImages: true,
		supportsPromptCache: false,
		inputPrice: 0,
		outputPrice: 0,
	},
	"gemini-2.0-flash-thinking-exp-1219": {
		maxTokens: 8192,
		contextWindow: 32_767,
		supportsImages: true,
		supportsPromptCache: false,
		inputPrice: 0,
		outputPrice: 0,
	},
	"gemini-2.0-flash-exp": {
		maxTokens: 8192,
		contextWindow: 1_048_576,
		supportsImages: true,
		supportsPromptCache: false,
		inputPrice: 0,
		outputPrice: 0,
	},
	"gemini-1.5-flash-002": {
		maxTokens: 8192,
		contextWindow: 1_048_576,
		supportsImages: true,
		supportsPromptCache: false,
		inputPrice: 0,
		outputPrice: 0,
	},
	"gemini-1.5-flash-exp-0827": {
		maxTokens: 8192,
		contextWindow: 1_048_576,
		supportsImages: true,
		supportsPromptCache: false,
		inputPrice: 0,
		outputPrice: 0,
	},
	"gemini-1.5-flash-8b-exp-0827": {
		maxTokens: 8192,
		contextWindow: 1_048_576,
		supportsImages: true,
		supportsPromptCache: false,
		inputPrice: 0,
		outputPrice: 0,
	},
	"gemini-1.5-pro-002": {
		maxTokens: 8192,
		contextWindow: 2_097_152,
		supportsImages: true,
		supportsPromptCache: false,
		inputPrice: 0,
		outputPrice: 0,
	},
	"gemini-1.5-pro-exp-0827": {
		maxTokens: 8192,
		contextWindow: 2_097_152,
		supportsImages: true,
		supportsPromptCache: false,
		inputPrice: 0,
		outputPrice: 0,
	},
	"gemini-exp-1206": {
		maxTokens: 8192,
		contextWindow: 2_097_152,
		supportsImages: true,
		supportsPromptCache: false,
		inputPrice: 0,
		outputPrice: 0,
	},
} as const satisfies Record<string, ModelInfo>

// OpenAI Native
// https://openai.com/api/pricing/
export type OpenAiNativeModelId = keyof typeof openAiNativeModels
export const openAiNativeDefaultModelId: OpenAiNativeModelId = "gpt-4.1"
export const openAiNativeModels = {
	o3: {
		maxTokens: 100_000,
		contextWindow: 200_000,
		supportsImages: true,
		supportsPromptCache: true,
		inputPrice: 10.0,
		outputPrice: 40.0,
		cacheReadsPrice: 2.5,
	},
	"o4-mini": {
		maxTokens: 100_000,
		contextWindow: 200_000,
		supportsImages: true,
		supportsPromptCache: true,
		inputPrice: 1.1,
		outputPrice: 4.4,
		cacheReadsPrice: 0.275,
	},
	"gpt-4.1": {
		maxTokens: 32_768,
		contextWindow: 1_047_576,
		supportsImages: true,
		supportsPromptCache: true,
		inputPrice: 2,
		outputPrice: 8,
		cacheReadsPrice: 0.5,
	},
	"gpt-4.1-mini": {
		maxTokens: 32_768,
		contextWindow: 1_047_576,
		supportsImages: true,
		supportsPromptCache: true,
		inputPrice: 0.4,
		outputPrice: 1.6,
		cacheReadsPrice: 0.1,
	},
	"gpt-4.1-nano": {
		maxTokens: 32_768,
		contextWindow: 1_047_576,
		supportsImages: true,
		supportsPromptCache: true,
		inputPrice: 0.1,
		outputPrice: 0.4,
		cacheReadsPrice: 0.025,
	},
	"o3-mini": {
		maxTokens: 100_000,
		contextWindow: 200_000,
		supportsImages: false,
		supportsPromptCache: true,
		inputPrice: 1.1,
		outputPrice: 4.4,
		cacheReadsPrice: 0.55,
	},
	// don't support tool use yet
	o1: {
		maxTokens: 100_000,
		contextWindow: 200_000,
		supportsImages: true,
		supportsPromptCache: false,
		inputPrice: 15,
		outputPrice: 60,
		cacheReadsPrice: 7.5,
	},
	"o1-preview": {
		maxTokens: 32_768,
		contextWindow: 128_000,
		supportsImages: true,
		supportsPromptCache: true,
		inputPrice: 15,
		outputPrice: 60,
		cacheReadsPrice: 7.5,
	},
	"o1-mini": {
		maxTokens: 65_536,
		contextWindow: 128_000,
		supportsImages: true,
		supportsPromptCache: true,
		inputPrice: 1.1,
		outputPrice: 4.4,
		cacheReadsPrice: 0.55,
	},
	"gpt-4o": {
		maxTokens: 4_096,
		contextWindow: 128_000,
		supportsImages: true,
		supportsPromptCache: true,
		inputPrice: 2.5,
		outputPrice: 10,
		cacheReadsPrice: 1.25,
	},
	"gpt-4o-mini": {
		maxTokens: 16_384,
		contextWindow: 128_000,
		supportsImages: true,
		supportsPromptCache: true,
		inputPrice: 0.15,
		outputPrice: 0.6,
		cacheReadsPrice: 0.075,
	},
	"chatgpt-4o-latest": {
		maxTokens: 16_384,
		contextWindow: 128_000,
		supportsImages: true,
		supportsPromptCache: false,
		inputPrice: 5,
		outputPrice: 15,
	},
	"gpt-4.5-preview": {
		maxTokens: 16_384,
		contextWindow: 128_000,
		supportsImages: true,
		supportsPromptCache: true,
		inputPrice: 75,
		outputPrice: 150,
	},
} as const satisfies Record<string, ModelInfo>

// Azure OpenAI
// https://learn.microsoft.com/en-us/azure/ai-services/openai/api-version-deprecation
// https://learn.microsoft.com/en-us/azure/ai-services/openai/reference#api-specs
export const azureOpenAiDefaultApiVersion = "2024-08-01-preview"

// DeepSeek
// https://api-docs.deepseek.com/quick_start/pricing
export type DeepSeekModelId = keyof typeof deepSeekModels
export const deepSeekDefaultModelId: DeepSeekModelId = "deepseek-chat"
export const deepSeekModels = {
	"deepseek-chat": {
		maxTokens: 8_000,
		contextWindow: 64_000,
		supportsImages: false,
		supportsPromptCache: true, // supports context caching, but not in the way anthropic does it (deepseek reports input tokens and reads/writes in the same usage report) FIXME: we need to show users cache stats how deepseek does it
		inputPrice: 0, // technically there is no input price, it's all either a cache hit or miss (ApiOptions will not show this). Input is the sum of cache reads and writes
		outputPrice: 1.1,
		cacheWritesPrice: 0.27,
		cacheReadsPrice: 0.07,
	},
	"deepseek-reasoner": {
		maxTokens: 8_000,
		contextWindow: 64_000,
		supportsImages: false,
		supportsPromptCache: true, // supports context caching, but not in the way anthropic does it (deepseek reports input tokens and reads/writes in the same usage report) FIXME: we need to show users cache stats how deepseek does it
		inputPrice: 0, // technically there is no input price, it's all either a cache hit or miss (ApiOptions will not show this)
		outputPrice: 2.19,
		cacheWritesPrice: 0.55,
		cacheReadsPrice: 0.14,
	},
} as const satisfies Record<string, ModelInfo>

// Qwen
// https://bailian.console.aliyun.com/
export type MainlandQwenModelId = keyof typeof mainlandQwenModels
export type InternationalQwenModelId = keyof typeof internationalQwenModels
export const internationalQwenDefaultModelId: InternationalQwenModelId = "qwen-coder-plus-latest"
export const mainlandQwenDefaultModelId: MainlandQwenModelId = "qwen-coder-plus-latest"
export const internationalQwenModels = {
	"qwen2.5-coder-32b-instruct": {
		maxTokens: 8_192,
		contextWindow: 131_072,
		supportsImages: false,
		supportsPromptCache: false,
		inputPrice: 0.002,
		outputPrice: 0.006,
		cacheWritesPrice: 0.002,
		cacheReadsPrice: 0.006,
	},
	"qwen2.5-coder-14b-instruct": {
		maxTokens: 8_192,
		contextWindow: 131_072,
		supportsImages: false,
		supportsPromptCache: false,
		inputPrice: 0.002,
		outputPrice: 0.006,
		cacheWritesPrice: 0.002,
		cacheReadsPrice: 0.006,
	},
	"qwen2.5-coder-7b-instruct": {
		maxTokens: 8_192,
		contextWindow: 131_072,
		supportsImages: false,
		supportsPromptCache: false,
		inputPrice: 0.001,
		outputPrice: 0.002,
		cacheWritesPrice: 0.001,
		cacheReadsPrice: 0.002,
	},
	"qwen2.5-coder-3b-instruct": {
		maxTokens: 8_192,
		contextWindow: 32_768,
		supportsImages: false,
		supportsPromptCache: false,
		inputPrice: 0.0,
		outputPrice: 0.0,
		cacheWritesPrice: 0.0,
		cacheReadsPrice: 0.0,
	},
	"qwen2.5-coder-1.5b-instruct": {
		maxTokens: 8_192,
		contextWindow: 32_768,
		supportsImages: false,
		supportsPromptCache: false,
		inputPrice: 0.0,
		outputPrice: 0.0,
		cacheWritesPrice: 0.0,
		cacheReadsPrice: 0.0,
	},
	"qwen2.5-coder-0.5b-instruct": {
		maxTokens: 8_192,
		contextWindow: 32_768,
		supportsImages: false,
		supportsPromptCache: false,
		inputPrice: 0.0,
		outputPrice: 0.0,
		cacheWritesPrice: 0.0,
		cacheReadsPrice: 0.0,
	},
	"qwen-coder-plus-latest": {
		maxTokens: 129_024,
		contextWindow: 131_072,
		supportsImages: false,
		supportsPromptCache: false,
		inputPrice: 3.5,
		outputPrice: 7,
		cacheWritesPrice: 3.5,
		cacheReadsPrice: 7,
	},
	"qwen-plus-latest": {
		maxTokens: 129_024,
		contextWindow: 131_072,
		supportsImages: false,
		supportsPromptCache: false,
		inputPrice: 0.8,
		outputPrice: 2,
		cacheWritesPrice: 0.8,
		cacheReadsPrice: 0.2,
	},
	"qwen-turbo-latest": {
		maxTokens: 1_000_000,
		contextWindow: 1_000_000,
		supportsImages: false,
		supportsPromptCache: false,
		inputPrice: 0.8,
		outputPrice: 2,
		cacheWritesPrice: 0.8,
		cacheReadsPrice: 2,
	},
	"qwen-max-latest": {
		maxTokens: 30_720,
		contextWindow: 32_768,
		supportsImages: false,
		supportsPromptCache: false,
		inputPrice: 2.4,
		outputPrice: 9.6,
		cacheWritesPrice: 2.4,
		cacheReadsPrice: 9.6,
	},
	"qwen-coder-plus": {
		maxTokens: 129_024,
		contextWindow: 131_072,
		supportsImages: false,
		supportsPromptCache: false,
		inputPrice: 3.5,
		outputPrice: 7,
		cacheWritesPrice: 3.5,
		cacheReadsPrice: 7,
	},
	"qwen-plus": {
		maxTokens: 129_024,
		contextWindow: 131_072,
		supportsImages: false,
		supportsPromptCache: false,
		inputPrice: 0.8,
		outputPrice: 2,
		cacheWritesPrice: 0.8,
		cacheReadsPrice: 0.2,
	},
	"qwen-turbo": {
		maxTokens: 1_000_000,
		contextWindow: 1_000_000,
		supportsImages: false,
		supportsPromptCache: false,
		inputPrice: 0.3,
		outputPrice: 0.6,
		cacheWritesPrice: 0.3,
		cacheReadsPrice: 0.6,
	},
	"qwen-max": {
		maxTokens: 30_720,
		contextWindow: 32_768,
		supportsImages: false,
		supportsPromptCache: false,
		inputPrice: 2.4,
		outputPrice: 9.6,
		cacheWritesPrice: 2.4,
		cacheReadsPrice: 9.6,
	},
	"deepseek-v3": {
		maxTokens: 8_000,
		contextWindow: 64_000,
		supportsImages: false,
		supportsPromptCache: true,
		inputPrice: 0,
		outputPrice: 0.28,
		cacheWritesPrice: 0.14,
		cacheReadsPrice: 0.014,
	},
	"deepseek-r1": {
		maxTokens: 8_000,
		contextWindow: 64_000,
		supportsImages: false,
		supportsPromptCache: true,
		inputPrice: 0,
		outputPrice: 2.19,
		cacheWritesPrice: 0.55,
		cacheReadsPrice: 0.14,
	},
	"qwen-vl-max": {
		maxTokens: 30_720,
		contextWindow: 32_768,
		supportsImages: true,
		supportsPromptCache: false,
		inputPrice: 3,
		outputPrice: 9,
		cacheWritesPrice: 3,
		cacheReadsPrice: 9,
	},
	"qwen-vl-max-latest": {
		maxTokens: 129_024,
		contextWindow: 131_072,
		supportsImages: true,
		supportsPromptCache: false,
		inputPrice: 3,
		outputPrice: 9,
		cacheWritesPrice: 3,
		cacheReadsPrice: 9,
	},
	"qwen-vl-plus": {
		maxTokens: 6_000,
		contextWindow: 8_000,
		supportsImages: true,
		supportsPromptCache: false,
		inputPrice: 1.5,
		outputPrice: 4.5,
		cacheWritesPrice: 1.5,
		cacheReadsPrice: 4.5,
	},
	"qwen-vl-plus-latest": {
		maxTokens: 129_024,
		contextWindow: 131_072,
		supportsImages: true,
		supportsPromptCache: false,
		inputPrice: 1.5,
		outputPrice: 4.5,
		cacheWritesPrice: 1.5,
		cacheReadsPrice: 4.5,
	},
} as const satisfies Record<string, ModelInfo>

export const mainlandQwenModels = {
	"qwen2.5-coder-32b-instruct": {
		maxTokens: 8_192,
		contextWindow: 131_072,
		supportsImages: false,
		supportsPromptCache: false,
		inputPrice: 0.002,
		outputPrice: 0.006,
		cacheWritesPrice: 0.002,
		cacheReadsPrice: 0.006,
	},
	"qwen2.5-coder-14b-instruct": {
		maxTokens: 8_192,
		contextWindow: 131_072,
		supportsImages: false,
		supportsPromptCache: false,
		inputPrice: 0.002,
		outputPrice: 0.006,
		cacheWritesPrice: 0.002,
		cacheReadsPrice: 0.006,
	},
	"qwen2.5-coder-7b-instruct": {
		maxTokens: 8_192,
		contextWindow: 131_072,
		supportsImages: false,
		supportsPromptCache: false,
		inputPrice: 0.001,
		outputPrice: 0.002,
		cacheWritesPrice: 0.001,
		cacheReadsPrice: 0.002,
	},
	"qwen2.5-coder-3b-instruct": {
		maxTokens: 8_192,
		contextWindow: 32_768,
		supportsImages: false,
		supportsPromptCache: false,
		inputPrice: 0.0,
		outputPrice: 0.0,
		cacheWritesPrice: 0.0,
		cacheReadsPrice: 0.0,
	},
	"qwen2.5-coder-1.5b-instruct": {
		maxTokens: 8_192,
		contextWindow: 32_768,
		supportsImages: false,
		supportsPromptCache: false,
		inputPrice: 0.0,
		outputPrice: 0.0,
		cacheWritesPrice: 0.0,
		cacheReadsPrice: 0.0,
	},
	"qwen2.5-coder-0.5b-instruct": {
		maxTokens: 8_192,
		contextWindow: 32_768,
		supportsImages: false,
		supportsPromptCache: false,
		inputPrice: 0.0,
		outputPrice: 0.0,
		cacheWritesPrice: 0.0,
		cacheReadsPrice: 0.0,
	},
	"qwen-coder-plus-latest": {
		maxTokens: 129_024,
		contextWindow: 131_072,
		supportsImages: false,
		supportsPromptCache: false,
		inputPrice: 3.5,
		outputPrice: 7,
		cacheWritesPrice: 3.5,
		cacheReadsPrice: 7,
	},
	"qwen-plus-latest": {
		maxTokens: 129_024,
		contextWindow: 131_072,
		supportsImages: false,
		supportsPromptCache: false,
		inputPrice: 0.8,
		outputPrice: 2,
		cacheWritesPrice: 0.8,
		cacheReadsPrice: 0.2,
	},
	"qwen-turbo-latest": {
		maxTokens: 1_000_000,
		contextWindow: 1_000_000,
		supportsImages: false,
		supportsPromptCache: false,
		inputPrice: 0.8,
		outputPrice: 2,
		cacheWritesPrice: 0.8,
		cacheReadsPrice: 2,
	},
	"qwen-max-latest": {
		maxTokens: 30_720,
		contextWindow: 32_768,
		supportsImages: false,
		supportsPromptCache: false,
		inputPrice: 2.4,
		outputPrice: 9.6,
		cacheWritesPrice: 2.4,
		cacheReadsPrice: 9.6,
	},
	"qwq-plus-latest": {
		maxTokens: 8_192,
		contextWindow: 131_071,
		supportsImages: false,
		supportsPromptCache: false,
		inputPrice: 0.0,
		outputPrice: 0.0,
		cacheWritesPrice: 0.0,
		cacheReadsPrice: 0.0,
	},
	"qwq-plus": {
		maxTokens: 8_192,
		contextWindow: 131_071,
		supportsImages: false,
		supportsPromptCache: false,
		inputPrice: 0.0,
		outputPrice: 0.0,
		cacheWritesPrice: 0.0,
		cacheReadsPrice: 0.0,
	},
	"qwen-coder-plus": {
		maxTokens: 129_024,
		contextWindow: 131_072,
		supportsImages: false,
		supportsPromptCache: false,
		inputPrice: 3.5,
		outputPrice: 7,
		cacheWritesPrice: 3.5,
		cacheReadsPrice: 7,
	},
	"qwen-plus": {
		maxTokens: 129_024,
		contextWindow: 131_072,
		supportsImages: false,
		supportsPromptCache: false,
		inputPrice: 0.8,
		outputPrice: 2,
		cacheWritesPrice: 0.8,
		cacheReadsPrice: 0.2,
	},
	"qwen-turbo": {
		maxTokens: 1_000_000,
		contextWindow: 1_000_000,
		supportsImages: false,
		supportsPromptCache: false,
		inputPrice: 0.3,
		outputPrice: 0.6,
		cacheWritesPrice: 0.3,
		cacheReadsPrice: 0.6,
	},
	"qwen-max": {
		maxTokens: 30_720,
		contextWindow: 32_768,
		supportsImages: false,
		supportsPromptCache: false,
		inputPrice: 2.4,
		outputPrice: 9.6,
		cacheWritesPrice: 2.4,
		cacheReadsPrice: 9.6,
	},
	"deepseek-v3": {
		maxTokens: 8_000,
		contextWindow: 64_000,
		supportsImages: false,
		supportsPromptCache: true,
		inputPrice: 0,
		outputPrice: 0.28,
		cacheWritesPrice: 0.14,
		cacheReadsPrice: 0.014,
	},
	"deepseek-r1": {
		maxTokens: 8_000,
		contextWindow: 64_000,
		supportsImages: false,
		supportsPromptCache: true,
		inputPrice: 0,
		outputPrice: 2.19,
		cacheWritesPrice: 0.55,
		cacheReadsPrice: 0.14,
	},
	"qwen-vl-max": {
		maxTokens: 30_720,
		contextWindow: 32_768,
		supportsImages: true,
		supportsPromptCache: false,
		inputPrice: 3,
		outputPrice: 9,
		cacheWritesPrice: 3,
		cacheReadsPrice: 9,
	},
	"qwen-vl-max-latest": {
		maxTokens: 129_024,
		contextWindow: 131_072,
		supportsImages: true,
		supportsPromptCache: false,
		inputPrice: 3,
		outputPrice: 9,
		cacheWritesPrice: 3,
		cacheReadsPrice: 9,
	},
	"qwen-vl-plus": {
		maxTokens: 6_000,
		contextWindow: 8_000,
		supportsImages: true,
		supportsPromptCache: false,
		inputPrice: 1.5,
		outputPrice: 4.5,
		cacheWritesPrice: 1.5,
		cacheReadsPrice: 4.5,
	},
	"qwen-vl-plus-latest": {
		maxTokens: 129_024,
		contextWindow: 131_072,
		supportsImages: true,
		supportsPromptCache: false,
		inputPrice: 1.5,
		outputPrice: 4.5,
		cacheWritesPrice: 1.5,
		cacheReadsPrice: 4.5,
	},
} as const satisfies Record<string, ModelInfo>

// Doubao
// https://www.volcengine.com/docs/82379/1298459
// https://console.volcengine.com/ark/region:ark+cn-beijing/openManagement
export type DoubaoModelId = keyof typeof doubaoModels
export const doubaoDefaultModelId: DoubaoModelId = "doubao-1-5-pro-256k-250115"
export const doubaoModels = {
	"doubao-1-5-pro-256k-250115": {
		maxTokens: 12_288,
		contextWindow: 256_000,
		supportsImages: false,
		supportsPromptCache: false,
		inputPrice: 0.7,
		outputPrice: 1.3,
		cacheWritesPrice: 0,
		cacheReadsPrice: 0,
	},
	"doubao-1-5-pro-32k-250115": {
		maxTokens: 12_288,
		contextWindow: 32_000,
		supportsImages: false,
		supportsPromptCache: false,
		inputPrice: 0.11,
		outputPrice: 0.3,
		cacheWritesPrice: 0,
		cacheReadsPrice: 0,
	},
	"deepseek-v3-250324": {
		maxTokens: 12_288,
		contextWindow: 128_000,
		supportsImages: false,
		supportsPromptCache: false,
		inputPrice: 0.55,
		outputPrice: 2.19,
		cacheWritesPrice: 0,
		cacheReadsPrice: 0,
	},
	"deepseek-r1-250120": {
		maxTokens: 32_768,
		contextWindow: 64_000,
		supportsImages: false,
		supportsPromptCache: false,
		inputPrice: 0.27,
		outputPrice: 1.09,
		cacheWritesPrice: 0,
		cacheReadsPrice: 0,
	},
} as const satisfies Record<string, ModelInfo>

// Mistral
// https://docs.mistral.ai/getting-started/models/models_overview/
export type MistralModelId = keyof typeof mistralModels
export const mistralDefaultModelId: MistralModelId = "codestral-2501"
export const mistralModels = {
	"mistral-large-2411": {
		maxTokens: 131_000,
		contextWindow: 131_000,
		supportsImages: false,
		supportsPromptCache: false,
		inputPrice: 2.0,
		outputPrice: 6.0,
	},
	"pixtral-large-2411": {
		maxTokens: 131_000,
		contextWindow: 131_000,
		supportsImages: true,
		supportsPromptCache: false,
		inputPrice: 2.0,
		outputPrice: 6.0,
	},
	"ministral-3b-2410": {
		maxTokens: 131_000,
		contextWindow: 131_000,
		supportsImages: false,
		supportsPromptCache: false,
		inputPrice: 0.04,
		outputPrice: 0.04,
	},
	"ministral-8b-2410": {
		maxTokens: 131_000,
		contextWindow: 131_000,
		supportsImages: false,
		supportsPromptCache: false,
		inputPrice: 0.1,
		outputPrice: 0.1,
	},
	"mistral-small-latest": {
		maxTokens: 131_000,
		contextWindow: 131_000,
		supportsImages: true,
		supportsPromptCache: false,
		inputPrice: 0.1,
		outputPrice: 0.3,
	},
	"mistral-small-2501": {
		maxTokens: 32_000,
		contextWindow: 32_000,
		supportsImages: false,
		supportsPromptCache: false,
		inputPrice: 0.1,
		outputPrice: 0.3,
	},
	"pixtral-12b-2409": {
		maxTokens: 131_000,
		contextWindow: 131_000,
		supportsImages: true,
		supportsPromptCache: false,
		inputPrice: 0.15,
		outputPrice: 0.15,
	},
	"open-mistral-nemo-2407": {
		maxTokens: 131_000,
		contextWindow: 131_000,
		supportsImages: false,
		supportsPromptCache: false,
		inputPrice: 0.15,
		outputPrice: 0.15,
	},
	"open-codestral-mamba": {
		maxTokens: 256_000,
		contextWindow: 256_000,
		supportsImages: false,
		supportsPromptCache: false,
		inputPrice: 0.15,
		outputPrice: 0.15,
	},
	"codestral-2501": {
		maxTokens: 256_000,
		contextWindow: 256_000,
		supportsImages: false,
		supportsPromptCache: false,
		inputPrice: 0.3,
		outputPrice: 0.9,
	},
} as const satisfies Record<string, ModelInfo>

// LiteLLM
// https://docs.litellm.ai/docs/
export type LiteLLMModelId = string
export const liteLlmDefaultModelId = "gpt-3.5-turbo"
export const liteLlmModelInfoSaneDefaults: ModelInfo = {
	maxTokens: -1,
	contextWindow: 128_000,
	supportsImages: true,
	supportsPromptCache: true,
	inputPrice: 0,
	outputPrice: 0,
	cacheWritesPrice: 0,
	cacheReadsPrice: 0,
}

// AskSage Models
// https://docs.asksage.ai/
export type AskSageModelId = keyof typeof askSageModels
export const askSageDefaultModelId: AskSageModelId = "claude-35-sonnet"
export const askSageDefaultURL: string = "https://api.asksage.ai/server"
export const askSageModels = {
	"gpt-4o": {
		maxTokens: 4096,
		contextWindow: 128_000,
		supportsImages: false,
		supportsPromptCache: false,
		inputPrice: 0,
		outputPrice: 0,
	},
	"gpt-4o-gov": {
		maxTokens: 4096,
		contextWindow: 128_000,
		supportsImages: false,
		supportsPromptCache: false,
		inputPrice: 0,
		outputPrice: 0,
	},
	"claude-35-sonnet": {
		maxTokens: 8192,
		contextWindow: 200_000,
		supportsImages: false,
		supportsPromptCache: false,
		inputPrice: 0,
		outputPrice: 0,
	},
	"aws-bedrock-claude-35-sonnet-gov": {
		maxTokens: 8192,
		contextWindow: 200_000,
		supportsImages: false,
		supportsPromptCache: false,
		inputPrice: 0,
		outputPrice: 0,
	},
	"claude-37-sonnet": {
		maxTokens: 8192,
		contextWindow: 200_000,
		supportsImages: false,
		supportsPromptCache: false,
		inputPrice: 0,
		outputPrice: 0,
	},
}

// X AI
// https://docs.x.ai/docs/api-reference
export type XAIModelId = keyof typeof xaiModels
export const xaiDefaultModelId: XAIModelId = "grok-3-beta"
export const xaiModels = {
	"grok-3-beta": {
		maxTokens: 8192,
		contextWindow: 131072,
		supportsImages: false,
		supportsPromptCache: false,
		inputPrice: 3.0,
		outputPrice: 15.0,
		description: "X AI's Grok-3 beta model with 131K context window",
	},
	"grok-3-fast-beta": {
		maxTokens: 8192,
		contextWindow: 131072,
		supportsImages: false,
		supportsPromptCache: false,
		inputPrice: 5.0,
		outputPrice: 25.0,
		description: "X AI's Grok-3 fast beta model with 131K context window",
	},
	"grok-3-mini-beta": {
		maxTokens: 8192,
		contextWindow: 131072,
		supportsImages: false,
		supportsPromptCache: false,
		inputPrice: 0.3,
		outputPrice: 0.5,
		description: "X AI's Grok-3 mini beta model with 131K context window",
	},
	"grok-3-mini-fast-beta": {
		maxTokens: 8192,
		contextWindow: 131072,
		supportsImages: false,
		supportsPromptCache: false,
		inputPrice: 0.6,
		outputPrice: 4.0,
		description: "X AI's Grok-3 mini fast beta model with 131K context window",
	},
	"grok-2-latest": {
		maxTokens: 8192,
		contextWindow: 131072,
		supportsImages: false,
		supportsPromptCache: false,
		inputPrice: 2.0,
		outputPrice: 10.0,
		description: "X AI's Grok-2 model - latest version with 131K context window",
	},
	"grok-2": {
		maxTokens: 8192,
		contextWindow: 131072,
		supportsImages: false,
		supportsPromptCache: false,
		inputPrice: 2.0,
		outputPrice: 10.0,
		description: "X AI's Grok-2 model with 131K context window",
	},
	"grok-2-1212": {
		maxTokens: 8192,
		contextWindow: 131072,
		supportsImages: false,
		supportsPromptCache: false,
		inputPrice: 2.0,
		outputPrice: 10.0,
		description: "X AI's Grok-2 model (version 1212) with 131K context window",
	},
	"grok-2-vision-latest": {
		maxTokens: 8192,
		contextWindow: 32768,
		supportsImages: true,
		supportsPromptCache: false,
		inputPrice: 2.0,
		outputPrice: 10.0,
		description: "X AI's Grok-2 Vision model - latest version with image support and 32K context window",
	},
	"grok-2-vision": {
		maxTokens: 8192,
		contextWindow: 32768,
		supportsImages: true,
		supportsPromptCache: false,
		inputPrice: 2.0,
		outputPrice: 10.0,
		description: "X AI's Grok-2 Vision model with image support and 32K context window",
	},
	"grok-2-vision-1212": {
		maxTokens: 8192,
		contextWindow: 32768,
		supportsImages: true,
		supportsPromptCache: false,
		inputPrice: 2.0,
		outputPrice: 10.0,
		description: "X AI's Grok-2 Vision model (version 1212) with image support and 32K context window",
	},
	"grok-vision-beta": {
		maxTokens: 8192,
		contextWindow: 8192,
		supportsImages: true,
		supportsPromptCache: false,
		inputPrice: 5.0,
		outputPrice: 15.0,
		description: "X AI's Grok Vision Beta model with image support and 8K context window",
	},
	"grok-beta": {
		maxTokens: 8192,
		contextWindow: 131072,
		supportsImages: false,
		supportsPromptCache: false,
		inputPrice: 5.0,
		outputPrice: 15.0,
		description: "X AI's Grok Beta model (legacy) with 131K context window",
	},
} as const satisfies Record<string, ModelInfo>

// SambaNova
// https://docs.sambanova.ai/cloud/docs/get-started/supported-models
export type SambanovaModelId = keyof typeof sambanovaModels
export const sambanovaDefaultModelId: SambanovaModelId = "Meta-Llama-3.3-70B-Instruct"
export const sambanovaModels = {
	"Meta-Llama-3.3-70B-Instruct": {
		maxTokens: 4096,
		contextWindow: 128_000,
		supportsImages: false,
		supportsPromptCache: false,
		inputPrice: 0,
		outputPrice: 0,
	},
	"DeepSeek-R1-Distill-Llama-70B": {
		maxTokens: 4096,
		contextWindow: 32_000,
		supportsImages: false,
		supportsPromptCache: false,
		inputPrice: 0,
		outputPrice: 0,
	},
	"Llama-3.1-Swallow-70B-Instruct-v0.3": {
		maxTokens: 4096,
		contextWindow: 16_000,
		supportsImages: false,
		supportsPromptCache: false,
		inputPrice: 0,
		outputPrice: 0,
	},
	"Llama-3.1-Swallow-8B-Instruct-v0.3": {
		maxTokens: 4096,
		contextWindow: 16_000,
		supportsImages: false,
		supportsPromptCache: false,
		inputPrice: 0,
		outputPrice: 0,
	},
	"Meta-Llama-3.1-405B-Instruct": {
		maxTokens: 4096,
		contextWindow: 16_000,
		supportsImages: false,
		supportsPromptCache: false,
		inputPrice: 0,
		outputPrice: 0,
	},
	"Meta-Llama-3.1-8B-Instruct": {
		maxTokens: 4096,
		contextWindow: 16_000,
		supportsImages: false,
		supportsPromptCache: false,
		inputPrice: 0,
		outputPrice: 0,
	},
	"Meta-Llama-3.2-1B-Instruct": {
		maxTokens: 4096,
		contextWindow: 16_000,
		supportsImages: false,
		supportsPromptCache: false,
		inputPrice: 0,
		outputPrice: 0,
	},
	"Qwen2.5-72B-Instruct": {
		maxTokens: 4096,
		contextWindow: 16_000,
		supportsImages: false,
		supportsPromptCache: false,
		inputPrice: 0,
		outputPrice: 0,
	},
	"Qwen2.5-Coder-32B-Instruct": {
		maxTokens: 4096,
		contextWindow: 16_000,
		supportsImages: false,
		supportsPromptCache: false,
		inputPrice: 0,
		outputPrice: 0,
	},
	"QwQ-32B-Preview": {
		maxTokens: 4096,
		contextWindow: 16_000,
		supportsImages: false,
		supportsPromptCache: false,
		inputPrice: 0,
		outputPrice: 0,
	},
	"QwQ-32B": {
		maxTokens: 4096,
		contextWindow: 16_000,
		supportsImages: false,
		supportsPromptCache: false,
		inputPrice: 0.5,
		outputPrice: 1.0,
	},
	"DeepSeek-V3-0324": {
		maxTokens: 4096,
		contextWindow: 8192,
		supportsImages: false,
		supportsPromptCache: false,
		inputPrice: 1.0,
		outputPrice: 1.5,
	},
} as const satisfies Record<string, ModelInfo>

<<<<<<< HEAD
// Prem
export type PremModelId = keyof typeof premModels
export const premDefaultModelId: PremModelId = "claude-3-sonnet"
export const premModels = {
	"claude-3-sonnet": {
		maxTokens: 8192,
		contextWindow: 200_000,
		supportsImages: true,
		supportsComputerUse: true,
		supportsPromptCache: true,
		inputPrice: 3.0,
		outputPrice: 15.0,
		cacheWritesPrice: 3.75,
		cacheReadsPrice: 0.3,
	},
	"claude-3-opus": {
		maxTokens: 4096,
		contextWindow: 200_000,
		supportsImages: true,
		supportsPromptCache: true,
		inputPrice: 15.0,
		outputPrice: 75.0,
		cacheWritesPrice: 18.75,
		cacheReadsPrice: 1.5,
	},
	"claude-3-haiku": {
		maxTokens: 4096,
		contextWindow: 200_000,
		supportsImages: true,
		supportsPromptCache: true,
		inputPrice: 0.25,
		outputPrice: 1.25,
		cacheWritesPrice: 0.3,
		cacheReadsPrice: 0.03,
	},
} as const satisfies Record<string, ModelInfo>

=======
>>>>>>> ba6dcb5b
// Requesty
// https://requesty.ai/models
export const requestyDefaultModelId = "anthropic/claude-3-7-sonnet-latest"
export const requestyDefaultModelInfo: ModelInfo = {
	maxTokens: 8192,
	contextWindow: 200_000,
	supportsImages: true,
	supportsComputerUse: false,
	supportsPromptCache: true,
	inputPrice: 3.0,
	outputPrice: 15.0,
	cacheWritesPrice: 3.75,
	cacheReadsPrice: 0.3,
	description: "Anthropic's most intelligent model. Highest level of intelligence and capability.",
}<|MERGE_RESOLUTION|>--- conflicted
+++ resolved
@@ -1612,46 +1612,6 @@
 	},
 } as const satisfies Record<string, ModelInfo>
 
-<<<<<<< HEAD
-// Prem
-export type PremModelId = keyof typeof premModels
-export const premDefaultModelId: PremModelId = "claude-3-sonnet"
-export const premModels = {
-	"claude-3-sonnet": {
-		maxTokens: 8192,
-		contextWindow: 200_000,
-		supportsImages: true,
-		supportsComputerUse: true,
-		supportsPromptCache: true,
-		inputPrice: 3.0,
-		outputPrice: 15.0,
-		cacheWritesPrice: 3.75,
-		cacheReadsPrice: 0.3,
-	},
-	"claude-3-opus": {
-		maxTokens: 4096,
-		contextWindow: 200_000,
-		supportsImages: true,
-		supportsPromptCache: true,
-		inputPrice: 15.0,
-		outputPrice: 75.0,
-		cacheWritesPrice: 18.75,
-		cacheReadsPrice: 1.5,
-	},
-	"claude-3-haiku": {
-		maxTokens: 4096,
-		contextWindow: 200_000,
-		supportsImages: true,
-		supportsPromptCache: true,
-		inputPrice: 0.25,
-		outputPrice: 1.25,
-		cacheWritesPrice: 0.3,
-		cacheReadsPrice: 0.03,
-	},
-} as const satisfies Record<string, ModelInfo>
-
-=======
->>>>>>> ba6dcb5b
 // Requesty
 // https://requesty.ai/models
 export const requestyDefaultModelId = "anthropic/claude-3-7-sonnet-latest"
