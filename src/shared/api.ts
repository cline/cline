export type ApiProvider =
	| "anthropic"
	| "openrouter"
	| "bedrock"
	| "vertex"
	| "openai"
	| "ollama"
	| "lmstudio"
	| "gemini"
	| "openai-native"
	| "requesty"
	| "together"
	| "deepseek"
	| "qwen"
	| "mistral"
	| "vscode-lm"
	| "litellm"
	| "asksage"
	| "xai"

export interface ApiHandlerOptions {
	apiModelId?: string
	apiKey?: string // anthropic
	liteLlmBaseUrl?: string
	liteLlmModelId?: string
	liteLlmApiKey?: string
	anthropicBaseUrl?: string
	openRouterApiKey?: string
	openRouterModelId?: string
	openRouterModelInfo?: ModelInfo
	awsAccessKey?: string
	awsSecretKey?: string
	awsSessionToken?: string
	awsRegion?: string
	awsUseCrossRegionInference?: boolean
	awsUseProfile?: boolean
	awsProfile?: string
	vertexProjectId?: string
	vertexRegion?: string
	openAiBaseUrl?: string
	openAiApiKey?: string
	openAiModelId?: string
	openAiModelInfo?: ModelInfo
	ollamaModelId?: string
	ollamaBaseUrl?: string
	lmStudioModelId?: string
	lmStudioBaseUrl?: string
	geminiApiKey?: string
	openAiNativeApiKey?: string
	deepSeekApiKey?: string
	requestyApiKey?: string
	requestyModelId?: string
	togetherApiKey?: string
	togetherModelId?: string
	qwenApiKey?: string
	mistralApiKey?: string
	azureApiVersion?: string
	vsCodeLmModelSelector?: any
	o3MiniReasoningEffort?: string
	qwenApiLine?: string
	asksageApiUrl?: string
	asksageApiKey?: string
	xaiApiKey?: string
	thinkingBudgetTokens?: number
}

export type ApiConfiguration = ApiHandlerOptions & {
	apiProvider?: ApiProvider
}

// Models

export interface ModelInfo {
	maxTokens?: number
	contextWindow?: number
	supportsImages?: boolean
	supportsComputerUse?: boolean
	supportsPromptCache: boolean // this value is hardcoded for now
	inputPrice?: number
	outputPrice?: number
	cacheWritesPrice?: number
	cacheReadsPrice?: number
	description?: string
}

// Anthropic
// https://docs.anthropic.com/en/docs/about-claude/models // prices updated 2025-01-02
export type AnthropicModelId = keyof typeof anthropicModels
export const anthropicDefaultModelId: AnthropicModelId = "claude-3-7-sonnet-20250219"
export const anthropicModels = {
	"claude-3-7-sonnet-20250219": {
		maxTokens: 8192,
		contextWindow: 200_000,
		supportsImages: true,
		supportsComputerUse: true,
		supportsPromptCache: true,
		inputPrice: 3.0,
		outputPrice: 15.0,
		cacheWritesPrice: 3.75,
		cacheReadsPrice: 0.3,
	},
	"claude-3-5-sonnet-20241022": {
		maxTokens: 8192,
		contextWindow: 200_000,
		supportsImages: true,
		supportsComputerUse: true,
		supportsPromptCache: true,
		inputPrice: 3.0, // $3 per million input tokens
		outputPrice: 15.0, // $15 per million output tokens
		cacheWritesPrice: 3.75, // $3.75 per million tokens
		cacheReadsPrice: 0.3, // $0.30 per million tokens
	},
	"claude-3-5-haiku-20241022": {
		maxTokens: 8192,
		contextWindow: 200_000,
		supportsImages: false,
		supportsPromptCache: true,
		inputPrice: 0.8,
		outputPrice: 4.0,
		cacheWritesPrice: 1.0,
		cacheReadsPrice: 0.08,
	},
	"claude-3-opus-20240229": {
		maxTokens: 4096,
		contextWindow: 200_000,
		supportsImages: true,
		supportsPromptCache: true,
		inputPrice: 15.0,
		outputPrice: 75.0,
		cacheWritesPrice: 18.75,
		cacheReadsPrice: 1.5,
	},
	"claude-3-haiku-20240307": {
		maxTokens: 4096,
		contextWindow: 200_000,
		supportsImages: true,
		supportsPromptCache: true,
		inputPrice: 0.25,
		outputPrice: 1.25,
		cacheWritesPrice: 0.3,
		cacheReadsPrice: 0.03,
	},
} as const satisfies Record<string, ModelInfo> // as const assertion makes the object deeply readonly

// AWS Bedrock
// https://docs.aws.amazon.com/bedrock/latest/userguide/conversation-inference.html
export type BedrockModelId = keyof typeof bedrockModels
export const bedrockDefaultModelId: BedrockModelId = "anthropic.claude-3-7-sonnet-20250219-v1:0"
export const bedrockModels = {
	"anthropic.claude-3-7-sonnet-20250219-v1:0": {
		maxTokens: 8192,
		contextWindow: 200_000,
		supportsImages: true,
		supportsComputerUse: true,
		supportsPromptCache: true,
		inputPrice: 3.0,
		outputPrice: 15.0,
		cacheWritesPrice: 3.75,
		cacheReadsPrice: 0.3,
	},
	"anthropic.claude-3-5-sonnet-20241022-v2:0": {
		maxTokens: 8192,
		contextWindow: 200_000,
		supportsImages: true,
		supportsComputerUse: true,
		supportsPromptCache: false,
		inputPrice: 3.0,
		outputPrice: 15.0,
	},
	"anthropic.claude-3-5-haiku-20241022-v1:0": {
		maxTokens: 8192,
		contextWindow: 200_000,
		supportsImages: false,
		supportsPromptCache: false,
		inputPrice: 1.0,
		outputPrice: 5.0,
	},
	"anthropic.claude-3-5-sonnet-20240620-v1:0": {
		maxTokens: 8192,
		contextWindow: 200_000,
		supportsImages: true,
		supportsPromptCache: false,
		inputPrice: 3.0,
		outputPrice: 15.0,
	},
	"anthropic.claude-3-opus-20240229-v1:0": {
		maxTokens: 4096,
		contextWindow: 200_000,
		supportsImages: true,
		supportsPromptCache: false,
		inputPrice: 15.0,
		outputPrice: 75.0,
	},
	"anthropic.claude-3-sonnet-20240229-v1:0": {
		maxTokens: 4096,
		contextWindow: 200_000,
		supportsImages: true,
		supportsPromptCache: false,
		inputPrice: 3.0,
		outputPrice: 15.0,
	},
	"anthropic.claude-3-haiku-20240307-v1:0": {
		maxTokens: 4096,
		contextWindow: 200_000,
		supportsImages: true,
		supportsPromptCache: false,
		inputPrice: 0.25,
		outputPrice: 1.25,
	},
} as const satisfies Record<string, ModelInfo>

// OpenRouter
// https://openrouter.ai/models?order=newest&supported_parameters=tools
export const openRouterDefaultModelId = "anthropic/claude-3.7-sonnet" // will always exist in openRouterModels
export const openRouterDefaultModelInfo: ModelInfo = {
	maxTokens: 8192,
	contextWindow: 200_000,
	supportsImages: true,
	supportsComputerUse: true,
	supportsPromptCache: true,
	inputPrice: 3.0,
	outputPrice: 15.0,
	cacheWritesPrice: 3.75,
	cacheReadsPrice: 0.3,
	description:
		"Claude 3.7 Sonnet is an advanced large language model with improved reasoning, coding, and problem-solving capabilities. It introduces a hybrid reasoning approach, allowing users to choose between rapid responses and extended, step-by-step processing for complex tasks. The model demonstrates notable improvements in coding, particularly in front-end development and full-stack updates, and excels in agentic workflows, where it can autonomously navigate multi-step processes. \n\nClaude 3.7 Sonnet maintains performance parity with its predecessor in standard mode while offering an extended reasoning mode for enhanced accuracy in math, coding, and instruction-following tasks.\n\nRead more at the [blog post here](https://www.anthropic.com/news/claude-3-7-sonnet)",
}
// Vertex AI
// https://cloud.google.com/vertex-ai/generative-ai/docs/partner-models/use-claude
// https://cloud.google.com/vertex-ai/generative-ai/pricing#partner-models
export type VertexModelId = keyof typeof vertexModels
export const vertexDefaultModelId: VertexModelId = "claude-3-7-sonnet@20250219"
export const vertexModels = {
	"claude-3-7-sonnet@20250219": {
		maxTokens: 8192,
		contextWindow: 200_000,
		supportsImages: true,
		supportsComputerUse: true,
		supportsPromptCache: true,
		inputPrice: 3.0,
		outputPrice: 15.0,
	},
	"claude-3-5-sonnet-v2@20241022": {
		maxTokens: 8192,
		contextWindow: 200_000,
		supportsImages: true,
		supportsComputerUse: true,
		supportsPromptCache: true,
		inputPrice: 3.0,
		outputPrice: 15.0,
		cacheWritesPrice: 3.75,
		cacheReadsPrice: 0.3,
	},
	"claude-3-5-sonnet@20240620": {
		maxTokens: 8192,
		contextWindow: 200_000,
		supportsImages: true,
		supportsPromptCache: true,
		inputPrice: 3.0,
		outputPrice: 15.0,
		cacheWritesPrice: 3.75,
		cacheReadsPrice: 0.3,
	},
	"claude-3-5-haiku@20241022": {
		maxTokens: 8192,
		contextWindow: 200_000,
		supportsImages: false,
		supportsPromptCache: true,
		inputPrice: 1.0,
		outputPrice: 5.0,
		cacheWritesPrice: 1.25,
		cacheReadsPrice: 0.1,
	},
	"claude-3-opus@20240229": {
		maxTokens: 4096,
		contextWindow: 200_000,
		supportsImages: true,
		supportsPromptCache: true,
		inputPrice: 15.0,
		outputPrice: 75.0,
		cacheWritesPrice: 18.75,
		cacheReadsPrice: 1.5,
	},
	"claude-3-haiku@20240307": {
		maxTokens: 4096,
		contextWindow: 200_000,
		supportsImages: true,
		supportsPromptCache: true,
		inputPrice: 0.25,
		outputPrice: 1.25,
		cacheWritesPrice: 0.3,
		cacheReadsPrice: 0.03,
	},
} as const satisfies Record<string, ModelInfo>

export const openAiModelInfoSaneDefaults: ModelInfo = {
	maxTokens: -1,
	contextWindow: 128_000,
	supportsImages: true,
	supportsPromptCache: false,
	inputPrice: 0,
	outputPrice: 0,
}

// Gemini
// https://ai.google.dev/gemini-api/docs/models/gemini
export type GeminiModelId = keyof typeof geminiModels
export const geminiDefaultModelId: GeminiModelId = "gemini-2.0-flash-001"
export const geminiModels = {
	"gemini-2.0-flash-001": {
		maxTokens: 8192,
		contextWindow: 1_048_576,
		supportsImages: true,
		supportsPromptCache: false,
		inputPrice: 0,
		outputPrice: 0,
	},
	"gemini-2.0-flash-lite-preview-02-05": {
		maxTokens: 8192,
		contextWindow: 1_048_576,
		supportsImages: true,
		supportsPromptCache: false,
		inputPrice: 0,
		outputPrice: 0,
	},
	"gemini-2.0-pro-exp-02-05": {
		maxTokens: 8192,
		contextWindow: 2_097_152,
		supportsImages: true,
		supportsPromptCache: false,
		inputPrice: 0,
		outputPrice: 0,
	},
	"gemini-2.0-flash-thinking-exp-01-21": {
		maxTokens: 65_536,
		contextWindow: 1_048_576,
		supportsImages: true,
		supportsPromptCache: false,
		inputPrice: 0,
		outputPrice: 0,
	},
	"gemini-2.0-flash-thinking-exp-1219": {
		maxTokens: 8192,
		contextWindow: 32_767,
		supportsImages: true,
		supportsPromptCache: false,
		inputPrice: 0,
		outputPrice: 0,
	},
	"gemini-2.0-flash-exp": {
		maxTokens: 8192,
		contextWindow: 1_048_576,
		supportsImages: true,
		supportsPromptCache: false,
		inputPrice: 0,
		outputPrice: 0,
	},
	"gemini-1.5-flash-002": {
		maxTokens: 8192,
		contextWindow: 1_048_576,
		supportsImages: true,
		supportsPromptCache: false,
		inputPrice: 0,
		outputPrice: 0,
	},
	"gemini-1.5-flash-exp-0827": {
		maxTokens: 8192,
		contextWindow: 1_048_576,
		supportsImages: true,
		supportsPromptCache: false,
		inputPrice: 0,
		outputPrice: 0,
	},
	"gemini-1.5-flash-8b-exp-0827": {
		maxTokens: 8192,
		contextWindow: 1_048_576,
		supportsImages: true,
		supportsPromptCache: false,
		inputPrice: 0,
		outputPrice: 0,
	},
	"gemini-1.5-pro-002": {
		maxTokens: 8192,
		contextWindow: 2_097_152,
		supportsImages: true,
		supportsPromptCache: false,
		inputPrice: 0,
		outputPrice: 0,
	},
	"gemini-1.5-pro-exp-0827": {
		maxTokens: 8192,
		contextWindow: 2_097_152,
		supportsImages: true,
		supportsPromptCache: false,
		inputPrice: 0,
		outputPrice: 0,
	},
	"gemini-exp-1206": {
		maxTokens: 8192,
		contextWindow: 2_097_152,
		supportsImages: true,
		supportsPromptCache: false,
		inputPrice: 0,
		outputPrice: 0,
	},
} as const satisfies Record<string, ModelInfo>

// OpenAI Native
// https://openai.com/api/pricing/
export type OpenAiNativeModelId = keyof typeof openAiNativeModels
export const openAiNativeDefaultModelId: OpenAiNativeModelId = "gpt-4o"
export const openAiNativeModels = {
	"o3-mini": {
		maxTokens: 100_000,
		contextWindow: 200_000,
		supportsImages: false,
		supportsPromptCache: true,
		inputPrice: 1.1,
		outputPrice: 4.4,
		cacheReadsPrice: 0.55,
	},
	// don't support tool use yet
	o1: {
		maxTokens: 100_000,
		contextWindow: 200_000,
		supportsImages: true,
		supportsPromptCache: false,
		inputPrice: 15,
		outputPrice: 60,
		cacheReadsPrice: 7.5,
	},
	"o1-preview": {
		maxTokens: 32_768,
		contextWindow: 128_000,
		supportsImages: true,
		supportsPromptCache: true,
		inputPrice: 15,
		outputPrice: 60,
		cacheReadsPrice: 7.5,
	},
	"o1-mini": {
		maxTokens: 65_536,
		contextWindow: 128_000,
		supportsImages: true,
		supportsPromptCache: true,
		inputPrice: 1.1,
		outputPrice: 4.4,
		cacheReadsPrice: 0.55,
	},
	"gpt-4o": {
		maxTokens: 4_096,
		contextWindow: 128_000,
		supportsImages: true,
		supportsPromptCache: true,
		inputPrice: 2.5,
		outputPrice: 10,
		cacheReadsPrice: 1.25,
	},
	"gpt-4o-mini": {
		maxTokens: 16_384,
		contextWindow: 128_000,
		supportsImages: true,
		supportsPromptCache: true,
		inputPrice: 0.15,
		outputPrice: 0.6,
		cacheReadsPrice: 0.075,
	},
	"gpt-4.5-preview": {
		maxTokens: 16_384,
		contextWindow: 128_000,
		supportsImages: true,
		supportsPromptCache: false,
		inputPrice: 75,
		outputPrice: 150,
	},
} as const satisfies Record<string, ModelInfo>

// Azure OpenAI
// https://learn.microsoft.com/en-us/azure/ai-services/openai/api-version-deprecation
// https://learn.microsoft.com/en-us/azure/ai-services/openai/reference#api-specs
export const azureOpenAiDefaultApiVersion = "2024-08-01-preview"

// DeepSeek
// https://api-docs.deepseek.com/quick_start/pricing
export type DeepSeekModelId = keyof typeof deepSeekModels
export const deepSeekDefaultModelId: DeepSeekModelId = "deepseek-chat"
export const deepSeekModels = {
	"deepseek-chat": {
		maxTokens: 8_000,
		contextWindow: 64_000,
		supportsImages: false,
		supportsPromptCache: true,
		inputPrice: 0.27,
		outputPrice: 1.1,
		cacheWritesPrice: 0.27,
		cacheReadsPrice: 0.07,
	},
	"deepseek-reasoner": {
		maxTokens: 8_000,
		contextWindow: 64_000,
		supportsImages: false,
		supportsPromptCache: true,
		inputPrice: 0.55,
		outputPrice: 2.19,
		cacheWritesPrice: 0.55,
		cacheReadsPrice: 0.14,
	},
} as const satisfies Record<string, ModelInfo>

// Qwen
// https://bailian.console.aliyun.com/
export type QwenModelId = keyof typeof qwenModels
export const qwenDefaultModelId: QwenModelId = "qwen-coder-plus-latest"
export const qwenModels = {
	"qwen2.5-coder-32b-instruct": {
		maxTokens: 8_192,
		contextWindow: 131_072,
		supportsImages: false,
		supportsPromptCache: false,
		inputPrice: 0.002,
		outputPrice: 0.006,
		cacheWritesPrice: 0.002,
		cacheReadsPrice: 0.006,
	},
	"qwen2.5-coder-14b-instruct": {
		maxTokens: 8_192,
		contextWindow: 131_072,
		supportsImages: false,
		supportsPromptCache: false,
		inputPrice: 0.002,
		outputPrice: 0.006,
		cacheWritesPrice: 0.002,
		cacheReadsPrice: 0.006,
	},
	"qwen2.5-coder-7b-instruct": {
		maxTokens: 8_192,
		contextWindow: 131_072,
		supportsImages: false,
		supportsPromptCache: false,
		inputPrice: 0.001,
		outputPrice: 0.002,
		cacheWritesPrice: 0.001,
		cacheReadsPrice: 0.002,
	},
	"qwen2.5-coder-3b-instruct": {
		maxTokens: 8_192,
		contextWindow: 32_768,
		supportsImages: false,
		supportsPromptCache: false,
		inputPrice: 0.0,
		outputPrice: 0.0,
		cacheWritesPrice: 0.0,
		cacheReadsPrice: 0.0,
	},
	"qwen2.5-coder-1.5b-instruct": {
		maxTokens: 8_192,
		contextWindow: 32_768,
		supportsImages: false,
		supportsPromptCache: false,
		inputPrice: 0.0,
		outputPrice: 0.0,
		cacheWritesPrice: 0.0,
		cacheReadsPrice: 0.0,
	},
	"qwen2.5-coder-0.5b-instruct": {
		maxTokens: 8_192,
		contextWindow: 32_768,
		supportsImages: false,
		supportsPromptCache: false,
		inputPrice: 0.0,
		outputPrice: 0.0,
		cacheWritesPrice: 0.0,
		cacheReadsPrice: 0.0,
	},
	"qwen-coder-plus-latest": {
		maxTokens: 129_024,
		contextWindow: 131_072,
		supportsImages: false,
		supportsPromptCache: false,
		inputPrice: 3.5,
		outputPrice: 7,
		cacheWritesPrice: 3.5,
		cacheReadsPrice: 7,
	},
	"qwen-plus-latest": {
		maxTokens: 129_024,
		contextWindow: 131_072,
		supportsImages: false,
		supportsPromptCache: false,
		inputPrice: 0.8,
		outputPrice: 2,
		cacheWritesPrice: 0.8,
		cacheReadsPrice: 0.2,
	},
	"qwen-turbo-latest": {
		maxTokens: 1_000_000,
		contextWindow: 1_000_000,
		supportsImages: false,
		supportsPromptCache: false,
		inputPrice: 0.8,
		outputPrice: 2,
		cacheWritesPrice: 0.8,
		cacheReadsPrice: 2,
	},
	"qwen-max-latest": {
		maxTokens: 30_720,
		contextWindow: 32_768,
		supportsImages: false,
		supportsPromptCache: false,
		inputPrice: 2.4,
		outputPrice: 9.6,
		cacheWritesPrice: 2.4,
		cacheReadsPrice: 9.6,
	},
	"qwen-coder-plus": {
		maxTokens: 129_024,
		contextWindow: 131_072,
		supportsImages: false,
		supportsPromptCache: false,
		inputPrice: 3.5,
		outputPrice: 7,
		cacheWritesPrice: 3.5,
		cacheReadsPrice: 7,
	},
	"qwen-plus": {
		maxTokens: 129_024,
		contextWindow: 131_072,
		supportsImages: false,
		supportsPromptCache: false,
		inputPrice: 0.8,
		outputPrice: 2,
		cacheWritesPrice: 0.8,
		cacheReadsPrice: 0.2,
	},
	"qwen-turbo": {
		maxTokens: 1_000_000,
		contextWindow: 1_000_000,
		supportsImages: false,
		supportsPromptCache: false,
		inputPrice: 0.3,
		outputPrice: 0.6,
		cacheWritesPrice: 0.3,
		cacheReadsPrice: 0.6,
	},
	"qwen-max": {
		maxTokens: 30_720,
		contextWindow: 32_768,
		supportsImages: false,
		supportsPromptCache: false,
		inputPrice: 2.4,
		outputPrice: 9.6,
		cacheWritesPrice: 2.4,
		cacheReadsPrice: 9.6,
	},
	"deepseek-v3": {
		maxTokens: 8_000,
		contextWindow: 64_000,
		supportsImages: false,
		supportsPromptCache: true,
		inputPrice: 0,
		outputPrice: 0.28,
		cacheWritesPrice: 0.14,
		cacheReadsPrice: 0.014,
	},
	"deepseek-r1": {
		maxTokens: 8_000,
		contextWindow: 64_000,
		supportsImages: false,
		supportsPromptCache: true,
		inputPrice: 0,
		outputPrice: 2.19,
		cacheWritesPrice: 0.55,
		cacheReadsPrice: 0.14,
	},
	"qwen-vl-max": {
		maxTokens: 30_720,
		contextWindow: 32_768,
		supportsImages: true,
		supportsPromptCache: false,
		inputPrice: 3,
		outputPrice: 9,
		cacheWritesPrice: 3,
		cacheReadsPrice: 9,
	},
	"qwen-vl-max-latest": {
		maxTokens: 129_024,
		contextWindow: 131_072,
		supportsImages: true,
		supportsPromptCache: false,
		inputPrice: 3,
		outputPrice: 9,
		cacheWritesPrice: 3,
		cacheReadsPrice: 9,
	},
	"qwen-vl-plus": {
		maxTokens: 6_000,
		contextWindow: 8_000,
		supportsImages: true,
		supportsPromptCache: false,
		inputPrice: 1.5,
		outputPrice: 4.5,
		cacheWritesPrice: 1.5,
		cacheReadsPrice: 4.5,
	},
	"qwen-vl-plus-latest": {
		maxTokens: 129_024,
		contextWindow: 131_072,
		supportsImages: true,
		supportsPromptCache: false,
		inputPrice: 1.5,
		outputPrice: 4.5,
		cacheWritesPrice: 1.5,
		cacheReadsPrice: 4.5,
	},
} as const satisfies Record<string, ModelInfo>

// Mistral
// https://docs.mistral.ai/getting-started/models/models_overview/
export type MistralModelId = keyof typeof mistralModels
export const mistralDefaultModelId: MistralModelId = "codestral-2501"
export const mistralModels = {
	"mistral-large-2411": {
		maxTokens: 131_000,
		contextWindow: 131_000,
		supportsImages: false,
		supportsPromptCache: false,
		inputPrice: 2.0,
		outputPrice: 6.0,
	},
	"pixtral-large-2411": {
		maxTokens: 131_000,
		contextWindow: 131_000,
		supportsImages: true,
		supportsPromptCache: false,
		inputPrice: 2.0,
		outputPrice: 6.0,
	},
	"ministral-3b-2410": {
		maxTokens: 131_000,
		contextWindow: 131_000,
		supportsImages: false,
		supportsPromptCache: false,
		inputPrice: 0.04,
		outputPrice: 0.04,
	},
	"ministral-8b-2410": {
		maxTokens: 131_000,
		contextWindow: 131_000,
		supportsImages: false,
		supportsPromptCache: false,
		inputPrice: 0.1,
		outputPrice: 0.1,
	},
	"mistral-small-2501": {
		maxTokens: 32_000,
		contextWindow: 32_000,
		supportsImages: false,
		supportsPromptCache: false,
		inputPrice: 0.1,
		outputPrice: 0.3,
	},
	"pixtral-12b-2409": {
		maxTokens: 131_000,
		contextWindow: 131_000,
		supportsImages: true,
		supportsPromptCache: false,
		inputPrice: 0.15,
		outputPrice: 0.15,
	},
	"open-mistral-nemo-2407": {
		maxTokens: 131_000,
		contextWindow: 131_000,
		supportsImages: false,
		supportsPromptCache: false,
		inputPrice: 0.15,
		outputPrice: 0.15,
	},
	"open-codestral-mamba": {
		maxTokens: 256_000,
		contextWindow: 256_000,
		supportsImages: false,
		supportsPromptCache: false,
		inputPrice: 0.15,
		outputPrice: 0.15,
	},
	"codestral-2501": {
		maxTokens: 256_000,
		contextWindow: 256_000,
		supportsImages: false,
		supportsPromptCache: false,
		inputPrice: 0.3,
		outputPrice: 0.9,
	},
} as const satisfies Record<string, ModelInfo>

// LiteLLM
// https://docs.litellm.ai/docs/
export type LiteLLMModelId = string
export const liteLlmDefaultModelId = "gpt-3.5-turbo"
export const liteLlmModelInfoSaneDefaults: ModelInfo = {
	maxTokens: -1,
	contextWindow: 128_000,
	supportsImages: true,
	supportsPromptCache: false,
	inputPrice: 0,
	outputPrice: 0,
}

<<<<<<< HEAD
// AskSage Models
// https://docs.asksage.ai/
export type AskSageModelId = keyof typeof askSageModels
export const askSageDefaultModelId: AskSageModelId = "claude-35-sonnet"
export const askSageDefaultURL: string = "https://api.asksage.ai/server"
export const askSageModels = {
	"gpt-4o": {
		maxTokens: 4096,
		contextWindow: 128000,
		supportsImages: false,
		supportsPromptCache: false,
		inputPrice: 0,
		outputPrice: 0,
	},
	"gpt-4o-gov": {
		maxTokens: 4096,
		contextWindow: 128000,
		supportsImages: false,
		supportsPromptCache: false,
		inputPrice: 0,
		outputPrice: 0,
	},
	"claude-35-sonnet": {
		maxTokens: 8192,
		contextWindow: 200000,
		supportsImages: false,
		supportsPromptCache: false,
		inputPrice: 0,
		outputPrice: 0,
  },
}

// Requesty
// https://requesty.ai/models
export const requestyDefaultModelId = "anthropic/claude-3-5-sonnet-latest"
export const requestyDefaultModelInfo: ModelInfo = {
	maxTokens: 8192,
	contextWindow: 200_000,
	supportsImages: true,
	supportsComputerUse: false,
	supportsPromptCache: true,
	inputPrice: 3.0,
	outputPrice: 15.0,
	cacheWritesPrice: 3.75,
	cacheReadsPrice: 0.3,
	description: "Anthropic's most intelligent model. Highest level of intelligence and capability.",
}

=======
>>>>>>> f8796ce6
// X AI
// https://docs.x.ai/docs/api-reference
export type XAIModelId = keyof typeof xaiModels
export const xaiDefaultModelId: XAIModelId = "grok-2-latest"
export const xaiModels = {
	"grok-2-latest": {
		maxTokens: 8192,
		contextWindow: 131072,
		supportsImages: false,
		supportsPromptCache: false,
		inputPrice: 2.0,
		outputPrice: 10.0,
		description: "X AI's Grok-2 model - latest version with 131K context window",
	},
	"grok-2": {
		maxTokens: 8192,
		contextWindow: 131072,
		supportsImages: false,
		supportsPromptCache: false,
		inputPrice: 2.0,
		outputPrice: 10.0,
		description: "X AI's Grok-2 model with 131K context window",
	},
	"grok-2-1212": {
		maxTokens: 8192,
		contextWindow: 131072,
		supportsImages: false,
		supportsPromptCache: false,
		inputPrice: 2.0,
		outputPrice: 10.0,
		description: "X AI's Grok-2 model (version 1212) with 131K context window",
	},
	"grok-2-vision-latest": {
		maxTokens: 8192,
		contextWindow: 32768,
		supportsImages: true,
		supportsPromptCache: false,
		inputPrice: 2.0,
		outputPrice: 10.0,
		description: "X AI's Grok-2 Vision model - latest version with image support and 32K context window",
	},
	"grok-2-vision": {
		maxTokens: 8192,
		contextWindow: 32768,
		supportsImages: true,
		supportsPromptCache: false,
		inputPrice: 2.0,
		outputPrice: 10.0,
		description: "X AI's Grok-2 Vision model with image support and 32K context window",
	},
	"grok-2-vision-1212": {
		maxTokens: 8192,
		contextWindow: 32768,
		supportsImages: true,
		supportsPromptCache: false,
		inputPrice: 2.0,
		outputPrice: 10.0,
		description: "X AI's Grok-2 Vision model (version 1212) with image support and 32K context window",
	},
	"grok-vision-beta": {
		maxTokens: 8192,
		contextWindow: 8192,
		supportsImages: true,
		supportsPromptCache: false,
		inputPrice: 5.0,
		outputPrice: 15.0,
		description: "X AI's Grok Vision Beta model with image support and 8K context window",
	},
	"grok-beta": {
		maxTokens: 8192,
		contextWindow: 131072,
		supportsImages: false,
		supportsPromptCache: false,
		inputPrice: 5.0,
		outputPrice: 15.0,
		description: "X AI's Grok Beta model (legacy) with 131K context window",
	},
} as const satisfies Record<string, ModelInfo><|MERGE_RESOLUTION|>--- conflicted
+++ resolved
@@ -806,7 +806,6 @@
 	outputPrice: 0,
 }
 
-<<<<<<< HEAD
 // AskSage Models
 // https://docs.asksage.ai/
 export type AskSageModelId = keyof typeof askSageModels
@@ -855,8 +854,6 @@
 	description: "Anthropic's most intelligent model. Highest level of intelligence and capability.",
 }
 
-=======
->>>>>>> f8796ce6
 // X AI
 // https://docs.x.ai/docs/api-reference
 export type XAIModelId = keyof typeof xaiModels
