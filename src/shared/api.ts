--- conflicted
+++ resolved
@@ -19,13 +19,10 @@
 	| "vscode-lm"
 	| "cline"
 	| "litellm"
-<<<<<<< HEAD
 	| "fireworks"
-=======
 	| "asksage"
 	| "xai"
 	| "sambanova"
->>>>>>> 94c432f3
 
 export interface ApiHandlerOptions {
 	apiModelId?: string
