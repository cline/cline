export type ApiProvider =
	| "anthropic"
	| "openrouter"
	| "bedrock"
	| "vertex"
	| "openai"
	| "ollama"
	| "lmstudio"
	| "gemini"
	| "openai-native"
	| "deepseek"
	| "mistral"
	| "vscode-lm"

export interface ApiHandlerOptions {
	apiModelId?: string
	apiKey?: string // anthropic
	anthropicBaseUrl?: string
	openRouterApiKey?: string
	openRouterModelId?: string
	openRouterModelInfo?: ModelInfo
	awsAccessKey?: string
	awsSecretKey?: string
	awsSessionToken?: string
	awsRegion?: string
	awsUseCrossRegionInference?: boolean
	vertexProjectId?: string
	vertexRegion?: string
	openAiBaseUrl?: string
	openAiApiKey?: string
	openAiModelId?: string
<<<<<<< HEAD
	openAiContextWindow?: number
=======
	openAiModelInfo?: ModelInfo
>>>>>>> f5f4252d
	ollamaModelId?: string
	ollamaBaseUrl?: string
	lmStudioModelId?: string
	lmStudioBaseUrl?: string
	geminiApiKey?: string
	openAiNativeApiKey?: string
	deepSeekApiKey?: string
	mistralApiKey?: string
	azureApiVersion?: string
	vsCodeLmModelSelector?: any
}

export type ApiConfiguration = ApiHandlerOptions & {
	apiProvider?: ApiProvider
}

// Models

export interface ModelInfo {
	maxTokens?: number
	contextWindow?: number
	supportsImages?: boolean
	supportsComputerUse?: boolean
	supportsPromptCache: boolean // this value is hardcoded for now
	inputPrice?: number
	outputPrice?: number
	cacheWritesPrice?: number
	cacheReadsPrice?: number
	description?: string
}

// Anthropic
// https://docs.anthropic.com/en/docs/about-claude/models // prices updated 2025-01-02
export type AnthropicModelId = keyof typeof anthropicModels
export const anthropicDefaultModelId: AnthropicModelId = "claude-3-5-sonnet-20241022"
export const anthropicModels = {
	"claude-3-5-sonnet-20241022": {
		maxTokens: 8192,
		contextWindow: 200_000,
		supportsImages: true,
		supportsComputerUse: true,
		supportsPromptCache: true,
		inputPrice: 3.0, // $3 per million input tokens
		outputPrice: 15.0, // $15 per million output tokens
		cacheWritesPrice: 3.75, // $3.75 per million tokens
		cacheReadsPrice: 0.3, // $0.30 per million tokens
	},
	"claude-3-5-haiku-20241022": {
		maxTokens: 8192,
		contextWindow: 200_000,
		supportsImages: false,
		supportsPromptCache: true,
		inputPrice: 0.8,
		outputPrice: 4.0,
		cacheWritesPrice: 1.0,
		cacheReadsPrice: 0.08,
	},
	"claude-3-opus-20240229": {
		maxTokens: 4096,
		contextWindow: 200_000,
		supportsImages: true,
		supportsPromptCache: true,
		inputPrice: 15.0,
		outputPrice: 75.0,
		cacheWritesPrice: 18.75,
		cacheReadsPrice: 1.5,
	},
	"claude-3-haiku-20240307": {
		maxTokens: 4096,
		contextWindow: 200_000,
		supportsImages: true,
		supportsPromptCache: true,
		inputPrice: 0.25,
		outputPrice: 1.25,
		cacheWritesPrice: 0.3,
		cacheReadsPrice: 0.03,
	},
} as const satisfies Record<string, ModelInfo> // as const assertion makes the object deeply readonly

// AWS Bedrock
// https://docs.aws.amazon.com/bedrock/latest/userguide/conversation-inference.html
export type BedrockModelId = keyof typeof bedrockModels
export const bedrockDefaultModelId: BedrockModelId = "anthropic.claude-3-5-sonnet-20241022-v2:0"
export const bedrockModels = {
	"anthropic.claude-3-5-sonnet-20241022-v2:0": {
		maxTokens: 8192,
		contextWindow: 200_000,
		supportsImages: true,
		supportsComputerUse: true,
		supportsPromptCache: false,
		inputPrice: 3.0,
		outputPrice: 15.0,
	},
	"anthropic.claude-3-5-haiku-20241022-v1:0": {
		maxTokens: 8192,
		contextWindow: 200_000,
		supportsImages: false,
		supportsPromptCache: false,
		inputPrice: 1.0,
		outputPrice: 5.0,
	},
	"anthropic.claude-3-5-sonnet-20240620-v1:0": {
		maxTokens: 8192,
		contextWindow: 200_000,
		supportsImages: true,
		supportsPromptCache: false,
		inputPrice: 3.0,
		outputPrice: 15.0,
	},
	"anthropic.claude-3-opus-20240229-v1:0": {
		maxTokens: 4096,
		contextWindow: 200_000,
		supportsImages: true,
		supportsPromptCache: false,
		inputPrice: 15.0,
		outputPrice: 75.0,
	},
	"anthropic.claude-3-sonnet-20240229-v1:0": {
		maxTokens: 4096,
		contextWindow: 200_000,
		supportsImages: true,
		supportsPromptCache: false,
		inputPrice: 3.0,
		outputPrice: 15.0,
	},
	"anthropic.claude-3-haiku-20240307-v1:0": {
		maxTokens: 4096,
		contextWindow: 200_000,
		supportsImages: true,
		supportsPromptCache: false,
		inputPrice: 0.25,
		outputPrice: 1.25,
	},
} as const satisfies Record<string, ModelInfo>

// OpenRouter
// https://openrouter.ai/models?order=newest&supported_parameters=tools
export const openRouterDefaultModelId = "anthropic/claude-3.5-sonnet:beta" // will always exist in openRouterModels
export const openRouterDefaultModelInfo: ModelInfo = {
	maxTokens: 8192,
	contextWindow: 200_000,
	supportsImages: true,
	supportsComputerUse: true,
	supportsPromptCache: true,
	inputPrice: 3.0,
	outputPrice: 15.0,
	cacheWritesPrice: 3.75,
	cacheReadsPrice: 0.3,
	description:
		"The new Claude 3.5 Sonnet delivers better-than-Opus capabilities, faster-than-Sonnet speeds, at the same Sonnet prices. Sonnet is particularly good at:\n\n- Coding: New Sonnet scores ~49% on SWE-Bench Verified, higher than the last best score, and without any fancy prompt scaffolding\n- Data science: Augments human data science expertise; navigates unstructured data while using multiple tools for insights\n- Visual processing: excelling at interpreting charts, graphs, and images, accurately transcribing text to derive insights beyond just the text alone\n- Agentic tasks: exceptional tool use, making it great at agentic tasks (i.e. complex, multi-step problem solving tasks that require engaging with other systems)\n\n#multimodal\n\n_This is a faster endpoint, made available in collaboration with Anthropic, that is self-moderated: response moderation happens on the provider's side instead of OpenRouter's. For requests that pass moderation, it's identical to the [Standard](/anthropic/claude-3.5-sonnet) variant._",
}

// Vertex AI
// https://cloud.google.com/vertex-ai/generative-ai/docs/partner-models/use-claude
export type VertexModelId = keyof typeof vertexModels
export const vertexDefaultModelId: VertexModelId = "claude-3-5-sonnet-v2@20241022"
export const vertexModels = {
	"claude-3-5-sonnet-v2@20241022": {
		maxTokens: 8192,
		contextWindow: 200_000,
		supportsImages: true,
		supportsComputerUse: true,
		supportsPromptCache: false,
		inputPrice: 3.0,
		outputPrice: 15.0,
	},
	"claude-3-5-sonnet@20240620": {
		maxTokens: 8192,
		contextWindow: 200_000,
		supportsImages: true,
		supportsPromptCache: false,
		inputPrice: 3.0,
		outputPrice: 15.0,
	},
	"claude-3-5-haiku@20241022": {
		maxTokens: 8192,
		contextWindow: 200_000,
		supportsImages: false,
		supportsPromptCache: false,
		inputPrice: 1.0,
		outputPrice: 5.0,
	},
	"claude-3-opus@20240229": {
		maxTokens: 4096,
		contextWindow: 200_000,
		supportsImages: true,
		supportsPromptCache: false,
		inputPrice: 15.0,
		outputPrice: 75.0,
	},
	"claude-3-haiku@20240307": {
		maxTokens: 4096,
		contextWindow: 200_000,
		supportsImages: true,
		supportsPromptCache: false,
		inputPrice: 0.25,
		outputPrice: 1.25,
	},
} as const satisfies Record<string, ModelInfo>

export const openAiModelInfoSaneDefaults: ModelInfo = {
	maxTokens: -1,
	contextWindow: 128_000,
	supportsImages: true,
	supportsPromptCache: false,
	inputPrice: 0,
	outputPrice: 0,
}

// Gemini
// https://ai.google.dev/gemini-api/docs/models/gemini
export type GeminiModelId = keyof typeof geminiModels
export const geminiDefaultModelId: GeminiModelId = "gemini-2.0-flash-thinking-exp-1219"
export const geminiModels = {
	"gemini-2.0-flash-thinking-exp-01-21": {
		maxTokens: 65536,
		contextWindow: 1_048_576,
		supportsImages: true,
		supportsPromptCache: false,
		inputPrice: 0,
		outputPrice: 0,
	},
	"gemini-2.0-flash-thinking-exp-1219": {
		maxTokens: 8192,
		contextWindow: 32_767,
		supportsImages: true,
		supportsPromptCache: false,
		inputPrice: 0,
		outputPrice: 0,
	},
	"gemini-2.0-flash-exp": {
		maxTokens: 8192,
		contextWindow: 1_048_576,
		supportsImages: true,
		supportsPromptCache: false,
		inputPrice: 0,
		outputPrice: 0,
	},
	"gemini-exp-1206": {
		maxTokens: 8192,
		contextWindow: 2_097_152,
		supportsImages: true,
		supportsPromptCache: false,
		inputPrice: 0,
		outputPrice: 0,
	},
	"gemini-1.5-flash-002": {
		maxTokens: 8192,
		contextWindow: 1_048_576,
		supportsImages: true,
		supportsPromptCache: false,
		inputPrice: 0,
		outputPrice: 0,
	},
	"gemini-1.5-flash-exp-0827": {
		maxTokens: 8192,
		contextWindow: 1_048_576,
		supportsImages: true,
		supportsPromptCache: false,
		inputPrice: 0,
		outputPrice: 0,
	},
	"gemini-1.5-flash-8b-exp-0827": {
		maxTokens: 8192,
		contextWindow: 1_048_576,
		supportsImages: true,
		supportsPromptCache: false,
		inputPrice: 0,
		outputPrice: 0,
	},
	"gemini-1.5-pro-002": {
		maxTokens: 8192,
		contextWindow: 2_097_152,
		supportsImages: true,
		supportsPromptCache: false,
		inputPrice: 0,
		outputPrice: 0,
	},
	"gemini-1.5-pro-exp-0827": {
		maxTokens: 8192,
		contextWindow: 2_097_152,
		supportsImages: true,
		supportsPromptCache: false,
		inputPrice: 0,
		outputPrice: 0,
	},
} as const satisfies Record<string, ModelInfo>

// OpenAI Native
// https://openai.com/api/pricing/
export type OpenAiNativeModelId = keyof typeof openAiNativeModels
export const openAiNativeDefaultModelId: OpenAiNativeModelId = "gpt-4o"
export const openAiNativeModels = {
	// don't support tool use yet
	o1: {
		maxTokens: 100_000,
		contextWindow: 200_000,
		supportsImages: true,
		supportsPromptCache: false,
		inputPrice: 15,
		outputPrice: 60,
	},
	"o1-preview": {
		maxTokens: 32_768,
		contextWindow: 128_000,
		supportsImages: true,
		supportsPromptCache: false,
		inputPrice: 15,
		outputPrice: 60,
	},
	"o1-mini": {
		maxTokens: 65_536,
		contextWindow: 128_000,
		supportsImages: true,
		supportsPromptCache: false,
		inputPrice: 3,
		outputPrice: 12,
	},
	"gpt-4o": {
		maxTokens: 4_096,
		contextWindow: 128_000,
		supportsImages: true,
		supportsPromptCache: false,
		inputPrice: 5,
		outputPrice: 15,
	},
	"gpt-4o-mini": {
		maxTokens: 16_384,
		contextWindow: 128_000,
		supportsImages: true,
		supportsPromptCache: false,
		inputPrice: 0.15,
		outputPrice: 0.6,
	},
} as const satisfies Record<string, ModelInfo>

// Azure OpenAI
// https://learn.microsoft.com/en-us/azure/ai-services/openai/api-version-deprecation
// https://learn.microsoft.com/en-us/azure/ai-services/openai/reference#api-specs
export const azureOpenAiDefaultApiVersion = "2024-08-01-preview"

// DeepSeek
// https://api-docs.deepseek.com/quick_start/pricing
export type DeepSeekModelId = keyof typeof deepSeekModels
export const deepSeekDefaultModelId: DeepSeekModelId = "deepseek-chat"
export const deepSeekModels = {
	"deepseek-chat": {
		maxTokens: 8_000,
		contextWindow: 64_000,
		supportsImages: false,
		supportsPromptCache: true, // supports context caching, but not in the way anthropic does it (deepseek reports input tokens and reads/writes in the same usage report) FIXME: we need to show users cache stats how deepseek does it
		inputPrice: 0, // technically there is no input price, it's all either a cache hit or miss (ApiOptions will not show this)
		outputPrice: 0.28,
		cacheWritesPrice: 0.14,
		cacheReadsPrice: 0.014,
	},
	"deepseek-reasoner": {
		maxTokens: 8_000,
		contextWindow: 64_000,
		supportsImages: false,
		supportsPromptCache: true, // supports context caching, but not in the way anthropic does it (deepseek reports input tokens and reads/writes in the same usage report) FIXME: we need to show users cache stats how deepseek does it
		inputPrice: 0, // technically there is no input price, it's all either a cache hit or miss (ApiOptions will not show this)
		outputPrice: 2.19,
		cacheWritesPrice: 0.55,
		cacheReadsPrice: 0.14,
	},
} as const satisfies Record<string, ModelInfo>

// Mistral
// https://docs.mistral.ai/getting-started/models/models_overview/
export type MistralModelId = keyof typeof mistralModels
export const mistralDefaultModelId: MistralModelId = "codestral-latest"
export const mistralModels = {
	"codestral-latest": {
		maxTokens: 32_768,
		contextWindow: 256_000,
		supportsImages: false,
		supportsPromptCache: false,
		inputPrice: 0.3,
		outputPrice: 0.9,
	},
} as const satisfies Record<string, ModelInfo><|MERGE_RESOLUTION|>--- conflicted
+++ resolved
@@ -29,11 +29,7 @@
 	openAiBaseUrl?: string
 	openAiApiKey?: string
 	openAiModelId?: string
-<<<<<<< HEAD
-	openAiContextWindow?: number
-=======
 	openAiModelInfo?: ModelInfo
->>>>>>> f5f4252d
 	ollamaModelId?: string
 	ollamaBaseUrl?: string
 	lmStudioModelId?: string
