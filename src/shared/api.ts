import type { LanguageModelChatSelector } from "../api/providers/types"

export type ApiProvider =
	| "anthropic"
	| "openrouter"
	| "bedrock"
	| "vertex"
	| "openai"
	| "ollama"
	| "lmstudio"
	| "gemini"
	| "openai-native"
	| "requesty"
	| "together"
	| "netmind"
	| "deepseek"
	| "qwen"
	| "doubao"
	| "mistral"
	| "vscode-lm"
	| "cline"
	| "litellm"
	| "fireworks"
	| "asksage"
	| "xai"
	| "sambanova"

export interface ApiHandlerOptions {
	apiModelId?: string
	apiKey?: string // anthropic
	clineApiKey?: string
	taskId?: string // Used to identify the task in API requests
	liteLlmBaseUrl?: string
	liteLlmModelId?: string
	liteLlmApiKey?: string
	liteLlmUsePromptCache?: boolean
	openAiHeaders?: Record<string, string> // Custom headers for OpenAI requests
	liteLlmModelInfo?: LiteLLMModelInfo
	anthropicBaseUrl?: string
	openRouterApiKey?: string
	openRouterModelId?: string
	openRouterModelInfo?: ModelInfo
	openRouterProviderSorting?: string
	awsAccessKey?: string
	awsSecretKey?: string
	awsSessionToken?: string
	awsRegion?: string
	awsUseCrossRegionInference?: boolean
	awsBedrockUsePromptCache?: boolean
	awsUseProfile?: boolean
	awsProfile?: string
	awsBedrockEndpoint?: string
	awsBedrockCustomSelected?: boolean
	awsBedrockCustomModelBaseId?: BedrockModelId
	vertexProjectId?: string
	vertexRegion?: string
	openAiBaseUrl?: string
	openAiApiKey?: string
	openAiModelId?: string
	openAiModelInfo?: OpenAiCompatibleModelInfo
	ollamaModelId?: string
	ollamaBaseUrl?: string
	ollamaApiOptionsCtxNum?: string
	lmStudioModelId?: string
	lmStudioBaseUrl?: string
	geminiApiKey?: string
	geminiBaseUrl?: string
	openAiNativeApiKey?: string
	deepSeekApiKey?: string
	requestyApiKey?: string
	requestyModelId?: string
	requestyModelInfo?: ModelInfo
	togetherApiKey?: string
	togetherModelId?: string
<<<<<<< HEAD
	netmindApiKey?: string
	netmindModelId?: string
=======
	fireworksApiKey?: string
	fireworksModelId?: string
	fireworksModelMaxCompletionTokens?: number
	fireworksModelMaxTokens?: number
>>>>>>> dc1d7f51
	qwenApiKey?: string
	doubaoApiKey?: string
	mistralApiKey?: string
	azureApiVersion?: string
	vsCodeLmModelSelector?: LanguageModelChatSelector
	o3MiniReasoningEffort?: string
	qwenApiLine?: string
	asksageApiUrl?: string
	asksageApiKey?: string
	xaiApiKey?: string
	thinkingBudgetTokens?: number
	reasoningEffort?: string
	sambanovaApiKey?: string
	requestTimeoutMs?: number
}

export type ApiConfiguration = ApiHandlerOptions & {
	apiProvider?: ApiProvider
	favoritedModelIds?: string[]
}

// Models

interface PriceTier {
	tokenLimit: number // Upper limit (inclusive) of *input* tokens for this price. Use Infinity for the highest tier.
	price: number // Price per million tokens for this tier.
}

export interface ModelInfo {
	maxTokens?: number
	contextWindow?: number
	supportsImages?: boolean
	supportsPromptCache: boolean // this value is hardcoded for now
	inputPrice?: number // Keep for non-tiered input models
	outputPrice?: number // Keep for non-tiered output models
	thinkingConfig?: {
		maxBudget?: number // Max allowed thinking budget tokens
		outputPrice?: number // Output price per million tokens when budget > 0
		outputPriceTiers?: PriceTier[] // Optional: Tiered output price when budget > 0
	}
	cacheWritesPrice?: number
	cacheReadsPrice?: number
	description?: string
	tiers?: {
		contextWindow: number
		inputPrice?: number
		outputPrice?: number
		cacheWritesPrice?: number
		cacheReadsPrice?: number
	}[]
}

export interface OpenAiCompatibleModelInfo extends ModelInfo {
	temperature?: number
	isR1FormatRequired?: boolean
}

// Anthropic
// https://docs.anthropic.com/en/docs/about-claude/models // prices updated 2025-01-02
export type AnthropicModelId = keyof typeof anthropicModels
export const anthropicDefaultModelId: AnthropicModelId = "claude-3-7-sonnet-20250219"
export const anthropicModels = {
	"claude-3-7-sonnet-20250219": {
		maxTokens: 8192,
		contextWindow: 200_000,
		supportsImages: true,

		supportsPromptCache: true,
		inputPrice: 3.0,
		outputPrice: 15.0,
		cacheWritesPrice: 3.75,
		cacheReadsPrice: 0.3,
	},
	"claude-3-5-sonnet-20241022": {
		maxTokens: 8192,
		contextWindow: 200_000,
		supportsImages: true,

		supportsPromptCache: true,
		inputPrice: 3.0, // $3 per million input tokens
		outputPrice: 15.0, // $15 per million output tokens
		cacheWritesPrice: 3.75, // $3.75 per million tokens
		cacheReadsPrice: 0.3, // $0.30 per million tokens
	},
	"claude-3-5-haiku-20241022": {
		maxTokens: 8192,
		contextWindow: 200_000,
		supportsImages: false,
		supportsPromptCache: true,
		inputPrice: 0.8,
		outputPrice: 4.0,
		cacheWritesPrice: 1.0,
		cacheReadsPrice: 0.08,
	},
	"claude-3-opus-20240229": {
		maxTokens: 4096,
		contextWindow: 200_000,
		supportsImages: true,
		supportsPromptCache: true,
		inputPrice: 15.0,
		outputPrice: 75.0,
		cacheWritesPrice: 18.75,
		cacheReadsPrice: 1.5,
	},
	"claude-3-haiku-20240307": {
		maxTokens: 4096,
		contextWindow: 200_000,
		supportsImages: true,
		supportsPromptCache: true,
		inputPrice: 0.25,
		outputPrice: 1.25,
		cacheWritesPrice: 0.3,
		cacheReadsPrice: 0.03,
	},
} as const satisfies Record<string, ModelInfo> // as const assertion makes the object deeply readonly

// AWS Bedrock
// https://docs.aws.amazon.com/bedrock/latest/userguide/conversation-inference.html
export type BedrockModelId = keyof typeof bedrockModels
export const bedrockDefaultModelId: BedrockModelId = "anthropic.claude-3-7-sonnet-20250219-v1:0"
export const bedrockModels = {
	"amazon.nova-premier-v1:0": {
		maxTokens: 10_000,
		contextWindow: 1_000_000,
		supportsImages: true,

		supportsPromptCache: false,
		inputPrice: 2.5,
		outputPrice: 12.5,
	},
	"amazon.nova-pro-v1:0": {
		maxTokens: 5000,
		contextWindow: 300_000,
		supportsImages: true,

		supportsPromptCache: true,
		inputPrice: 0.8,
		outputPrice: 3.2,
		// cacheWritesPrice: 3.2, // not written
		cacheReadsPrice: 0.2,
	},
	"amazon.nova-lite-v1:0": {
		maxTokens: 5000,
		contextWindow: 300_000,
		supportsImages: true,

		supportsPromptCache: true,
		inputPrice: 0.06,
		outputPrice: 0.24,
		// cacheWritesPrice: 0.24, // not written
		cacheReadsPrice: 0.015,
	},
	"amazon.nova-micro-v1:0": {
		maxTokens: 5000,
		contextWindow: 128_000,
		supportsImages: false,

		supportsPromptCache: true,
		inputPrice: 0.035,
		outputPrice: 0.14,
		// cacheWritesPrice: 0.14, // not written
		cacheReadsPrice: 0.00875,
	},
	"anthropic.claude-3-7-sonnet-20250219-v1:0": {
		maxTokens: 8192,
		contextWindow: 200_000,
		supportsImages: true,

		supportsPromptCache: true,
		inputPrice: 3.0,
		outputPrice: 15.0,
		cacheWritesPrice: 3.75,
		cacheReadsPrice: 0.3,
	},
	"anthropic.claude-3-5-sonnet-20241022-v2:0": {
		maxTokens: 8192,
		contextWindow: 200_000,
		supportsImages: true,

		supportsPromptCache: true,
		inputPrice: 3.0,
		outputPrice: 15.0,
		cacheWritesPrice: 3.75,
		cacheReadsPrice: 0.3,
	},
	"anthropic.claude-3-5-haiku-20241022-v1:0": {
		maxTokens: 8192,
		contextWindow: 200_000,
		supportsImages: true,
		supportsPromptCache: true,
		inputPrice: 0.8,
		outputPrice: 4.0,
		cacheWritesPrice: 1.0,
		cacheReadsPrice: 0.08,
	},
	"anthropic.claude-3-5-sonnet-20240620-v1:0": {
		maxTokens: 8192,
		contextWindow: 200_000,
		supportsImages: true,
		supportsPromptCache: false,
		inputPrice: 3.0,
		outputPrice: 15.0,
	},
	"anthropic.claude-3-opus-20240229-v1:0": {
		maxTokens: 4096,
		contextWindow: 200_000,
		supportsImages: true,
		supportsPromptCache: false,
		inputPrice: 15.0,
		outputPrice: 75.0,
	},
	"anthropic.claude-3-sonnet-20240229-v1:0": {
		maxTokens: 4096,
		contextWindow: 200_000,
		supportsImages: true,
		supportsPromptCache: false,
		inputPrice: 3.0,
		outputPrice: 15.0,
	},
	"anthropic.claude-3-haiku-20240307-v1:0": {
		maxTokens: 4096,
		contextWindow: 200_000,
		supportsImages: true,
		supportsPromptCache: false,
		inputPrice: 0.25,
		outputPrice: 1.25,
	},
	"deepseek.r1-v1:0": {
		maxTokens: 8_000,
		contextWindow: 64_000,
		supportsImages: false,
		supportsPromptCache: false,
		inputPrice: 1.35,
		outputPrice: 5.4,
	},
} as const satisfies Record<string, ModelInfo>

// OpenRouter
// https://openrouter.ai/models?order=newest&supported_parameters=tools
export const openRouterDefaultModelId = "anthropic/claude-3.7-sonnet" // will always exist in openRouterModels
export const openRouterDefaultModelInfo: ModelInfo = {
	maxTokens: 8192,
	contextWindow: 200_000,
	supportsImages: true,

	supportsPromptCache: true,
	inputPrice: 3.0,
	outputPrice: 15.0,
	cacheWritesPrice: 3.75,
	cacheReadsPrice: 0.3,
	description:
		"Claude 3.7 Sonnet is an advanced large language model with improved reasoning, coding, and problem-solving capabilities. It introduces a hybrid reasoning approach, allowing users to choose between rapid responses and extended, step-by-step processing for complex tasks. The model demonstrates notable improvements in coding, particularly in front-end development and full-stack updates, and excels in agentic workflows, where it can autonomously navigate multi-step processes. \n\nClaude 3.7 Sonnet maintains performance parity with its predecessor in standard mode while offering an extended reasoning mode for enhanced accuracy in math, coding, and instruction-following tasks.\n\nRead more at the [blog post here](https://www.anthropic.com/news/claude-3-7-sonnet)",
}
// Vertex AI
// https://cloud.google.com/vertex-ai/generative-ai/docs/partner-models/use-claude
// https://cloud.google.com/vertex-ai/generative-ai/pricing#partner-models
export type VertexModelId = keyof typeof vertexModels
export const vertexDefaultModelId: VertexModelId = "claude-3-7-sonnet@20250219"
export const vertexModels = {
	"claude-3-7-sonnet@20250219": {
		maxTokens: 8192,
		contextWindow: 200_000,
		supportsImages: true,
		supportsPromptCache: true,
		inputPrice: 3.0,
		outputPrice: 15.0,
		cacheWritesPrice: 3.75,
		cacheReadsPrice: 0.3,
		thinkingConfig: {
			maxBudget: 64000,
			outputPrice: 15.0,
		},
	},
	"claude-3-5-sonnet-v2@20241022": {
		maxTokens: 8192,
		contextWindow: 200_000,
		supportsImages: true,

		supportsPromptCache: true,
		inputPrice: 3.0,
		outputPrice: 15.0,
		cacheWritesPrice: 3.75,
		cacheReadsPrice: 0.3,
	},
	"claude-3-5-sonnet@20240620": {
		maxTokens: 8192,
		contextWindow: 200_000,
		supportsImages: true,
		supportsPromptCache: true,
		inputPrice: 3.0,
		outputPrice: 15.0,
		cacheWritesPrice: 3.75,
		cacheReadsPrice: 0.3,
	},
	"claude-3-5-haiku@20241022": {
		maxTokens: 8192,
		contextWindow: 200_000,
		supportsImages: false,
		supportsPromptCache: true,
		inputPrice: 1.0,
		outputPrice: 5.0,
		cacheWritesPrice: 1.25,
		cacheReadsPrice: 0.1,
	},
	"claude-3-opus@20240229": {
		maxTokens: 4096,
		contextWindow: 200_000,
		supportsImages: true,
		supportsPromptCache: true,
		inputPrice: 15.0,
		outputPrice: 75.0,
		cacheWritesPrice: 18.75,
		cacheReadsPrice: 1.5,
	},
	"claude-3-haiku@20240307": {
		maxTokens: 4096,
		contextWindow: 200_000,
		supportsImages: true,
		supportsPromptCache: true,
		inputPrice: 0.25,
		outputPrice: 1.25,
		cacheWritesPrice: 0.3,
		cacheReadsPrice: 0.03,
	},
	"gemini-2.0-flash-001": {
		maxTokens: 8192,
		contextWindow: 1_048_576,
		supportsImages: true,
		supportsPromptCache: true,
		inputPrice: 0.15,
		outputPrice: 0.6,
		cacheWritesPrice: 1.0,
		cacheReadsPrice: 0.025,
	},
	"gemini-2.0-flash-lite-001": {
		maxTokens: 8192,
		contextWindow: 1_048_576,
		supportsImages: true,
		supportsPromptCache: false,
		inputPrice: 0.075,
		outputPrice: 0.3,
	},
	"gemini-2.0-flash-thinking-exp-1219": {
		maxTokens: 8192,
		contextWindow: 32_767,
		supportsImages: true,
		supportsPromptCache: false,
		inputPrice: 0,
		outputPrice: 0,
	},
	"gemini-2.0-flash-exp": {
		maxTokens: 8192,
		contextWindow: 1_048_576,
		supportsImages: true,
		supportsPromptCache: false,
		inputPrice: 0,
		outputPrice: 0,
	},
	"gemini-2.5-pro-preview-05-06": {
		maxTokens: 65536,
		contextWindow: 1_048_576,
		supportsImages: true,
		supportsPromptCache: true,
		inputPrice: 2.5,
		outputPrice: 15,
		cacheReadsPrice: 0.31,
		tiers: [
			{
				contextWindow: 200000,
				inputPrice: 1.25,
				outputPrice: 10,
				cacheReadsPrice: 0.31,
			},
			{
				contextWindow: Infinity,
				inputPrice: 2.5,
				outputPrice: 15,
				cacheReadsPrice: 0.625,
			},
		],
	},
	"gemini-2.5-flash-preview-04-17": {
		maxTokens: 65536,
		contextWindow: 1_048_576,
		supportsImages: true,
		supportsPromptCache: false,
		inputPrice: 0.15,
		outputPrice: 0.6,
		thinkingConfig: {
			maxBudget: 24576,
			outputPrice: 3.5,
		},
	},
	"gemini-2.0-flash-thinking-exp-01-21": {
		maxTokens: 65_536,
		contextWindow: 1_048_576,
		supportsImages: true,
		supportsPromptCache: false,
		inputPrice: 0,
		outputPrice: 0,
	},
	"gemini-exp-1206": {
		maxTokens: 8192,
		contextWindow: 2_097_152,
		supportsImages: true,
		supportsPromptCache: false,
		inputPrice: 0,
		outputPrice: 0,
	},
	"gemini-1.5-flash-002": {
		maxTokens: 8192,
		contextWindow: 1_048_576,
		supportsImages: true,
		supportsPromptCache: true,
		inputPrice: 0.15,
		outputPrice: 0.6,
		cacheWritesPrice: 1.0,
		cacheReadsPrice: 0.0375,
		tiers: [
			{
				contextWindow: 128000,
				inputPrice: 0.075,
				outputPrice: 0.3,
				cacheReadsPrice: 0.01875,
			},
			{
				contextWindow: Infinity,
				inputPrice: 0.15,
				outputPrice: 0.6,
				cacheReadsPrice: 0.0375,
			},
		],
	},
	"gemini-1.5-flash-exp-0827": {
		maxTokens: 8192,
		contextWindow: 1_048_576,
		supportsImages: true,
		supportsPromptCache: false,
		inputPrice: 0,
		outputPrice: 0,
	},
	"gemini-1.5-flash-8b-exp-0827": {
		maxTokens: 8192,
		contextWindow: 1_048_576,
		supportsImages: true,
		supportsPromptCache: false,
		inputPrice: 0,
		outputPrice: 0,
	},
	"gemini-1.5-pro-002": {
		maxTokens: 8192,
		contextWindow: 2_097_152,
		supportsImages: true,
		supportsPromptCache: false,
		inputPrice: 1.25,
		outputPrice: 5,
	},
	"gemini-1.5-pro-exp-0827": {
		maxTokens: 8192,
		contextWindow: 2_097_152,
		supportsImages: true,
		supportsPromptCache: false,
		inputPrice: 0,
		outputPrice: 0,
	},
} as const satisfies Record<string, ModelInfo>

export const openAiModelInfoSaneDefaults: OpenAiCompatibleModelInfo = {
	maxTokens: -1,
	contextWindow: 128_000,
	supportsImages: true,
	supportsPromptCache: false,
	isR1FormatRequired: false,
	inputPrice: 0,
	outputPrice: 0,
	temperature: 0,
}

// Gemini
// https://ai.google.dev/gemini-api/docs/models/gemini
export type GeminiModelId = keyof typeof geminiModels
export const geminiDefaultModelId: GeminiModelId = "gemini-2.0-flash-001"
export const geminiModels = {
	"gemini-2.5-pro-preview-05-06": {
		maxTokens: 65536,
		contextWindow: 1_048_576,
		supportsImages: true,
		supportsPromptCache: true,
		inputPrice: 2.5,
		outputPrice: 15,
		cacheReadsPrice: 0.31,
		tiers: [
			{
				contextWindow: 200000,
				inputPrice: 1.25,
				outputPrice: 10,
				cacheReadsPrice: 0.31,
			},
			{
				contextWindow: Infinity,
				inputPrice: 2.5,
				outputPrice: 15,
				cacheReadsPrice: 0.625,
			},
		],
	},
	"gemini-2.5-flash-preview-04-17": {
		maxTokens: 65536,
		contextWindow: 1_048_576,
		supportsImages: true,
		supportsPromptCache: false,
		inputPrice: 0.15,
		outputPrice: 0.6,
		thinkingConfig: {
			maxBudget: 24576,
			outputPrice: 3.5,
		},
	},
	"gemini-2.0-flash-001": {
		maxTokens: 8192,
		contextWindow: 1_048_576,
		supportsImages: true,
		supportsPromptCache: true,
		inputPrice: 0.1,
		outputPrice: 0.4,
		cacheReadsPrice: 0.025,
		cacheWritesPrice: 1.0,
	},
	"gemini-2.0-flash-lite-preview-02-05": {
		maxTokens: 8192,
		contextWindow: 1_048_576,
		supportsImages: true,
		supportsPromptCache: false,
		inputPrice: 0,
		outputPrice: 0,
	},
	"gemini-2.0-pro-exp-02-05": {
		maxTokens: 8192,
		contextWindow: 2_097_152,
		supportsImages: true,
		supportsPromptCache: false,
		inputPrice: 0,
		outputPrice: 0,
	},
	"gemini-2.0-flash-thinking-exp-01-21": {
		maxTokens: 65_536,
		contextWindow: 1_048_576,
		supportsImages: true,
		supportsPromptCache: false,
		inputPrice: 0,
		outputPrice: 0,
	},
	"gemini-2.0-flash-thinking-exp-1219": {
		maxTokens: 8192,
		contextWindow: 32_767,
		supportsImages: true,
		supportsPromptCache: false,
		inputPrice: 0,
		outputPrice: 0,
	},
	"gemini-2.0-flash-exp": {
		maxTokens: 8192,
		contextWindow: 1_048_576,
		supportsImages: true,
		supportsPromptCache: false,
		inputPrice: 0,
		outputPrice: 0,
	},
	"gemini-1.5-flash-002": {
		maxTokens: 8192,
		contextWindow: 1_048_576,
		supportsImages: true,
		supportsPromptCache: true,
		inputPrice: 0.15, // Default price (highest tier)
		outputPrice: 0.6, // Default price (highest tier)
		cacheReadsPrice: 0.0375,
		cacheWritesPrice: 1.0,
		tiers: [
			{
				contextWindow: 128000,
				inputPrice: 0.075,
				outputPrice: 0.3,
				cacheReadsPrice: 0.01875,
			},
			{
				contextWindow: Infinity,
				inputPrice: 0.15,
				outputPrice: 0.6,
				cacheReadsPrice: 0.0375,
			},
		],
	},
	"gemini-1.5-flash-exp-0827": {
		maxTokens: 8192,
		contextWindow: 1_048_576,
		supportsImages: true,
		supportsPromptCache: false,
		inputPrice: 0,
		outputPrice: 0,
	},
	"gemini-1.5-flash-8b-exp-0827": {
		maxTokens: 8192,
		contextWindow: 1_048_576,
		supportsImages: true,
		supportsPromptCache: false,
		inputPrice: 0,
		outputPrice: 0,
	},
	"gemini-1.5-pro-002": {
		maxTokens: 8192,
		contextWindow: 2_097_152,
		supportsImages: true,
		supportsPromptCache: false,
		inputPrice: 0,
		outputPrice: 0,
	},
	"gemini-1.5-pro-exp-0827": {
		maxTokens: 8192,
		contextWindow: 2_097_152,
		supportsImages: true,
		supportsPromptCache: false,
		inputPrice: 0,
		outputPrice: 0,
	},
	"gemini-exp-1206": {
		maxTokens: 8192,
		contextWindow: 2_097_152,
		supportsImages: true,
		supportsPromptCache: false,
		inputPrice: 0,
		outputPrice: 0,
	},
} as const satisfies Record<string, ModelInfo>

// OpenAI Native
// https://openai.com/api/pricing/
export type OpenAiNativeModelId = keyof typeof openAiNativeModels
export const openAiNativeDefaultModelId: OpenAiNativeModelId = "gpt-4.1"
export const openAiNativeModels = {
	o3: {
		maxTokens: 100_000,
		contextWindow: 200_000,
		supportsImages: true,
		supportsPromptCache: true,
		inputPrice: 10.0,
		outputPrice: 40.0,
		cacheReadsPrice: 2.5,
	},
	"o4-mini": {
		maxTokens: 100_000,
		contextWindow: 200_000,
		supportsImages: true,
		supportsPromptCache: true,
		inputPrice: 1.1,
		outputPrice: 4.4,
		cacheReadsPrice: 0.275,
	},
	"gpt-4.1": {
		maxTokens: 32_768,
		contextWindow: 1_047_576,
		supportsImages: true,
		supportsPromptCache: true,
		inputPrice: 2,
		outputPrice: 8,
		cacheReadsPrice: 0.5,
	},
	"gpt-4.1-mini": {
		maxTokens: 32_768,
		contextWindow: 1_047_576,
		supportsImages: true,
		supportsPromptCache: true,
		inputPrice: 0.4,
		outputPrice: 1.6,
		cacheReadsPrice: 0.1,
	},
	"gpt-4.1-nano": {
		maxTokens: 32_768,
		contextWindow: 1_047_576,
		supportsImages: true,
		supportsPromptCache: true,
		inputPrice: 0.1,
		outputPrice: 0.4,
		cacheReadsPrice: 0.025,
	},
	"o3-mini": {
		maxTokens: 100_000,
		contextWindow: 200_000,
		supportsImages: false,
		supportsPromptCache: true,
		inputPrice: 1.1,
		outputPrice: 4.4,
		cacheReadsPrice: 0.55,
	},
	// don't support tool use yet
	o1: {
		maxTokens: 100_000,
		contextWindow: 200_000,
		supportsImages: true,
		supportsPromptCache: false,
		inputPrice: 15,
		outputPrice: 60,
		cacheReadsPrice: 7.5,
	},
	"o1-preview": {
		maxTokens: 32_768,
		contextWindow: 128_000,
		supportsImages: true,
		supportsPromptCache: true,
		inputPrice: 15,
		outputPrice: 60,
		cacheReadsPrice: 7.5,
	},
	"o1-mini": {
		maxTokens: 65_536,
		contextWindow: 128_000,
		supportsImages: true,
		supportsPromptCache: true,
		inputPrice: 1.1,
		outputPrice: 4.4,
		cacheReadsPrice: 0.55,
	},
	"gpt-4o": {
		maxTokens: 4_096,
		contextWindow: 128_000,
		supportsImages: true,
		supportsPromptCache: true,
		inputPrice: 2.5,
		outputPrice: 10,
		cacheReadsPrice: 1.25,
	},
	"gpt-4o-mini": {
		maxTokens: 16_384,
		contextWindow: 128_000,
		supportsImages: true,
		supportsPromptCache: true,
		inputPrice: 0.15,
		outputPrice: 0.6,
		cacheReadsPrice: 0.075,
	},
	"chatgpt-4o-latest": {
		maxTokens: 16_384,
		contextWindow: 128_000,
		supportsImages: true,
		supportsPromptCache: false,
		inputPrice: 5,
		outputPrice: 15,
	},
	"gpt-4.5-preview": {
		maxTokens: 16_384,
		contextWindow: 128_000,
		supportsImages: true,
		supportsPromptCache: true,
		inputPrice: 75,
		outputPrice: 150,
	},
} as const satisfies Record<string, ModelInfo>

// Azure OpenAI
// https://learn.microsoft.com/en-us/azure/ai-services/openai/api-version-deprecation
// https://learn.microsoft.com/en-us/azure/ai-services/openai/reference#api-specs
export const azureOpenAiDefaultApiVersion = "2024-08-01-preview"

// DeepSeek
// https://api-docs.deepseek.com/quick_start/pricing
export type DeepSeekModelId = keyof typeof deepSeekModels
export const deepSeekDefaultModelId: DeepSeekModelId = "deepseek-chat"
export const deepSeekModels = {
	"deepseek-chat": {
		maxTokens: 8_000,
		contextWindow: 64_000,
		supportsImages: false,
		supportsPromptCache: true, // supports context caching, but not in the way anthropic does it (deepseek reports input tokens and reads/writes in the same usage report) FIXME: we need to show users cache stats how deepseek does it
		inputPrice: 0, // technically there is no input price, it's all either a cache hit or miss (ApiOptions will not show this). Input is the sum of cache reads and writes
		outputPrice: 1.1,
		cacheWritesPrice: 0.27,
		cacheReadsPrice: 0.07,
	},
	"deepseek-reasoner": {
		maxTokens: 8_000,
		contextWindow: 64_000,
		supportsImages: false,
		supportsPromptCache: true, // supports context caching, but not in the way anthropic does it (deepseek reports input tokens and reads/writes in the same usage report) FIXME: we need to show users cache stats how deepseek does it
		inputPrice: 0, // technically there is no input price, it's all either a cache hit or miss (ApiOptions will not show this)
		outputPrice: 2.19,
		cacheWritesPrice: 0.55,
		cacheReadsPrice: 0.14,
	},
} as const satisfies Record<string, ModelInfo>

// Qwen
// https://bailian.console.aliyun.com/
export type MainlandQwenModelId = keyof typeof mainlandQwenModels
export type InternationalQwenModelId = keyof typeof internationalQwenModels
export const internationalQwenDefaultModelId: InternationalQwenModelId = "qwen-coder-plus-latest"
export const mainlandQwenDefaultModelId: MainlandQwenModelId = "qwen-coder-plus-latest"
export const internationalQwenModels = {
	"qwen2.5-coder-32b-instruct": {
		maxTokens: 8_192,
		contextWindow: 131_072,
		supportsImages: false,
		supportsPromptCache: false,
		inputPrice: 0.002,
		outputPrice: 0.006,
		cacheWritesPrice: 0.002,
		cacheReadsPrice: 0.006,
	},
	"qwen2.5-coder-14b-instruct": {
		maxTokens: 8_192,
		contextWindow: 131_072,
		supportsImages: false,
		supportsPromptCache: false,
		inputPrice: 0.002,
		outputPrice: 0.006,
		cacheWritesPrice: 0.002,
		cacheReadsPrice: 0.006,
	},
	"qwen2.5-coder-7b-instruct": {
		maxTokens: 8_192,
		contextWindow: 131_072,
		supportsImages: false,
		supportsPromptCache: false,
		inputPrice: 0.001,
		outputPrice: 0.002,
		cacheWritesPrice: 0.001,
		cacheReadsPrice: 0.002,
	},
	"qwen2.5-coder-3b-instruct": {
		maxTokens: 8_192,
		contextWindow: 32_768,
		supportsImages: false,
		supportsPromptCache: false,
		inputPrice: 0.0,
		outputPrice: 0.0,
		cacheWritesPrice: 0.0,
		cacheReadsPrice: 0.0,
	},
	"qwen2.5-coder-1.5b-instruct": {
		maxTokens: 8_192,
		contextWindow: 32_768,
		supportsImages: false,
		supportsPromptCache: false,
		inputPrice: 0.0,
		outputPrice: 0.0,
		cacheWritesPrice: 0.0,
		cacheReadsPrice: 0.0,
	},
	"qwen2.5-coder-0.5b-instruct": {
		maxTokens: 8_192,
		contextWindow: 32_768,
		supportsImages: false,
		supportsPromptCache: false,
		inputPrice: 0.0,
		outputPrice: 0.0,
		cacheWritesPrice: 0.0,
		cacheReadsPrice: 0.0,
	},
	"qwen-coder-plus-latest": {
		maxTokens: 129_024,
		contextWindow: 131_072,
		supportsImages: false,
		supportsPromptCache: false,
		inputPrice: 3.5,
		outputPrice: 7,
		cacheWritesPrice: 3.5,
		cacheReadsPrice: 7,
	},
	"qwen-plus-latest": {
		maxTokens: 129_024,
		contextWindow: 131_072,
		supportsImages: false,
		supportsPromptCache: false,
		inputPrice: 0.8,
		outputPrice: 2,
		cacheWritesPrice: 0.8,
		cacheReadsPrice: 0.2,
	},
	"qwen-turbo-latest": {
		maxTokens: 1_000_000,
		contextWindow: 1_000_000,
		supportsImages: false,
		supportsPromptCache: false,
		inputPrice: 0.8,
		outputPrice: 2,
		cacheWritesPrice: 0.8,
		cacheReadsPrice: 2,
	},
	"qwen-max-latest": {
		maxTokens: 30_720,
		contextWindow: 32_768,
		supportsImages: false,
		supportsPromptCache: false,
		inputPrice: 2.4,
		outputPrice: 9.6,
		cacheWritesPrice: 2.4,
		cacheReadsPrice: 9.6,
	},
	"qwen-coder-plus": {
		maxTokens: 129_024,
		contextWindow: 131_072,
		supportsImages: false,
		supportsPromptCache: false,
		inputPrice: 3.5,
		outputPrice: 7,
		cacheWritesPrice: 3.5,
		cacheReadsPrice: 7,
	},
	"qwen-plus": {
		maxTokens: 129_024,
		contextWindow: 131_072,
		supportsImages: false,
		supportsPromptCache: false,
		inputPrice: 0.8,
		outputPrice: 2,
		cacheWritesPrice: 0.8,
		cacheReadsPrice: 0.2,
	},
	"qwen-turbo": {
		maxTokens: 1_000_000,
		contextWindow: 1_000_000,
		supportsImages: false,
		supportsPromptCache: false,
		inputPrice: 0.3,
		outputPrice: 0.6,
		cacheWritesPrice: 0.3,
		cacheReadsPrice: 0.6,
	},
	"qwen-max": {
		maxTokens: 30_720,
		contextWindow: 32_768,
		supportsImages: false,
		supportsPromptCache: false,
		inputPrice: 2.4,
		outputPrice: 9.6,
		cacheWritesPrice: 2.4,
		cacheReadsPrice: 9.6,
	},
	"deepseek-v3": {
		maxTokens: 8_000,
		contextWindow: 64_000,
		supportsImages: false,
		supportsPromptCache: true,
		inputPrice: 0,
		outputPrice: 0.28,
		cacheWritesPrice: 0.14,
		cacheReadsPrice: 0.014,
	},
	"deepseek-r1": {
		maxTokens: 8_000,
		contextWindow: 64_000,
		supportsImages: false,
		supportsPromptCache: true,
		inputPrice: 0,
		outputPrice: 2.19,
		cacheWritesPrice: 0.55,
		cacheReadsPrice: 0.14,
	},
	"qwen-vl-max": {
		maxTokens: 30_720,
		contextWindow: 32_768,
		supportsImages: true,
		supportsPromptCache: false,
		inputPrice: 3,
		outputPrice: 9,
		cacheWritesPrice: 3,
		cacheReadsPrice: 9,
	},
	"qwen-vl-max-latest": {
		maxTokens: 129_024,
		contextWindow: 131_072,
		supportsImages: true,
		supportsPromptCache: false,
		inputPrice: 3,
		outputPrice: 9,
		cacheWritesPrice: 3,
		cacheReadsPrice: 9,
	},
	"qwen-vl-plus": {
		maxTokens: 6_000,
		contextWindow: 8_000,
		supportsImages: true,
		supportsPromptCache: false,
		inputPrice: 1.5,
		outputPrice: 4.5,
		cacheWritesPrice: 1.5,
		cacheReadsPrice: 4.5,
	},
	"qwen-vl-plus-latest": {
		maxTokens: 129_024,
		contextWindow: 131_072,
		supportsImages: true,
		supportsPromptCache: false,
		inputPrice: 1.5,
		outputPrice: 4.5,
		cacheWritesPrice: 1.5,
		cacheReadsPrice: 4.5,
	},
} as const satisfies Record<string, ModelInfo>

export const mainlandQwenModels = {
	"qwen2.5-coder-32b-instruct": {
		maxTokens: 8_192,
		contextWindow: 131_072,
		supportsImages: false,
		supportsPromptCache: false,
		inputPrice: 0.002,
		outputPrice: 0.006,
		cacheWritesPrice: 0.002,
		cacheReadsPrice: 0.006,
	},
	"qwen2.5-coder-14b-instruct": {
		maxTokens: 8_192,
		contextWindow: 131_072,
		supportsImages: false,
		supportsPromptCache: false,
		inputPrice: 0.002,
		outputPrice: 0.006,
		cacheWritesPrice: 0.002,
		cacheReadsPrice: 0.006,
	},
	"qwen2.5-coder-7b-instruct": {
		maxTokens: 8_192,
		contextWindow: 131_072,
		supportsImages: false,
		supportsPromptCache: false,
		inputPrice: 0.001,
		outputPrice: 0.002,
		cacheWritesPrice: 0.001,
		cacheReadsPrice: 0.002,
	},
	"qwen2.5-coder-3b-instruct": {
		maxTokens: 8_192,
		contextWindow: 32_768,
		supportsImages: false,
		supportsPromptCache: false,
		inputPrice: 0.0,
		outputPrice: 0.0,
		cacheWritesPrice: 0.0,
		cacheReadsPrice: 0.0,
	},
	"qwen2.5-coder-1.5b-instruct": {
		maxTokens: 8_192,
		contextWindow: 32_768,
		supportsImages: false,
		supportsPromptCache: false,
		inputPrice: 0.0,
		outputPrice: 0.0,
		cacheWritesPrice: 0.0,
		cacheReadsPrice: 0.0,
	},
	"qwen2.5-coder-0.5b-instruct": {
		maxTokens: 8_192,
		contextWindow: 32_768,
		supportsImages: false,
		supportsPromptCache: false,
		inputPrice: 0.0,
		outputPrice: 0.0,
		cacheWritesPrice: 0.0,
		cacheReadsPrice: 0.0,
	},
	"qwen-coder-plus-latest": {
		maxTokens: 129_024,
		contextWindow: 131_072,
		supportsImages: false,
		supportsPromptCache: false,
		inputPrice: 3.5,
		outputPrice: 7,
		cacheWritesPrice: 3.5,
		cacheReadsPrice: 7,
	},
	"qwen-plus-latest": {
		maxTokens: 129_024,
		contextWindow: 131_072,
		supportsImages: false,
		supportsPromptCache: false,
		inputPrice: 0.8,
		outputPrice: 2,
		cacheWritesPrice: 0.8,
		cacheReadsPrice: 0.2,
	},
	"qwen-turbo-latest": {
		maxTokens: 1_000_000,
		contextWindow: 1_000_000,
		supportsImages: false,
		supportsPromptCache: false,
		inputPrice: 0.8,
		outputPrice: 2,
		cacheWritesPrice: 0.8,
		cacheReadsPrice: 2,
	},
	"qwen-max-latest": {
		maxTokens: 30_720,
		contextWindow: 32_768,
		supportsImages: false,
		supportsPromptCache: false,
		inputPrice: 2.4,
		outputPrice: 9.6,
		cacheWritesPrice: 2.4,
		cacheReadsPrice: 9.6,
	},
	"qwq-plus-latest": {
		maxTokens: 8_192,
		contextWindow: 131_071,
		supportsImages: false,
		supportsPromptCache: false,
		inputPrice: 0.0,
		outputPrice: 0.0,
		cacheWritesPrice: 0.0,
		cacheReadsPrice: 0.0,
	},
	"qwq-plus": {
		maxTokens: 8_192,
		contextWindow: 131_071,
		supportsImages: false,
		supportsPromptCache: false,
		inputPrice: 0.0,
		outputPrice: 0.0,
		cacheWritesPrice: 0.0,
		cacheReadsPrice: 0.0,
	},
	"qwen-coder-plus": {
		maxTokens: 129_024,
		contextWindow: 131_072,
		supportsImages: false,
		supportsPromptCache: false,
		inputPrice: 3.5,
		outputPrice: 7,
		cacheWritesPrice: 3.5,
		cacheReadsPrice: 7,
	},
	"qwen-plus": {
		maxTokens: 129_024,
		contextWindow: 131_072,
		supportsImages: false,
		supportsPromptCache: false,
		inputPrice: 0.8,
		outputPrice: 2,
		cacheWritesPrice: 0.8,
		cacheReadsPrice: 0.2,
	},
	"qwen-turbo": {
		maxTokens: 1_000_000,
		contextWindow: 1_000_000,
		supportsImages: false,
		supportsPromptCache: false,
		inputPrice: 0.3,
		outputPrice: 0.6,
		cacheWritesPrice: 0.3,
		cacheReadsPrice: 0.6,
	},
	"qwen-max": {
		maxTokens: 30_720,
		contextWindow: 32_768,
		supportsImages: false,
		supportsPromptCache: false,
		inputPrice: 2.4,
		outputPrice: 9.6,
		cacheWritesPrice: 2.4,
		cacheReadsPrice: 9.6,
	},
	"deepseek-v3": {
		maxTokens: 8_000,
		contextWindow: 64_000,
		supportsImages: false,
		supportsPromptCache: true,
		inputPrice: 0,
		outputPrice: 0.28,
		cacheWritesPrice: 0.14,
		cacheReadsPrice: 0.014,
	},
	"deepseek-r1": {
		maxTokens: 8_000,
		contextWindow: 64_000,
		supportsImages: false,
		supportsPromptCache: true,
		inputPrice: 0,
		outputPrice: 2.19,
		cacheWritesPrice: 0.55,
		cacheReadsPrice: 0.14,
	},
	"qwen-vl-max": {
		maxTokens: 30_720,
		contextWindow: 32_768,
		supportsImages: true,
		supportsPromptCache: false,
		inputPrice: 3,
		outputPrice: 9,
		cacheWritesPrice: 3,
		cacheReadsPrice: 9,
	},
	"qwen-vl-max-latest": {
		maxTokens: 129_024,
		contextWindow: 131_072,
		supportsImages: true,
		supportsPromptCache: false,
		inputPrice: 3,
		outputPrice: 9,
		cacheWritesPrice: 3,
		cacheReadsPrice: 9,
	},
	"qwen-vl-plus": {
		maxTokens: 6_000,
		contextWindow: 8_000,
		supportsImages: true,
		supportsPromptCache: false,
		inputPrice: 1.5,
		outputPrice: 4.5,
		cacheWritesPrice: 1.5,
		cacheReadsPrice: 4.5,
	},
	"qwen-vl-plus-latest": {
		maxTokens: 129_024,
		contextWindow: 131_072,
		supportsImages: true,
		supportsPromptCache: false,
		inputPrice: 1.5,
		outputPrice: 4.5,
		cacheWritesPrice: 1.5,
		cacheReadsPrice: 4.5,
	},
} as const satisfies Record<string, ModelInfo>

// Doubao
// https://www.volcengine.com/docs/82379/1298459
// https://console.volcengine.com/ark/region:ark+cn-beijing/openManagement
export type DoubaoModelId = keyof typeof doubaoModels
export const doubaoDefaultModelId: DoubaoModelId = "doubao-1-5-pro-256k-250115"
export const doubaoModels = {
	"doubao-1-5-pro-256k-250115": {
		maxTokens: 12_288,
		contextWindow: 256_000,
		supportsImages: false,
		supportsPromptCache: false,
		inputPrice: 0.7,
		outputPrice: 1.3,
		cacheWritesPrice: 0,
		cacheReadsPrice: 0,
	},
	"doubao-1-5-pro-32k-250115": {
		maxTokens: 12_288,
		contextWindow: 32_000,
		supportsImages: false,
		supportsPromptCache: false,
		inputPrice: 0.11,
		outputPrice: 0.3,
		cacheWritesPrice: 0,
		cacheReadsPrice: 0,
	},
	"deepseek-v3-250324": {
		maxTokens: 12_288,
		contextWindow: 128_000,
		supportsImages: false,
		supportsPromptCache: false,
		inputPrice: 0.55,
		outputPrice: 2.19,
		cacheWritesPrice: 0,
		cacheReadsPrice: 0,
	},
	"deepseek-r1-250120": {
		maxTokens: 32_768,
		contextWindow: 64_000,
		supportsImages: false,
		supportsPromptCache: false,
		inputPrice: 0.27,
		outputPrice: 1.09,
		cacheWritesPrice: 0,
		cacheReadsPrice: 0,
	},
} as const satisfies Record<string, ModelInfo>

// Mistral
// https://docs.mistral.ai/getting-started/models/models_overview/
export type MistralModelId = keyof typeof mistralModels
export const mistralDefaultModelId: MistralModelId = "codestral-2501"
export const mistralModels = {
	"mistral-large-2411": {
		maxTokens: 131_000,
		contextWindow: 131_000,
		supportsImages: false,
		supportsPromptCache: false,
		inputPrice: 2.0,
		outputPrice: 6.0,
	},
	"pixtral-large-2411": {
		maxTokens: 131_000,
		contextWindow: 131_000,
		supportsImages: true,
		supportsPromptCache: false,
		inputPrice: 2.0,
		outputPrice: 6.0,
	},
	"ministral-3b-2410": {
		maxTokens: 131_000,
		contextWindow: 131_000,
		supportsImages: false,
		supportsPromptCache: false,
		inputPrice: 0.04,
		outputPrice: 0.04,
	},
	"ministral-8b-2410": {
		maxTokens: 131_000,
		contextWindow: 131_000,
		supportsImages: false,
		supportsPromptCache: false,
		inputPrice: 0.1,
		outputPrice: 0.1,
	},
	"mistral-small-latest": {
		maxTokens: 131_000,
		contextWindow: 131_000,
		supportsImages: true,
		supportsPromptCache: false,
		inputPrice: 0.1,
		outputPrice: 0.3,
	},
	"mistral-medium-latest": {
		maxTokens: 128_000,
		contextWindow: 128_000,
		supportsImages: true,
		supportsPromptCache: false,
		inputPrice: 0.4,
		outputPrice: 2.0,
	},
	"mistral-small-2501": {
		maxTokens: 32_000,
		contextWindow: 32_000,
		supportsImages: false,
		supportsPromptCache: false,
		inputPrice: 0.1,
		outputPrice: 0.3,
	},
	"pixtral-12b-2409": {
		maxTokens: 131_000,
		contextWindow: 131_000,
		supportsImages: true,
		supportsPromptCache: false,
		inputPrice: 0.15,
		outputPrice: 0.15,
	},
	"open-mistral-nemo-2407": {
		maxTokens: 131_000,
		contextWindow: 131_000,
		supportsImages: false,
		supportsPromptCache: false,
		inputPrice: 0.15,
		outputPrice: 0.15,
	},
	"open-codestral-mamba": {
		maxTokens: 256_000,
		contextWindow: 256_000,
		supportsImages: false,
		supportsPromptCache: false,
		inputPrice: 0.15,
		outputPrice: 0.15,
	},
	"codestral-2501": {
		maxTokens: 256_000,
		contextWindow: 256_000,
		supportsImages: false,
		supportsPromptCache: false,
		inputPrice: 0.3,
		outputPrice: 0.9,
	},
} as const satisfies Record<string, ModelInfo>

// LiteLLM
// https://docs.litellm.ai/docs/
export type LiteLLMModelId = string
export const liteLlmDefaultModelId = "anthropic/claude-3-7-sonnet-20250219"
export interface LiteLLMModelInfo extends ModelInfo {
	temperature?: number
}

export const liteLlmModelInfoSaneDefaults: LiteLLMModelInfo = {
	maxTokens: -1,
	contextWindow: 128_000,
	supportsImages: true,
	supportsPromptCache: true,
	inputPrice: 0,
	outputPrice: 0,
	cacheWritesPrice: 0,
	cacheReadsPrice: 0,
	temperature: 0,
}

// AskSage Models
// https://docs.asksage.ai/
export type AskSageModelId = keyof typeof askSageModels
export const askSageDefaultModelId: AskSageModelId = "claude-35-sonnet"
export const askSageDefaultURL: string = "https://api.asksage.ai/server"
export const askSageModels = {
	"gpt-4o": {
		maxTokens: 4096,
		contextWindow: 128_000,
		supportsImages: false,
		supportsPromptCache: false,
		inputPrice: 0,
		outputPrice: 0,
	},
	"gpt-4o-gov": {
		maxTokens: 4096,
		contextWindow: 128_000,
		supportsImages: false,
		supportsPromptCache: false,
		inputPrice: 0,
		outputPrice: 0,
	},
	"claude-35-sonnet": {
		maxTokens: 8192,
		contextWindow: 200_000,
		supportsImages: false,
		supportsPromptCache: false,
		inputPrice: 0,
		outputPrice: 0,
	},
	"aws-bedrock-claude-35-sonnet-gov": {
		maxTokens: 8192,
		contextWindow: 200_000,
		supportsImages: false,
		supportsPromptCache: false,
		inputPrice: 0,
		outputPrice: 0,
	},
	"claude-37-sonnet": {
		maxTokens: 8192,
		contextWindow: 200_000,
		supportsImages: false,
		supportsPromptCache: false,
		inputPrice: 0,
		outputPrice: 0,
	},
}

// X AI
// https://docs.x.ai/docs/api-reference
export type XAIModelId = keyof typeof xaiModels
export const xaiDefaultModelId: XAIModelId = "grok-3-beta"
export const xaiModels = {
	"grok-3-beta": {
		maxTokens: 8192,
		contextWindow: 131072,
		supportsImages: false,
		supportsPromptCache: false,
		inputPrice: 3.0,
		outputPrice: 15.0,
		description: "X AI's Grok-3 beta model with 131K context window",
	},
	"grok-3-fast-beta": {
		maxTokens: 8192,
		contextWindow: 131072,
		supportsImages: false,
		supportsPromptCache: false,
		inputPrice: 5.0,
		outputPrice: 25.0,
		description: "X AI's Grok-3 fast beta model with 131K context window",
	},
	"grok-3-mini-beta": {
		maxTokens: 8192,
		contextWindow: 131072,
		supportsImages: false,
		supportsPromptCache: false,
		inputPrice: 0.3,
		outputPrice: 0.5,
		description: "X AI's Grok-3 mini beta model with 131K context window",
	},
	"grok-3-mini-fast-beta": {
		maxTokens: 8192,
		contextWindow: 131072,
		supportsImages: false,
		supportsPromptCache: false,
		inputPrice: 0.6,
		outputPrice: 4.0,
		description: "X AI's Grok-3 mini fast beta model with 131K context window",
	},
	"grok-2-latest": {
		maxTokens: 8192,
		contextWindow: 131072,
		supportsImages: false,
		supportsPromptCache: false,
		inputPrice: 2.0,
		outputPrice: 10.0,
		description: "X AI's Grok-2 model - latest version with 131K context window",
	},
	"grok-2": {
		maxTokens: 8192,
		contextWindow: 131072,
		supportsImages: false,
		supportsPromptCache: false,
		inputPrice: 2.0,
		outputPrice: 10.0,
		description: "X AI's Grok-2 model with 131K context window",
	},
	"grok-2-1212": {
		maxTokens: 8192,
		contextWindow: 131072,
		supportsImages: false,
		supportsPromptCache: false,
		inputPrice: 2.0,
		outputPrice: 10.0,
		description: "X AI's Grok-2 model (version 1212) with 131K context window",
	},
	"grok-2-vision-latest": {
		maxTokens: 8192,
		contextWindow: 32768,
		supportsImages: true,
		supportsPromptCache: false,
		inputPrice: 2.0,
		outputPrice: 10.0,
		description: "X AI's Grok-2 Vision model - latest version with image support and 32K context window",
	},
	"grok-2-vision": {
		maxTokens: 8192,
		contextWindow: 32768,
		supportsImages: true,
		supportsPromptCache: false,
		inputPrice: 2.0,
		outputPrice: 10.0,
		description: "X AI's Grok-2 Vision model with image support and 32K context window",
	},
	"grok-2-vision-1212": {
		maxTokens: 8192,
		contextWindow: 32768,
		supportsImages: true,
		supportsPromptCache: false,
		inputPrice: 2.0,
		outputPrice: 10.0,
		description: "X AI's Grok-2 Vision model (version 1212) with image support and 32K context window",
	},
	"grok-vision-beta": {
		maxTokens: 8192,
		contextWindow: 8192,
		supportsImages: true,
		supportsPromptCache: false,
		inputPrice: 5.0,
		outputPrice: 15.0,
		description: "X AI's Grok Vision Beta model with image support and 8K context window",
	},
	"grok-beta": {
		maxTokens: 8192,
		contextWindow: 131072,
		supportsImages: false,
		supportsPromptCache: false,
		inputPrice: 5.0,
		outputPrice: 15.0,
		description: "X AI's Grok Beta model (legacy) with 131K context window",
	},
} as const satisfies Record<string, ModelInfo>

// SambaNova
// https://docs.sambanova.ai/cloud/docs/get-started/supported-models
export type SambanovaModelId = keyof typeof sambanovaModels
export const sambanovaDefaultModelId: SambanovaModelId = "Meta-Llama-3.3-70B-Instruct"
export const sambanovaModels = {
	"Meta-Llama-3.3-70B-Instruct": {
		maxTokens: 4096,
		contextWindow: 128_000,
		supportsImages: false,
		supportsPromptCache: false,
		inputPrice: 0,
		outputPrice: 0,
	},
	"DeepSeek-R1-Distill-Llama-70B": {
		maxTokens: 4096,
		contextWindow: 32_000,
		supportsImages: false,
		supportsPromptCache: false,
		inputPrice: 0,
		outputPrice: 0,
	},
	"Llama-3.1-Swallow-70B-Instruct-v0.3": {
		maxTokens: 4096,
		contextWindow: 16_000,
		supportsImages: false,
		supportsPromptCache: false,
		inputPrice: 0,
		outputPrice: 0,
	},
	"Llama-3.1-Swallow-8B-Instruct-v0.3": {
		maxTokens: 4096,
		contextWindow: 16_000,
		supportsImages: false,
		supportsPromptCache: false,
		inputPrice: 0,
		outputPrice: 0,
	},
	"Meta-Llama-3.1-405B-Instruct": {
		maxTokens: 4096,
		contextWindow: 16_000,
		supportsImages: false,
		supportsPromptCache: false,
		inputPrice: 0,
		outputPrice: 0,
	},
	"Meta-Llama-3.1-8B-Instruct": {
		maxTokens: 4096,
		contextWindow: 16_000,
		supportsImages: false,
		supportsPromptCache: false,
		inputPrice: 0,
		outputPrice: 0,
	},
	"Meta-Llama-3.2-1B-Instruct": {
		maxTokens: 4096,
		contextWindow: 16_000,
		supportsImages: false,
		supportsPromptCache: false,
		inputPrice: 0,
		outputPrice: 0,
	},
	"Qwen2.5-72B-Instruct": {
		maxTokens: 4096,
		contextWindow: 16_000,
		supportsImages: false,
		supportsPromptCache: false,
		inputPrice: 0,
		outputPrice: 0,
	},
	"Qwen2.5-Coder-32B-Instruct": {
		maxTokens: 4096,
		contextWindow: 16_000,
		supportsImages: false,
		supportsPromptCache: false,
		inputPrice: 0,
		outputPrice: 0,
	},
	"QwQ-32B-Preview": {
		maxTokens: 4096,
		contextWindow: 16_000,
		supportsImages: false,
		supportsPromptCache: false,
		inputPrice: 0,
		outputPrice: 0,
	},
	"QwQ-32B": {
		maxTokens: 4096,
		contextWindow: 16_000,
		supportsImages: false,
		supportsPromptCache: false,
		inputPrice: 0.5,
		outputPrice: 1.0,
	},
	"DeepSeek-V3-0324": {
		maxTokens: 4096,
		contextWindow: 8192,
		supportsImages: false,
		supportsPromptCache: false,
		inputPrice: 1.0,
		outputPrice: 1.5,
	},
} as const satisfies Record<string, ModelInfo>

// Requesty
// https://requesty.ai/models
export const requestyDefaultModelId = "anthropic/claude-3-7-sonnet-latest"
export const requestyDefaultModelInfo: ModelInfo = {
	maxTokens: 8192,
	contextWindow: 200_000,
	supportsImages: true,

	supportsPromptCache: true,
	inputPrice: 3.0,
	outputPrice: 15.0,
	cacheWritesPrice: 3.75,
	cacheReadsPrice: 0.3,
	description: "Anthropic's most intelligent model. Highest level of intelligence and capability.",
}<|MERGE_RESOLUTION|>--- conflicted
+++ resolved
@@ -72,15 +72,12 @@
 	requestyModelInfo?: ModelInfo
 	togetherApiKey?: string
 	togetherModelId?: string
-<<<<<<< HEAD
 	netmindApiKey?: string
 	netmindModelId?: string
-=======
 	fireworksApiKey?: string
 	fireworksModelId?: string
 	fireworksModelMaxCompletionTokens?: number
 	fireworksModelMaxTokens?: number
->>>>>>> dc1d7f51
 	qwenApiKey?: string
 	doubaoApiKey?: string
 	mistralApiKey?: string
