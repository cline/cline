--- conflicted
+++ resolved
@@ -35,11 +35,8 @@
 	geminiApiKey?: string
 	openAiNativeApiKey?: string
 	deepSeekApiKey?: string
-<<<<<<< HEAD
+	mistralApiKey?: string
 	isAzureOpenAiService?: boolean
-=======
-	mistralApiKey?: string
->>>>>>> 3109fdb0
 	azureApiVersion?: string
 }
 
