--- conflicted
+++ resolved
@@ -18,11 +18,8 @@
 	| "litellm"
 	| "asksage"
 	| "xai"
-<<<<<<< HEAD
 	| "bitdeerai"
-=======
 	| "sambanova"
->>>>>>> 9012d6a1
 
 export interface ApiHandlerOptions {
 	apiModelId?: string
@@ -72,11 +69,8 @@
 	asksageApiKey?: string
 	xaiApiKey?: string
 	thinkingBudgetTokens?: number
-<<<<<<< HEAD
 	bitdeeraiApiKey?: string
-=======
 	sambanovaApiKey?: string
->>>>>>> 9012d6a1
 }
 
 export type ApiConfiguration = ApiHandlerOptions & {
@@ -1278,7 +1272,7 @@
 	},
 } as const satisfies Record<string, ModelInfo>
 
-<<<<<<< HEAD
+
 // BitdeerAI Models
 // https://www.bitdeer.ai/en/docs/center/
 export type bitdeeraiModelId = keyof typeof bitdeeraiModels
@@ -1287,7 +1281,61 @@
 	"deepseek-ai/DeepSeek-R1": {
 		maxTokens: 4096,
 		contextWindow: 8192,
-=======
+		supportsImages: false,
+		supportsPromptCache: false,
+		inputPrice: 0,
+		outputPrice: 0,
+	},
+	"deepseek-ai/DeepSeek-V3": {
+		maxTokens: 4096,
+		contextWindow: 8192,
+		supportsImages: false,
+		supportsPromptCache: true,
+		inputPrice: 0,
+		outputPrice: 0,
+	},
+	"Qwen/QwQ-32B": {
+		maxTokens: 4096,
+		contextWindow: 8192,
+		supportsImages: false,
+		supportsPromptCache: false,
+		inputPrice: 0,
+		outputPrice: 0,
+	},    
+	"Qwen/Qwen2.5-VL-72B-Instruct": {
+		maxTokens: 4096,
+		contextWindow: 8192,
+		supportsImages: true,  
+		supportsPromptCache: false,
+		inputPrice: 0,
+		outputPrice: 0,
+	},    
+	"Qwen/Qwen2.5-Coder-32B-Instruct": {
+		maxTokens: 4096,
+		contextWindow: 8192,  
+		supportsImages: false,
+		supportsPromptCache: false,
+		inputPrice: 0,
+		outputPrice: 0,
+	},    
+	"OpenGVLab/InternVL2_5-78B-MPO": {
+		maxTokens: 4096,
+		contextWindow: 8192,
+		supportsImages: true,  
+		supportsPromptCache: false,
+		inputPrice: 0,
+		outputPrice: 0,
+	}, 
+	"meta-llama/Llama-3.3-70B-Instruct": {
+		maxTokens: 4096,
+		contextWindow: 8192, 
+		supportsImages: false,
+		supportsPromptCache: false,
+		inputPrice: 0,
+		outputPrice: 0,
+	},   
+}  as const satisfies Record<string, ModelInfo>
+
 // SambaNova
 // https://docs.sambanova.ai/cloud/docs/get-started/supported-models
 export type SambanovaModelId = keyof typeof sambanovaModels
@@ -1296,25 +1344,11 @@
 	"Meta-Llama-3.3-70B-Instruct": {
 		maxTokens: 4096,
 		contextWindow: 128_000,
->>>>>>> 9012d6a1
-		supportsImages: false,
-		supportsPromptCache: false,
-		inputPrice: 0,
-		outputPrice: 0,
-	},
-<<<<<<< HEAD
-	"deepseek-ai/DeepSeek-V3": {
-		maxTokens: 4096,
-		contextWindow: 8192,
-		supportsImages: false,
-		supportsPromptCache: true,
-		inputPrice: 0,
-		outputPrice: 0,
-	},
-	"Qwen/QwQ-32B": {
-		maxTokens: 4096,
-		contextWindow: 8192,
-=======
+ 		supportsImages: false,
+		supportsPromptCache: false,
+		inputPrice: 0,
+		outputPrice: 0,
+	}, 
 	"DeepSeek-R1-Distill-Llama-70B": {
 		maxTokens: 4096,
 		contextWindow: 32_000,
@@ -1325,49 +1359,37 @@
 	},
 	"Llama-3.1-Swallow-70B-Instruct-v0.3": {
 		maxTokens: 4096,
+		contextWindow: 16_000, 
+		supportsImages: false,
+		supportsPromptCache: false,
+		inputPrice: 0,
+		outputPrice: 0,
+	},    
+	"Llama-3.1-Swallow-8B-Instruct-v0.3": {
+		maxTokens: 4096,
 		contextWindow: 16_000,
->>>>>>> 9012d6a1
-		supportsImages: false,
-		supportsPromptCache: false,
-		inputPrice: 0,
-		outputPrice: 0,
-	},
-<<<<<<< HEAD
-	"Qwen/Qwen2.5-VL-72B-Instruct": {
-		maxTokens: 4096,
-		contextWindow: 8192,
-		supportsImages: true,
-=======
-	"Llama-3.1-Swallow-8B-Instruct-v0.3": {
+		supportsImages: false,  
+		supportsPromptCache: false,
+		inputPrice: 0,
+		outputPrice: 0,
+	},    
+	"Meta-Llama-3.1-405B-Instruct": {
 		maxTokens: 4096,
 		contextWindow: 16_000,
 		supportsImages: false,
->>>>>>> 9012d6a1
-		supportsPromptCache: false,
-		inputPrice: 0,
-		outputPrice: 0,
-	},
-<<<<<<< HEAD
-	"Qwen/Qwen2.5-Coder-32B-Instruct": {
-		maxTokens: 4096,
-		contextWindow: 8192,
-=======
-	"Meta-Llama-3.1-405B-Instruct": {
+		supportsPromptCache: false,
+		inputPrice: 0,
+		outputPrice: 0,
+	},  
+	"Meta-Llama-3.1-8B-Instruct": {
 		maxTokens: 4096,
 		contextWindow: 16_000,
->>>>>>> 9012d6a1
-		supportsImages: false,
-		supportsPromptCache: false,
-		inputPrice: 0,
-		outputPrice: 0,
-	},
-<<<<<<< HEAD
-	"OpenGVLab/InternVL2_5-78B-MPO": {
-		maxTokens: 4096,
-		contextWindow: 8192,
-		supportsImages: true,
-=======
-	"Meta-Llama-3.1-8B-Instruct": {
+		supportsImages: false,
+		supportsPromptCache: false,
+		inputPrice: 0,
+		outputPrice: 0,
+	},
+	"Meta-Llama-3.2-1B-Instruct": {
 		maxTokens: 4096,
 		contextWindow: 16_000,
 		supportsImages: false,
@@ -1375,7 +1397,7 @@
 		inputPrice: 0,
 		outputPrice: 0,
 	},
-	"Meta-Llama-3.2-1B-Instruct": {
+	"Qwen2.5-72B-Instruct": {
 		maxTokens: 4096,
 		contextWindow: 16_000,
 		supportsImages: false,
@@ -1383,39 +1405,22 @@
 		inputPrice: 0,
 		outputPrice: 0,
 	},
-	"Qwen2.5-72B-Instruct": {
+	"Qwen2.5-Coder-32B-Instruct": {
 		maxTokens: 4096,
 		contextWindow: 16_000,
 		supportsImages: false,
 		supportsPromptCache: false,
 		inputPrice: 0,
 		outputPrice: 0,
-	},
-	"Qwen2.5-Coder-32B-Instruct": {
+	},    
+	"QwQ-32B-Preview": {
 		maxTokens: 4096,
 		contextWindow: 16_000,
 		supportsImages: false,
->>>>>>> 9012d6a1
-		supportsPromptCache: false,
-		inputPrice: 0,
-		outputPrice: 0,
-	},
-<<<<<<< HEAD
-	"meta-llama/Llama-3.3-70B-Instruct": {
-		maxTokens: 4096,
-		contextWindow: 8192,
-=======
-	"QwQ-32B-Preview": {
-		maxTokens: 4096,
-		contextWindow: 16_000,
->>>>>>> 9012d6a1
-		supportsImages: false,
-		supportsPromptCache: false,
-		inputPrice: 0,
-		outputPrice: 0,
-	},
-<<<<<<< HEAD
-}
-=======
+		supportsPromptCache: false,
+		inputPrice: 0,
+		outputPrice: 0,
+	},  
 } as const satisfies Record<string, ModelInfo>
->>>>>>> 9012d6a1
+
+
