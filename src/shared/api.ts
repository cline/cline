--- conflicted
+++ resolved
@@ -93,11 +93,8 @@
 	sapAiResourceGroup?: string
 	sapAiCoreTokenUrl?: string
 	sapAiCoreBaseUrl?: string
-<<<<<<< HEAD
 	sapAiCoreModelId?: string
 	huaweiCloudMaaSApiKey?: string
-=======
->>>>>>> 600a6e33
 	onRetryAttempt?: (attempt: number, maxRetries: number, delay: number, error: any) => void
 	// Plan mode configurations
 	planModeApiModelId?: string
