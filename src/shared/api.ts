import type { LanguageModelChatSelector } from "../api/providers/types"

export type ApiProvider =
	| "anthropic"
	| "claude-code"
	| "openrouter"
	| "bedrock"
	| "vertex"
	| "openai"
	| "ollama"
	| "lmstudio"
	| "gemini"
	| "openai-native"
	| "requesty"
	| "together"
	| "deepseek"
	| "qwen"
	| "doubao"
	| "mistral"
	| "vscode-lm"
	| "cline"
	| "litellm"
	| "moonshot"
	| "nebius"
	| "fireworks"
	| "asksage"
	| "xai"
	| "sambanova"
	| "cerebras"
	| "sapaicore"
	| "groq"
	| "huggingface"

export interface ApiHandlerOptions {
	// Global configuration (not mode-specific)
	apiKey?: string // anthropic
	clineAccountId?: string
	taskId?: string // Used to identify the task in API requests
	liteLlmBaseUrl?: string
	liteLlmApiKey?: string
	liteLlmUsePromptCache?: boolean
	openAiHeaders?: Record<string, string> // Custom headers for OpenAI requests
	anthropicBaseUrl?: string
	openRouterApiKey?: string
	openRouterProviderSorting?: string
	awsAccessKey?: string
	awsSecretKey?: string
	awsSessionToken?: string
	awsRegion?: string
	awsUseCrossRegionInference?: boolean
	awsBedrockUsePromptCache?: boolean
	awsAuthentication?: string
	awsUseProfile?: boolean
	awsProfile?: string
	awsBedrockApiKey?: string
	awsBedrockEndpoint?: string
	claudeCodePath?: string
	vertexProjectId?: string
	vertexRegion?: string
	openAiBaseUrl?: string
	openAiApiKey?: string
	ollamaBaseUrl?: string
	ollamaApiOptionsCtxNum?: string
	lmStudioBaseUrl?: string
	geminiApiKey?: string
	geminiBaseUrl?: string
	openAiNativeApiKey?: string
	deepSeekApiKey?: string
	requestyApiKey?: string
	togetherApiKey?: string
	fireworksApiKey?: string
	fireworksModelMaxCompletionTokens?: number
	fireworksModelMaxTokens?: number
	qwenApiKey?: string
	doubaoApiKey?: string
	mistralApiKey?: string
	azureApiVersion?: string
	qwenApiLine?: string
	moonshotApiLine?: string
	moonshotApiKey?: string
	huggingFaceApiKey?: string
	nebiusApiKey?: string
	asksageApiUrl?: string
	asksageApiKey?: string
	xaiApiKey?: string
	sambanovaApiKey?: string
	cerebrasApiKey?: string
	groqApiKey?: string
	requestTimeoutMs?: number
	sapAiCoreClientId?: string
	sapAiCoreClientSecret?: string
	sapAiResourceGroup?: string
	sapAiCoreTokenUrl?: string
	sapAiCoreBaseUrl?: string
	onRetryAttempt?: (attempt: number, maxRetries: number, delay: number, error: any) => void
	// Plan mode configurations
	planModeApiModelId?: string
	planModeThinkingBudgetTokens?: number
	planModeReasoningEffort?: string
	planModeVsCodeLmModelSelector?: LanguageModelChatSelector
	planModeAwsBedrockCustomSelected?: boolean
	planModeAwsBedrockCustomModelBaseId?: BedrockModelId
	planModeOpenRouterModelId?: string
	planModeOpenRouterModelInfo?: ModelInfo
	planModeOpenAiModelId?: string
	planModeOpenAiModelInfo?: OpenAiCompatibleModelInfo
	planModeOllamaModelId?: string
	planModeLmStudioModelId?: string
	planModeLiteLlmModelId?: string
	planModeLiteLlmModelInfo?: LiteLLMModelInfo
	planModeRequestyModelId?: string
	planModeRequestyModelInfo?: ModelInfo
	planModeTogetherModelId?: string
	planModeFireworksModelId?: string
	planModeSapAiCoreModelId?: string
	planModeGroqModelId?: string
	planModeGroqModelInfo?: ModelInfo
	planModeHuggingFaceModelId?: string
	planModeHuggingFaceModelInfo?: ModelInfo
	// Act mode configurations

	actModeApiModelId?: string
	actModeThinkingBudgetTokens?: number
	actModeReasoningEffort?: string
	actModeVsCodeLmModelSelector?: LanguageModelChatSelector
	actModeAwsBedrockCustomSelected?: boolean
	actModeAwsBedrockCustomModelBaseId?: BedrockModelId
	actModeOpenRouterModelId?: string
	actModeOpenRouterModelInfo?: ModelInfo
	actModeOpenAiModelId?: string
	actModeOpenAiModelInfo?: OpenAiCompatibleModelInfo
	actModeOllamaModelId?: string
	actModeLmStudioModelId?: string
	actModeLiteLlmModelId?: string
	actModeLiteLlmModelInfo?: LiteLLMModelInfo
	actModeRequestyModelId?: string
	actModeRequestyModelInfo?: ModelInfo
	actModeTogetherModelId?: string
	actModeFireworksModelId?: string
	actModeSapAiCoreModelId?: string
	actModeGroqModelId?: string
	actModeGroqModelInfo?: ModelInfo
	actModeHuggingFaceModelId?: string
	actModeHuggingFaceModelInfo?: ModelInfo
}

export type ApiConfiguration = ApiHandlerOptions & {
	planModeApiProvider?: ApiProvider
	actModeApiProvider?: ApiProvider
	favoritedModelIds?: string[]
}

// Models

interface PriceTier {
	tokenLimit: number // Upper limit (inclusive) of *input* tokens for this price. Use Infinity for the highest tier.
	price: number // Price per million tokens for this tier.
}

export interface ModelInfo {
	maxTokens?: number
	contextWindow?: number
	supportsImages?: boolean
	supportsPromptCache: boolean // this value is hardcoded for now
	inputPrice?: number // Keep for non-tiered input models
	outputPrice?: number // Keep for non-tiered output models
	thinkingConfig?: {
		maxBudget?: number // Max allowed thinking budget tokens
		outputPrice?: number // Output price per million tokens when budget > 0
		outputPriceTiers?: PriceTier[] // Optional: Tiered output price when budget > 0
	}
	supportsGlobalEndpoint?: boolean // Whether the model supports a global endpoint with Vertex AI
	cacheWritesPrice?: number
	cacheReadsPrice?: number
	description?: string
	tiers?: {
		contextWindow: number
		inputPrice?: number
		outputPrice?: number
		cacheWritesPrice?: number
		cacheReadsPrice?: number
	}[]
}

export interface OpenAiCompatibleModelInfo extends ModelInfo {
	temperature?: number
	isR1FormatRequired?: boolean
}

// Anthropic
// https://docs.anthropic.com/en/docs/about-claude/models // prices updated 2025-01-02
export type AnthropicModelId = keyof typeof anthropicModels
export const anthropicDefaultModelId: AnthropicModelId = "claude-sonnet-4-20250514"
export const anthropicModels = {
	"claude-sonnet-4-20250514": {
		maxTokens: 8192,
		contextWindow: 200_000,
		supportsImages: true,

		supportsPromptCache: true,
		inputPrice: 3.0,
		outputPrice: 15.0,
		cacheWritesPrice: 3.75,
		cacheReadsPrice: 0.3,
	},
	"claude-opus-4-20250514": {
		maxTokens: 8192,
		contextWindow: 200_000,
		supportsImages: true,
		supportsPromptCache: true,
		inputPrice: 15.0,
		outputPrice: 75.0,
		cacheWritesPrice: 18.75,
		cacheReadsPrice: 1.5,
	},
	"claude-3-7-sonnet-20250219": {
		maxTokens: 8192,
		contextWindow: 200_000,
		supportsImages: true,

		supportsPromptCache: true,
		inputPrice: 3.0,
		outputPrice: 15.0,
		cacheWritesPrice: 3.75,
		cacheReadsPrice: 0.3,
	},
	"claude-3-5-sonnet-20241022": {
		maxTokens: 8192,
		contextWindow: 200_000,
		supportsImages: true,

		supportsPromptCache: true,
		inputPrice: 3.0, // $3 per million input tokens
		outputPrice: 15.0, // $15 per million output tokens
		cacheWritesPrice: 3.75, // $3.75 per million tokens
		cacheReadsPrice: 0.3, // $0.30 per million tokens
	},
	"claude-3-5-haiku-20241022": {
		maxTokens: 8192,
		contextWindow: 200_000,
		supportsImages: false,
		supportsPromptCache: true,
		inputPrice: 0.8,
		outputPrice: 4.0,
		cacheWritesPrice: 1.0,
		cacheReadsPrice: 0.08,
	},
	"claude-3-opus-20240229": {
		maxTokens: 4096,
		contextWindow: 200_000,
		supportsImages: true,
		supportsPromptCache: true,
		inputPrice: 15.0,
		outputPrice: 75.0,
		cacheWritesPrice: 18.75,
		cacheReadsPrice: 1.5,
	},
	"claude-3-haiku-20240307": {
		maxTokens: 4096,
		contextWindow: 200_000,
		supportsImages: true,
		supportsPromptCache: true,
		inputPrice: 0.25,
		outputPrice: 1.25,
		cacheWritesPrice: 0.3,
		cacheReadsPrice: 0.03,
	},
} as const satisfies Record<string, ModelInfo> // as const assertion makes the object deeply readonly

// Claude Code
export type ClaudeCodeModelId = keyof typeof claudeCodeModels
export const claudeCodeDefaultModelId: ClaudeCodeModelId = "claude-sonnet-4-20250514"
export const claudeCodeModels = {
	"claude-sonnet-4-20250514": {
		...anthropicModels["claude-sonnet-4-20250514"],
		supportsImages: false,
		supportsPromptCache: false,
	},
	"claude-opus-4-20250514": {
		...anthropicModels["claude-opus-4-20250514"],
		supportsImages: false,
		supportsPromptCache: false,
	},
	"claude-3-7-sonnet-20250219": {
		...anthropicModels["claude-3-7-sonnet-20250219"],
		supportsImages: false,
		supportsPromptCache: false,
	},
	"claude-3-5-sonnet-20241022": {
		...anthropicModels["claude-3-5-sonnet-20241022"],
		supportsImages: false,
		supportsPromptCache: false,
	},
	"claude-3-5-haiku-20241022": {
		...anthropicModels["claude-3-5-haiku-20241022"],
		supportsImages: false,
		supportsPromptCache: false,
	},
} as const satisfies Record<string, ModelInfo>

// AWS Bedrock
// https://docs.aws.amazon.com/bedrock/latest/userguide/conversation-inference.html
export type BedrockModelId = keyof typeof bedrockModels
export const bedrockDefaultModelId: BedrockModelId = "anthropic.claude-sonnet-4-20250514-v1:0"
export const bedrockModels = {
	"anthropic.claude-sonnet-4-20250514-v1:0": {
		maxTokens: 8192,
		contextWindow: 200_000,
		supportsImages: true,
		supportsPromptCache: true,
		inputPrice: 3.0,
		outputPrice: 15.0,
		cacheWritesPrice: 3.75,
		cacheReadsPrice: 0.3,
	},
	"anthropic.claude-opus-4-20250514-v1:0": {
		maxTokens: 8192,
		contextWindow: 200_000,
		supportsImages: true,
		supportsPromptCache: true,
		inputPrice: 15.0,
		outputPrice: 75.0,
		cacheWritesPrice: 18.75,
		cacheReadsPrice: 1.5,
	},
	"amazon.nova-premier-v1:0": {
		maxTokens: 10_000,
		contextWindow: 1_000_000,
		supportsImages: true,

		supportsPromptCache: false,
		inputPrice: 2.5,
		outputPrice: 12.5,
	},
	"amazon.nova-pro-v1:0": {
		maxTokens: 5000,
		contextWindow: 300_000,
		supportsImages: true,

		supportsPromptCache: true,
		inputPrice: 0.8,
		outputPrice: 3.2,
		// cacheWritesPrice: 3.2, // not written
		cacheReadsPrice: 0.2,
	},
	"amazon.nova-lite-v1:0": {
		maxTokens: 5000,
		contextWindow: 300_000,
		supportsImages: true,

		supportsPromptCache: true,
		inputPrice: 0.06,
		outputPrice: 0.24,
		// cacheWritesPrice: 0.24, // not written
		cacheReadsPrice: 0.015,
	},
	"amazon.nova-micro-v1:0": {
		maxTokens: 5000,
		contextWindow: 128_000,
		supportsImages: false,

		supportsPromptCache: true,
		inputPrice: 0.035,
		outputPrice: 0.14,
		// cacheWritesPrice: 0.14, // not written
		cacheReadsPrice: 0.00875,
	},
	"anthropic.claude-3-7-sonnet-20250219-v1:0": {
		maxTokens: 8192,
		contextWindow: 200_000,
		supportsImages: true,

		supportsPromptCache: true,
		inputPrice: 3.0,
		outputPrice: 15.0,
		cacheWritesPrice: 3.75,
		cacheReadsPrice: 0.3,
	},
	"anthropic.claude-3-5-sonnet-20241022-v2:0": {
		maxTokens: 8192,
		contextWindow: 200_000,
		supportsImages: true,

		supportsPromptCache: true,
		inputPrice: 3.0,
		outputPrice: 15.0,
		cacheWritesPrice: 3.75,
		cacheReadsPrice: 0.3,
	},
	"anthropic.claude-3-5-haiku-20241022-v1:0": {
		maxTokens: 8192,
		contextWindow: 200_000,
		supportsImages: true,
		supportsPromptCache: true,
		inputPrice: 0.8,
		outputPrice: 4.0,
		cacheWritesPrice: 1.0,
		cacheReadsPrice: 0.08,
	},
	"anthropic.claude-3-5-sonnet-20240620-v1:0": {
		maxTokens: 8192,
		contextWindow: 200_000,
		supportsImages: true,
		supportsPromptCache: false,
		inputPrice: 3.0,
		outputPrice: 15.0,
	},
	"anthropic.claude-3-opus-20240229-v1:0": {
		maxTokens: 4096,
		contextWindow: 200_000,
		supportsImages: true,
		supportsPromptCache: false,
		inputPrice: 15.0,
		outputPrice: 75.0,
	},
	"anthropic.claude-3-sonnet-20240229-v1:0": {
		maxTokens: 4096,
		contextWindow: 200_000,
		supportsImages: true,
		supportsPromptCache: false,
		inputPrice: 3.0,
		outputPrice: 15.0,
	},
	"anthropic.claude-3-haiku-20240307-v1:0": {
		maxTokens: 4096,
		contextWindow: 200_000,
		supportsImages: true,
		supportsPromptCache: false,
		inputPrice: 0.25,
		outputPrice: 1.25,
	},
	"deepseek.r1-v1:0": {
		maxTokens: 8_000,
		contextWindow: 64_000,
		supportsImages: false,
		supportsPromptCache: false,
		inputPrice: 1.35,
		outputPrice: 5.4,
	},
} as const satisfies Record<string, ModelInfo>

// OpenRouter
// https://openrouter.ai/models?order=newest&supported_parameters=tools
export const openRouterDefaultModelId = "anthropic/claude-sonnet-4" // will always exist in openRouterModels
export const openRouterDefaultModelInfo: ModelInfo = {
	maxTokens: 8192,
	contextWindow: 200_000,
	supportsImages: true,

	supportsPromptCache: true,
	inputPrice: 3.0,
	outputPrice: 15.0,
	cacheWritesPrice: 3.75,
	cacheReadsPrice: 0.3,
	description:
		"Claude Sonnet 4 delivers superior intelligence across coding, agentic search, and AI agent capabilities. It's a powerful choice for agentic coding, and can complete tasks across the entire software development lifecycle—from initial planning to bug fixes, maintenance to large refactors. It offers strong performance in both planning and solving for complex coding tasks, making it an ideal choice to power end-to-end software development processes.\n\nRead more in the [blog post here](https://www.anthropic.com/claude/sonnet)",
}
// Vertex AI
// https://cloud.google.com/vertex-ai/generative-ai/docs/partner-models/use-claude
// https://cloud.google.com/vertex-ai/generative-ai/pricing#partner-models
export type VertexModelId = keyof typeof vertexModels
export const vertexDefaultModelId: VertexModelId = "claude-sonnet-4@20250514"
export const vertexModels = {
	"claude-sonnet-4@20250514": {
		maxTokens: 8192,
		contextWindow: 200_000,
		supportsImages: true,
		supportsPromptCache: true,
		inputPrice: 3.0,
		outputPrice: 15.0,
		cacheWritesPrice: 3.75,
		cacheReadsPrice: 0.3,
	},
	"claude-opus-4@20250514": {
		maxTokens: 8192,
		contextWindow: 200_000,
		supportsImages: true,
		supportsPromptCache: true,
		inputPrice: 15.0,
		outputPrice: 75.0,
		cacheWritesPrice: 18.75,
		cacheReadsPrice: 1.5,
	},
	"claude-3-7-sonnet@20250219": {
		maxTokens: 8192,
		contextWindow: 200_000,
		supportsImages: true,
		supportsPromptCache: true,
		inputPrice: 3.0,
		outputPrice: 15.0,
		cacheWritesPrice: 3.75,
		cacheReadsPrice: 0.3,
		thinkingConfig: {
			maxBudget: 64000,
			outputPrice: 15.0,
		},
	},
	"claude-3-5-sonnet-v2@20241022": {
		maxTokens: 8192,
		contextWindow: 200_000,
		supportsImages: true,

		supportsPromptCache: true,
		inputPrice: 3.0,
		outputPrice: 15.0,
		cacheWritesPrice: 3.75,
		cacheReadsPrice: 0.3,
	},
	"claude-3-5-sonnet@20240620": {
		maxTokens: 8192,
		contextWindow: 200_000,
		supportsImages: true,
		supportsPromptCache: true,
		inputPrice: 3.0,
		outputPrice: 15.0,
		cacheWritesPrice: 3.75,
		cacheReadsPrice: 0.3,
	},
	"claude-3-5-haiku@20241022": {
		maxTokens: 8192,
		contextWindow: 200_000,
		supportsImages: false,
		supportsPromptCache: true,
		inputPrice: 1.0,
		outputPrice: 5.0,
		cacheWritesPrice: 1.25,
		cacheReadsPrice: 0.1,
	},
	"claude-3-opus@20240229": {
		maxTokens: 4096,
		contextWindow: 200_000,
		supportsImages: true,
		supportsPromptCache: true,
		inputPrice: 15.0,
		outputPrice: 75.0,
		cacheWritesPrice: 18.75,
		cacheReadsPrice: 1.5,
	},
	"claude-3-haiku@20240307": {
		maxTokens: 4096,
		contextWindow: 200_000,
		supportsImages: true,
		supportsPromptCache: true,
		inputPrice: 0.25,
		outputPrice: 1.25,
		cacheWritesPrice: 0.3,
		cacheReadsPrice: 0.03,
	},
	"mistral-large-2411": {
		maxTokens: 128_000,
		contextWindow: 128_000,
		supportsImages: false,
		supportsPromptCache: false,
		inputPrice: 2.0,
		outputPrice: 6.0,
	},
	"mistral-small-2503": {
		maxTokens: 128_000,
		contextWindow: 128_000,
		supportsImages: true,
		supportsPromptCache: false,
		inputPrice: 0.1,
		outputPrice: 0.3,
	},
	"codestral-2501": {
		maxTokens: 256_000,
		contextWindow: 256_000,
		supportsImages: false,
		supportsPromptCache: false,
		inputPrice: 0.3,
		outputPrice: 0.9,
	},
	"llama-4-maverick-17b-128e-instruct-maas": {
		maxTokens: 128_000,
		contextWindow: 1_048_576,
		supportsImages: true,
		supportsPromptCache: false,
		inputPrice: 0.35,
		outputPrice: 1.15,
	},
	"llama-4-scout-17b-16e-instruct-maas": {
		maxTokens: 1_000_000,
		contextWindow: 10_485_760,
		supportsImages: true,
		supportsPromptCache: false,
		inputPrice: 0.25,
		outputPrice: 0.7,
	},
	"gemini-2.0-flash-001": {
		maxTokens: 8192,
		contextWindow: 1_048_576,
		supportsImages: true,
		supportsPromptCache: true,
		supportsGlobalEndpoint: true,
		inputPrice: 0.15,
		outputPrice: 0.6,
		cacheWritesPrice: 1.0,
		cacheReadsPrice: 0.025,
	},
	"gemini-2.0-flash-lite-001": {
		maxTokens: 8192,
		contextWindow: 1_048_576,
		supportsImages: true,
		supportsPromptCache: false,
		supportsGlobalEndpoint: true,
		inputPrice: 0.075,
		outputPrice: 0.3,
	},
	"gemini-2.0-flash-thinking-exp-1219": {
		maxTokens: 8192,
		contextWindow: 32_767,
		supportsImages: true,
		supportsPromptCache: false,
		supportsGlobalEndpoint: true,
		inputPrice: 0,
		outputPrice: 0,
	},
	"gemini-2.0-flash-exp": {
		maxTokens: 8192,
		contextWindow: 1_048_576,
		supportsImages: true,
		supportsPromptCache: false,
		supportsGlobalEndpoint: true,
		inputPrice: 0,
		outputPrice: 0,
	},
	"gemini-2.5-pro-exp-03-25": {
		maxTokens: 65536,
		contextWindow: 1_048_576,
		supportsImages: true,
		supportsPromptCache: false,
		inputPrice: 0,
		outputPrice: 0,
	},
	"gemini-2.5-pro": {
		maxTokens: 65536,
		contextWindow: 1_048_576,
		supportsImages: true,
		supportsPromptCache: true,
		supportsGlobalEndpoint: true,
		inputPrice: 2.5,
		outputPrice: 15,
		cacheReadsPrice: 0.625,
		thinkingConfig: {
			maxBudget: 32767,
		},
		tiers: [
			{
				contextWindow: 200000,
				inputPrice: 1.25,
				outputPrice: 10,
				cacheReadsPrice: 0.31,
			},
			{
				contextWindow: Infinity,
				inputPrice: 2.5,
				outputPrice: 15,
				cacheReadsPrice: 0.625,
			},
		],
	},
	"gemini-2.5-flash": {
		maxTokens: 65536,
		contextWindow: 1_048_576,
		supportsImages: true,
		supportsPromptCache: true,
		supportsGlobalEndpoint: true,
		inputPrice: 0.3,
		outputPrice: 2.5,
		thinkingConfig: {
			maxBudget: 24576,
			outputPrice: 3.5,
		},
	},

	"gemini-2.5-flash-lite-preview-06-17": {
		maxTokens: 64000,
		contextWindow: 1_000_000,
		supportsImages: true,
		supportsPromptCache: true,
		supportsGlobalEndpoint: true,
		inputPrice: 0.1,
		outputPrice: 0.4,
		cacheReadsPrice: 0.025,
		description: "Preview version - may not be available in all regions",
		thinkingConfig: {
			maxBudget: 24576,
		},
	},
	"gemini-2.0-flash-thinking-exp-01-21": {
		maxTokens: 65_536,
		contextWindow: 1_048_576,
		supportsImages: true,
		supportsPromptCache: false,
		supportsGlobalEndpoint: true,
		inputPrice: 0,
		outputPrice: 0,
	},
	"gemini-exp-1206": {
		maxTokens: 8192,
		contextWindow: 2_097_152,
		supportsImages: true,
		supportsPromptCache: false,
		inputPrice: 0,
		outputPrice: 0,
	},
	"gemini-1.5-flash-002": {
		maxTokens: 8192,
		contextWindow: 1_048_576,
		supportsImages: true,
		supportsPromptCache: true,
		inputPrice: 0.15,
		outputPrice: 0.6,
		cacheWritesPrice: 1.0,
		cacheReadsPrice: 0.0375,
		tiers: [
			{
				contextWindow: 128000,
				inputPrice: 0.075,
				outputPrice: 0.3,
				cacheReadsPrice: 0.01875,
			},
			{
				contextWindow: Infinity,
				inputPrice: 0.15,
				outputPrice: 0.6,
				cacheReadsPrice: 0.0375,
			},
		],
	},
	"gemini-1.5-flash-exp-0827": {
		maxTokens: 8192,
		contextWindow: 1_048_576,
		supportsImages: true,
		supportsPromptCache: false,
		inputPrice: 0,
		outputPrice: 0,
	},
	"gemini-1.5-flash-8b-exp-0827": {
		maxTokens: 8192,
		contextWindow: 1_048_576,
		supportsImages: true,
		supportsPromptCache: false,
		inputPrice: 0,
		outputPrice: 0,
	},
	"gemini-1.5-pro-002": {
		maxTokens: 8192,
		contextWindow: 2_097_152,
		supportsImages: true,
		supportsPromptCache: false,
		inputPrice: 1.25,
		outputPrice: 5,
	},
	"gemini-1.5-pro-exp-0827": {
		maxTokens: 8192,
		contextWindow: 2_097_152,
		supportsImages: true,
		supportsPromptCache: false,
		inputPrice: 0,
		outputPrice: 0,
	},
} as const satisfies Record<string, ModelInfo>

export const vertexGlobalModels: Record<string, ModelInfo> = Object.fromEntries(
	Object.entries(vertexModels).filter(([_k, v]) => v.hasOwnProperty("supportsGlobalEndpoint")),
) as Record<string, ModelInfo>

export const openAiModelInfoSaneDefaults: OpenAiCompatibleModelInfo = {
	maxTokens: -1,
	contextWindow: 128_000,
	supportsImages: true,
	supportsPromptCache: false,
	isR1FormatRequired: false,
	inputPrice: 0,
	outputPrice: 0,
	temperature: 0,
}

// Gemini
// https://ai.google.dev/gemini-api/docs/models/gemini
export type GeminiModelId = keyof typeof geminiModels
export const geminiDefaultModelId: GeminiModelId = "gemini-2.5-pro"
export const geminiModels = {
	"gemini-2.5-pro": {
		maxTokens: 65536,
		contextWindow: 1_048_576,
		supportsImages: true,
		supportsPromptCache: true,
		inputPrice: 2.5,
		outputPrice: 15,
		cacheReadsPrice: 0.625,
		thinkingConfig: {
			maxBudget: 32767,
		},
		tiers: [
			{
				contextWindow: 200000,
				inputPrice: 1.25,
				outputPrice: 10,
				cacheReadsPrice: 0.31,
			},
			{
				contextWindow: Infinity,
				inputPrice: 2.5,
				outputPrice: 15,
				cacheReadsPrice: 0.625,
			},
		],
	},
	"gemini-2.5-flash-lite-preview-06-17": {
		maxTokens: 64000,
		contextWindow: 1_000_000,
		supportsImages: true,
		supportsPromptCache: true,
		supportsGlobalEndpoint: true,
		inputPrice: 0.1,
		outputPrice: 0.4,
		cacheReadsPrice: 0.025,
		description: "Preview version - may not be available in all regions",
		thinkingConfig: {
			maxBudget: 24576,
		},
	},
	"gemini-2.5-flash": {
		maxTokens: 65536,
		contextWindow: 1_048_576,
		supportsImages: true,
		supportsPromptCache: true,
		inputPrice: 0.3,
		outputPrice: 2.5,
		cacheReadsPrice: 0.075,
		thinkingConfig: {
			maxBudget: 24576,
			outputPrice: 3.5,
		},
	},
	"gemini-2.0-flash-001": {
		maxTokens: 8192,
		contextWindow: 1_048_576,
		supportsImages: true,
		supportsPromptCache: true,
		inputPrice: 0.1,
		outputPrice: 0.4,
		cacheReadsPrice: 0.025,
		cacheWritesPrice: 1.0,
	},
	"gemini-2.0-flash-lite-preview-02-05": {
		maxTokens: 8192,
		contextWindow: 1_048_576,
		supportsImages: true,
		supportsPromptCache: false,
		inputPrice: 0,
		outputPrice: 0,
	},
	"gemini-2.0-pro-exp-02-05": {
		maxTokens: 8192,
		contextWindow: 2_097_152,
		supportsImages: true,
		supportsPromptCache: false,
		inputPrice: 0,
		outputPrice: 0,
	},
	"gemini-2.0-flash-thinking-exp-01-21": {
		maxTokens: 65_536,
		contextWindow: 1_048_576,
		supportsImages: true,
		supportsPromptCache: false,
		inputPrice: 0,
		outputPrice: 0,
	},
	"gemini-2.0-flash-thinking-exp-1219": {
		maxTokens: 8192,
		contextWindow: 32_767,
		supportsImages: true,
		supportsPromptCache: false,
		inputPrice: 0,
		outputPrice: 0,
	},
	"gemini-2.0-flash-exp": {
		maxTokens: 8192,
		contextWindow: 1_048_576,
		supportsImages: true,
		supportsPromptCache: false,
		inputPrice: 0,
		outputPrice: 0,
	},
	"gemini-1.5-flash-002": {
		maxTokens: 8192,
		contextWindow: 1_048_576,
		supportsImages: true,
		supportsPromptCache: true,
		inputPrice: 0.15, // Default price (highest tier)
		outputPrice: 0.6, // Default price (highest tier)
		cacheReadsPrice: 0.0375,
		cacheWritesPrice: 1.0,
		tiers: [
			{
				contextWindow: 128000,
				inputPrice: 0.075,
				outputPrice: 0.3,
				cacheReadsPrice: 0.01875,
			},
			{
				contextWindow: Infinity,
				inputPrice: 0.15,
				outputPrice: 0.6,
				cacheReadsPrice: 0.0375,
			},
		],
	},
	"gemini-1.5-flash-exp-0827": {
		maxTokens: 8192,
		contextWindow: 1_048_576,
		supportsImages: true,
		supportsPromptCache: false,
		inputPrice: 0,
		outputPrice: 0,
	},
	"gemini-1.5-flash-8b-exp-0827": {
		maxTokens: 8192,
		contextWindow: 1_048_576,
		supportsImages: true,
		supportsPromptCache: false,
		inputPrice: 0,
		outputPrice: 0,
	},
	"gemini-1.5-pro-002": {
		maxTokens: 8192,
		contextWindow: 2_097_152,
		supportsImages: true,
		supportsPromptCache: false,
		inputPrice: 0,
		outputPrice: 0,
	},
	"gemini-1.5-pro-exp-0827": {
		maxTokens: 8192,
		contextWindow: 2_097_152,
		supportsImages: true,
		supportsPromptCache: false,
		inputPrice: 0,
		outputPrice: 0,
	},
	"gemini-exp-1206": {
		maxTokens: 8192,
		contextWindow: 2_097_152,
		supportsImages: true,
		supportsPromptCache: false,
		inputPrice: 0,
		outputPrice: 0,
	},
} as const satisfies Record<string, ModelInfo>

// OpenAI Native
// https://openai.com/api/pricing/
export type OpenAiNativeModelId = keyof typeof openAiNativeModels
export const openAiNativeDefaultModelId: OpenAiNativeModelId = "gpt-4.1"
export const openAiNativeModels = {
	o3: {
		maxTokens: 100_000,
		contextWindow: 200_000,
		supportsImages: true,
		supportsPromptCache: true,
		inputPrice: 2.0,
		outputPrice: 8.0,
		cacheReadsPrice: 0.5,
	},
	"o4-mini": {
		maxTokens: 100_000,
		contextWindow: 200_000,
		supportsImages: true,
		supportsPromptCache: true,
		inputPrice: 1.1,
		outputPrice: 4.4,
		cacheReadsPrice: 0.275,
	},
	"gpt-4.1": {
		maxTokens: 32_768,
		contextWindow: 1_047_576,
		supportsImages: true,
		supportsPromptCache: true,
		inputPrice: 2,
		outputPrice: 8,
		cacheReadsPrice: 0.5,
	},
	"gpt-4.1-mini": {
		maxTokens: 32_768,
		contextWindow: 1_047_576,
		supportsImages: true,
		supportsPromptCache: true,
		inputPrice: 0.4,
		outputPrice: 1.6,
		cacheReadsPrice: 0.1,
	},
	"gpt-4.1-nano": {
		maxTokens: 32_768,
		contextWindow: 1_047_576,
		supportsImages: true,
		supportsPromptCache: true,
		inputPrice: 0.1,
		outputPrice: 0.4,
		cacheReadsPrice: 0.025,
	},
	"o3-mini": {
		maxTokens: 100_000,
		contextWindow: 200_000,
		supportsImages: false,
		supportsPromptCache: true,
		inputPrice: 1.1,
		outputPrice: 4.4,
		cacheReadsPrice: 0.55,
	},
	// don't support tool use yet
	o1: {
		maxTokens: 100_000,
		contextWindow: 200_000,
		supportsImages: true,
		supportsPromptCache: false,
		inputPrice: 15,
		outputPrice: 60,
		cacheReadsPrice: 7.5,
	},
	"o1-preview": {
		maxTokens: 32_768,
		contextWindow: 128_000,
		supportsImages: true,
		supportsPromptCache: true,
		inputPrice: 15,
		outputPrice: 60,
		cacheReadsPrice: 7.5,
	},
	"o1-mini": {
		maxTokens: 65_536,
		contextWindow: 128_000,
		supportsImages: true,
		supportsPromptCache: true,
		inputPrice: 1.1,
		outputPrice: 4.4,
		cacheReadsPrice: 0.55,
	},
	"gpt-4o": {
		maxTokens: 4_096,
		contextWindow: 128_000,
		supportsImages: true,
		supportsPromptCache: true,
		inputPrice: 2.5,
		outputPrice: 10,
		cacheReadsPrice: 1.25,
	},
	"gpt-4o-mini": {
		maxTokens: 16_384,
		contextWindow: 128_000,
		supportsImages: true,
		supportsPromptCache: true,
		inputPrice: 0.15,
		outputPrice: 0.6,
		cacheReadsPrice: 0.075,
	},
	"chatgpt-4o-latest": {
		maxTokens: 16_384,
		contextWindow: 128_000,
		supportsImages: true,
		supportsPromptCache: false,
		inputPrice: 5,
		outputPrice: 15,
	},
	"gpt-4.5-preview": {
		maxTokens: 16_384,
		contextWindow: 128_000,
		supportsImages: true,
		supportsPromptCache: true,
		inputPrice: 75,
		outputPrice: 150,
	},
} as const satisfies Record<string, ModelInfo>

// Azure OpenAI
// https://learn.microsoft.com/en-us/azure/ai-services/openai/api-version-deprecation
// https://learn.microsoft.com/en-us/azure/ai-services/openai/reference#api-specs
export const azureOpenAiDefaultApiVersion = "2024-08-01-preview"

// DeepSeek
// https://api-docs.deepseek.com/quick_start/pricing
export type DeepSeekModelId = keyof typeof deepSeekModels
export const deepSeekDefaultModelId: DeepSeekModelId = "deepseek-chat"
export const deepSeekModels = {
	"deepseek-chat": {
		maxTokens: 8_000,
		contextWindow: 64_000,
		supportsImages: false,
		supportsPromptCache: true, // supports context caching, but not in the way anthropic does it (deepseek reports input tokens and reads/writes in the same usage report) FIXME: we need to show users cache stats how deepseek does it
		inputPrice: 0, // technically there is no input price, it's all either a cache hit or miss (ApiOptions will not show this). Input is the sum of cache reads and writes
		outputPrice: 1.1,
		cacheWritesPrice: 0.27,
		cacheReadsPrice: 0.07,
	},
	"deepseek-reasoner": {
		maxTokens: 8_000,
		contextWindow: 64_000,
		supportsImages: false,
		supportsPromptCache: true, // supports context caching, but not in the way anthropic does it (deepseek reports input tokens and reads/writes in the same usage report) FIXME: we need to show users cache stats how deepseek does it
		inputPrice: 0, // technically there is no input price, it's all either a cache hit or miss (ApiOptions will not show this)
		outputPrice: 2.19,
		cacheWritesPrice: 0.55,
		cacheReadsPrice: 0.14,
	},
} as const satisfies Record<string, ModelInfo>

// Hugging Face Inference Providers
// https://huggingface.co/docs/inference-providers/en/index
export type HuggingFaceModelId = keyof typeof huggingFaceModels
export const huggingFaceDefaultModelId: HuggingFaceModelId = "moonshotai/Kimi-K2-Instruct"
export const huggingFaceModels = {
	"moonshotai/Kimi-K2-Instruct": {
		maxTokens: 131_072,
		contextWindow: 131_072,
		supportsImages: false,
		supportsPromptCache: false,
		inputPrice: 0,
		outputPrice: 0,
		description: "Advanced reasoning model with superior performance across coding, math, and general capabilities.",
	},
	"deepseek-ai/DeepSeek-V3-0324": {
		maxTokens: 8192,
		contextWindow: 64_000,
		supportsImages: false,
		supportsPromptCache: false,
		inputPrice: 0,
		outputPrice: 0,
		description: "Advanced reasoning model with superior performance across coding, math, and general capabilities.",
	},
	"deepseek-ai/DeepSeek-R1": {
		maxTokens: 8192,
		contextWindow: 64_000,
		supportsImages: false,
		supportsPromptCache: false,
		inputPrice: 0,
		outputPrice: 0,
		description: "DeepSeek's reasoning model with step-by-step thinking capabilities.",
	},
	"meta-llama/Llama-3.1-8B-Instruct": {
		maxTokens: 8192,
		contextWindow: 128_000,
		supportsImages: false,
		supportsPromptCache: false,
		inputPrice: 0,
		outputPrice: 0,
		description: "Efficient 8B parameter Llama model for general-purpose tasks.",
	},
} as const satisfies Record<string, ModelInfo>

// Qwen
// https://bailian.console.aliyun.com/
export type MainlandQwenModelId = keyof typeof mainlandQwenModels
export type InternationalQwenModelId = keyof typeof internationalQwenModels
export const internationalQwenDefaultModelId: InternationalQwenModelId = "qwen-coder-plus-latest"
export const mainlandQwenDefaultModelId: MainlandQwenModelId = "qwen-coder-plus-latest"
export const internationalQwenModels = {
	"qwen3-coder-plus": {
		maxTokens: 65_536,
		contextWindow: 1_000_000,
		supportsImages: false,
		supportsPromptCache: false,
		inputPrice: 1,
		outputPrice: 5,
	},
	"qwen3-coder-480b-a35b-instruct": {
		maxTokens: 65_536,
		contextWindow: 204_800,
		supportsImages: false,
		supportsPromptCache: false,
		inputPrice: 1.5,
		outputPrice: 7.5,
	},
	"qwen3-235b-a22b": {
		maxTokens: 16_384,
		contextWindow: 131_072,
		supportsImages: false,
		supportsPromptCache: false,
		inputPrice: 2,
		outputPrice: 8,
		cacheWritesPrice: 2,
		cacheReadsPrice: 8,
		thinkingConfig: {
			maxBudget: 38_912,
			outputPrice: 20,
		},
	},
	"qwen3-32b": {
		maxTokens: 16_384,
		contextWindow: 131_072,
		supportsImages: false,
		supportsPromptCache: false,
		inputPrice: 2,
		outputPrice: 8,
		cacheWritesPrice: 2,
		cacheReadsPrice: 8,
		thinkingConfig: {
			maxBudget: 38_912,
			outputPrice: 20,
		},
	},
	"qwen3-30b-a3b": {
		maxTokens: 16_384,
		contextWindow: 131_072,
		supportsImages: false,
		supportsPromptCache: false,
		inputPrice: 0.75,
		outputPrice: 3,
		cacheWritesPrice: 0.75,
		cacheReadsPrice: 3,
		thinkingConfig: {
			maxBudget: 38_912,
			outputPrice: 7.5,
		},
	},
	"qwen3-14b": {
		maxTokens: 8_192,
		contextWindow: 131_072,
		supportsImages: false,
		supportsPromptCache: false,
		inputPrice: 1,
		outputPrice: 4,
		cacheWritesPrice: 1,
		cacheReadsPrice: 4,
		thinkingConfig: {
			maxBudget: 38_912,
			outputPrice: 10,
		},
	},
	"qwen3-8b": {
		maxTokens: 8_192,
		contextWindow: 131_072,
		supportsImages: false,
		supportsPromptCache: false,
		inputPrice: 0.5,
		outputPrice: 2,
		cacheWritesPrice: 0.5,
		cacheReadsPrice: 2,
		thinkingConfig: {
			maxBudget: 38_912,
			outputPrice: 5,
		},
	},
	"qwen3-4b": {
		maxTokens: 8_192,
		contextWindow: 131_072,
		supportsImages: false,
		supportsPromptCache: false,
		inputPrice: 0.3,
		outputPrice: 1.2,
		cacheWritesPrice: 0.3,
		cacheReadsPrice: 1.2,
		thinkingConfig: {
			maxBudget: 38_912,
			outputPrice: 3,
		},
	},
	"qwen3-1.7b": {
		maxTokens: 8_192,
		contextWindow: 32_768,
		supportsImages: false,
		supportsPromptCache: false,
		inputPrice: 0.3,
		outputPrice: 1.2,
		cacheWritesPrice: 0.3,
		cacheReadsPrice: 1.2,
		thinkingConfig: {
			maxBudget: 30_720,
			outputPrice: 3,
		},
	},
	"qwen3-0.6b": {
		maxTokens: 8_192,
		contextWindow: 32_768,
		supportsImages: false,
		supportsPromptCache: false,
		inputPrice: 0.3,
		outputPrice: 1.2,
		cacheWritesPrice: 0.3,
		cacheReadsPrice: 1.2,
		thinkingConfig: {
			maxBudget: 30_720,
			outputPrice: 3,
		},
	},
	"qwen2.5-coder-32b-instruct": {
		maxTokens: 8_192,
		contextWindow: 131_072,
		supportsImages: false,
		supportsPromptCache: false,
		inputPrice: 0.002,
		outputPrice: 0.006,
		cacheWritesPrice: 0.002,
		cacheReadsPrice: 0.006,
	},
	"qwen2.5-coder-14b-instruct": {
		maxTokens: 8_192,
		contextWindow: 131_072,
		supportsImages: false,
		supportsPromptCache: false,
		inputPrice: 0.002,
		outputPrice: 0.006,
		cacheWritesPrice: 0.002,
		cacheReadsPrice: 0.006,
	},
	"qwen2.5-coder-7b-instruct": {
		maxTokens: 8_192,
		contextWindow: 131_072,
		supportsImages: false,
		supportsPromptCache: false,
		inputPrice: 0.001,
		outputPrice: 0.002,
		cacheWritesPrice: 0.001,
		cacheReadsPrice: 0.002,
	},
	"qwen2.5-coder-3b-instruct": {
		maxTokens: 8_192,
		contextWindow: 32_768,
		supportsImages: false,
		supportsPromptCache: false,
		inputPrice: 0.0,
		outputPrice: 0.0,
		cacheWritesPrice: 0.0,
		cacheReadsPrice: 0.0,
	},
	"qwen2.5-coder-1.5b-instruct": {
		maxTokens: 8_192,
		contextWindow: 32_768,
		supportsImages: false,
		supportsPromptCache: false,
		inputPrice: 0.0,
		outputPrice: 0.0,
		cacheWritesPrice: 0.0,
		cacheReadsPrice: 0.0,
	},
	"qwen2.5-coder-0.5b-instruct": {
		maxTokens: 8_192,
		contextWindow: 32_768,
		supportsImages: false,
		supportsPromptCache: false,
		inputPrice: 0.0,
		outputPrice: 0.0,
		cacheWritesPrice: 0.0,
		cacheReadsPrice: 0.0,
	},
	"qwen-coder-plus-latest": {
		maxTokens: 129_024,
		contextWindow: 131_072,
		supportsImages: false,
		supportsPromptCache: false,
		inputPrice: 3.5,
		outputPrice: 7,
		cacheWritesPrice: 3.5,
		cacheReadsPrice: 7,
	},
	"qwen-plus-latest": {
		maxTokens: 16_384,
		contextWindow: 131_072,
		supportsImages: false,
		supportsPromptCache: false,
		inputPrice: 0.8,
		outputPrice: 2,
		cacheWritesPrice: 0.8,
		cacheReadsPrice: 2,
		thinkingConfig: {
			maxBudget: 38_912,
			outputPrice: 16,
		},
	},
	"qwen-turbo-latest": {
		maxTokens: 16_384,
		contextWindow: 1_000_000,
		supportsImages: false,
		supportsPromptCache: false,
		inputPrice: 0.3,
		outputPrice: 0.6,
		cacheWritesPrice: 0.3,
		cacheReadsPrice: 0.6,
		thinkingConfig: {
			maxBudget: 38_912,
			outputPrice: 6,
		},
	},
	"qwen-max-latest": {
		maxTokens: 30_720,
		contextWindow: 32_768,
		supportsImages: false,
		supportsPromptCache: false,
		inputPrice: 2.4,
		outputPrice: 9.6,
		cacheWritesPrice: 2.4,
		cacheReadsPrice: 9.6,
	},
	"qwen-coder-plus": {
		maxTokens: 129_024,
		contextWindow: 131_072,
		supportsImages: false,
		supportsPromptCache: false,
		inputPrice: 3.5,
		outputPrice: 7,
		cacheWritesPrice: 3.5,
		cacheReadsPrice: 7,
	},
	"qwen-plus": {
		maxTokens: 129_024,
		contextWindow: 131_072,
		supportsImages: false,
		supportsPromptCache: false,
		inputPrice: 0.8,
		outputPrice: 2,
		cacheWritesPrice: 0.8,
		cacheReadsPrice: 0.2,
	},
	"qwen-turbo": {
		maxTokens: 1_000_000,
		contextWindow: 1_000_000,
		supportsImages: false,
		supportsPromptCache: false,
		inputPrice: 0.3,
		outputPrice: 0.6,
		cacheWritesPrice: 0.3,
		cacheReadsPrice: 0.6,
	},
	"qwen-max": {
		maxTokens: 30_720,
		contextWindow: 32_768,
		supportsImages: false,
		supportsPromptCache: false,
		inputPrice: 2.4,
		outputPrice: 9.6,
		cacheWritesPrice: 2.4,
		cacheReadsPrice: 9.6,
	},
	"deepseek-v3": {
		maxTokens: 8_000,
		contextWindow: 64_000,
		supportsImages: false,
		supportsPromptCache: true,
		inputPrice: 0,
		outputPrice: 0.28,
		cacheWritesPrice: 0.14,
		cacheReadsPrice: 0.014,
	},
	"deepseek-r1": {
		maxTokens: 8_000,
		contextWindow: 64_000,
		supportsImages: false,
		supportsPromptCache: true,
		inputPrice: 0,
		outputPrice: 2.19,
		cacheWritesPrice: 0.55,
		cacheReadsPrice: 0.14,
	},
	"qwen-vl-max": {
		maxTokens: 30_720,
		contextWindow: 32_768,
		supportsImages: true,
		supportsPromptCache: false,
		inputPrice: 3,
		outputPrice: 9,
		cacheWritesPrice: 3,
		cacheReadsPrice: 9,
	},
	"qwen-vl-max-latest": {
		maxTokens: 129_024,
		contextWindow: 131_072,
		supportsImages: true,
		supportsPromptCache: false,
		inputPrice: 3,
		outputPrice: 9,
		cacheWritesPrice: 3,
		cacheReadsPrice: 9,
	},
	"qwen-vl-plus": {
		maxTokens: 6_000,
		contextWindow: 8_000,
		supportsImages: true,
		supportsPromptCache: false,
		inputPrice: 1.5,
		outputPrice: 4.5,
		cacheWritesPrice: 1.5,
		cacheReadsPrice: 4.5,
	},
	"qwen-vl-plus-latest": {
		maxTokens: 129_024,
		contextWindow: 131_072,
		supportsImages: true,
		supportsPromptCache: false,
		inputPrice: 1.5,
		outputPrice: 4.5,
		cacheWritesPrice: 1.5,
		cacheReadsPrice: 4.5,
	},
} as const satisfies Record<string, ModelInfo>

export const mainlandQwenModels = {
	"qwen3-235b-a22b": {
		maxTokens: 16_384,
		contextWindow: 131_072,
		supportsImages: false,
		supportsPromptCache: false,
		inputPrice: 2,
		outputPrice: 8,
		cacheWritesPrice: 2,
		cacheReadsPrice: 8,
		thinkingConfig: {
			maxBudget: 38_912,
			outputPrice: 20,
		},
	},
	"qwen3-32b": {
		maxTokens: 16_384,
		contextWindow: 131_072,
		supportsImages: false,
		supportsPromptCache: false,
		inputPrice: 2,
		outputPrice: 8,
		cacheWritesPrice: 2,
		cacheReadsPrice: 8,
		thinkingConfig: {
			maxBudget: 38_912,
			outputPrice: 20,
		},
	},
	"qwen3-30b-a3b": {
		maxTokens: 16_384,
		contextWindow: 131_072,
		supportsImages: false,
		supportsPromptCache: false,
		inputPrice: 0.75,
		outputPrice: 3,
		cacheWritesPrice: 0.75,
		cacheReadsPrice: 3,
		thinkingConfig: {
			maxBudget: 38_912,
			outputPrice: 7.5,
		},
	},
	"qwen3-14b": {
		maxTokens: 8_192,
		contextWindow: 131_072,
		supportsImages: false,
		supportsPromptCache: false,
		inputPrice: 1,
		outputPrice: 4,
		cacheWritesPrice: 1,
		cacheReadsPrice: 4,
		thinkingConfig: {
			maxBudget: 38_912,
			outputPrice: 10,
		},
	},
	"qwen3-8b": {
		maxTokens: 8_192,
		contextWindow: 131_072,
		supportsImages: false,
		supportsPromptCache: false,
		inputPrice: 0.5,
		outputPrice: 2,
		cacheWritesPrice: 0.5,
		cacheReadsPrice: 2,
		thinkingConfig: {
			maxBudget: 38_912,
			outputPrice: 5,
		},
	},
	"qwen3-4b": {
		maxTokens: 8_192,
		contextWindow: 131_072,
		supportsImages: false,
		supportsPromptCache: false,
		inputPrice: 0.3,
		outputPrice: 1.2,
		cacheWritesPrice: 0.3,
		cacheReadsPrice: 1.2,
		thinkingConfig: {
			maxBudget: 38_912,
			outputPrice: 3,
		},
	},
	"qwen3-1.7b": {
		maxTokens: 8_192,
		contextWindow: 32_768,
		supportsImages: false,
		supportsPromptCache: false,
		inputPrice: 0.3,
		outputPrice: 1.2,
		cacheWritesPrice: 0.3,
		cacheReadsPrice: 1.2,
		thinkingConfig: {
			maxBudget: 30_720,
			outputPrice: 3,
		},
	},
	"qwen3-0.6b": {
		maxTokens: 8_192,
		contextWindow: 32_768,
		supportsImages: false,
		supportsPromptCache: false,
		inputPrice: 0.3,
		outputPrice: 1.2,
		cacheWritesPrice: 0.3,
		cacheReadsPrice: 1.2,
		thinkingConfig: {
			maxBudget: 30_720,
			outputPrice: 3,
		},
	},
	"qwen2.5-coder-32b-instruct": {
		maxTokens: 8_192,
		contextWindow: 131_072,
		supportsImages: false,
		supportsPromptCache: false,
		inputPrice: 0.002,
		outputPrice: 0.006,
		cacheWritesPrice: 0.002,
		cacheReadsPrice: 0.006,
	},
	"qwen2.5-coder-14b-instruct": {
		maxTokens: 8_192,
		contextWindow: 131_072,
		supportsImages: false,
		supportsPromptCache: false,
		inputPrice: 0.002,
		outputPrice: 0.006,
		cacheWritesPrice: 0.002,
		cacheReadsPrice: 0.006,
	},
	"qwen2.5-coder-7b-instruct": {
		maxTokens: 8_192,
		contextWindow: 131_072,
		supportsImages: false,
		supportsPromptCache: false,
		inputPrice: 0.001,
		outputPrice: 0.002,
		cacheWritesPrice: 0.001,
		cacheReadsPrice: 0.002,
	},
	"qwen2.5-coder-3b-instruct": {
		maxTokens: 8_192,
		contextWindow: 32_768,
		supportsImages: false,
		supportsPromptCache: false,
		inputPrice: 0.0,
		outputPrice: 0.0,
		cacheWritesPrice: 0.0,
		cacheReadsPrice: 0.0,
	},
	"qwen2.5-coder-1.5b-instruct": {
		maxTokens: 8_192,
		contextWindow: 32_768,
		supportsImages: false,
		supportsPromptCache: false,
		inputPrice: 0.0,
		outputPrice: 0.0,
		cacheWritesPrice: 0.0,
		cacheReadsPrice: 0.0,
	},
	"qwen2.5-coder-0.5b-instruct": {
		maxTokens: 8_192,
		contextWindow: 32_768,
		supportsImages: false,
		supportsPromptCache: false,
		inputPrice: 0.0,
		outputPrice: 0.0,
		cacheWritesPrice: 0.0,
		cacheReadsPrice: 0.0,
	},
	"qwen-coder-plus-latest": {
		maxTokens: 129_024,
		contextWindow: 131_072,
		supportsImages: false,
		supportsPromptCache: false,
		inputPrice: 3.5,
		outputPrice: 7,
		cacheWritesPrice: 3.5,
		cacheReadsPrice: 7,
	},
	"qwen-plus-latest": {
		maxTokens: 16_384,
		contextWindow: 131_072,
		supportsImages: false,
		supportsPromptCache: false,
		inputPrice: 0.8,
		outputPrice: 2,
		cacheWritesPrice: 0.8,
		cacheReadsPrice: 2,
		thinkingConfig: {
			maxBudget: 38_912,
			outputPrice: 16,
		},
	},
	"qwen-turbo-latest": {
		maxTokens: 16_384,
		contextWindow: 1_000_000,
		supportsImages: false,
		supportsPromptCache: false,
		inputPrice: 0.3,
		outputPrice: 0.6,
		cacheWritesPrice: 0.3,
		cacheReadsPrice: 0.6,
		thinkingConfig: {
			maxBudget: 38_912,
			outputPrice: 6,
		},
	},
	"qwen-max-latest": {
		maxTokens: 30_720,
		contextWindow: 32_768,
		supportsImages: false,
		supportsPromptCache: false,
		inputPrice: 2.4,
		outputPrice: 9.6,
		cacheWritesPrice: 2.4,
		cacheReadsPrice: 9.6,
	},
	"qwq-plus-latest": {
		maxTokens: 8_192,
		contextWindow: 131_071,
		supportsImages: false,
		supportsPromptCache: false,
		inputPrice: 0.0,
		outputPrice: 0.0,
		cacheWritesPrice: 0.0,
		cacheReadsPrice: 0.0,
	},
	"qwq-plus": {
		maxTokens: 8_192,
		contextWindow: 131_071,
		supportsImages: false,
		supportsPromptCache: false,
		inputPrice: 0.0,
		outputPrice: 0.0,
		cacheWritesPrice: 0.0,
		cacheReadsPrice: 0.0,
	},
	"qwen-coder-plus": {
		maxTokens: 129_024,
		contextWindow: 131_072,
		supportsImages: false,
		supportsPromptCache: false,
		inputPrice: 3.5,
		outputPrice: 7,
		cacheWritesPrice: 3.5,
		cacheReadsPrice: 7,
	},
	"qwen-plus": {
		maxTokens: 129_024,
		contextWindow: 131_072,
		supportsImages: false,
		supportsPromptCache: false,
		inputPrice: 0.8,
		outputPrice: 2,
		cacheWritesPrice: 0.8,
		cacheReadsPrice: 0.2,
	},
	"qwen-turbo": {
		maxTokens: 1_000_000,
		contextWindow: 1_000_000,
		supportsImages: false,
		supportsPromptCache: false,
		inputPrice: 0.3,
		outputPrice: 0.6,
		cacheWritesPrice: 0.3,
		cacheReadsPrice: 0.6,
	},
	"qwen-max": {
		maxTokens: 30_720,
		contextWindow: 32_768,
		supportsImages: false,
		supportsPromptCache: false,
		inputPrice: 2.4,
		outputPrice: 9.6,
		cacheWritesPrice: 2.4,
		cacheReadsPrice: 9.6,
	},
	"deepseek-v3": {
		maxTokens: 8_000,
		contextWindow: 64_000,
		supportsImages: false,
		supportsPromptCache: true,
		inputPrice: 0,
		outputPrice: 0.28,
		cacheWritesPrice: 0.14,
		cacheReadsPrice: 0.014,
	},
	"deepseek-r1": {
		maxTokens: 8_000,
		contextWindow: 64_000,
		supportsImages: false,
		supportsPromptCache: true,
		inputPrice: 0,
		outputPrice: 2.19,
		cacheWritesPrice: 0.55,
		cacheReadsPrice: 0.14,
	},
	"qwen-vl-max": {
		maxTokens: 30_720,
		contextWindow: 32_768,
		supportsImages: true,
		supportsPromptCache: false,
		inputPrice: 3,
		outputPrice: 9,
		cacheWritesPrice: 3,
		cacheReadsPrice: 9,
	},
	"qwen-vl-max-latest": {
		maxTokens: 129_024,
		contextWindow: 131_072,
		supportsImages: true,
		supportsPromptCache: false,
		inputPrice: 3,
		outputPrice: 9,
		cacheWritesPrice: 3,
		cacheReadsPrice: 9,
	},
	"qwen-vl-plus": {
		maxTokens: 6_000,
		contextWindow: 8_000,
		supportsImages: true,
		supportsPromptCache: false,
		inputPrice: 1.5,
		outputPrice: 4.5,
		cacheWritesPrice: 1.5,
		cacheReadsPrice: 4.5,
	},
	"qwen-vl-plus-latest": {
		maxTokens: 129_024,
		contextWindow: 131_072,
		supportsImages: true,
		supportsPromptCache: false,
		inputPrice: 1.5,
		outputPrice: 4.5,
		cacheWritesPrice: 1.5,
		cacheReadsPrice: 4.5,
	},
} as const satisfies Record<string, ModelInfo>

// Doubao
// https://www.volcengine.com/docs/82379/1298459
// https://console.volcengine.com/ark/region:ark+cn-beijing/openManagement
export type DoubaoModelId = keyof typeof doubaoModels
export const doubaoDefaultModelId: DoubaoModelId = "doubao-1-5-pro-256k-250115"
export const doubaoModels = {
	"doubao-1-5-pro-256k-250115": {
		maxTokens: 12_288,
		contextWindow: 256_000,
		supportsImages: false,
		supportsPromptCache: false,
		inputPrice: 0.7,
		outputPrice: 1.3,
		cacheWritesPrice: 0,
		cacheReadsPrice: 0,
	},
	"doubao-1-5-pro-32k-250115": {
		maxTokens: 12_288,
		contextWindow: 32_000,
		supportsImages: false,
		supportsPromptCache: false,
		inputPrice: 0.11,
		outputPrice: 0.3,
		cacheWritesPrice: 0,
		cacheReadsPrice: 0,
	},
	"deepseek-v3-250324": {
		maxTokens: 12_288,
		contextWindow: 128_000,
		supportsImages: false,
		supportsPromptCache: false,
		inputPrice: 0.55,
		outputPrice: 2.19,
		cacheWritesPrice: 0,
		cacheReadsPrice: 0,
	},
	"deepseek-r1-250120": {
		maxTokens: 32_768,
		contextWindow: 64_000,
		supportsImages: false,
		supportsPromptCache: false,
		inputPrice: 0.27,
		outputPrice: 1.09,
		cacheWritesPrice: 0,
		cacheReadsPrice: 0,
	},
} as const satisfies Record<string, ModelInfo>

// Mistral
// https://docs.mistral.ai/getting-started/models/models_overview/
export type MistralModelId = keyof typeof mistralModels
export const mistralDefaultModelId: MistralModelId = "devstral-small-2505"
export const mistralModels = {
	"mistral-large-2411": {
		maxTokens: 128_000,
		contextWindow: 128_000,
		supportsImages: false,
		supportsPromptCache: false,
		inputPrice: 2.0,
		outputPrice: 6.0,
	},
	"pixtral-large-2411": {
		maxTokens: 131_000,
		contextWindow: 131_000,
		supportsImages: true,
		supportsPromptCache: false,
		inputPrice: 2.0,
		outputPrice: 6.0,
	},
	"ministral-3b-2410": {
		maxTokens: 128_000,
		contextWindow: 128_000,
		supportsImages: false,
		supportsPromptCache: false,
		inputPrice: 0.04,
		outputPrice: 0.04,
	},
	"ministral-8b-2410": {
		maxTokens: 128_000,
		contextWindow: 128_000,
		supportsImages: false,
		supportsPromptCache: false,
		inputPrice: 0.1,
		outputPrice: 0.1,
	},
	"mistral-small-latest": {
		maxTokens: 128_000,
		contextWindow: 128_000,
		supportsImages: true,
		supportsPromptCache: false,
		inputPrice: 0.1,
		outputPrice: 0.3,
	},
	"mistral-medium-latest": {
		maxTokens: 128_000,
		contextWindow: 128_000,
		supportsImages: true,
		supportsPromptCache: false,
		inputPrice: 0.4,
		outputPrice: 2.0,
	},
	"mistral-small-2501": {
		maxTokens: 32_000,
		contextWindow: 32_000,
		supportsImages: false,
		supportsPromptCache: false,
		inputPrice: 0.1,
		outputPrice: 0.3,
	},
	"pixtral-12b-2409": {
		maxTokens: 128_000,
		contextWindow: 128_000,
		supportsImages: true,
		supportsPromptCache: false,
		inputPrice: 0.15,
		outputPrice: 0.15,
	},
	"open-mistral-nemo-2407": {
		maxTokens: 128_000,
		contextWindow: 128_000,
		supportsImages: false,
		supportsPromptCache: false,
		inputPrice: 0.15,
		outputPrice: 0.15,
	},
	"open-codestral-mamba": {
		maxTokens: 256_000,
		contextWindow: 256_000,
		supportsImages: false,
		supportsPromptCache: false,
		inputPrice: 0.15,
		outputPrice: 0.15,
	},
	"codestral-2501": {
		maxTokens: 256_000,
		contextWindow: 256_000,
		supportsImages: false,
		supportsPromptCache: false,
		inputPrice: 0.3,
		outputPrice: 0.9,
	},
	"devstral-small-2505": {
		maxTokens: 128_000,
		contextWindow: 131_072,
		supportsImages: false,
		supportsPromptCache: false,
		inputPrice: 0.1,
		outputPrice: 0.3,
	},
	"devstral-medium-latest": {
		maxTokens: 128_000,
		contextWindow: 131_072,
		supportsImages: false,
		supportsPromptCache: false,
		inputPrice: 0.4,
		outputPrice: 2.0,
	},
} as const satisfies Record<string, ModelInfo>

// LiteLLM
// https://docs.litellm.ai/docs/
export type LiteLLMModelId = string
export const liteLlmDefaultModelId = "anthropic/claude-3-7-sonnet-20250219"
export interface LiteLLMModelInfo extends ModelInfo {
	temperature?: number
}

export const liteLlmModelInfoSaneDefaults: LiteLLMModelInfo = {
	maxTokens: -1,
	contextWindow: 128_000,
	supportsImages: true,
	supportsPromptCache: true,
	inputPrice: 0,
	outputPrice: 0,
	cacheWritesPrice: 0,
	cacheReadsPrice: 0,
	temperature: 0,
}

// AskSage Models
// https://docs.asksage.ai/
export type AskSageModelId = keyof typeof askSageModels
export const askSageDefaultModelId: AskSageModelId = "claude-4-sonnet"
export const askSageDefaultURL: string = "https://api.asksage.ai/server"
export const askSageModels = {
	"gpt-4o": {
		maxTokens: 4096,
		contextWindow: 128_000,
		supportsImages: false,
		supportsPromptCache: false,
		inputPrice: 0,
		outputPrice: 0,
	},
	"gpt-4o-gov": {
		maxTokens: 4096,
		contextWindow: 128_000,
		supportsImages: false,
		supportsPromptCache: false,
		inputPrice: 0,
		outputPrice: 0,
	},
	"gpt-4.1": {
		maxTokens: 32_768,
		contextWindow: 1_047_576,
		supportsImages: false,
		supportsPromptCache: false,
		inputPrice: 0,
		outputPrice: 0,
	},
	"claude-35-sonnet": {
		maxTokens: 8192,
		contextWindow: 200_000,
		supportsImages: false,
		supportsPromptCache: false,
		inputPrice: 0,
		outputPrice: 0,
	},
	"aws-bedrock-claude-35-sonnet-gov": {
		maxTokens: 8192,
		contextWindow: 200_000,
		supportsImages: false,
		supportsPromptCache: false,
		inputPrice: 0,
		outputPrice: 0,
	},
	"claude-37-sonnet": {
		maxTokens: 8192,
		contextWindow: 200_000,
		supportsImages: false,
		supportsPromptCache: false,
		inputPrice: 0,
		outputPrice: 0,
	},
	"claude-4-sonnet": {
		maxTokens: 8192,
		contextWindow: 200_000,
		supportsImages: false,
		supportsPromptCache: false,
		inputPrice: 0,
		outputPrice: 0,
	},
	"claude-4-opus": {
		maxTokens: 8192,
		contextWindow: 200_000,
		supportsImages: false,
		supportsPromptCache: false,
		inputPrice: 0,
		outputPrice: 0,
	},
	"google-gemini-2.5-pro": {
		maxTokens: 65536,
		contextWindow: 1_048_576,
		supportsImages: false,
		supportsPromptCache: false,
		inputPrice: 0,
		outputPrice: 0,
	},
}

// Nebius AI Studio
// https://docs.nebius.com/studio/inference/models
export const nebiusModels = {
	"deepseek-ai/DeepSeek-V3": {
		maxTokens: 32_000,
		contextWindow: 96_000,
		supportsImages: false,
		supportsPromptCache: false,
		inputPrice: 0.5,
		outputPrice: 1.5,
	},
	"deepseek-ai/DeepSeek-V3-0324-fast": {
		maxTokens: 128_000,
		contextWindow: 128_000,
		supportsImages: false,
		supportsPromptCache: false,
		inputPrice: 2,
		outputPrice: 6,
	},
	"deepseek-ai/DeepSeek-R1": {
		maxTokens: 32_000,
		contextWindow: 96_000,
		supportsImages: false,
		supportsPromptCache: false,
		inputPrice: 0.8,
		outputPrice: 2.4,
	},
	"deepseek-ai/DeepSeek-R1-fast": {
		maxTokens: 32_000,
		contextWindow: 96_000,
		supportsImages: false,
		supportsPromptCache: false,
		inputPrice: 2,
		outputPrice: 6,
	},
	"deepseek-ai/DeepSeek-R1-0528": {
		maxTokens: 128_000,
		contextWindow: 163_840,
		supportsImages: false,
		supportsPromptCache: false,
		inputPrice: 0.8,
		outputPrice: 2.4,
	},
	"meta-llama/Llama-3.3-70B-Instruct-fast": {
		maxTokens: 32_000,
		contextWindow: 96_000,
		supportsImages: false,
		supportsPromptCache: false,
		inputPrice: 0.25,
		outputPrice: 0.75,
	},
	"Qwen/Qwen2.5-32B-Instruct-fast": {
		maxTokens: 8_192,
		contextWindow: 32_768,
		supportsImages: false,
		supportsPromptCache: false,
		inputPrice: 0.13,
		outputPrice: 0.4,
	},
	"Qwen/Qwen2.5-Coder-32B-Instruct-fast": {
		maxTokens: 128_000,
		contextWindow: 128_000,
		supportsImages: false,
		supportsPromptCache: false,
		inputPrice: 0.1,
		outputPrice: 0.3,
	},
	"Qwen/Qwen3-4B-fast": {
		maxTokens: 32_000,
		contextWindow: 41_000,
		supportsImages: false,
		supportsPromptCache: false,
		inputPrice: 0.08,
		outputPrice: 0.24,
	},
	"Qwen/Qwen3-30B-A3B-fast": {
		maxTokens: 32_000,
		contextWindow: 41_000,
		supportsImages: false,
		supportsPromptCache: false,
		inputPrice: 0.3,
		outputPrice: 0.9,
	},
	"Qwen/Qwen3-235B-A22B": {
		maxTokens: 32_000,
		contextWindow: 41_000,
		supportsImages: false,
		supportsPromptCache: false,
		inputPrice: 0.2,
		outputPrice: 0.6,
	},
} as const satisfies Record<string, ModelInfo>
export type NebiusModelId = keyof typeof nebiusModels
export const nebiusDefaultModelId = "Qwen/Qwen2.5-32B-Instruct-fast" satisfies NebiusModelId

// X AI
// https://docs.x.ai/docs/api-reference
export type XAIModelId = keyof typeof xaiModels
export const xaiDefaultModelId: XAIModelId = "grok-4"
export const xaiModels = {
	"grok-4": {
		maxTokens: 8192,
		contextWindow: 262144,
		supportsImages: true,
		supportsPromptCache: true,
		inputPrice: 3.0, // will have different pricing for long context vs short context
		cacheReadsPrice: 0.75,
		outputPrice: 15.0,
	},
	"grok-3-beta": {
		maxTokens: 8192,
		contextWindow: 131072,
		supportsImages: false,
		supportsPromptCache: true,
		inputPrice: 3.0,
		outputPrice: 15.0,
		description: "X AI's Grok-3 beta model with 131K context window",
	},
	"grok-3-fast-beta": {
		maxTokens: 8192,
		contextWindow: 131072,
		supportsImages: false,
		supportsPromptCache: true,
		inputPrice: 5.0,
		outputPrice: 25.0,
		description: "X AI's Grok-3 fast beta model with 131K context window",
	},
	"grok-3-mini-beta": {
		maxTokens: 8192,
		contextWindow: 131072,
		supportsImages: false,
		supportsPromptCache: true,
		inputPrice: 0.3,
		outputPrice: 0.5,
		description: "X AI's Grok-3 mini beta model with 131K context window",
	},
	"grok-3-mini-fast-beta": {
		maxTokens: 8192,
		contextWindow: 131072,
		supportsImages: false,
		supportsPromptCache: true,
		inputPrice: 0.6,
		outputPrice: 4.0,
		description: "X AI's Grok-3 mini fast beta model with 131K context window",
	},
	"grok-3": {
		maxTokens: 8192,
		contextWindow: 131072,
		supportsImages: false,
		supportsPromptCache: true,
		inputPrice: 3.0,
		outputPrice: 15.0,
		description: "X AI's Grok-3 model with 131K context window",
	},
	"grok-3-fast": {
		maxTokens: 8192,
		contextWindow: 131072,
		supportsImages: false,
		supportsPromptCache: true,
		inputPrice: 5.0,
		outputPrice: 25.0,
		description: "X AI's Grok-3 fast model with 131K context window",
	},
	"grok-3-mini": {
		maxTokens: 8192,
		contextWindow: 131072,
		supportsImages: false,
		supportsPromptCache: true,
		inputPrice: 0.3,
		outputPrice: 0.5,
		description: "X AI's Grok-3 mini model with 131K context window",
	},
	"grok-3-mini-fast": {
		maxTokens: 8192,
		contextWindow: 131072,
		supportsImages: false,
		supportsPromptCache: true,
		inputPrice: 0.6,
		outputPrice: 4.0,
		description: "X AI's Grok-3 mini fast model with 131K context window",
	},
	"grok-2-latest": {
		maxTokens: 8192,
		contextWindow: 131072,
		supportsImages: false,
		supportsPromptCache: false,
		inputPrice: 2.0,
		outputPrice: 10.0,
		description: "X AI's Grok-2 model - latest version with 131K context window",
	},
	"grok-2": {
		maxTokens: 8192,
		contextWindow: 131072,
		supportsImages: false,
		supportsPromptCache: false,
		inputPrice: 2.0,
		outputPrice: 10.0,
		description: "X AI's Grok-2 model with 131K context window",
	},
	"grok-2-1212": {
		maxTokens: 8192,
		contextWindow: 131072,
		supportsImages: false,
		supportsPromptCache: false,
		inputPrice: 2.0,
		outputPrice: 10.0,
		description: "X AI's Grok-2 model (version 1212) with 131K context window",
	},
	"grok-2-vision-latest": {
		maxTokens: 8192,
		contextWindow: 32768,
		supportsImages: true,
		supportsPromptCache: false,
		inputPrice: 2.0,
		outputPrice: 10.0,
		description: "X AI's Grok-2 Vision model - latest version with image support and 32K context window",
	},
	"grok-2-vision": {
		maxTokens: 8192,
		contextWindow: 32768,
		supportsImages: true,
		supportsPromptCache: false,
		inputPrice: 2.0,
		outputPrice: 10.0,
		description: "X AI's Grok-2 Vision model with image support and 32K context window",
	},
	"grok-2-vision-1212": {
		maxTokens: 8192,
		contextWindow: 32768,
		supportsImages: true,
		supportsPromptCache: false,
		inputPrice: 2.0,
		outputPrice: 10.0,
		description: "X AI's Grok-2 Vision model (version 1212) with image support and 32K context window",
	},
	"grok-vision-beta": {
		maxTokens: 8192,
		contextWindow: 8192,
		supportsImages: true,
		supportsPromptCache: false,
		inputPrice: 5.0,
		outputPrice: 15.0,
		description: "X AI's Grok Vision Beta model with image support and 8K context window",
	},
	"grok-beta": {
		maxTokens: 8192,
		contextWindow: 131072,
		supportsImages: false,
		supportsPromptCache: false,
		inputPrice: 5.0,
		outputPrice: 15.0,
		description: "X AI's Grok Beta model (legacy) with 131K context window",
	},
} as const satisfies Record<string, ModelInfo>

// SambaNova
// https://docs.sambanova.ai/cloud/docs/get-started/supported-models
export type SambanovaModelId = keyof typeof sambanovaModels
export const sambanovaDefaultModelId: SambanovaModelId = "Meta-Llama-3.3-70B-Instruct"
export const sambanovaModels = {
	"Llama-4-Maverick-17B-128E-Instruct": {
		maxTokens: 4096,
		contextWindow: 8_000,
		supportsImages: true,
		supportsPromptCache: false,
		inputPrice: 0.63,
		outputPrice: 1.8,
	},
	"Llama-4-Scout-17B-16E-Instruct": {
		maxTokens: 4096,
		contextWindow: 8_000,
		supportsImages: false,
		supportsPromptCache: false,
		inputPrice: 0.4,
		outputPrice: 0.7,
	},
	"Meta-Llama-3.3-70B-Instruct": {
		maxTokens: 4096,
		contextWindow: 128_000,
		supportsImages: false,
		supportsPromptCache: false,
		inputPrice: 0.6,
		outputPrice: 1.2,
	},
	"DeepSeek-R1-Distill-Llama-70B": {
		maxTokens: 4096,
		contextWindow: 128_000,
		supportsImages: false,
		supportsPromptCache: false,
		inputPrice: 0.7,
		outputPrice: 1.4,
	},
	"DeepSeek-R1": {
		maxTokens: 4096,
		contextWindow: 16_000,
		supportsImages: false,
		supportsPromptCache: false,
		inputPrice: 5.0,
		outputPrice: 7.0,
	},
	"Meta-Llama-3.1-405B-Instruct": {
		maxTokens: 4096,
		contextWindow: 16_000,
		supportsImages: false,
		supportsPromptCache: false,
		inputPrice: 5.0,
		outputPrice: 10.0,
	},
	"Meta-Llama-3.1-8B-Instruct": {
		maxTokens: 4096,
		contextWindow: 16_000,
		supportsImages: false,
		supportsPromptCache: false,
		inputPrice: 0.1,
		outputPrice: 0.2,
	},
	"Meta-Llama-3.2-1B-Instruct": {
		maxTokens: 4096,
		contextWindow: 16_000,
		supportsImages: false,
		supportsPromptCache: false,
		inputPrice: 0.04,
		outputPrice: 0.08,
	},
	"Meta-Llama-3.2-3B-Instruct": {
		maxTokens: 4096,
		contextWindow: 8_000,
		supportsImages: false,
		supportsPromptCache: false,
		inputPrice: 0.08,
		outputPrice: 0.16,
	},
	"Qwen3-32B": {
		maxTokens: 4096,
		contextWindow: 16_000,
		supportsImages: false,
		supportsPromptCache: false,
		inputPrice: 0.4,
		outputPrice: 0.8,
	},
	"QwQ-32B": {
		maxTokens: 4096,
		contextWindow: 16_000,
		supportsImages: false,
		supportsPromptCache: false,
		inputPrice: 0.5,
		outputPrice: 1.0,
	},
	"DeepSeek-V3-0324": {
		maxTokens: 4096,
		contextWindow: 8_000,
		supportsImages: false,
		supportsPromptCache: false,
		inputPrice: 3.0,
		outputPrice: 4.5,
	},
} as const satisfies Record<string, ModelInfo>

// Cerebras
// https://inference-docs.cerebras.ai/api-reference/models
export type CerebrasModelId = keyof typeof cerebrasModels
export const cerebrasDefaultModelId: CerebrasModelId = "qwen-3-32b"
export const cerebrasModels = {
	"llama-3.3-70b": {
		maxTokens: 64000,
		contextWindow: 64000,
<<<<<<< HEAD
=======
		supportsImages: false,
		supportsPromptCache: false,
		inputPrice: 0,
		outputPrice: 0,
		description: "Powerful model with ~2600 tokens/s",
	},
	"qwen-3-32b": {
		maxTokens: 64000,
		contextWindow: 64000,
		supportsImages: false,
		supportsPromptCache: false,
		inputPrice: 0,
		outputPrice: 0,
		description: "SOTA coding performance with ~2500 tokens/s",
	},
	"qwen-3-235b-a22b": {
		maxTokens: 40000,
		contextWindow: 40000,
>>>>>>> 28b15d8b
		supportsImages: false,
		supportsPromptCache: false,
		inputPrice: 0,
		outputPrice: 0,
		description: "SOTA performance with ~1500 tokens/s",
	},
<<<<<<< HEAD
	"qwen-3-32b": {
		maxTokens: 64000,
		contextWindow: 64000,
=======
} as const satisfies Record<string, ModelInfo>

// Groq
// https://console.groq.com/docs/models
// https://groq.com/pricing/
export type GroqModelId = keyof typeof groqModels
export const groqDefaultModelId: GroqModelId = "moonshotai/kimi-k2-instruct"
export const groqModels = {
	// Compound Beta Models - Hybrid architectures optimized for tool use
	"compound-beta": {
		maxTokens: 8192,
		contextWindow: 128000,
>>>>>>> 28b15d8b
		supportsImages: false,
		supportsPromptCache: false,
		inputPrice: 0.0,
		outputPrice: 0.0,
		description:
			"Compound model using Llama 4 Scout for core reasoning with Llama 3.3 70B for routing and tool use. Excellent for plan/act workflows.",
	},
	"compound-beta-mini": {
		maxTokens: 8192,
		contextWindow: 128000,
		supportsImages: false,
		supportsPromptCache: false,
		inputPrice: 0.0,
		outputPrice: 0.0,
		description: "Lightweight compound model for faster inference while maintaining tool use capabilities.",
	},
<<<<<<< HEAD
	"qwen-3-235b-a22b": {
		maxTokens: 40000,
		contextWindow: 40000,
		supportsImages: false,
		supportsPromptCache: false,
		inputPrice: 0,
		outputPrice: 0,
		description: "SOTA performance with ~1500 tokens/s",
=======
	// DeepSeek Models - Reasoning-optimized
	"deepseek-r1-distill-llama-70b": {
		maxTokens: 131072,
		contextWindow: 131072,
		supportsImages: false,
		supportsPromptCache: false,
		inputPrice: 0.75,
		outputPrice: 0.99,
		description:
			"DeepSeek R1 reasoning capabilities distilled into Llama 70B architecture. Excellent for complex problem-solving and planning.",
	},
	// Llama 4 Models
	"meta-llama/llama-4-maverick-17b-128e-instruct": {
		maxTokens: 8192,
		contextWindow: 131072,
		supportsImages: true,
		supportsPromptCache: false,
		inputPrice: 0.2,
		outputPrice: 0.6,
		description: "Meta's Llama 4 Maverick 17B model with 128 experts, supports vision and multimodal tasks.",
	},
	"meta-llama/llama-4-scout-17b-16e-instruct": {
		maxTokens: 8192,
		contextWindow: 131072,
		supportsImages: true,
		supportsPromptCache: false,
		inputPrice: 0.11,
		outputPrice: 0.34,
		description: "Meta's Llama 4 Scout 17B model with 16 experts, optimized for fast inference and general tasks.",
	},
	// Llama 3.3 Models
	"llama-3.3-70b-versatile": {
		maxTokens: 32768,
		contextWindow: 131072,
		supportsImages: false,
		supportsPromptCache: false,
		inputPrice: 0.59,
		outputPrice: 0.79,
		description: "Meta's latest Llama 3.3 70B model optimized for versatile use cases with excellent performance and speed.",
	},
	// Llama 3.1 Models - Fast inference
	"llama-3.1-8b-instant": {
		maxTokens: 131072,
		contextWindow: 131072,
		supportsImages: false,
		supportsPromptCache: false,
		inputPrice: 0.05,
		outputPrice: 0.08,
		description: "Fast and efficient Llama 3.1 8B model optimized for speed, low latency, and reliable tool execution.",
	},
	// Mistral Models
	"moonshotai/kimi-k2-instruct": {
		maxTokens: 16384,
		contextWindow: 131072,
		supportsImages: false,
		supportsPromptCache: false,
		inputPrice: 1.0,
		outputPrice: 3.0,
		description:
			"Kimi K2 is Moonshot AI's state-of-the-art Mixture-of-Experts (MoE) language model with 1 trillion total parameters and 32 billion activated parameters.",
>>>>>>> 28b15d8b
	},
} as const satisfies Record<string, ModelInfo>

// Requesty
// https://requesty.ai/models
export const requestyDefaultModelId = "anthropic/claude-3-7-sonnet-latest"
export const requestyDefaultModelInfo: ModelInfo = {
	maxTokens: 8192,
	contextWindow: 200_000,
	supportsImages: true,

	supportsPromptCache: true,
	inputPrice: 3.0,
	outputPrice: 15.0,
	cacheWritesPrice: 3.75,
	cacheReadsPrice: 0.3,
	description: "Anthropic's most intelligent model. Highest level of intelligence and capability.",
}

// SAP AI Core
export type SapAiCoreModelId = keyof typeof sapAiCoreModels
export const sapAiCoreDefaultModelId: SapAiCoreModelId = "anthropic--claude-3.5-sonnet"
// Pricing is calculated using Capacity Units, not directly in USD
const sapAiCoreModelDescription = "Pricing is calculated using SAP's Capacity Units rather than direct USD pricing."
export const sapAiCoreModels = {
	"anthropic--claude-4-sonnet": {
		maxTokens: 8192,
		contextWindow: 200_000,
		supportsImages: true,
		supportsPromptCache: false,
		description: sapAiCoreModelDescription,
	},
	"anthropic--claude-4-opus": {
		maxTokens: 8192,
		contextWindow: 200_000,
		supportsImages: true,
		supportsPromptCache: false,
		description: sapAiCoreModelDescription,
	},
	"anthropic--claude-3.7-sonnet": {
		maxTokens: 64_000,
		contextWindow: 200_000,
		supportsImages: true,
		supportsPromptCache: false,
		description: sapAiCoreModelDescription,
	},
	"anthropic--claude-3.5-sonnet": {
		maxTokens: 8192,
		contextWindow: 200_000,
		supportsImages: true,
		supportsPromptCache: false,
		description: sapAiCoreModelDescription,
	},
	"anthropic--claude-3-sonnet": {
		maxTokens: 4096,
		contextWindow: 200_000,
		supportsImages: true,
		supportsPromptCache: false,
		description: sapAiCoreModelDescription,
	},
	"anthropic--claude-3-haiku": {
		maxTokens: 4096,
		contextWindow: 200_000,
		supportsImages: true,
		supportsPromptCache: false,
		description: sapAiCoreModelDescription,
	},
	"anthropic--claude-3-opus": {
		maxTokens: 4096,
		contextWindow: 200_000,
		supportsImages: true,
		supportsPromptCache: false,
		description: sapAiCoreModelDescription,
	},
	"gemini-2.5-pro": {
		maxTokens: 65536,
		contextWindow: 1_048_576,
		supportsImages: true,
		supportsPromptCache: true,
		description: sapAiCoreModelDescription,
	},
	"gemini-2.5-flash": {
		maxTokens: 65536,
		contextWindow: 1_048_576,
		supportsImages: true,
		supportsPromptCache: true,
		thinkingConfig: {
			maxBudget: 24576,
		},
		description: sapAiCoreModelDescription,
	},
	"gpt-4": {
		maxTokens: 4096,
		contextWindow: 200_000,
		supportsImages: true,
		supportsPromptCache: false,
		description: sapAiCoreModelDescription,
	},
	"gpt-4o": {
		maxTokens: 4096,
		contextWindow: 200_000,
		supportsImages: true,
		supportsPromptCache: false,
		description: sapAiCoreModelDescription,
	},
	"gpt-4o-mini": {
		maxTokens: 4096,
		contextWindow: 200_000,
		supportsImages: true,
		supportsPromptCache: false,
		description: sapAiCoreModelDescription,
	},
	"gpt-4.1": {
		maxTokens: 32_768,
		contextWindow: 1_047_576,
		supportsImages: true,
		supportsPromptCache: true,
		description: sapAiCoreModelDescription,
	},
	"gpt-4.1-nano": {
		maxTokens: 32_768,
		contextWindow: 1_047_576,
		supportsImages: true,
		supportsPromptCache: true,
		description: sapAiCoreModelDescription,
	},
	o1: {
		maxTokens: 4096,
		contextWindow: 200_000,
		supportsImages: true,
		supportsPromptCache: false,
		description: sapAiCoreModelDescription,
	},
	o3: {
		maxTokens: 100_000,
		contextWindow: 200_000,
		supportsImages: true,
		supportsPromptCache: true,
		description: sapAiCoreModelDescription,
	},
	"o3-mini": {
		maxTokens: 4096,
		contextWindow: 200_000,
		supportsImages: true,
		supportsPromptCache: false,
		description: sapAiCoreModelDescription,
	},
	"o4-mini": {
		maxTokens: 100_000,
		contextWindow: 200_000,
		supportsImages: true,
		supportsPromptCache: true,
		description: sapAiCoreModelDescription,
	},
} as const satisfies Record<string, ModelInfo>

// Moonshot AI Studio
// https://platform.moonshot.ai/docs/pricing/chat
export const moonshotModels = {
	"kimi-k2-0711-preview": {
		maxTokens: 131_072,
		contextWindow: 131_072,
		supportsImages: false,
		supportsPromptCache: false,
		inputPrice: 0.6,
		outputPrice: 2.5,
	},
	"moonshot-v1-128k-vision-preview": {
		maxTokens: 131_072,
		contextWindow: 131_072,
		supportsImages: true,
		supportsPromptCache: false,
		inputPrice: 2,
		outputPrice: 5,
	},
	"kimi-thinking-preview": {
		maxTokens: 131_072,
		contextWindow: 131_072,
		supportsImages: false,
		supportsPromptCache: false,
		inputPrice: 30,
		outputPrice: 30,
	},
} as const satisfies Record<string, ModelInfo>
export type MoonshotModelId = keyof typeof moonshotModels
export const moonshotDefaultModelId = "kimi-k2-0711-preview" satisfies MoonshotModelId<|MERGE_RESOLUTION|>--- conflicted
+++ resolved
@@ -2462,8 +2462,6 @@
 	"llama-3.3-70b": {
 		maxTokens: 64000,
 		contextWindow: 64000,
-<<<<<<< HEAD
-=======
 		supportsImages: false,
 		supportsPromptCache: false,
 		inputPrice: 0,
@@ -2482,18 +2480,12 @@
 	"qwen-3-235b-a22b": {
 		maxTokens: 40000,
 		contextWindow: 40000,
->>>>>>> 28b15d8b
 		supportsImages: false,
 		supportsPromptCache: false,
 		inputPrice: 0,
 		outputPrice: 0,
 		description: "SOTA performance with ~1500 tokens/s",
 	},
-<<<<<<< HEAD
-	"qwen-3-32b": {
-		maxTokens: 64000,
-		contextWindow: 64000,
-=======
 } as const satisfies Record<string, ModelInfo>
 
 // Groq
@@ -2506,7 +2498,6 @@
 	"compound-beta": {
 		maxTokens: 8192,
 		contextWindow: 128000,
->>>>>>> 28b15d8b
 		supportsImages: false,
 		supportsPromptCache: false,
 		inputPrice: 0.0,
@@ -2523,7 +2514,6 @@
 		outputPrice: 0.0,
 		description: "Lightweight compound model for faster inference while maintaining tool use capabilities.",
 	},
-<<<<<<< HEAD
 	"qwen-3-235b-a22b": {
 		maxTokens: 40000,
 		contextWindow: 40000,
@@ -2532,7 +2522,7 @@
 		inputPrice: 0,
 		outputPrice: 0,
 		description: "SOTA performance with ~1500 tokens/s",
-=======
+  },
 	// DeepSeek Models - Reasoning-optimized
 	"deepseek-r1-distill-llama-70b": {
 		maxTokens: 131072,
@@ -2593,7 +2583,6 @@
 		outputPrice: 3.0,
 		description:
 			"Kimi K2 is Moonshot AI's state-of-the-art Mixture-of-Experts (MoE) language model with 1 trillion total parameters and 32 billion activated parameters.",
->>>>>>> 28b15d8b
 	},
 } as const satisfies Record<string, ModelInfo>
 
