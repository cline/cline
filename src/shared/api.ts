--- conflicted
+++ resolved
@@ -11,11 +11,8 @@
 	| "deepseek"
 	| "mistral"
 	| "vscode-lm"
-<<<<<<< HEAD
+	| "litellm"
 	| "sapaicore"
-=======
-	| "litellm"
->>>>>>> 0795b046
 
 export interface ApiHandlerOptions {
 	apiModelId?: string
@@ -520,69 +517,6 @@
 	},
 } as const satisfies Record<string, ModelInfo>
 
-<<<<<<< HEAD
-// SAP AI Core
-export type SapAiCoreModelId = keyof typeof sapAiCoreModels
-export const sapAiCoreDefaultModelId: SapAiCoreModelId = "anthropic--claude-3.5-sonnet"
-export const sapAiCoreModels = {
-	"anthropic--claude-3.5-sonnet": {
-		maxTokens: 8192,
-		contextWindow: 200_000,
-		supportsImages: true,
-		supportsPromptCache: false,
-		inputPrice: 3.0,
-		outputPrice: 15.0,
-	},
-	"anthropic--claude-3-sonnet": {
-		maxTokens: 4096,
-		contextWindow: 200_000,
-		supportsImages: true,
-		supportsPromptCache: false,
-		inputPrice: 3.0,
-		outputPrice: 15.0,
-	},
-	"anthropic--claude-3-haiku": {
-		maxTokens: 4096,
-		contextWindow: 200_000,
-		supportsImages: true,
-		supportsPromptCache: false,
-		inputPrice: 3.0,
-		outputPrice: 15.0,
-	},
-	"anthropic--claude-3-opus": {
-		maxTokens: 4096,
-		contextWindow: 200_000,
-		supportsImages: true,
-		supportsPromptCache: false,
-		inputPrice: 3.0,
-		outputPrice: 15.0,
-	},
-	"gpt-4o": {
-		maxTokens: 4096,
-		contextWindow: 200_000,
-		supportsImages: true,
-		supportsPromptCache: false,
-		inputPrice: 3.0,
-		outputPrice: 15.0,
-	},
-	"gpt-4o-mini": {
-		maxTokens: 4096,
-		contextWindow: 200_000,
-		supportsImages: true,
-		supportsPromptCache: false,
-		inputPrice: 3.0,
-		outputPrice: 15.0,
-	},
-	"gpt-4": {
-		maxTokens: 4096,
-		contextWindow: 200_000,
-		supportsImages: true,
-		supportsPromptCache: false,
-		inputPrice: 3.0,
-		outputPrice: 15.0,
-	},
-} as const satisfies Record<string, ModelInfo>
-=======
 // LiteLLM
 // https://docs.litellm.ai/docs/
 export type LiteLLMModelId = string
@@ -595,4 +529,65 @@
 	inputPrice: 0,
 	outputPrice: 0,
 }
->>>>>>> 0795b046
+
+// SAP AI Core
+export type SapAiCoreModelId = keyof typeof sapAiCoreModels
+export const sapAiCoreDefaultModelId: SapAiCoreModelId = "anthropic--claude-3.5-sonnet"
+export const sapAiCoreModels = {
+	"anthropic--claude-3.5-sonnet": {
+		maxTokens: 8192,
+		contextWindow: 200_000,
+		supportsImages: true,
+		supportsPromptCache: false,
+		inputPrice: 3.0,
+		outputPrice: 15.0,
+	},
+	"anthropic--claude-3-sonnet": {
+		maxTokens: 4096,
+		contextWindow: 200_000,
+		supportsImages: true,
+		supportsPromptCache: false,
+		inputPrice: 3.0,
+		outputPrice: 15.0,
+	},
+	"anthropic--claude-3-haiku": {
+		maxTokens: 4096,
+		contextWindow: 200_000,
+		supportsImages: true,
+		supportsPromptCache: false,
+		inputPrice: 3.0,
+		outputPrice: 15.0,
+	},
+	"anthropic--claude-3-opus": {
+		maxTokens: 4096,
+		contextWindow: 200_000,
+		supportsImages: true,
+		supportsPromptCache: false,
+		inputPrice: 3.0,
+		outputPrice: 15.0,
+	},
+	"gpt-4o": {
+		maxTokens: 4096,
+		contextWindow: 200_000,
+		supportsImages: true,
+		supportsPromptCache: false,
+		inputPrice: 3.0,
+		outputPrice: 15.0,
+	},
+	"gpt-4o-mini": {
+		maxTokens: 4096,
+		contextWindow: 200_000,
+		supportsImages: true,
+		supportsPromptCache: false,
+		inputPrice: 3.0,
+		outputPrice: 15.0,
+	},
+	"gpt-4": {
+		maxTokens: 4096,
+		contextWindow: 200_000,
+		supportsImages: true,
+		supportsPromptCache: false,
+		inputPrice: 3.0,
+		outputPrice: 15.0,
+	},
+} as const satisfies Record<string, ModelInfo>