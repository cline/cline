export type ApiProvider =
	| "anthropic"
	| "openrouter"
	| "bedrock"
	| "vertex"
	| "openai"
	| "ollama"
	| "gemini"
	| "openai-native"
	| "sapaicore"

export interface ApiHandlerOptions {
	apiModelId?: string
	apiKey?: string // anthropic
	anthropicBaseUrl?: string
	openRouterApiKey?: string
	awsAccessKey?: string
	awsSecretKey?: string
	awsSessionToken?: string
	awsRegion?: string
	vertexProjectId?: string
	vertexRegion?: string
	openAiBaseUrl?: string
	openAiApiKey?: string
	openAiModelId?: string
	ollamaModelId?: string
	ollamaBaseUrl?: string
	geminiApiKey?: string
	openAiNativeApiKey?: string
<<<<<<< HEAD
	sapAiCoreClientId?: string
	sapAiCoreClientSecret?: string
	sapAiResourceGroup?: string
	sapAiCoreTokenUrl?: string
	sapAiCoreBaseUrl?: string
=======
	azureApiVersion?: string
>>>>>>> 25831b57
}

export type ApiConfiguration = ApiHandlerOptions & {
	apiProvider?: ApiProvider
}

// Models

export interface ModelInfo {
	maxTokens: number
	contextWindow: number
	supportsImages: boolean
	supportsPromptCache: boolean
	inputPrice: number
	outputPrice: number
	cacheWritesPrice?: number
	cacheReadsPrice?: number
}

export type ApiModelId = AnthropicModelId | OpenRouterModelId | BedrockModelId | VertexModelId | SapAiCoreModelId

// Anthropic
// https://docs.anthropic.com/en/docs/about-claude/models
export type AnthropicModelId = keyof typeof anthropicModels
export const anthropicDefaultModelId: AnthropicModelId = "claude-3-5-sonnet-20240620"
export const anthropicModels = {
	"claude-3-5-sonnet-20240620": {
		maxTokens: 8192,
		contextWindow: 200_000,
		supportsImages: true,
		supportsPromptCache: true,
		inputPrice: 3.0, // $3 per million input tokens
		outputPrice: 15.0, // $15 per million output tokens
		cacheWritesPrice: 3.75, // $3.75 per million tokens
		cacheReadsPrice: 0.3, // $0.30 per million tokens
	},
	"claude-3-opus-20240229": {
		maxTokens: 4096,
		contextWindow: 200_000,
		supportsImages: true,
		supportsPromptCache: true,
		inputPrice: 15.0,
		outputPrice: 75.0,
		cacheWritesPrice: 18.75,
		cacheReadsPrice: 1.5,
	},
	"claude-3-haiku-20240307": {
		maxTokens: 4096,
		contextWindow: 200_000,
		supportsImages: true,
		supportsPromptCache: true,
		inputPrice: 0.25,
		outputPrice: 1.25,
		cacheWritesPrice: 0.3,
		cacheReadsPrice: 0.03,
	},
} as const satisfies Record<string, ModelInfo> // as const assertion makes the object deeply readonly

// AWS Bedrock
// https://docs.aws.amazon.com/bedrock/latest/userguide/conversation-inference.html
export type BedrockModelId = keyof typeof bedrockModels
export const bedrockDefaultModelId: BedrockModelId = "anthropic.claude-3-5-sonnet-20240620-v1:0"
export const bedrockModels = {
	"anthropic.claude-3-5-sonnet-20240620-v1:0": {
		maxTokens: 8192,
		contextWindow: 200_000,
		supportsImages: true,
		supportsPromptCache: false,
		inputPrice: 3.0,
		outputPrice: 15.0,
	},
	"anthropic.claude-3-opus-20240229-v1:0": {
		maxTokens: 4096,
		contextWindow: 200_000,
		supportsImages: true,
		supportsPromptCache: false,
		inputPrice: 15.0,
		outputPrice: 75.0,
	},
	"anthropic.claude-3-haiku-20240307-v1:0": {
		maxTokens: 4096,
		contextWindow: 200_000,
		supportsImages: true,
		supportsPromptCache: false,
		inputPrice: 0.25,
		outputPrice: 1.25,
	},
} as const satisfies Record<string, ModelInfo>

// OpenRouter
// https://openrouter.ai/models?order=newest&supported_parameters=tools
export type OpenRouterModelId = keyof typeof openRouterModels
export const openRouterDefaultModelId: OpenRouterModelId = "anthropic/claude-3.5-sonnet:beta"
export const openRouterModels = {
	"anthropic/claude-3.5-sonnet:beta": {
		maxTokens: 8192,
		contextWindow: 200_000,
		supportsImages: true,
		supportsPromptCache: true,
		inputPrice: 3.0,
		outputPrice: 15.0,
		cacheWritesPrice: 3.75,
		cacheReadsPrice: 0.3,
	},
	"anthropic/claude-3-opus:beta": {
		maxTokens: 4096,
		contextWindow: 200_000,
		supportsImages: true,
		supportsPromptCache: true,
		inputPrice: 15,
		outputPrice: 75,
		cacheWritesPrice: 18.75,
		cacheReadsPrice: 1.5,
	},
	"anthropic/claude-3-haiku:beta": {
		maxTokens: 4096,
		contextWindow: 200_000,
		supportsImages: true,
		supportsPromptCache: true,
		inputPrice: 0.25,
		outputPrice: 1.25,
		cacheWritesPrice: 0.3,
		cacheReadsPrice: 0.03,
	},
	// Doesn't support tool use (yet)
	"openai/o1-preview": {
		maxTokens: 32_768,
		contextWindow: 128_000,
		supportsImages: true,
		supportsPromptCache: false,
		inputPrice: 15,
		outputPrice: 60,
	},
	"openai/o1-mini": {
		maxTokens: 65_536,
		contextWindow: 128_000,
		supportsImages: true,
		supportsPromptCache: false,
		inputPrice: 3,
		outputPrice: 12,
	},
	"openai/gpt-4o-2024-08-06": {
		maxTokens: 16384,
		contextWindow: 128_000,
		supportsImages: true,
		supportsPromptCache: false,
		inputPrice: 2.5,
		outputPrice: 10,
	},
	"openai/gpt-4o-mini-2024-07-18": {
		maxTokens: 16384,
		contextWindow: 128_000,
		supportsImages: true,
		supportsPromptCache: false,
		inputPrice: 0.15,
		outputPrice: 0.6,
	},
	"openai/gpt-4-turbo": {
		maxTokens: 4096,
		contextWindow: 128_000,
		supportsImages: true,
		supportsPromptCache: false,
		inputPrice: 10,
		outputPrice: 30,
	},
	// llama 3.1 models cannot use tools yet
	// "meta-llama/llama-3.1-405b-instruct": {
	// 	maxTokens: 2048,
	// 	supportsImages: false,
	// 	inputPrice: 2.7,
	// 	outputPrice: 2.7,
	// },
	// "meta-llama/llama-3.1-70b-instruct": {
	// 	maxTokens: 2048,
	// 	supportsImages: false,
	// 	inputPrice: 0.52,
	// 	outputPrice: 0.75,
	// },
	// "meta-llama/llama-3.1-8b-instruct": {
	// 	maxTokens: 2048,
	// 	supportsImages: false,
	// 	inputPrice: 0.06,
	// 	outputPrice: 0.06,
	// },
	// OpenRouter needs to fix mapping gemini 1.5 responses for tool calls properly, they return content with line breaks formatted wrong (too many escapes), and throw errors for being in the wrong order when they're not. They also cannot handle feedback given to a request with multiple tools. Giving feedback to one tool use requests works fine. ("Please ensure that function response turn comes immediately after a function call turn. And the number of function response parts should be equal to number of function call parts of the function call turn.")
	// UPDATE: I keep getting "400: Please ensure that function call turn comes immediately after a user turn or after a function response turn.", which gets fixed as soon as i switch to openrouter/claude, so it's obviously an error on openrouters end transforming the message structure. This is likely the culprit behind the tool order error people have seen with gpt4o.
	// "google/gemini-pro-1.5": {
	// 	maxTokens: 8192,
	// 	contextWindow: 2_097_152,
	// 	supportsImages: true, // "Function Calling is not supported with non-text input"
	// 	supportsPromptCache: false,
	// 	inputPrice: 2.5,
	// 	outputPrice: 7.5,
	// },
	// "google/gemini-flash-1.5": {
	// 	maxTokens: 8192,
	// 	contextWindow: 1_048_576,
	// 	supportsImages: true, // "Function Calling is not supported with non-text input"
	// 	supportsPromptCache: false,
	// 	inputPrice: 0.0375,
	// 	outputPrice: 0.15,
	// },
	// "google/gemini-pro": {
	// 	maxTokens: 8192,
	// 	supportsImages: false, // "Function Calling is not supported with non-text input"
	// 	inputPrice: 0.125,
	// 	outputPrice: 0.375,
	// },
	// while deepseek coder can use tools, it may sometimes send tool invocation as a text block
	"deepseek/deepseek-coder": {
		maxTokens: 4096,
		contextWindow: 128_000,
		supportsImages: false,
		supportsPromptCache: false,
		inputPrice: 0.14,
		outputPrice: 0.28,
	},
	// mistral models can use tools but aren't great at going step-by-step and proceeding to the next step
	"mistralai/mistral-large": {
		maxTokens: 8192,
		contextWindow: 128_000,
		supportsImages: false,
		supportsPromptCache: false,
		inputPrice: 3,
		outputPrice: 9,
	},
	// This model is not capable of complex system/tool prompts
	// "mistralai/mistral-7b-instruct-v0.1": {
	// 	maxTokens: 4096,
	// 	supportsImages: false,
	// 	inputPrice: 0.06,
	// 	outputPrice: 0.06,
	// },
	// cohere models are not capable of complex system/tool prompts
	// "cohere/command-r-plus": {
	// 	maxTokens: 4000,
	// 	supportsImages: false,
	// 	inputPrice: 3,
	// 	outputPrice: 15,
	// },
	// "cohere/command-r": {
	// 	maxTokens: 4000,
	// 	supportsImages: false,
	// 	inputPrice: 0.5,
	// 	outputPrice: 1.5,
	// },
} as const satisfies Record<string, ModelInfo>

// Vertex AI
// https://cloud.google.com/vertex-ai/generative-ai/docs/partner-models/use-claude
export type VertexModelId = keyof typeof vertexModels
export const vertexDefaultModelId: VertexModelId = "claude-3-5-sonnet@20240620"
export const vertexModels = {
	"claude-3-5-sonnet@20240620": {
		maxTokens: 8192,
		contextWindow: 200_000,
		supportsImages: true,
		supportsPromptCache: false,
		inputPrice: 3.0,
		outputPrice: 15.0,
	},
	"claude-3-opus@20240229": {
		maxTokens: 4096,
		contextWindow: 200_000,
		supportsImages: true,
		supportsPromptCache: false,
		inputPrice: 15.0,
		outputPrice: 75.0,
	},
	"claude-3-haiku@20240307": {
		maxTokens: 4096,
		contextWindow: 200_000,
		supportsImages: true,
		supportsPromptCache: false,
		inputPrice: 0.25,
		outputPrice: 1.25,
	},
} as const satisfies Record<string, ModelInfo>

export const openAiModelInfoSaneDefaults: ModelInfo = {
	maxTokens: -1,
	contextWindow: 128_000,
	supportsImages: true,
	supportsPromptCache: false,
	inputPrice: 0,
	outputPrice: 0,
}

// Gemini
// https://ai.google.dev/gemini-api/docs/models/gemini
export type GeminiModelId = keyof typeof geminiModels
export const geminiDefaultModelId: GeminiModelId = "gemini-1.5-flash-latest"
export const geminiModels = {
	"gemini-1.5-flash-latest": {
		maxTokens: 8192,
		contextWindow: 1_048_576,
		supportsImages: true,
		supportsPromptCache: false,
		inputPrice: 0,
		outputPrice: 0,
	},
	"gemini-1.5-flash-exp-0827": {
		maxTokens: 8192,
		contextWindow: 1_048_576,
		supportsImages: true,
		supportsPromptCache: false,
		inputPrice: 0,
		outputPrice: 0,
	},
	"gemini-1.5-flash-8b-exp-0827": {
		maxTokens: 8192,
		contextWindow: 1_048_576,
		supportsImages: true,
		supportsPromptCache: false,
		inputPrice: 0,
		outputPrice: 0,
	},
	"gemini-1.5-pro-latest": {
		maxTokens: 8192,
		contextWindow: 2_097_152,
		supportsImages: true,
		supportsPromptCache: false,
		inputPrice: 0,
		outputPrice: 0,
	},
	"gemini-1.5-pro-exp-0827": {
		maxTokens: 8192,
		contextWindow: 2_097_152,
		supportsImages: true,
		supportsPromptCache: false,
		inputPrice: 0,
		outputPrice: 0,
	},
} as const satisfies Record<string, ModelInfo>

// OpenAI Native
// https://openai.com/api/pricing/
export type OpenAiNativeModelId = keyof typeof openAiNativeModels
export const openAiNativeDefaultModelId: OpenAiNativeModelId = "gpt-4o"
export const openAiNativeModels = {
	// don't support tool use yet
	"o1-preview": {
		maxTokens: 32_768,
		contextWindow: 128_000,
		supportsImages: true,
		supportsPromptCache: false,
		inputPrice: 15,
		outputPrice: 60,
	},
	"o1-mini": {
		maxTokens: 65_536,
		contextWindow: 128_000,
		supportsImages: true,
		supportsPromptCache: false,
		inputPrice: 3,
		outputPrice: 12,
	},
	"gpt-4o": {
		maxTokens: 4_096,
		contextWindow: 128_000,
		supportsImages: true,
		supportsPromptCache: false,
		inputPrice: 5,
		outputPrice: 15,
	},
	"gpt-4o-mini": {
		maxTokens: 16_384,
		contextWindow: 128_000,
		supportsImages: true,
		supportsPromptCache: false,
		inputPrice: 0.15,
		outputPrice: 0.6,
	},
} as const satisfies Record<string, ModelInfo>

// SAP AI Core
export type SapAiCoreModelId = keyof typeof sapAiCoreModels
export const sapAiCoreDefaultModelId: SapAiCoreModelId = "anthropic--claude-3.5-sonnet"
export const sapAiCoreModels = {
	"anthropic--claude-3.5-sonnet": {
		maxTokens: 8192,
		contextWindow: 200_000,
		supportsImages: true,
		supportsPromptCache: false,
		inputPrice: 3.0,
		outputPrice: 15.0,
	},
	"anthropic--claude-3-sonnet": {
		maxTokens: 4096,
		contextWindow: 200_000,
		supportsImages: true,
		supportsPromptCache: false,
		inputPrice: 3.0,
		outputPrice: 15.0,
	},
} as const satisfies Record<string, ModelInfo><|MERGE_RESOLUTION|>--- conflicted
+++ resolved
@@ -27,15 +27,12 @@
 	ollamaBaseUrl?: string
 	geminiApiKey?: string
 	openAiNativeApiKey?: string
-<<<<<<< HEAD
+	azureApiVersion?: string
 	sapAiCoreClientId?: string
 	sapAiCoreClientSecret?: string
 	sapAiResourceGroup?: string
 	sapAiCoreTokenUrl?: string
 	sapAiCoreBaseUrl?: string
-=======
-	azureApiVersion?: string
->>>>>>> 25831b57
 }
 
 export type ApiConfiguration = ApiHandlerOptions & {
