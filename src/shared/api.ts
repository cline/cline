import type { LanguageModelChatSelector } from "../api/providers/types"

export type ApiProvider =
	| "anthropic"
	| "claude-code"
	| "openrouter"
	| "bedrock"
	| "vertex"
	| "openai"
	| "ollama"
	| "lmstudio"
	| "gemini"
	| "openai-native"
	| "requesty"
	| "together"
	| "deepseek"
	| "qwen"
	| "doubao"
	| "mistral"
	| "vscode-lm"
	| "cline"
	| "litellm"
	| "nebius"
	| "fireworks"
	| "asksage"
	| "xai"
	| "sambanova"
	| "cerebras"
	| "sapaicore"

export interface ApiHandlerOptions {
	apiModelId?: string
	apiKey?: string // anthropic
	clineAccountId?: string
	taskId?: string // Used to identify the task in API requests
	liteLlmBaseUrl?: string
	liteLlmModelId?: string
	liteLlmApiKey?: string
	liteLlmUsePromptCache?: boolean
	openAiHeaders?: Record<string, string> // Custom headers for OpenAI requests
	liteLlmModelInfo?: LiteLLMModelInfo
	anthropicBaseUrl?: string
	openRouterApiKey?: string
	openRouterModelId?: string
	openRouterModelInfo?: ModelInfo
	openRouterProviderSorting?: string
	awsAccessKey?: string
	awsSecretKey?: string
	awsSessionToken?: string
	awsRegion?: string
	awsUseCrossRegionInference?: boolean
	awsBedrockUsePromptCache?: boolean
	awsUseProfile?: boolean
	awsProfile?: string
	awsBedrockEndpoint?: string
	awsBedrockCustomSelected?: boolean
	awsBedrockCustomModelBaseId?: BedrockModelId
	claudeCodePath?: string
	vertexProjectId?: string
	vertexRegion?: string
	openAiBaseUrl?: string
	openAiApiKey?: string
	openAiModelId?: string
	openAiModelInfo?: OpenAiCompatibleModelInfo
	ollamaModelId?: string
	ollamaBaseUrl?: string
	ollamaApiOptionsCtxNum?: string
	lmStudioModelId?: string
	lmStudioBaseUrl?: string
	geminiApiKey?: string
	geminiBaseUrl?: string
	openAiNativeApiKey?: string
	deepSeekApiKey?: string
	requestyApiKey?: string
	requestyModelId?: string
	requestyModelInfo?: ModelInfo
	togetherApiKey?: string
	togetherModelId?: string
	fireworksApiKey?: string
	fireworksModelId?: string
	fireworksModelMaxCompletionTokens?: number
	fireworksModelMaxTokens?: number
	qwenApiKey?: string
	doubaoApiKey?: string
	mistralApiKey?: string
	azureApiVersion?: string
	vsCodeLmModelSelector?: LanguageModelChatSelector
	qwenApiLine?: string
	nebiusApiKey?: string
	asksageApiUrl?: string
	asksageApiKey?: string
	xaiApiKey?: string
	thinkingBudgetTokens?: number
	reasoningEffort?: string
	sambanovaApiKey?: string
	cerebrasApiKey?: string
	requestTimeoutMs?: number
	sapAiCoreClientId?: string
	sapAiCoreClientSecret?: string
	sapAiResourceGroup?: string
	sapAiCoreTokenUrl?: string
	sapAiCoreBaseUrl?: string
	sapAiCoreModelId?: string
	onRetryAttempt?: (attempt: number, maxRetries: number, delay: number, error: any) => void
}

export type ApiConfiguration = ApiHandlerOptions & {
	apiProvider?: ApiProvider
	favoritedModelIds?: string[]
}

// Models

interface PriceTier {
	tokenLimit: number // Upper limit (inclusive) of *input* tokens for this price. Use Infinity for the highest tier.
	price: number // Price per million tokens for this tier.
}

export interface ModelInfo {
	maxTokens?: number
	contextWindow?: number
	supportsImages?: boolean
	supportsPromptCache: boolean // this value is hardcoded for now
	inputPrice?: number // Keep for non-tiered input models
	outputPrice?: number // Keep for non-tiered output models
	thinkingConfig?: {
		maxBudget?: number // Max allowed thinking budget tokens
		outputPrice?: number // Output price per million tokens when budget > 0
		outputPriceTiers?: PriceTier[] // Optional: Tiered output price when budget > 0
	}
	supportsGlobalEndpoint?: boolean // Whether the model supports a global endpoint with Vertex AI
	cacheWritesPrice?: number
	cacheReadsPrice?: number
	description?: string
	tiers?: {
		contextWindow: number
		inputPrice?: number
		outputPrice?: number
		cacheWritesPrice?: number
		cacheReadsPrice?: number
	}[]
}

export interface OpenAiCompatibleModelInfo extends ModelInfo {
	temperature?: number
	isR1FormatRequired?: boolean
}

// Anthropic
// https://docs.anthropic.com/en/docs/about-claude/models // prices updated 2025-01-02
export type AnthropicModelId = keyof typeof anthropicModels
export const anthropicDefaultModelId: AnthropicModelId = "claude-sonnet-4-20250514"
export const anthropicModels = {
	"claude-sonnet-4-20250514": {
		maxTokens: 8192,
		contextWindow: 200_000,
		supportsImages: true,

		supportsPromptCache: true,
		inputPrice: 3.0,
		outputPrice: 15.0,
		cacheWritesPrice: 3.75,
		cacheReadsPrice: 0.3,
	},
	"claude-opus-4-20250514": {
		maxTokens: 8192,
		contextWindow: 200_000,
		supportsImages: true,
		supportsPromptCache: true,
		inputPrice: 15.0,
		outputPrice: 75.0,
		cacheWritesPrice: 18.75,
		cacheReadsPrice: 1.5,
	},
	"claude-3-7-sonnet-20250219": {
		maxTokens: 8192,
		contextWindow: 200_000,
		supportsImages: true,

		supportsPromptCache: true,
		inputPrice: 3.0,
		outputPrice: 15.0,
		cacheWritesPrice: 3.75,
		cacheReadsPrice: 0.3,
	},
	"claude-3-5-sonnet-20241022": {
		maxTokens: 8192,
		contextWindow: 200_000,
		supportsImages: true,

		supportsPromptCache: true,
		inputPrice: 3.0, // $3 per million input tokens
		outputPrice: 15.0, // $15 per million output tokens
		cacheWritesPrice: 3.75, // $3.75 per million tokens
		cacheReadsPrice: 0.3, // $0.30 per million tokens
	},
	"claude-3-5-haiku-20241022": {
		maxTokens: 8192,
		contextWindow: 200_000,
		supportsImages: false,
		supportsPromptCache: true,
		inputPrice: 0.8,
		outputPrice: 4.0,
		cacheWritesPrice: 1.0,
		cacheReadsPrice: 0.08,
	},
	"claude-3-opus-20240229": {
		maxTokens: 4096,
		contextWindow: 200_000,
		supportsImages: true,
		supportsPromptCache: true,
		inputPrice: 15.0,
		outputPrice: 75.0,
		cacheWritesPrice: 18.75,
		cacheReadsPrice: 1.5,
	},
	"claude-3-haiku-20240307": {
		maxTokens: 4096,
		contextWindow: 200_000,
		supportsImages: true,
		supportsPromptCache: true,
		inputPrice: 0.25,
		outputPrice: 1.25,
		cacheWritesPrice: 0.3,
		cacheReadsPrice: 0.03,
	},
} as const satisfies Record<string, ModelInfo> // as const assertion makes the object deeply readonly

// Claude Code
export type ClaudeCodeModelId = keyof typeof claudeCodeModels
export const claudeCodeDefaultModelId: ClaudeCodeModelId = "claude-sonnet-4-20250514"
export const claudeCodeModels = {
	"claude-sonnet-4-20250514": {
		...anthropicModels["claude-sonnet-4-20250514"],
		supportsImages: false,
		supportsPromptCache: false,
	},
	"claude-opus-4-20250514": {
		...anthropicModels["claude-opus-4-20250514"],
		supportsImages: false,
		supportsPromptCache: false,
	},
	"claude-3-7-sonnet-20250219": {
		...anthropicModels["claude-3-7-sonnet-20250219"],
		supportsImages: false,
		supportsPromptCache: false,
	},
	"claude-3-5-sonnet-20241022": {
		...anthropicModels["claude-3-5-sonnet-20241022"],
		supportsImages: false,
		supportsPromptCache: false,
	},
	"claude-3-5-haiku-20241022": {
		...anthropicModels["claude-3-5-haiku-20241022"],
		supportsImages: false,
		supportsPromptCache: false,
	},
} as const satisfies Record<string, ModelInfo>

// AWS Bedrock
// https://docs.aws.amazon.com/bedrock/latest/userguide/conversation-inference.html
export type BedrockModelId = keyof typeof bedrockModels
export const bedrockDefaultModelId: BedrockModelId = "anthropic.claude-sonnet-4-20250514-v1:0"
export const bedrockModels = {
	"anthropic.claude-sonnet-4-20250514-v1:0": {
		maxTokens: 8192,
		contextWindow: 200_000,
		supportsImages: true,
		supportsPromptCache: true,
		inputPrice: 3.0,
		outputPrice: 15.0,
		cacheWritesPrice: 3.75,
		cacheReadsPrice: 0.3,
	},
	"anthropic.claude-opus-4-20250514-v1:0": {
		maxTokens: 8192,
		contextWindow: 200_000,
		supportsImages: true,
		supportsPromptCache: true,
		inputPrice: 15.0,
		outputPrice: 75.0,
		cacheWritesPrice: 18.75,
		cacheReadsPrice: 1.5,
	},
	"amazon.nova-premier-v1:0": {
		maxTokens: 10_000,
		contextWindow: 1_000_000,
		supportsImages: true,

		supportsPromptCache: false,
		inputPrice: 2.5,
		outputPrice: 12.5,
	},
	"amazon.nova-pro-v1:0": {
		maxTokens: 5000,
		contextWindow: 300_000,
		supportsImages: true,

		supportsPromptCache: true,
		inputPrice: 0.8,
		outputPrice: 3.2,
		// cacheWritesPrice: 3.2, // not written
		cacheReadsPrice: 0.2,
	},
	"amazon.nova-lite-v1:0": {
		maxTokens: 5000,
		contextWindow: 300_000,
		supportsImages: true,

		supportsPromptCache: true,
		inputPrice: 0.06,
		outputPrice: 0.24,
		// cacheWritesPrice: 0.24, // not written
		cacheReadsPrice: 0.015,
	},
	"amazon.nova-micro-v1:0": {
		maxTokens: 5000,
		contextWindow: 128_000,
		supportsImages: false,

		supportsPromptCache: true,
		inputPrice: 0.035,
		outputPrice: 0.14,
		// cacheWritesPrice: 0.14, // not written
		cacheReadsPrice: 0.00875,
	},
	"anthropic.claude-3-7-sonnet-20250219-v1:0": {
		maxTokens: 8192,
		contextWindow: 200_000,
		supportsImages: true,

		supportsPromptCache: true,
		inputPrice: 3.0,
		outputPrice: 15.0,
		cacheWritesPrice: 3.75,
		cacheReadsPrice: 0.3,
	},
	"anthropic.claude-3-5-sonnet-20241022-v2:0": {
		maxTokens: 8192,
		contextWindow: 200_000,
		supportsImages: true,

		supportsPromptCache: true,
		inputPrice: 3.0,
		outputPrice: 15.0,
		cacheWritesPrice: 3.75,
		cacheReadsPrice: 0.3,
	},
	"anthropic.claude-3-5-haiku-20241022-v1:0": {
		maxTokens: 8192,
		contextWindow: 200_000,
		supportsImages: true,
		supportsPromptCache: true,
		inputPrice: 0.8,
		outputPrice: 4.0,
		cacheWritesPrice: 1.0,
		cacheReadsPrice: 0.08,
	},
	"anthropic.claude-3-5-sonnet-20240620-v1:0": {
		maxTokens: 8192,
		contextWindow: 200_000,
		supportsImages: true,
		supportsPromptCache: false,
		inputPrice: 3.0,
		outputPrice: 15.0,
	},
	"anthropic.claude-3-opus-20240229-v1:0": {
		maxTokens: 4096,
		contextWindow: 200_000,
		supportsImages: true,
		supportsPromptCache: false,
		inputPrice: 15.0,
		outputPrice: 75.0,
	},
	"anthropic.claude-3-sonnet-20240229-v1:0": {
		maxTokens: 4096,
		contextWindow: 200_000,
		supportsImages: true,
		supportsPromptCache: false,
		inputPrice: 3.0,
		outputPrice: 15.0,
	},
	"anthropic.claude-3-haiku-20240307-v1:0": {
		maxTokens: 4096,
		contextWindow: 200_000,
		supportsImages: true,
		supportsPromptCache: false,
		inputPrice: 0.25,
		outputPrice: 1.25,
	},
	"deepseek.r1-v1:0": {
		maxTokens: 8_000,
		contextWindow: 64_000,
		supportsImages: false,
		supportsPromptCache: false,
		inputPrice: 1.35,
		outputPrice: 5.4,
	},
} as const satisfies Record<string, ModelInfo>

// OpenRouter
// https://openrouter.ai/models?order=newest&supported_parameters=tools
export const openRouterDefaultModelId = "anthropic/claude-sonnet-4" // will always exist in openRouterModels
export const openRouterDefaultModelInfo: ModelInfo = {
	maxTokens: 8192,
	contextWindow: 200_000,
	supportsImages: true,

	supportsPromptCache: true,
	inputPrice: 3.0,
	outputPrice: 15.0,
	cacheWritesPrice: 3.75,
	cacheReadsPrice: 0.3,
	description:
		"Claude Sonnet 4 delivers superior intelligence across coding, agentic search, and AI agent capabilities. It's a powerful choice for agentic coding, and can complete tasks across the entire software development lifecycle—from initial planning to bug fixes, maintenance to large refactors. It offers strong performance in both planning and solving for complex coding tasks, making it an ideal choice to power end-to-end software development processes.\n\nRead more in the [blog post here](https://www.anthropic.com/claude/sonnet)",
}
// Vertex AI
// https://cloud.google.com/vertex-ai/generative-ai/docs/partner-models/use-claude
// https://cloud.google.com/vertex-ai/generative-ai/pricing#partner-models
export type VertexModelId = keyof typeof vertexModels
export const vertexDefaultModelId: VertexModelId = "claude-sonnet-4@20250514"
export const vertexModels = {
	"claude-sonnet-4@20250514": {
		maxTokens: 8192,
		contextWindow: 200_000,
		supportsImages: true,
		supportsPromptCache: true,
		inputPrice: 3.0,
		outputPrice: 15.0,
		cacheWritesPrice: 3.75,
		cacheReadsPrice: 0.3,
	},
	"claude-opus-4@20250514": {
		maxTokens: 8192,
		contextWindow: 200_000,
		supportsImages: true,
		supportsPromptCache: true,
		inputPrice: 15.0,
		outputPrice: 75.0,
		cacheWritesPrice: 18.75,
		cacheReadsPrice: 1.5,
	},
	"claude-3-7-sonnet@20250219": {
		maxTokens: 8192,
		contextWindow: 200_000,
		supportsImages: true,
		supportsPromptCache: true,
		inputPrice: 3.0,
		outputPrice: 15.0,
		cacheWritesPrice: 3.75,
		cacheReadsPrice: 0.3,
		thinkingConfig: {
			maxBudget: 64000,
			outputPrice: 15.0,
		},
	},
	"claude-3-5-sonnet-v2@20241022": {
		maxTokens: 8192,
		contextWindow: 200_000,
		supportsImages: true,

		supportsPromptCache: true,
		inputPrice: 3.0,
		outputPrice: 15.0,
		cacheWritesPrice: 3.75,
		cacheReadsPrice: 0.3,
	},
	"claude-3-5-sonnet@20240620": {
		maxTokens: 8192,
		contextWindow: 200_000,
		supportsImages: true,
		supportsPromptCache: true,
		inputPrice: 3.0,
		outputPrice: 15.0,
		cacheWritesPrice: 3.75,
		cacheReadsPrice: 0.3,
	},
	"claude-3-5-haiku@20241022": {
		maxTokens: 8192,
		contextWindow: 200_000,
		supportsImages: false,
		supportsPromptCache: true,
		inputPrice: 1.0,
		outputPrice: 5.0,
		cacheWritesPrice: 1.25,
		cacheReadsPrice: 0.1,
	},
	"claude-3-opus@20240229": {
		maxTokens: 4096,
		contextWindow: 200_000,
		supportsImages: true,
		supportsPromptCache: true,
		inputPrice: 15.0,
		outputPrice: 75.0,
		cacheWritesPrice: 18.75,
		cacheReadsPrice: 1.5,
	},
	"claude-3-haiku@20240307": {
		maxTokens: 4096,
		contextWindow: 200_000,
		supportsImages: true,
		supportsPromptCache: true,
		inputPrice: 0.25,
		outputPrice: 1.25,
		cacheWritesPrice: 0.3,
		cacheReadsPrice: 0.03,
	},
	"mistral-large-2411": {
		maxTokens: 128_000,
		contextWindow: 128_000,
		supportsImages: false,
		supportsPromptCache: false,
		inputPrice: 2.0,
		outputPrice: 6.0,
	},
	"mistral-small-2503": {
		maxTokens: 128_000,
		contextWindow: 128_000,
		supportsImages: true,
		supportsPromptCache: false,
		inputPrice: 0.1,
		outputPrice: 0.3,
	},
	"codestral-2501": {
		maxTokens: 256_000,
		contextWindow: 256_000,
		supportsImages: false,
		supportsPromptCache: false,
		inputPrice: 0.3,
		outputPrice: 0.9,
	},
	"llama-4-maverick-17b-128e-instruct-maas": {
		maxTokens: 128_000,
		contextWindow: 1_048_576,
		supportsImages: true,
		supportsPromptCache: false,
		inputPrice: 0.35,
		outputPrice: 1.15,
	},
	"llama-4-scout-17b-16e-instruct-maas": {
		maxTokens: 1_000_000,
		contextWindow: 10_485_760,
		supportsImages: true,
		supportsPromptCache: false,
		inputPrice: 0.25,
		outputPrice: 0.7,
	},
	"gemini-2.0-flash-001": {
		maxTokens: 8192,
		contextWindow: 1_048_576,
		supportsImages: true,
		supportsPromptCache: true,
		supportsGlobalEndpoint: true,
		inputPrice: 0.15,
		outputPrice: 0.6,
		cacheWritesPrice: 1.0,
		cacheReadsPrice: 0.025,
	},
	"gemini-2.0-flash-lite-001": {
		maxTokens: 8192,
		contextWindow: 1_048_576,
		supportsImages: true,
		supportsPromptCache: false,
		supportsGlobalEndpoint: true,
		inputPrice: 0.075,
		outputPrice: 0.3,
	},
	"gemini-2.0-flash-thinking-exp-1219": {
		maxTokens: 8192,
		contextWindow: 32_767,
		supportsImages: true,
		supportsPromptCache: false,
		supportsGlobalEndpoint: true,
		inputPrice: 0,
		outputPrice: 0,
	},
	"gemini-2.0-flash-exp": {
		maxTokens: 8192,
		contextWindow: 1_048_576,
		supportsImages: true,
		supportsPromptCache: false,
		supportsGlobalEndpoint: true,
		inputPrice: 0,
		outputPrice: 0,
	},
	"gemini-2.5-pro-exp-03-25": {
		maxTokens: 65536,
		contextWindow: 1_048_576,
		supportsImages: true,
		supportsPromptCache: false,
		inputPrice: 0,
		outputPrice: 0,
	},
	"gemini-2.5-pro": {
		maxTokens: 65536,
		contextWindow: 1_048_576,
		supportsImages: true,
		supportsPromptCache: true,
		supportsGlobalEndpoint: true,
		inputPrice: 2.5,
		outputPrice: 15,
		cacheReadsPrice: 0.625,
		thinkingConfig: {
			maxBudget: 32767,
		},
		tiers: [
			{
				contextWindow: 200000,
				inputPrice: 1.25,
				outputPrice: 10,
				cacheReadsPrice: 0.31,
			},
			{
				contextWindow: Infinity,
				inputPrice: 2.5,
				outputPrice: 15,
				cacheReadsPrice: 0.625,
			},
		],
	},
	"gemini-2.5-flash": {
		maxTokens: 65536,
		contextWindow: 1_048_576,
		supportsImages: true,
		supportsPromptCache: true,
		supportsGlobalEndpoint: true,
		inputPrice: 0.3,
		outputPrice: 2.5,
		thinkingConfig: {
			maxBudget: 24576,
			outputPrice: 3.5,
		},
	},

	"gemini-2.5-flash-lite-preview-06-17": {
		maxTokens: 64000,
		contextWindow: 1_000_000,
		supportsImages: true,
		supportsPromptCache: true,
		supportsGlobalEndpoint: true,
		inputPrice: 0.1,
		outputPrice: 0.4,
		cacheReadsPrice: 0.025,
		description: "Preview version - may not be available in all regions",
		thinkingConfig: {
			maxBudget: 24576,
		},
	},
	"gemini-2.0-flash-thinking-exp-01-21": {
		maxTokens: 65_536,
		contextWindow: 1_048_576,
		supportsImages: true,
		supportsPromptCache: false,
		supportsGlobalEndpoint: true,
		inputPrice: 0,
		outputPrice: 0,
	},
	"gemini-exp-1206": {
		maxTokens: 8192,
		contextWindow: 2_097_152,
		supportsImages: true,
		supportsPromptCache: false,
		inputPrice: 0,
		outputPrice: 0,
	},
	"gemini-1.5-flash-002": {
		maxTokens: 8192,
		contextWindow: 1_048_576,
		supportsImages: true,
		supportsPromptCache: true,
		inputPrice: 0.15,
		outputPrice: 0.6,
		cacheWritesPrice: 1.0,
		cacheReadsPrice: 0.0375,
		tiers: [
			{
				contextWindow: 128000,
				inputPrice: 0.075,
				outputPrice: 0.3,
				cacheReadsPrice: 0.01875,
			},
			{
				contextWindow: Infinity,
				inputPrice: 0.15,
				outputPrice: 0.6,
				cacheReadsPrice: 0.0375,
			},
		],
	},
	"gemini-1.5-flash-exp-0827": {
		maxTokens: 8192,
		contextWindow: 1_048_576,
		supportsImages: true,
		supportsPromptCache: false,
		inputPrice: 0,
		outputPrice: 0,
	},
	"gemini-1.5-flash-8b-exp-0827": {
		maxTokens: 8192,
		contextWindow: 1_048_576,
		supportsImages: true,
		supportsPromptCache: false,
		inputPrice: 0,
		outputPrice: 0,
	},
	"gemini-1.5-pro-002": {
		maxTokens: 8192,
		contextWindow: 2_097_152,
		supportsImages: true,
		supportsPromptCache: false,
		inputPrice: 1.25,
		outputPrice: 5,
	},
	"gemini-1.5-pro-exp-0827": {
		maxTokens: 8192,
		contextWindow: 2_097_152,
		supportsImages: true,
		supportsPromptCache: false,
		inputPrice: 0,
		outputPrice: 0,
	},
} as const satisfies Record<string, ModelInfo>

export const vertexGlobalModels: Record<string, ModelInfo> = Object.fromEntries(
	Object.entries(vertexModels).filter(([_k, v]) => v.hasOwnProperty("supportsGlobalEndpoint")),
) as Record<string, ModelInfo>

export const openAiModelInfoSaneDefaults: OpenAiCompatibleModelInfo = {
	maxTokens: -1,
	contextWindow: 128_000,
	supportsImages: true,
	supportsPromptCache: false,
	isR1FormatRequired: false,
	inputPrice: 0,
	outputPrice: 0,
	temperature: 0,
}

// Gemini
// https://ai.google.dev/gemini-api/docs/models/gemini
export type GeminiModelId = keyof typeof geminiModels
export const geminiDefaultModelId: GeminiModelId = "gemini-2.5-pro"
export const geminiModels = {
	"gemini-2.5-pro": {
		maxTokens: 65536,
		contextWindow: 1_048_576,
		supportsImages: true,
		supportsPromptCache: true,
		inputPrice: 2.5,
		outputPrice: 15,
		cacheReadsPrice: 0.625,
		thinkingConfig: {
			maxBudget: 32767,
		},
		tiers: [
			{
				contextWindow: 200000,
				inputPrice: 1.25,
				outputPrice: 10,
				cacheReadsPrice: 0.31,
			},
			{
				contextWindow: Infinity,
				inputPrice: 2.5,
				outputPrice: 15,
				cacheReadsPrice: 0.625,
			},
		],
	},
	"gemini-2.5-flash-lite-preview-06-17": {
		maxTokens: 64000,
		contextWindow: 1_000_000,
		supportsImages: true,
		supportsPromptCache: true,
		supportsGlobalEndpoint: true,
		inputPrice: 0.1,
		outputPrice: 0.4,
		cacheReadsPrice: 0.025,
		description: "Preview version - may not be available in all regions",
		thinkingConfig: {
			maxBudget: 24576,
		},
	},
	"gemini-2.5-flash": {
		maxTokens: 65536,
		contextWindow: 1_048_576,
		supportsImages: true,
		supportsPromptCache: true,
		inputPrice: 0.3,
		outputPrice: 2.5,
		cacheReadsPrice: 0.075,
		thinkingConfig: {
			maxBudget: 24576,
			outputPrice: 3.5,
		},
	},
	"gemini-2.0-flash-001": {
		maxTokens: 8192,
		contextWindow: 1_048_576,
		supportsImages: true,
		supportsPromptCache: true,
		inputPrice: 0.1,
		outputPrice: 0.4,
		cacheReadsPrice: 0.025,
		cacheWritesPrice: 1.0,
	},
	"gemini-2.0-flash-lite-preview-02-05": {
		maxTokens: 8192,
		contextWindow: 1_048_576,
		supportsImages: true,
		supportsPromptCache: false,
		inputPrice: 0,
		outputPrice: 0,
	},
	"gemini-2.0-pro-exp-02-05": {
		maxTokens: 8192,
		contextWindow: 2_097_152,
		supportsImages: true,
		supportsPromptCache: false,
		inputPrice: 0,
		outputPrice: 0,
	},
	"gemini-2.0-flash-thinking-exp-01-21": {
		maxTokens: 65_536,
		contextWindow: 1_048_576,
		supportsImages: true,
		supportsPromptCache: false,
		inputPrice: 0,
		outputPrice: 0,
	},
	"gemini-2.0-flash-thinking-exp-1219": {
		maxTokens: 8192,
		contextWindow: 32_767,
		supportsImages: true,
		supportsPromptCache: false,
		inputPrice: 0,
		outputPrice: 0,
	},
	"gemini-2.0-flash-exp": {
		maxTokens: 8192,
		contextWindow: 1_048_576,
		supportsImages: true,
		supportsPromptCache: false,
		inputPrice: 0,
		outputPrice: 0,
	},
	"gemini-1.5-flash-002": {
		maxTokens: 8192,
		contextWindow: 1_048_576,
		supportsImages: true,
		supportsPromptCache: true,
		inputPrice: 0.15, // Default price (highest tier)
		outputPrice: 0.6, // Default price (highest tier)
		cacheReadsPrice: 0.0375,
		cacheWritesPrice: 1.0,
		tiers: [
			{
				contextWindow: 128000,
				inputPrice: 0.075,
				outputPrice: 0.3,
				cacheReadsPrice: 0.01875,
			},
			{
				contextWindow: Infinity,
				inputPrice: 0.15,
				outputPrice: 0.6,
				cacheReadsPrice: 0.0375,
			},
		],
	},
	"gemini-1.5-flash-exp-0827": {
		maxTokens: 8192,
		contextWindow: 1_048_576,
		supportsImages: true,
		supportsPromptCache: false,
		inputPrice: 0,
		outputPrice: 0,
	},
	"gemini-1.5-flash-8b-exp-0827": {
		maxTokens: 8192,
		contextWindow: 1_048_576,
		supportsImages: true,
		supportsPromptCache: false,
		inputPrice: 0,
		outputPrice: 0,
	},
	"gemini-1.5-pro-002": {
		maxTokens: 8192,
		contextWindow: 2_097_152,
		supportsImages: true,
		supportsPromptCache: false,
		inputPrice: 0,
		outputPrice: 0,
	},
	"gemini-1.5-pro-exp-0827": {
		maxTokens: 8192,
		contextWindow: 2_097_152,
		supportsImages: true,
		supportsPromptCache: false,
		inputPrice: 0,
		outputPrice: 0,
	},
	"gemini-exp-1206": {
		maxTokens: 8192,
		contextWindow: 2_097_152,
		supportsImages: true,
		supportsPromptCache: false,
		inputPrice: 0,
		outputPrice: 0,
	},
} as const satisfies Record<string, ModelInfo>

// OpenAI Native
// https://openai.com/api/pricing/
export type OpenAiNativeModelId = keyof typeof openAiNativeModels
export const openAiNativeDefaultModelId: OpenAiNativeModelId = "gpt-4.1"
export const openAiNativeModels = {
	o3: {
		maxTokens: 100_000,
		contextWindow: 200_000,
		supportsImages: true,
		supportsPromptCache: true,
		inputPrice: 2.0,
		outputPrice: 8.0,
		cacheReadsPrice: 0.5,
	},
	"o4-mini": {
		maxTokens: 100_000,
		contextWindow: 200_000,
		supportsImages: true,
		supportsPromptCache: true,
		inputPrice: 1.1,
		outputPrice: 4.4,
		cacheReadsPrice: 0.275,
	},
	"gpt-4.1": {
		maxTokens: 32_768,
		contextWindow: 1_047_576,
		supportsImages: true,
		supportsPromptCache: true,
		inputPrice: 2,
		outputPrice: 8,
		cacheReadsPrice: 0.5,
	},
	"gpt-4.1-mini": {
		maxTokens: 32_768,
		contextWindow: 1_047_576,
		supportsImages: true,
		supportsPromptCache: true,
		inputPrice: 0.4,
		outputPrice: 1.6,
		cacheReadsPrice: 0.1,
	},
	"gpt-4.1-nano": {
		maxTokens: 32_768,
		contextWindow: 1_047_576,
		supportsImages: true,
		supportsPromptCache: true,
		inputPrice: 0.1,
		outputPrice: 0.4,
		cacheReadsPrice: 0.025,
	},
	"o3-mini": {
		maxTokens: 100_000,
		contextWindow: 200_000,
		supportsImages: false,
		supportsPromptCache: true,
		inputPrice: 1.1,
		outputPrice: 4.4,
		cacheReadsPrice: 0.55,
	},
	// don't support tool use yet
	o1: {
		maxTokens: 100_000,
		contextWindow: 200_000,
		supportsImages: true,
		supportsPromptCache: false,
		inputPrice: 15,
		outputPrice: 60,
		cacheReadsPrice: 7.5,
	},
	"o1-preview": {
		maxTokens: 32_768,
		contextWindow: 128_000,
		supportsImages: true,
		supportsPromptCache: true,
		inputPrice: 15,
		outputPrice: 60,
		cacheReadsPrice: 7.5,
	},
	"o1-mini": {
		maxTokens: 65_536,
		contextWindow: 128_000,
		supportsImages: true,
		supportsPromptCache: true,
		inputPrice: 1.1,
		outputPrice: 4.4,
		cacheReadsPrice: 0.55,
	},
	"gpt-4o": {
		maxTokens: 4_096,
		contextWindow: 128_000,
		supportsImages: true,
		supportsPromptCache: true,
		inputPrice: 2.5,
		outputPrice: 10,
		cacheReadsPrice: 1.25,
	},
	"gpt-4o-mini": {
		maxTokens: 16_384,
		contextWindow: 128_000,
		supportsImages: true,
		supportsPromptCache: true,
		inputPrice: 0.15,
		outputPrice: 0.6,
		cacheReadsPrice: 0.075,
	},
	"chatgpt-4o-latest": {
		maxTokens: 16_384,
		contextWindow: 128_000,
		supportsImages: true,
		supportsPromptCache: false,
		inputPrice: 5,
		outputPrice: 15,
	},
	"gpt-4.5-preview": {
		maxTokens: 16_384,
		contextWindow: 128_000,
		supportsImages: true,
		supportsPromptCache: true,
		inputPrice: 75,
		outputPrice: 150,
	},
} as const satisfies Record<string, ModelInfo>

// Azure OpenAI
// https://learn.microsoft.com/en-us/azure/ai-services/openai/api-version-deprecation
// https://learn.microsoft.com/en-us/azure/ai-services/openai/reference#api-specs
export const azureOpenAiDefaultApiVersion = "2024-08-01-preview"

// DeepSeek
// https://api-docs.deepseek.com/quick_start/pricing
export type DeepSeekModelId = keyof typeof deepSeekModels
export const deepSeekDefaultModelId: DeepSeekModelId = "deepseek-chat"
export const deepSeekModels = {
	"deepseek-chat": {
		maxTokens: 8_000,
		contextWindow: 64_000,
		supportsImages: false,
		supportsPromptCache: true, // supports context caching, but not in the way anthropic does it (deepseek reports input tokens and reads/writes in the same usage report) FIXME: we need to show users cache stats how deepseek does it
		inputPrice: 0, // technically there is no input price, it's all either a cache hit or miss (ApiOptions will not show this). Input is the sum of cache reads and writes
		outputPrice: 1.1,
		cacheWritesPrice: 0.27,
		cacheReadsPrice: 0.07,
	},
	"deepseek-reasoner": {
		maxTokens: 8_000,
		contextWindow: 64_000,
		supportsImages: false,
		supportsPromptCache: true, // supports context caching, but not in the way anthropic does it (deepseek reports input tokens and reads/writes in the same usage report) FIXME: we need to show users cache stats how deepseek does it
		inputPrice: 0, // technically there is no input price, it's all either a cache hit or miss (ApiOptions will not show this)
		outputPrice: 2.19,
		cacheWritesPrice: 0.55,
		cacheReadsPrice: 0.14,
	},
} as const satisfies Record<string, ModelInfo>

// Qwen
// https://bailian.console.aliyun.com/
export type MainlandQwenModelId = keyof typeof mainlandQwenModels
export type InternationalQwenModelId = keyof typeof internationalQwenModels
export const internationalQwenDefaultModelId: InternationalQwenModelId = "qwen-coder-plus-latest"
export const mainlandQwenDefaultModelId: MainlandQwenModelId = "qwen-coder-plus-latest"
export const internationalQwenModels = {
	"qwen3-235b-a22b": {
		maxTokens: 16_384,
		contextWindow: 131_072,
		supportsImages: false,
		supportsPromptCache: false,
		inputPrice: 2,
		outputPrice: 8,
		cacheWritesPrice: 2,
		cacheReadsPrice: 8,
		thinkingConfig: {
			maxBudget: 38_912,
			outputPrice: 20,
		},
	},
	"qwen3-32b": {
		maxTokens: 16_384,
		contextWindow: 131_072,
		supportsImages: false,
		supportsPromptCache: false,
		inputPrice: 2,
		outputPrice: 8,
		cacheWritesPrice: 2,
		cacheReadsPrice: 8,
		thinkingConfig: {
			maxBudget: 38_912,
			outputPrice: 20,
		},
	},
	"qwen3-30b-a3b": {
		maxTokens: 16_384,
		contextWindow: 131_072,
		supportsImages: false,
		supportsPromptCache: false,
		inputPrice: 0.75,
		outputPrice: 3,
		cacheWritesPrice: 0.75,
		cacheReadsPrice: 3,
		thinkingConfig: {
			maxBudget: 38_912,
			outputPrice: 7.5,
		},
	},
	"qwen3-14b": {
		maxTokens: 8_192,
		contextWindow: 131_072,
		supportsImages: false,
		supportsPromptCache: false,
		inputPrice: 1,
		outputPrice: 4,
		cacheWritesPrice: 1,
		cacheReadsPrice: 4,
		thinkingConfig: {
			maxBudget: 38_912,
			outputPrice: 10,
		},
	},
	"qwen3-8b": {
		maxTokens: 8_192,
		contextWindow: 131_072,
		supportsImages: false,
		supportsPromptCache: false,
		inputPrice: 0.5,
		outputPrice: 2,
		cacheWritesPrice: 0.5,
		cacheReadsPrice: 2,
		thinkingConfig: {
			maxBudget: 38_912,
			outputPrice: 5,
		},
	},
	"qwen3-4b": {
		maxTokens: 8_192,
		contextWindow: 131_072,
		supportsImages: false,
		supportsPromptCache: false,
		inputPrice: 0.3,
		outputPrice: 1.2,
		cacheWritesPrice: 0.3,
		cacheReadsPrice: 1.2,
		thinkingConfig: {
			maxBudget: 38_912,
			outputPrice: 3,
		},
	},
	"qwen3-1.7b": {
		maxTokens: 8_192,
		contextWindow: 32_768,
		supportsImages: false,
		supportsPromptCache: false,
		inputPrice: 0.3,
		outputPrice: 1.2,
		cacheWritesPrice: 0.3,
		cacheReadsPrice: 1.2,
		thinkingConfig: {
			maxBudget: 30_720,
			outputPrice: 3,
		},
	},
	"qwen3-0.6b": {
		maxTokens: 8_192,
		contextWindow: 32_768,
		supportsImages: false,
		supportsPromptCache: false,
		inputPrice: 0.3,
		outputPrice: 1.2,
		cacheWritesPrice: 0.3,
		cacheReadsPrice: 1.2,
		thinkingConfig: {
			maxBudget: 30_720,
			outputPrice: 3,
		},
	},
	"qwen2.5-coder-32b-instruct": {
		maxTokens: 8_192,
		contextWindow: 131_072,
		supportsImages: false,
		supportsPromptCache: false,
		inputPrice: 0.002,
		outputPrice: 0.006,
		cacheWritesPrice: 0.002,
		cacheReadsPrice: 0.006,
	},
	"qwen2.5-coder-14b-instruct": {
		maxTokens: 8_192,
		contextWindow: 131_072,
		supportsImages: false,
		supportsPromptCache: false,
		inputPrice: 0.002,
		outputPrice: 0.006,
		cacheWritesPrice: 0.002,
		cacheReadsPrice: 0.006,
	},
	"qwen2.5-coder-7b-instruct": {
		maxTokens: 8_192,
		contextWindow: 131_072,
		supportsImages: false,
		supportsPromptCache: false,
		inputPrice: 0.001,
		outputPrice: 0.002,
		cacheWritesPrice: 0.001,
		cacheReadsPrice: 0.002,
	},
	"qwen2.5-coder-3b-instruct": {
		maxTokens: 8_192,
		contextWindow: 32_768,
		supportsImages: false,
		supportsPromptCache: false,
		inputPrice: 0.0,
		outputPrice: 0.0,
		cacheWritesPrice: 0.0,
		cacheReadsPrice: 0.0,
	},
	"qwen2.5-coder-1.5b-instruct": {
		maxTokens: 8_192,
		contextWindow: 32_768,
		supportsImages: false,
		supportsPromptCache: false,
		inputPrice: 0.0,
		outputPrice: 0.0,
		cacheWritesPrice: 0.0,
		cacheReadsPrice: 0.0,
	},
	"qwen2.5-coder-0.5b-instruct": {
		maxTokens: 8_192,
		contextWindow: 32_768,
		supportsImages: false,
		supportsPromptCache: false,
		inputPrice: 0.0,
		outputPrice: 0.0,
		cacheWritesPrice: 0.0,
		cacheReadsPrice: 0.0,
	},
	"qwen-coder-plus-latest": {
		maxTokens: 129_024,
		contextWindow: 131_072,
		supportsImages: false,
		supportsPromptCache: false,
		inputPrice: 3.5,
		outputPrice: 7,
		cacheWritesPrice: 3.5,
		cacheReadsPrice: 7,
	},
	"qwen-plus-latest": {
		maxTokens: 16_384,
		contextWindow: 131_072,
		supportsImages: false,
		supportsPromptCache: false,
		inputPrice: 0.8,
		outputPrice: 2,
		cacheWritesPrice: 0.8,
		cacheReadsPrice: 2,
		thinkingConfig: {
			maxBudget: 38_912,
			outputPrice: 16,
		},
	},
	"qwen-turbo-latest": {
		maxTokens: 16_384,
		contextWindow: 1_000_000,
		supportsImages: false,
		supportsPromptCache: false,
		inputPrice: 0.3,
		outputPrice: 0.6,
		cacheWritesPrice: 0.3,
		cacheReadsPrice: 0.6,
		thinkingConfig: {
			maxBudget: 38_912,
			outputPrice: 6,
		},
	},
	"qwen-max-latest": {
		maxTokens: 30_720,
		contextWindow: 32_768,
		supportsImages: false,
		supportsPromptCache: false,
		inputPrice: 2.4,
		outputPrice: 9.6,
		cacheWritesPrice: 2.4,
		cacheReadsPrice: 9.6,
	},
	"qwen-coder-plus": {
		maxTokens: 129_024,
		contextWindow: 131_072,
		supportsImages: false,
		supportsPromptCache: false,
		inputPrice: 3.5,
		outputPrice: 7,
		cacheWritesPrice: 3.5,
		cacheReadsPrice: 7,
	},
	"qwen-plus": {
		maxTokens: 129_024,
		contextWindow: 131_072,
		supportsImages: false,
		supportsPromptCache: false,
		inputPrice: 0.8,
		outputPrice: 2,
		cacheWritesPrice: 0.8,
		cacheReadsPrice: 0.2,
	},
	"qwen-turbo": {
		maxTokens: 1_000_000,
		contextWindow: 1_000_000,
		supportsImages: false,
		supportsPromptCache: false,
		inputPrice: 0.3,
		outputPrice: 0.6,
		cacheWritesPrice: 0.3,
		cacheReadsPrice: 0.6,
	},
	"qwen-max": {
		maxTokens: 30_720,
		contextWindow: 32_768,
		supportsImages: false,
		supportsPromptCache: false,
		inputPrice: 2.4,
		outputPrice: 9.6,
		cacheWritesPrice: 2.4,
		cacheReadsPrice: 9.6,
	},
	"deepseek-v3": {
		maxTokens: 8_000,
		contextWindow: 64_000,
		supportsImages: false,
		supportsPromptCache: true,
		inputPrice: 0,
		outputPrice: 0.28,
		cacheWritesPrice: 0.14,
		cacheReadsPrice: 0.014,
	},
	"deepseek-r1": {
		maxTokens: 8_000,
		contextWindow: 64_000,
		supportsImages: false,
		supportsPromptCache: true,
		inputPrice: 0,
		outputPrice: 2.19,
		cacheWritesPrice: 0.55,
		cacheReadsPrice: 0.14,
	},
	"qwen-vl-max": {
		maxTokens: 30_720,
		contextWindow: 32_768,
		supportsImages: true,
		supportsPromptCache: false,
		inputPrice: 3,
		outputPrice: 9,
		cacheWritesPrice: 3,
		cacheReadsPrice: 9,
	},
	"qwen-vl-max-latest": {
		maxTokens: 129_024,
		contextWindow: 131_072,
		supportsImages: true,
		supportsPromptCache: false,
		inputPrice: 3,
		outputPrice: 9,
		cacheWritesPrice: 3,
		cacheReadsPrice: 9,
	},
	"qwen-vl-plus": {
		maxTokens: 6_000,
		contextWindow: 8_000,
		supportsImages: true,
		supportsPromptCache: false,
		inputPrice: 1.5,
		outputPrice: 4.5,
		cacheWritesPrice: 1.5,
		cacheReadsPrice: 4.5,
	},
	"qwen-vl-plus-latest": {
		maxTokens: 129_024,
		contextWindow: 131_072,
		supportsImages: true,
		supportsPromptCache: false,
		inputPrice: 1.5,
		outputPrice: 4.5,
		cacheWritesPrice: 1.5,
		cacheReadsPrice: 4.5,
	},
} as const satisfies Record<string, ModelInfo>

export const mainlandQwenModels = {
	"qwen3-235b-a22b": {
		maxTokens: 16_384,
		contextWindow: 131_072,
		supportsImages: false,
		supportsPromptCache: false,
		inputPrice: 2,
		outputPrice: 8,
		cacheWritesPrice: 2,
		cacheReadsPrice: 8,
		thinkingConfig: {
			maxBudget: 38_912,
			outputPrice: 20,
		},
	},
	"qwen3-32b": {
		maxTokens: 16_384,
		contextWindow: 131_072,
		supportsImages: false,
		supportsPromptCache: false,
		inputPrice: 2,
		outputPrice: 8,
		cacheWritesPrice: 2,
		cacheReadsPrice: 8,
		thinkingConfig: {
			maxBudget: 38_912,
			outputPrice: 20,
		},
	},
	"qwen3-30b-a3b": {
		maxTokens: 16_384,
		contextWindow: 131_072,
		supportsImages: false,
		supportsPromptCache: false,
		inputPrice: 0.75,
		outputPrice: 3,
		cacheWritesPrice: 0.75,
		cacheReadsPrice: 3,
		thinkingConfig: {
			maxBudget: 38_912,
			outputPrice: 7.5,
		},
	},
	"qwen3-14b": {
		maxTokens: 8_192,
		contextWindow: 131_072,
		supportsImages: false,
		supportsPromptCache: false,
		inputPrice: 1,
		outputPrice: 4,
		cacheWritesPrice: 1,
		cacheReadsPrice: 4,
		thinkingConfig: {
			maxBudget: 38_912,
			outputPrice: 10,
		},
	},
	"qwen3-8b": {
		maxTokens: 8_192,
		contextWindow: 131_072,
		supportsImages: false,
		supportsPromptCache: false,
		inputPrice: 0.5,
		outputPrice: 2,
		cacheWritesPrice: 0.5,
		cacheReadsPrice: 2,
		thinkingConfig: {
			maxBudget: 38_912,
			outputPrice: 5,
		},
	},
	"qwen3-4b": {
		maxTokens: 8_192,
		contextWindow: 131_072,
		supportsImages: false,
		supportsPromptCache: false,
		inputPrice: 0.3,
		outputPrice: 1.2,
		cacheWritesPrice: 0.3,
		cacheReadsPrice: 1.2,
		thinkingConfig: {
			maxBudget: 38_912,
			outputPrice: 3,
		},
	},
	"qwen3-1.7b": {
		maxTokens: 8_192,
		contextWindow: 32_768,
		supportsImages: false,
		supportsPromptCache: false,
		inputPrice: 0.3,
		outputPrice: 1.2,
		cacheWritesPrice: 0.3,
		cacheReadsPrice: 1.2,
		thinkingConfig: {
			maxBudget: 30_720,
			outputPrice: 3,
		},
	},
	"qwen3-0.6b": {
		maxTokens: 8_192,
		contextWindow: 32_768,
		supportsImages: false,
		supportsPromptCache: false,
		inputPrice: 0.3,
		outputPrice: 1.2,
		cacheWritesPrice: 0.3,
		cacheReadsPrice: 1.2,
		thinkingConfig: {
			maxBudget: 30_720,
			outputPrice: 3,
		},
	},
	"qwen2.5-coder-32b-instruct": {
		maxTokens: 8_192,
		contextWindow: 131_072,
		supportsImages: false,
		supportsPromptCache: false,
		inputPrice: 0.002,
		outputPrice: 0.006,
		cacheWritesPrice: 0.002,
		cacheReadsPrice: 0.006,
	},
	"qwen2.5-coder-14b-instruct": {
		maxTokens: 8_192,
		contextWindow: 131_072,
		supportsImages: false,
		supportsPromptCache: false,
		inputPrice: 0.002,
		outputPrice: 0.006,
		cacheWritesPrice: 0.002,
		cacheReadsPrice: 0.006,
	},
	"qwen2.5-coder-7b-instruct": {
		maxTokens: 8_192,
		contextWindow: 131_072,
		supportsImages: false,
		supportsPromptCache: false,
		inputPrice: 0.001,
		outputPrice: 0.002,
		cacheWritesPrice: 0.001,
		cacheReadsPrice: 0.002,
	},
	"qwen2.5-coder-3b-instruct": {
		maxTokens: 8_192,
		contextWindow: 32_768,
		supportsImages: false,
		supportsPromptCache: false,
		inputPrice: 0.0,
		outputPrice: 0.0,
		cacheWritesPrice: 0.0,
		cacheReadsPrice: 0.0,
	},
	"qwen2.5-coder-1.5b-instruct": {
		maxTokens: 8_192,
		contextWindow: 32_768,
		supportsImages: false,
		supportsPromptCache: false,
		inputPrice: 0.0,
		outputPrice: 0.0,
		cacheWritesPrice: 0.0,
		cacheReadsPrice: 0.0,
	},
	"qwen2.5-coder-0.5b-instruct": {
		maxTokens: 8_192,
		contextWindow: 32_768,
		supportsImages: false,
		supportsPromptCache: false,
		inputPrice: 0.0,
		outputPrice: 0.0,
		cacheWritesPrice: 0.0,
		cacheReadsPrice: 0.0,
	},
	"qwen-coder-plus-latest": {
		maxTokens: 129_024,
		contextWindow: 131_072,
		supportsImages: false,
		supportsPromptCache: false,
		inputPrice: 3.5,
		outputPrice: 7,
		cacheWritesPrice: 3.5,
		cacheReadsPrice: 7,
	},
	"qwen-plus-latest": {
		maxTokens: 16_384,
		contextWindow: 131_072,
		supportsImages: false,
		supportsPromptCache: false,
		inputPrice: 0.8,
		outputPrice: 2,
		cacheWritesPrice: 0.8,
		cacheReadsPrice: 2,
		thinkingConfig: {
			maxBudget: 38_912,
			outputPrice: 16,
		},
	},
	"qwen-turbo-latest": {
		maxTokens: 16_384,
		contextWindow: 1_000_000,
		supportsImages: false,
		supportsPromptCache: false,
		inputPrice: 0.3,
		outputPrice: 0.6,
		cacheWritesPrice: 0.3,
		cacheReadsPrice: 0.6,
		thinkingConfig: {
			maxBudget: 38_912,
			outputPrice: 6,
		},
	},
	"qwen-max-latest": {
		maxTokens: 30_720,
		contextWindow: 32_768,
		supportsImages: false,
		supportsPromptCache: false,
		inputPrice: 2.4,
		outputPrice: 9.6,
		cacheWritesPrice: 2.4,
		cacheReadsPrice: 9.6,
	},
	"qwq-plus-latest": {
		maxTokens: 8_192,
		contextWindow: 131_071,
		supportsImages: false,
		supportsPromptCache: false,
		inputPrice: 0.0,
		outputPrice: 0.0,
		cacheWritesPrice: 0.0,
		cacheReadsPrice: 0.0,
	},
	"qwq-plus": {
		maxTokens: 8_192,
		contextWindow: 131_071,
		supportsImages: false,
		supportsPromptCache: false,
		inputPrice: 0.0,
		outputPrice: 0.0,
		cacheWritesPrice: 0.0,
		cacheReadsPrice: 0.0,
	},
	"qwen-coder-plus": {
		maxTokens: 129_024,
		contextWindow: 131_072,
		supportsImages: false,
		supportsPromptCache: false,
		inputPrice: 3.5,
		outputPrice: 7,
		cacheWritesPrice: 3.5,
		cacheReadsPrice: 7,
	},
	"qwen-plus": {
		maxTokens: 129_024,
		contextWindow: 131_072,
		supportsImages: false,
		supportsPromptCache: false,
		inputPrice: 0.8,
		outputPrice: 2,
		cacheWritesPrice: 0.8,
		cacheReadsPrice: 0.2,
	},
	"qwen-turbo": {
		maxTokens: 1_000_000,
		contextWindow: 1_000_000,
		supportsImages: false,
		supportsPromptCache: false,
		inputPrice: 0.3,
		outputPrice: 0.6,
		cacheWritesPrice: 0.3,
		cacheReadsPrice: 0.6,
	},
	"qwen-max": {
		maxTokens: 30_720,
		contextWindow: 32_768,
		supportsImages: false,
		supportsPromptCache: false,
		inputPrice: 2.4,
		outputPrice: 9.6,
		cacheWritesPrice: 2.4,
		cacheReadsPrice: 9.6,
	},
	"deepseek-v3": {
		maxTokens: 8_000,
		contextWindow: 64_000,
		supportsImages: false,
		supportsPromptCache: true,
		inputPrice: 0,
		outputPrice: 0.28,
		cacheWritesPrice: 0.14,
		cacheReadsPrice: 0.014,
	},
	"deepseek-r1": {
		maxTokens: 8_000,
		contextWindow: 64_000,
		supportsImages: false,
		supportsPromptCache: true,
		inputPrice: 0,
		outputPrice: 2.19,
		cacheWritesPrice: 0.55,
		cacheReadsPrice: 0.14,
	},
	"qwen-vl-max": {
		maxTokens: 30_720,
		contextWindow: 32_768,
		supportsImages: true,
		supportsPromptCache: false,
		inputPrice: 3,
		outputPrice: 9,
		cacheWritesPrice: 3,
		cacheReadsPrice: 9,
	},
	"qwen-vl-max-latest": {
		maxTokens: 129_024,
		contextWindow: 131_072,
		supportsImages: true,
		supportsPromptCache: false,
		inputPrice: 3,
		outputPrice: 9,
		cacheWritesPrice: 3,
		cacheReadsPrice: 9,
	},
	"qwen-vl-plus": {
		maxTokens: 6_000,
		contextWindow: 8_000,
		supportsImages: true,
		supportsPromptCache: false,
		inputPrice: 1.5,
		outputPrice: 4.5,
		cacheWritesPrice: 1.5,
		cacheReadsPrice: 4.5,
	},
	"qwen-vl-plus-latest": {
		maxTokens: 129_024,
		contextWindow: 131_072,
		supportsImages: true,
		supportsPromptCache: false,
		inputPrice: 1.5,
		outputPrice: 4.5,
		cacheWritesPrice: 1.5,
		cacheReadsPrice: 4.5,
	},
} as const satisfies Record<string, ModelInfo>

// Doubao
// https://www.volcengine.com/docs/82379/1298459
// https://console.volcengine.com/ark/region:ark+cn-beijing/openManagement
export type DoubaoModelId = keyof typeof doubaoModels
export const doubaoDefaultModelId: DoubaoModelId = "doubao-1-5-pro-256k-250115"
export const doubaoModels = {
	"doubao-1-5-pro-256k-250115": {
		maxTokens: 12_288,
		contextWindow: 256_000,
		supportsImages: false,
		supportsPromptCache: false,
		inputPrice: 0.7,
		outputPrice: 1.3,
		cacheWritesPrice: 0,
		cacheReadsPrice: 0,
	},
	"doubao-1-5-pro-32k-250115": {
		maxTokens: 12_288,
		contextWindow: 32_000,
		supportsImages: false,
		supportsPromptCache: false,
		inputPrice: 0.11,
		outputPrice: 0.3,
		cacheWritesPrice: 0,
		cacheReadsPrice: 0,
	},
	"deepseek-v3-250324": {
		maxTokens: 12_288,
		contextWindow: 128_000,
		supportsImages: false,
		supportsPromptCache: false,
		inputPrice: 0.55,
		outputPrice: 2.19,
		cacheWritesPrice: 0,
		cacheReadsPrice: 0,
	},
	"deepseek-r1-250120": {
		maxTokens: 32_768,
		contextWindow: 64_000,
		supportsImages: false,
		supportsPromptCache: false,
		inputPrice: 0.27,
		outputPrice: 1.09,
		cacheWritesPrice: 0,
		cacheReadsPrice: 0,
	},
} as const satisfies Record<string, ModelInfo>

// Mistral
// https://docs.mistral.ai/getting-started/models/models_overview/
export type MistralModelId = keyof typeof mistralModels
export const mistralDefaultModelId: MistralModelId = "devstral-small-2505"
export const mistralModels = {
	"mistral-large-2411": {
		maxTokens: 128_000,
		contextWindow: 128_000,
		supportsImages: false,
		supportsPromptCache: false,
		inputPrice: 2.0,
		outputPrice: 6.0,
	},
	"pixtral-large-2411": {
		maxTokens: 131_000,
		contextWindow: 131_000,
		supportsImages: true,
		supportsPromptCache: false,
		inputPrice: 2.0,
		outputPrice: 6.0,
	},
	"ministral-3b-2410": {
		maxTokens: 128_000,
		contextWindow: 128_000,
		supportsImages: false,
		supportsPromptCache: false,
		inputPrice: 0.04,
		outputPrice: 0.04,
	},
	"ministral-8b-2410": {
		maxTokens: 128_000,
		contextWindow: 128_000,
		supportsImages: false,
		supportsPromptCache: false,
		inputPrice: 0.1,
		outputPrice: 0.1,
	},
	"mistral-small-latest": {
		maxTokens: 128_000,
		contextWindow: 128_000,
		supportsImages: true,
		supportsPromptCache: false,
		inputPrice: 0.1,
		outputPrice: 0.3,
	},
	"mistral-medium-latest": {
		maxTokens: 128_000,
		contextWindow: 128_000,
		supportsImages: true,
		supportsPromptCache: false,
		inputPrice: 0.4,
		outputPrice: 2.0,
	},
	"mistral-small-2501": {
		maxTokens: 32_000,
		contextWindow: 32_000,
		supportsImages: false,
		supportsPromptCache: false,
		inputPrice: 0.1,
		outputPrice: 0.3,
	},
	"pixtral-12b-2409": {
		maxTokens: 128_000,
		contextWindow: 128_000,
		supportsImages: true,
		supportsPromptCache: false,
		inputPrice: 0.15,
		outputPrice: 0.15,
	},
	"open-mistral-nemo-2407": {
		maxTokens: 128_000,
		contextWindow: 128_000,
		supportsImages: false,
		supportsPromptCache: false,
		inputPrice: 0.15,
		outputPrice: 0.15,
	},
	"open-codestral-mamba": {
		maxTokens: 256_000,
		contextWindow: 256_000,
		supportsImages: false,
		supportsPromptCache: false,
		inputPrice: 0.15,
		outputPrice: 0.15,
	},
	"codestral-2501": {
		maxTokens: 256_000,
		contextWindow: 256_000,
		supportsImages: false,
		supportsPromptCache: false,
		inputPrice: 0.3,
		outputPrice: 0.9,
	},
	"devstral-small-2505": {
		maxTokens: 128_000,
		contextWindow: 131_072,
		supportsImages: false,
		supportsPromptCache: false,
		inputPrice: 0.1,
		outputPrice: 0.3,
	},
} as const satisfies Record<string, ModelInfo>

// LiteLLM
// https://docs.litellm.ai/docs/
export type LiteLLMModelId = string
export const liteLlmDefaultModelId = "anthropic/claude-3-7-sonnet-20250219"
export interface LiteLLMModelInfo extends ModelInfo {
	temperature?: number
}

export const liteLlmModelInfoSaneDefaults: LiteLLMModelInfo = {
	maxTokens: -1,
	contextWindow: 128_000,
	supportsImages: true,
	supportsPromptCache: true,
	inputPrice: 0,
	outputPrice: 0,
	cacheWritesPrice: 0,
	cacheReadsPrice: 0,
	temperature: 0,
}

// AskSage Models
// https://docs.asksage.ai/
export type AskSageModelId = keyof typeof askSageModels
export const askSageDefaultModelId: AskSageModelId = "claude-4-sonnet"
export const askSageDefaultURL: string = "https://api.asksage.ai/server"
export const askSageModels = {
	"gpt-4o": {
		maxTokens: 4096,
		contextWindow: 128_000,
		supportsImages: false,
		supportsPromptCache: false,
		inputPrice: 0,
		outputPrice: 0,
	},
	"gpt-4o-gov": {
		maxTokens: 4096,
		contextWindow: 128_000,
		supportsImages: false,
		supportsPromptCache: false,
		inputPrice: 0,
		outputPrice: 0,
	},
	"gpt-4.1": {
		maxTokens: 32_768,
		contextWindow: 1_047_576,
		supportsImages: false,
		supportsPromptCache: false,
		inputPrice: 0,
		outputPrice: 0,
	},
	"claude-35-sonnet": {
		maxTokens: 8192,
		contextWindow: 200_000,
		supportsImages: false,
		supportsPromptCache: false,
		inputPrice: 0,
		outputPrice: 0,
	},
	"aws-bedrock-claude-35-sonnet-gov": {
		maxTokens: 8192,
		contextWindow: 200_000,
		supportsImages: false,
		supportsPromptCache: false,
		inputPrice: 0,
		outputPrice: 0,
	},
	"claude-37-sonnet": {
		maxTokens: 8192,
		contextWindow: 200_000,
		supportsImages: false,
		supportsPromptCache: false,
		inputPrice: 0,
		outputPrice: 0,
	},
	"claude-4-sonnet": {
		maxTokens: 8192,
		contextWindow: 200_000,
		supportsImages: false,
		supportsPromptCache: false,
		inputPrice: 0,
		outputPrice: 0,
	},
	"claude-4-opus": {
		maxTokens: 8192,
		contextWindow: 200_000,
		supportsImages: false,
		supportsPromptCache: false,
		inputPrice: 0,
		outputPrice: 0,
	},
	"google-gemini-2.5-pro": {
		maxTokens: 65536,
		contextWindow: 1_048_576,
		supportsImages: false,
		supportsPromptCache: false,
		inputPrice: 0,
		outputPrice: 0,
	},
}

// Nebius AI Studio
// https://docs.nebius.com/studio/inference/models
export const nebiusModels = {
	"deepseek-ai/DeepSeek-V3": {
		maxTokens: 32_000,
		contextWindow: 96_000,
		supportsImages: false,
		supportsPromptCache: false,
		inputPrice: 0.5,
		outputPrice: 1.5,
	},
	"deepseek-ai/DeepSeek-V3-0324-fast": {
		maxTokens: 128_000,
		contextWindow: 128_000,
		supportsImages: false,
		supportsPromptCache: false,
		inputPrice: 2,
		outputPrice: 6,
	},
	"deepseek-ai/DeepSeek-R1": {
		maxTokens: 32_000,
		contextWindow: 96_000,
		supportsImages: false,
		supportsPromptCache: false,
		inputPrice: 0.8,
		outputPrice: 2.4,
	},
	"deepseek-ai/DeepSeek-R1-fast": {
		maxTokens: 32_000,
		contextWindow: 96_000,
		supportsImages: false,
		supportsPromptCache: false,
		inputPrice: 2,
		outputPrice: 6,
	},
	"deepseek-ai/DeepSeek-R1-0528": {
		maxTokens: 128_000,
		contextWindow: 163_840,
		supportsImages: false,
		supportsPromptCache: false,
		inputPrice: 0.8,
		outputPrice: 2.4,
	},
	"meta-llama/Llama-3.3-70B-Instruct-fast": {
		maxTokens: 32_000,
		contextWindow: 96_000,
		supportsImages: false,
		supportsPromptCache: false,
		inputPrice: 0.25,
		outputPrice: 0.75,
	},
	"Qwen/Qwen2.5-32B-Instruct-fast": {
		maxTokens: 8_192,
		contextWindow: 32_768,
		supportsImages: false,
		supportsPromptCache: false,
		inputPrice: 0.13,
		outputPrice: 0.4,
	},
	"Qwen/Qwen2.5-Coder-32B-Instruct-fast": {
		maxTokens: 128_000,
		contextWindow: 128_000,
		supportsImages: false,
		supportsPromptCache: false,
		inputPrice: 0.1,
		outputPrice: 0.3,
	},
	"Qwen/Qwen3-4B-fast": {
		maxTokens: 32_000,
		contextWindow: 41_000,
		supportsImages: false,
		supportsPromptCache: false,
		inputPrice: 0.08,
		outputPrice: 0.24,
	},
	"Qwen/Qwen3-30B-A3B-fast": {
		maxTokens: 32_000,
		contextWindow: 41_000,
		supportsImages: false,
		supportsPromptCache: false,
		inputPrice: 0.3,
		outputPrice: 0.9,
	},
	"Qwen/Qwen3-235B-A22B": {
		maxTokens: 32_000,
		contextWindow: 41_000,
		supportsImages: false,
		supportsPromptCache: false,
		inputPrice: 0.2,
		outputPrice: 0.6,
	},
} as const satisfies Record<string, ModelInfo>
export type NebiusModelId = keyof typeof nebiusModels
export const nebiusDefaultModelId = "Qwen/Qwen2.5-32B-Instruct-fast" satisfies NebiusModelId

// X AI
// https://docs.x.ai/docs/api-reference
export type XAIModelId = keyof typeof xaiModels
export const xaiDefaultModelId: XAIModelId = "grok-3"
export const xaiModels = {
	"grok-3-beta": {
		maxTokens: 8192,
		contextWindow: 131072,
		supportsImages: false,
		supportsPromptCache: true,
		inputPrice: 3.0,
		outputPrice: 15.0,
		description: "X AI's Grok-3 beta model with 131K context window",
	},
	"grok-3-fast-beta": {
		maxTokens: 8192,
		contextWindow: 131072,
		supportsImages: false,
		supportsPromptCache: true,
		inputPrice: 5.0,
		outputPrice: 25.0,
		description: "X AI's Grok-3 fast beta model with 131K context window",
	},
	"grok-3-mini-beta": {
		maxTokens: 8192,
		contextWindow: 131072,
		supportsImages: false,
		supportsPromptCache: true,
		inputPrice: 0.3,
		outputPrice: 0.5,
		description: "X AI's Grok-3 mini beta model with 131K context window",
	},
	"grok-3-mini-fast-beta": {
		maxTokens: 8192,
		contextWindow: 131072,
		supportsImages: false,
		supportsPromptCache: true,
		inputPrice: 0.6,
		outputPrice: 4.0,
		description: "X AI's Grok-3 mini fast beta model with 131K context window",
	},
	"grok-3": {
		maxTokens: 8192,
		contextWindow: 131072,
		supportsImages: false,
		supportsPromptCache: true,
		inputPrice: 3.0,
		outputPrice: 15.0,
		description: "X AI's Grok-3 model with 131K context window",
	},
	"grok-3-fast": {
		maxTokens: 8192,
		contextWindow: 131072,
		supportsImages: false,
		supportsPromptCache: true,
		inputPrice: 5.0,
		outputPrice: 25.0,
		description: "X AI's Grok-3 fast model with 131K context window",
	},
	"grok-3-mini": {
		maxTokens: 8192,
		contextWindow: 131072,
		supportsImages: false,
		supportsPromptCache: true,
		inputPrice: 0.3,
		outputPrice: 0.5,
		description: "X AI's Grok-3 mini model with 131K context window",
	},
	"grok-3-mini-fast": {
		maxTokens: 8192,
		contextWindow: 131072,
		supportsImages: false,
		supportsPromptCache: true,
		inputPrice: 0.6,
		outputPrice: 4.0,
		description: "X AI's Grok-3 mini fast model with 131K context window",
	},
	"grok-2-latest": {
		maxTokens: 8192,
		contextWindow: 131072,
		supportsImages: false,
		supportsPromptCache: false,
		inputPrice: 2.0,
		outputPrice: 10.0,
		description: "X AI's Grok-2 model - latest version with 131K context window",
	},
	"grok-2": {
		maxTokens: 8192,
		contextWindow: 131072,
		supportsImages: false,
		supportsPromptCache: false,
		inputPrice: 2.0,
		outputPrice: 10.0,
		description: "X AI's Grok-2 model with 131K context window",
	},
	"grok-2-1212": {
		maxTokens: 8192,
		contextWindow: 131072,
		supportsImages: false,
		supportsPromptCache: false,
		inputPrice: 2.0,
		outputPrice: 10.0,
		description: "X AI's Grok-2 model (version 1212) with 131K context window",
	},
	"grok-2-vision-latest": {
		maxTokens: 8192,
		contextWindow: 32768,
		supportsImages: true,
		supportsPromptCache: false,
		inputPrice: 2.0,
		outputPrice: 10.0,
		description: "X AI's Grok-2 Vision model - latest version with image support and 32K context window",
	},
	"grok-2-vision": {
		maxTokens: 8192,
		contextWindow: 32768,
		supportsImages: true,
		supportsPromptCache: false,
		inputPrice: 2.0,
		outputPrice: 10.0,
		description: "X AI's Grok-2 Vision model with image support and 32K context window",
	},
	"grok-2-vision-1212": {
		maxTokens: 8192,
		contextWindow: 32768,
		supportsImages: true,
		supportsPromptCache: false,
		inputPrice: 2.0,
		outputPrice: 10.0,
		description: "X AI's Grok-2 Vision model (version 1212) with image support and 32K context window",
	},
	"grok-vision-beta": {
		maxTokens: 8192,
		contextWindow: 8192,
		supportsImages: true,
		supportsPromptCache: false,
		inputPrice: 5.0,
		outputPrice: 15.0,
		description: "X AI's Grok Vision Beta model with image support and 8K context window",
	},
	"grok-beta": {
		maxTokens: 8192,
		contextWindow: 131072,
		supportsImages: false,
		supportsPromptCache: false,
		inputPrice: 5.0,
		outputPrice: 15.0,
		description: "X AI's Grok Beta model (legacy) with 131K context window",
	},
} as const satisfies Record<string, ModelInfo>

// SambaNova
// https://docs.sambanova.ai/cloud/docs/get-started/supported-models
export type SambanovaModelId = keyof typeof sambanovaModels
export const sambanovaDefaultModelId: SambanovaModelId = "Meta-Llama-3.3-70B-Instruct"
export const sambanovaModels = {
	"Llama-4-Maverick-17B-128E-Instruct": {
		maxTokens: 4096,
		contextWindow: 8_000,
		supportsImages: true,
		supportsPromptCache: false,
		inputPrice: 0.63,
		outputPrice: 1.8,
	},
	"Llama-4-Scout-17B-16E-Instruct": {
		maxTokens: 4096,
		contextWindow: 8_000,
		supportsImages: false,
		supportsPromptCache: false,
		inputPrice: 0.4,
		outputPrice: 0.7,
	},
	"Meta-Llama-3.3-70B-Instruct": {
		maxTokens: 4096,
		contextWindow: 128_000,
		supportsImages: false,
		supportsPromptCache: false,
		inputPrice: 0.6,
		outputPrice: 1.2,
	},
	"DeepSeek-R1-Distill-Llama-70B": {
		maxTokens: 4096,
		contextWindow: 128_000,
		supportsImages: false,
		supportsPromptCache: false,
		inputPrice: 0.7,
		outputPrice: 1.4,
	},
	"DeepSeek-R1": {
		maxTokens: 4096,
		contextWindow: 16_000,
		supportsImages: false,
		supportsPromptCache: false,
		inputPrice: 5.0,
		outputPrice: 7.0,
	},
	"Meta-Llama-3.1-405B-Instruct": {
		maxTokens: 4096,
		contextWindow: 16_000,
		supportsImages: false,
		supportsPromptCache: false,
		inputPrice: 5.0,
		outputPrice: 10.0,
	},
	"Meta-Llama-3.1-8B-Instruct": {
		maxTokens: 4096,
		contextWindow: 16_000,
		supportsImages: false,
		supportsPromptCache: false,
		inputPrice: 0.1,
		outputPrice: 0.2,
	},
	"Meta-Llama-3.2-1B-Instruct": {
		maxTokens: 4096,
		contextWindow: 16_000,
		supportsImages: false,
		supportsPromptCache: false,
		inputPrice: 0.04,
		outputPrice: 0.08,
	},
	"Meta-Llama-3.2-3B-Instruct": {
		maxTokens: 4096,
		contextWindow: 8_000,
		supportsImages: false,
		supportsPromptCache: false,
		inputPrice: 0.08,
		outputPrice: 0.16,
	},
	"Qwen3-32B": {
		maxTokens: 4096,
		contextWindow: 16_000,
		supportsImages: false,
		supportsPromptCache: false,
		inputPrice: 0.4,
		outputPrice: 0.8,
	},
	"QwQ-32B": {
		maxTokens: 4096,
		contextWindow: 16_000,
		supportsImages: false,
		supportsPromptCache: false,
		inputPrice: 0.5,
		outputPrice: 1.0,
	},
	"DeepSeek-V3-0324": {
		maxTokens: 4096,
		contextWindow: 8_000,
		supportsImages: false,
		supportsPromptCache: false,
		inputPrice: 3.0,
		outputPrice: 4.5,
	},
} as const satisfies Record<string, ModelInfo>

// Cerebras
// https://inference-docs.cerebras.ai/api-reference/models
export type CerebrasModelId = keyof typeof cerebrasModels
export const cerebrasDefaultModelId: CerebrasModelId = "llama3.1-8b"
export const cerebrasModels = {
	"llama-4-scout-17b-16e-instruct": {
		maxTokens: 8192,
		contextWindow: 8192,
		supportsImages: false,
		supportsPromptCache: false,
		inputPrice: 0,
		outputPrice: 0,
		description: "Fast inference model with ~2700 tokens/s",
	},
	"llama3.1-8b": {
		maxTokens: 8192,
		contextWindow: 8192,
		supportsImages: false,
		supportsPromptCache: false,
		inputPrice: 0,
		outputPrice: 0,
		description: "Efficient model with ~2100 tokens/s",
	},
	"llama-3.3-70b": {
		maxTokens: 8192,
		contextWindow: 8192,
		supportsImages: false,
		supportsPromptCache: false,
		inputPrice: 0,
		outputPrice: 0,
		description: "Powerful model with ~2600 tokens/s",
	},
	"qwen-3-32b": {
		maxTokens: 16382,
		contextWindow: 16382,
		supportsImages: false,
		supportsPromptCache: false,
		inputPrice: 0,
		outputPrice: 0,
		description: "SOTA coding performance with ~2500 tokens/s",
	},
	"deepseek-r1-distill-llama-70b": {
		maxTokens: 8192,
		contextWindow: 8192,
		supportsImages: false,
		supportsPromptCache: false,
		inputPrice: 0,
		outputPrice: 0,
		description: "Advanced reasoning model with ~2300 tokens/s (private preview)",
	},
} as const satisfies Record<string, ModelInfo>

// Requesty
// https://requesty.ai/models
export const requestyDefaultModelId = "anthropic/claude-3-7-sonnet-latest"
export const requestyDefaultModelInfo: ModelInfo = {
	maxTokens: 8192,
	contextWindow: 200_000,
	supportsImages: true,

	supportsPromptCache: true,
	inputPrice: 3.0,
	outputPrice: 15.0,
	cacheWritesPrice: 3.75,
	cacheReadsPrice: 0.3,
	description: "Anthropic's most intelligent model. Highest level of intelligence and capability.",
}

// SAP AI Core
export type SapAiCoreModelId = keyof typeof sapAiCoreModels
export const sapAiCoreDefaultModelId: SapAiCoreModelId = "anthropic--claude-3.5-sonnet"
// Pricing is calculated using Capacity Units, not directly in USD
const sapAiCoreModelDescription = "Pricing is calculated using SAP's Capacity Units rather than direct USD pricing."
export const sapAiCoreModels = {
	"anthropic--claude-4-sonnet": {
		maxTokens: 8192,
		contextWindow: 200_000,
		supportsImages: true,
<<<<<<< HEAD
		supportsPromptCache: true,
		inputPrice: 3.0,
		outputPrice: 15.0,
		cacheWritesPrice: 3.75,
		cacheReadsPrice: 0.3,
=======
		supportsPromptCache: false,
		description: sapAiCoreModelDescription,
>>>>>>> c724edd1
	},
	"anthropic--claude-4-opus": {
		maxTokens: 8192,
		contextWindow: 200_000,
		supportsImages: true,
<<<<<<< HEAD
		supportsPromptCache: true,
		inputPrice: 15.0,
		outputPrice: 75.0,
		cacheWritesPrice: 18.75,
		cacheReadsPrice: 1.5,
=======
		supportsPromptCache: false,
		description: sapAiCoreModelDescription,
>>>>>>> c724edd1
	},
	"anthropic--claude-3.7-sonnet": {
		maxTokens: 64_000,
		contextWindow: 200_000,
		supportsImages: true,
<<<<<<< HEAD
		supportsPromptCache: true,
		inputPrice: 3.0,
		outputPrice: 15.0,
		cacheWritesPrice: 3.75,
		cacheReadsPrice: 0.3,
=======
		supportsPromptCache: false,
		description: sapAiCoreModelDescription,
>>>>>>> c724edd1
	},
	"anthropic--claude-3.5-sonnet": {
		maxTokens: 8192,
		contextWindow: 200_000,
		supportsImages: true,
		supportsPromptCache: false,
		description: sapAiCoreModelDescription,
	},
	"anthropic--claude-3-sonnet": {
		maxTokens: 4096,
		contextWindow: 200_000,
		supportsImages: true,
		supportsPromptCache: false,
		description: sapAiCoreModelDescription,
	},
	"anthropic--claude-3-haiku": {
		maxTokens: 4096,
		contextWindow: 200_000,
		supportsImages: true,
		supportsPromptCache: false,
		description: sapAiCoreModelDescription,
	},
	"anthropic--claude-3-opus": {
		maxTokens: 4096,
		contextWindow: 200_000,
		supportsImages: true,
		supportsPromptCache: false,
		description: sapAiCoreModelDescription,
	},
	"gemini-2.5-pro": {
		maxTokens: 65536,
		contextWindow: 1_048_576,
		supportsImages: true,
		supportsPromptCache: true,
		description: sapAiCoreModelDescription,
	},
	"gemini-2.5-flash": {
		maxTokens: 65536,
		contextWindow: 1_048_576,
		supportsImages: true,
		supportsPromptCache: true,
		thinkingConfig: {
			maxBudget: 24576,
		},
		description: sapAiCoreModelDescription,
	},
	"gpt-4": {
		maxTokens: 4096,
		contextWindow: 200_000,
		supportsImages: true,
		supportsPromptCache: false,
		description: sapAiCoreModelDescription,
	},
	"gpt-4o": {
		maxTokens: 4096,
		contextWindow: 200_000,
		supportsImages: true,
		supportsPromptCache: false,
		description: sapAiCoreModelDescription,
	},
	"gpt-4o-mini": {
		maxTokens: 4096,
		contextWindow: 200_000,
		supportsImages: true,
		supportsPromptCache: false,
		description: sapAiCoreModelDescription,
	},
	"gpt-4.1": {
		maxTokens: 32_768,
		contextWindow: 1_047_576,
		supportsImages: true,
		supportsPromptCache: true,
		description: sapAiCoreModelDescription,
	},
	"gpt-4.1-nano": {
		maxTokens: 32_768,
		contextWindow: 1_047_576,
		supportsImages: true,
		supportsPromptCache: true,
		description: sapAiCoreModelDescription,
	},
	o1: {
		maxTokens: 4096,
		contextWindow: 200_000,
		supportsImages: true,
		supportsPromptCache: false,
		description: sapAiCoreModelDescription,
	},
	o3: {
		maxTokens: 100_000,
		contextWindow: 200_000,
		supportsImages: true,
		supportsPromptCache: true,
		description: sapAiCoreModelDescription,
	},
	"o3-mini": {
		maxTokens: 4096,
		contextWindow: 200_000,
		supportsImages: true,
		supportsPromptCache: false,
		description: sapAiCoreModelDescription,
	},
	"o4-mini": {
		maxTokens: 100_000,
		contextWindow: 200_000,
		supportsImages: true,
		supportsPromptCache: true,
		description: sapAiCoreModelDescription,
	},
} as const satisfies Record<string, ModelInfo><|MERGE_RESOLUTION|>--- conflicted
+++ resolved
@@ -2415,46 +2415,22 @@
 		maxTokens: 8192,
 		contextWindow: 200_000,
 		supportsImages: true,
-<<<<<<< HEAD
-		supportsPromptCache: true,
-		inputPrice: 3.0,
-		outputPrice: 15.0,
-		cacheWritesPrice: 3.75,
-		cacheReadsPrice: 0.3,
-=======
-		supportsPromptCache: false,
+		supportsPromptCache: true,
 		description: sapAiCoreModelDescription,
->>>>>>> c724edd1
 	},
 	"anthropic--claude-4-opus": {
 		maxTokens: 8192,
 		contextWindow: 200_000,
 		supportsImages: true,
-<<<<<<< HEAD
-		supportsPromptCache: true,
-		inputPrice: 15.0,
-		outputPrice: 75.0,
-		cacheWritesPrice: 18.75,
-		cacheReadsPrice: 1.5,
-=======
-		supportsPromptCache: false,
+		supportsPromptCache: true,
 		description: sapAiCoreModelDescription,
->>>>>>> c724edd1
 	},
 	"anthropic--claude-3.7-sonnet": {
 		maxTokens: 64_000,
 		contextWindow: 200_000,
 		supportsImages: true,
-<<<<<<< HEAD
-		supportsPromptCache: true,
-		inputPrice: 3.0,
-		outputPrice: 15.0,
-		cacheWritesPrice: 3.75,
-		cacheReadsPrice: 0.3,
-=======
-		supportsPromptCache: false,
+		supportsPromptCache: true,
 		description: sapAiCoreModelDescription,
->>>>>>> c724edd1
 	},
 	"anthropic--claude-3.5-sonnet": {
 		maxTokens: 8192,
