export type ApiProvider =
	| "anthropic"
	| "openrouter"
	| "bedrock"
	| "vertex"
	| "openai"
	| "ollama"
	| "lmstudio"
	| "gemini"
	| "openai-native"
	| "deepseek"
	| "mistral"
	| "vscode-lm"

export interface ApiHandlerOptions {
	apiModelId?: string
	apiKey?: string // anthropic
	anthropicBaseUrl?: string
	openRouterApiKey?: string
	openRouterModelId?: string
	openRouterModelInfo?: ModelInfo
	awsAccessKey?: string
	awsSecretKey?: string
	awsSessionToken?: string
	awsRegion?: string
	awsUseCrossRegionInference?: boolean
	vertexProjectId?: string
	vertexRegion?: string
	openAiBaseUrl?: string
	openAiApiKey?: string
	openAiModelId?: string
	ollamaModelId?: string
	ollamaBaseUrl?: string
	lmStudioModelId?: string
	lmStudioBaseUrl?: string
	geminiApiKey?: string
	openAiNativeApiKey?: string
	deepSeekApiKey?: string
	mistralApiKey?: string
	azureApiVersion?: string
	vsCodeLmModelSelector?: any
}

export type ApiConfiguration = ApiHandlerOptions & {
	apiProvider?: ApiProvider
}

// Models

export interface ModelInfo {
	maxTokens?: number
	contextWindow?: number
	supportsImages?: boolean
	supportsComputerUse?: boolean
	supportsPromptCache: boolean // this value is hardcoded for now
	inputPrice?: number
	outputPrice?: number
	cacheWritesPrice?: number
	cacheReadsPrice?: number
	description?: string
}

// Anthropic
// https://docs.anthropic.com/en/docs/about-claude/models // prices updated 2025-01-02
export type AnthropicModelId = keyof typeof anthropicModels
export const anthropicDefaultModelId: AnthropicModelId = "claude-3-5-sonnet-20241022"
export const anthropicModels = {
	"claude-3-5-sonnet-20241022": {
		maxTokens: 8192,
		contextWindow: 200_000,
		supportsImages: true,
		supportsComputerUse: true,
		supportsPromptCache: true,
		inputPrice: 3.0, // $3 per million input tokens
		outputPrice: 15.0, // $15 per million output tokens
		cacheWritesPrice: 3.75, // $3.75 per million tokens
		cacheReadsPrice: 0.3, // $0.30 per million tokens
	},
	"claude-3-5-haiku-20241022": {
		maxTokens: 8192,
		contextWindow: 200_000,
		supportsImages: false,
		supportsPromptCache: true,
		inputPrice: 0.8,
		outputPrice: 4.0,
		cacheWritesPrice: 1.0,
		cacheReadsPrice: 0.08,
	},
	"claude-3-opus-20240229": {
		maxTokens: 4096,
		contextWindow: 200_000,
		supportsImages: true,
		supportsPromptCache: true,
		inputPrice: 15.0,
		outputPrice: 75.0,
		cacheWritesPrice: 18.75,
		cacheReadsPrice: 1.5,
	},
	"claude-3-haiku-20240307": {
		maxTokens: 4096,
		contextWindow: 200_000,
		supportsImages: true,
		supportsPromptCache: true,
		inputPrice: 0.25,
		outputPrice: 1.25,
		cacheWritesPrice: 0.3,
		cacheReadsPrice: 0.03,
	},
} as const satisfies Record<string, ModelInfo> // as const assertion makes the object deeply readonly

// AWS Bedrock
// https://docs.aws.amazon.com/bedrock/latest/userguide/conversation-inference.html
export type BedrockModelId = keyof typeof bedrockModels
export const bedrockDefaultModelId: BedrockModelId = "anthropic.claude-3-5-sonnet-20241022-v2:0"
export const bedrockModels = {
	"anthropic.claude-3-5-sonnet-20241022-v2:0": {
		maxTokens: 8192,
		contextWindow: 200_000,
		supportsImages: true,
		supportsComputerUse: true,
		supportsPromptCache: false,
		inputPrice: 3.0,
		outputPrice: 15.0,
	},
	"anthropic.claude-3-5-haiku-20241022-v1:0": {
		maxTokens: 8192,
		contextWindow: 200_000,
		supportsImages: false,
		supportsPromptCache: false,
		inputPrice: 1.0,
		outputPrice: 5.0,
	},
	"anthropic.claude-3-5-sonnet-20240620-v1:0": {
		maxTokens: 8192,
		contextWindow: 200_000,
		supportsImages: true,
		supportsPromptCache: false,
		inputPrice: 3.0,
		outputPrice: 15.0,
	},
	"anthropic.claude-3-opus-20240229-v1:0": {
		maxTokens: 4096,
		contextWindow: 200_000,
		supportsImages: true,
		supportsPromptCache: false,
		inputPrice: 15.0,
		outputPrice: 75.0,
	},
	"anthropic.claude-3-sonnet-20240229-v1:0": {
		maxTokens: 4096,
		contextWindow: 200_000,
		supportsImages: true,
		supportsPromptCache: false,
		inputPrice: 3.0,
		outputPrice: 15.0,
	},
	"anthropic.claude-3-haiku-20240307-v1:0": {
		maxTokens: 4096,
		contextWindow: 200_000,
		supportsImages: true,
		supportsPromptCache: false,
		inputPrice: 0.25,
		outputPrice: 1.25,
	},
} as const satisfies Record<string, ModelInfo>

// OpenRouter
// https://openrouter.ai/models?order=newest&supported_parameters=tools
export const openRouterDefaultModelId = "anthropic/claude-3.5-sonnet:beta" // will always exist in openRouterModels
export const openRouterDefaultModelInfo: ModelInfo = {
	maxTokens: 8192,
	contextWindow: 200_000,
	supportsImages: true,
	supportsComputerUse: true,
	supportsPromptCache: true,
	inputPrice: 3.0,
	outputPrice: 15.0,
	cacheWritesPrice: 3.75,
	cacheReadsPrice: 0.3,
	description:
		"The new Claude 3.5 Sonnet delivers better-than-Opus capabilities, faster-than-Sonnet speeds, at the same Sonnet prices. Sonnet is particularly good at:\n\n- Coding: New Sonnet scores ~49% on SWE-Bench Verified, higher than the last best score, and without any fancy prompt scaffolding\n- Data science: Augments human data science expertise; navigates unstructured data while using multiple tools for insights\n- Visual processing: excelling at interpreting charts, graphs, and images, accurately transcribing text to derive insights beyond just the text alone\n- Agentic tasks: exceptional tool use, making it great at agentic tasks (i.e. complex, multi-step problem solving tasks that require engaging with other systems)\n\n#multimodal\n\n_This is a faster endpoint, made available in collaboration with Anthropic, that is self-moderated: response moderation happens on the provider's side instead of OpenRouter's. For requests that pass moderation, it's identical to the [Standard](/anthropic/claude-3.5-sonnet) variant._",
}

// Vertex AI
// https://cloud.google.com/vertex-ai/generative-ai/docs/partner-models/use-claude
export type VertexModelId = keyof typeof vertexModels
export const vertexDefaultModelId: VertexModelId = "claude-3-5-sonnet-v2@20241022"
export const vertexModels = {
	"claude-3-5-sonnet-v2@20241022": {
		maxTokens: 8192,
		contextWindow: 200_000,
		supportsImages: true,
		supportsComputerUse: true,
		supportsPromptCache: false,
		inputPrice: 3.0,
		outputPrice: 15.0,
	},
	"claude-3-5-sonnet@20240620": {
		maxTokens: 8192,
		contextWindow: 200_000,
		supportsImages: true,
		supportsPromptCache: false,
		inputPrice: 3.0,
		outputPrice: 15.0,
	},
	"claude-3-5-haiku@20241022": {
		maxTokens: 8192,
		contextWindow: 200_000,
		supportsImages: false,
		supportsPromptCache: false,
		inputPrice: 1.0,
		outputPrice: 5.0,
	},
	"claude-3-opus@20240229": {
		maxTokens: 4096,
		contextWindow: 200_000,
		supportsImages: true,
		supportsPromptCache: false,
		inputPrice: 15.0,
		outputPrice: 75.0,
	},
	"claude-3-haiku@20240307": {
		maxTokens: 4096,
		contextWindow: 200_000,
		supportsImages: true,
		supportsPromptCache: false,
		inputPrice: 0.25,
		outputPrice: 1.25,
	},
} as const satisfies Record<string, ModelInfo>

export const openAiModelInfoSaneDefaults: ModelInfo = {
	maxTokens: -1,
	contextWindow: 128_000,
	supportsImages: true,
	supportsPromptCache: false,
	inputPrice: 0,
	outputPrice: 0,
}

// Gemini
// https://ai.google.dev/gemini-api/docs/models/gemini
export type GeminiModelId = keyof typeof geminiModels
export const geminiDefaultModelId: GeminiModelId = "gemini-2.0-flash-thinking-exp-1219"
export const geminiModels = {
	"gemini-2.0-flash-thinking-exp-1219": {
		maxTokens: 8192,
		contextWindow: 32_767,
		supportsImages: true,
		supportsPromptCache: false,
		inputPrice: 0,
		outputPrice: 0,
	},
	"gemini-2.0-flash-exp": {
		maxTokens: 8192,
		contextWindow: 1_048_576,
		supportsImages: true,
		supportsPromptCache: false,
		inputPrice: 0,
		outputPrice: 0,
	},
	"gemini-exp-1206": {
		maxTokens: 8192,
		contextWindow: 2_097_152,
		supportsImages: true,
		supportsPromptCache: false,
		inputPrice: 0,
		outputPrice: 0,
	},
	"gemini-1.5-flash-002": {
		maxTokens: 8192,
		contextWindow: 1_048_576,
		supportsImages: true,
		supportsPromptCache: false,
		inputPrice: 0,
		outputPrice: 0,
	},
	"gemini-1.5-flash-exp-0827": {
		maxTokens: 8192,
		contextWindow: 1_048_576,
		supportsImages: true,
		supportsPromptCache: false,
		inputPrice: 0,
		outputPrice: 0,
	},
	"gemini-1.5-flash-8b-exp-0827": {
		maxTokens: 8192,
		contextWindow: 1_048_576,
		supportsImages: true,
		supportsPromptCache: false,
		inputPrice: 0,
		outputPrice: 0,
	},
	"gemini-1.5-pro-002": {
		maxTokens: 8192,
		contextWindow: 2_097_152,
		supportsImages: true,
		supportsPromptCache: false,
		inputPrice: 0,
		outputPrice: 0,
	},
	"gemini-1.5-pro-exp-0827": {
		maxTokens: 8192,
		contextWindow: 2_097_152,
		supportsImages: true,
		supportsPromptCache: false,
		inputPrice: 0,
		outputPrice: 0,
	},
} as const satisfies Record<string, ModelInfo>

// OpenAI Native
// https://openai.com/api/pricing/
export type OpenAiNativeModelId = keyof typeof openAiNativeModels
export const openAiNativeDefaultModelId: OpenAiNativeModelId = "gpt-4o"
export const openAiNativeModels = {
	// don't support tool use yet
	o1: {
		maxTokens: 100_000,
		contextWindow: 200_000,
		supportsImages: true,
		supportsPromptCache: false,
		inputPrice: 15,
		outputPrice: 60,
	},
	"o1-preview": {
		maxTokens: 32_768,
		contextWindow: 128_000,
		supportsImages: true,
		supportsPromptCache: false,
		inputPrice: 15,
		outputPrice: 60,
	},
	"o1-mini": {
		maxTokens: 65_536,
		contextWindow: 128_000,
		supportsImages: true,
		supportsPromptCache: false,
		inputPrice: 3,
		outputPrice: 12,
	},
	"gpt-4o": {
		maxTokens: 4_096,
		contextWindow: 128_000,
		supportsImages: true,
		supportsPromptCache: false,
		inputPrice: 5,
		outputPrice: 15,
	},
	"gpt-4o-mini": {
		maxTokens: 16_384,
		contextWindow: 128_000,
		supportsImages: true,
		supportsPromptCache: false,
		inputPrice: 0.15,
		outputPrice: 0.6,
	},
} as const satisfies Record<string, ModelInfo>

// Azure OpenAI
// https://learn.microsoft.com/en-us/azure/ai-services/openai/api-version-deprecation
// https://learn.microsoft.com/en-us/azure/ai-services/openai/reference#api-specs
export const azureOpenAiDefaultApiVersion = "2024-08-01-preview"

// DeepSeek
// https://api-docs.deepseek.com/quick_start/pricing
export type DeepSeekModelId = keyof typeof deepSeekModels
export const deepSeekDefaultModelId: DeepSeekModelId = "deepseek-chat"
export const deepSeekModels = {
	"deepseek-chat": {
		maxTokens: 8_000,
		contextWindow: 64_000,
		supportsImages: false,
		supportsPromptCache: true, // supports context caching, but not in the way anthropic does it (deepseek reports input tokens and reads/writes in the same usage report) FIXME: we need to show users cache stats how deepseek does it
		inputPrice: 0, // technically there is no input price, it's all either a cache hit or miss (ApiOptions will not show this)
		outputPrice: 0.28,
		cacheWritesPrice: 0.14,
		cacheReadsPrice: 0.014,
	},
	"deepseek-reasoner": {
		maxTokens: 8_000,
		contextWindow: 64_000,
		supportsImages: false,
		supportsPromptCache: true, // supports context caching, but not in the way anthropic does it (deepseek reports input tokens and reads/writes in the same usage report) FIXME: we need to show users cache stats how deepseek does it
		inputPrice: 0, // technically there is no input price, it's all either a cache hit or miss (ApiOptions will not show this)
		outputPrice: 2.19,
		cacheWritesPrice: 0.55,
		cacheReadsPrice: 0.14,
	},
<<<<<<< HEAD
=======
} as const satisfies Record<string, ModelInfo>

// Mistral
// https://docs.mistral.ai/getting-started/models/models_overview/
export type MistralModelId = keyof typeof mistralModels
export const mistralDefaultModelId: MistralModelId = "codestral-latest"
export const mistralModels = {
	"codestral-latest": {
		maxTokens: 32_768,
		contextWindow: 256_000,
		supportsImages: false,
		supportsPromptCache: false,
		inputPrice: 0.3,
		outputPrice: 0.9,
	},
>>>>>>> cc42f2f8
} as const satisfies Record<string, ModelInfo><|MERGE_RESOLUTION|>--- conflicted
+++ resolved
@@ -387,8 +387,6 @@
 		cacheWritesPrice: 0.55,
 		cacheReadsPrice: 0.14,
 	},
-<<<<<<< HEAD
-=======
 } as const satisfies Record<string, ModelInfo>
 
 // Mistral
@@ -404,5 +402,4 @@
 		inputPrice: 0.3,
 		outputPrice: 0.9,
 	},
->>>>>>> cc42f2f8
 } as const satisfies Record<string, ModelInfo>