--- conflicted
+++ resolved
@@ -2519,21 +2519,13 @@
 export const cerebrasDefaultModelId: CerebrasModelId = "qwen-3-coder-480b-free"
 export const cerebrasModels = {
 	"gpt-oss-120b": {
-<<<<<<< HEAD
 		maxTokens: 65536,
-=======
-		maxTokens: 40000,
->>>>>>> 5f21a916
 		contextWindow: 128000,
 		supportsImages: false,
 		supportsPromptCache: false,
 		inputPrice: 0,
 		outputPrice: 0,
-<<<<<<< HEAD
-		description: "Intellignet general purpose model with 3,000 tokens/s",
-=======
 		description: "Intelligent general purpose model with 3,000 tokens/s",
->>>>>>> 5f21a916
 	},
 	"qwen-3-coder-480b-free": {
 		maxTokens: 40000,
