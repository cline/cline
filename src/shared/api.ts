import type { LanguageModelChatSelector } from "../api/providers/types"

export type ApiProvider =
	| "anthropic"
	| "openrouter"
	| "bedrock"
	| "vertex"
	| "openai"
	| "ollama"
	| "lmstudio"
	| "gemini"
	| "openai-native"
	| "requesty"
	| "together"
	| "deepseek"
	| "qwen"
	| "doubao"
	| "mistral"
	| "vscode-lm"
	| "cline"
	| "litellm"
	| "asksage"
	| "xai"
	| "sambanova"

export interface ApiHandlerOptions {
	apiModelId?: string
	apiKey?: string // anthropic
	clineApiKey?: string
	taskId?: string // Used to identify the task in API requests
	liteLlmBaseUrl?: string
	liteLlmModelId?: string
	liteLlmApiKey?: string
	liteLlmUsePromptCache?: boolean
	openAiHeaders?: Record<string, string> // Custom headers for OpenAI requests
	anthropicBaseUrl?: string
	openRouterApiKey?: string
	openRouterModelId?: string
	openRouterModelInfo?: ModelInfo
	openRouterProviderSorting?: string
	awsAccessKey?: string
	awsSecretKey?: string
	awsSessionToken?: string
	awsRegion?: string
	awsUseCrossRegionInference?: boolean
	awsBedrockUsePromptCache?: boolean
	awsUseProfile?: boolean
	awsProfile?: string
	awsBedrockEndpoint?: string
	vertexProjectId?: string
	vertexRegion?: string
	openAiBaseUrl?: string
	openAiApiKey?: string
	openAiModelId?: string
	openAiModelInfo?: OpenAiCompatibleModelInfo
	ollamaModelId?: string
	ollamaBaseUrl?: string
	ollamaApiOptionsCtxNum?: string
	lmStudioModelId?: string
	lmStudioBaseUrl?: string
	geminiApiKey?: string
	geminiBaseUrl?: string
	openAiNativeApiKey?: string
	deepSeekApiKey?: string
	requestyApiKey?: string
	requestyModelId?: string
	requestyModelInfo?: ModelInfo
	togetherApiKey?: string
	togetherModelId?: string
	qwenApiKey?: string
	doubaoApiKey?: string
	mistralApiKey?: string
	azureApiVersion?: string
	vsCodeLmModelSelector?: LanguageModelChatSelector
	o3MiniReasoningEffort?: string
	qwenApiLine?: string
	asksageApiUrl?: string
	asksageApiKey?: string
	xaiApiKey?: string
	thinkingBudgetTokens?: number
	reasoningEffort?: string
	sambanovaApiKey?: string
<<<<<<< HEAD
	onModelInfoUpdate?: () => void // Callback to notify when model info is updated asynchronously
=======
	requestTimeoutMs?: number
>>>>>>> df7f9fcb
}

export type ApiConfiguration = ApiHandlerOptions & {
	apiProvider?: ApiProvider
	favoritedModelIds?: string[]
}

// Models

interface PriceTier {
	tokenLimit: number // Upper limit (inclusive) of *input* tokens for this price. Use Infinity for the highest tier.
	price: number // Price per million tokens for this tier.
}

export interface ModelInfo {
	maxTokens?: number
	contextWindow?: number
	supportsImages?: boolean
	supportsPromptCache: boolean // this value is hardcoded for now
	inputPrice?: number // Keep for non-tiered input models
	inputPriceTiers?: PriceTier[] // Add for tiered input pricing
	outputPrice?: number // Keep for non-tiered output models
	outputPriceTiers?: PriceTier[] // Add for tiered output pricing
	thinkingConfig?: {
		maxBudget?: number // Max allowed thinking budget tokens
		outputPrice?: number // Output price per million tokens when budget > 0
		outputPriceTiers?: PriceTier[] // Optional: Tiered output price when budget > 0
	}
	cacheWritesPrice?: number
	cacheReadsPrice?: number
	description?: string
}

export interface OpenAiCompatibleModelInfo extends ModelInfo {
	temperature?: number
	isR1FormatRequired?: boolean
}

// Anthropic
// https://docs.anthropic.com/en/docs/about-claude/models // prices updated 2025-01-02
export type AnthropicModelId = keyof typeof anthropicModels
export const anthropicDefaultModelId: AnthropicModelId = "claude-3-7-sonnet-20250219"
export const anthropicModels = {
	"claude-3-7-sonnet-20250219": {
		maxTokens: 8192,
		contextWindow: 200_000,
		supportsImages: true,

		supportsPromptCache: true,
		inputPrice: 3.0,
		outputPrice: 15.0,
		cacheWritesPrice: 3.75,
		cacheReadsPrice: 0.3,
	},
	"claude-3-5-sonnet-20241022": {
		maxTokens: 8192,
		contextWindow: 200_000,
		supportsImages: true,

		supportsPromptCache: true,
		inputPrice: 3.0, // $3 per million input tokens
		outputPrice: 15.0, // $15 per million output tokens
		cacheWritesPrice: 3.75, // $3.75 per million tokens
		cacheReadsPrice: 0.3, // $0.30 per million tokens
	},
	"claude-3-5-haiku-20241022": {
		maxTokens: 8192,
		contextWindow: 200_000,
		supportsImages: false,
		supportsPromptCache: true,
		inputPrice: 0.8,
		outputPrice: 4.0,
		cacheWritesPrice: 1.0,
		cacheReadsPrice: 0.08,
	},
	"claude-3-opus-20240229": {
		maxTokens: 4096,
		contextWindow: 200_000,
		supportsImages: true,
		supportsPromptCache: true,
		inputPrice: 15.0,
		outputPrice: 75.0,
		cacheWritesPrice: 18.75,
		cacheReadsPrice: 1.5,
	},
	"claude-3-haiku-20240307": {
		maxTokens: 4096,
		contextWindow: 200_000,
		supportsImages: true,
		supportsPromptCache: true,
		inputPrice: 0.25,
		outputPrice: 1.25,
		cacheWritesPrice: 0.3,
		cacheReadsPrice: 0.03,
	},
} as const satisfies Record<string, ModelInfo> // as const assertion makes the object deeply readonly

// AWS Bedrock
// https://docs.aws.amazon.com/bedrock/latest/userguide/conversation-inference.html
export type BedrockModelId = keyof typeof bedrockModels
export const bedrockDefaultModelId: BedrockModelId = "anthropic.claude-3-7-sonnet-20250219-v1:0"
export const bedrockModels = {
	"amazon.nova-pro-v1:0": {
		maxTokens: 5000,
		contextWindow: 300_000,
		supportsImages: true,

		supportsPromptCache: false,
		inputPrice: 0.8,
		outputPrice: 3.2,
	},
	"amazon.nova-lite-v1:0": {
		maxTokens: 5000,
		contextWindow: 300_000,
		supportsImages: true,

		supportsPromptCache: false,
		inputPrice: 0.06,
		outputPrice: 0.24,
	},
	"amazon.nova-micro-v1:0": {
		maxTokens: 5000,
		contextWindow: 128_000,
		supportsImages: false,

		supportsPromptCache: false,
		inputPrice: 0.035,
		outputPrice: 0.14,
	},
	"anthropic.claude-3-7-sonnet-20250219-v1:0": {
		maxTokens: 8192,
		contextWindow: 200_000,
		supportsImages: true,

		supportsPromptCache: true,
		inputPrice: 3.0,
		outputPrice: 15.0,
		cacheWritesPrice: 3.75,
		cacheReadsPrice: 0.3,
	},
	"anthropic.claude-3-5-sonnet-20241022-v2:0": {
		maxTokens: 8192,
		contextWindow: 200_000,
		supportsImages: true,

		supportsPromptCache: true,
		inputPrice: 3.0,
		outputPrice: 15.0,
		cacheWritesPrice: 3.75,
		cacheReadsPrice: 0.3,
	},
	"anthropic.claude-3-5-haiku-20241022-v1:0": {
		maxTokens: 8192,
		contextWindow: 200_000,
		supportsImages: false,
		supportsPromptCache: true,
		inputPrice: 1.0,
		outputPrice: 5.0,
		cacheWritesPrice: 1.0,
		cacheReadsPrice: 0.08,
	},
	"anthropic.claude-3-5-sonnet-20240620-v1:0": {
		maxTokens: 8192,
		contextWindow: 200_000,
		supportsImages: true,
		supportsPromptCache: false,
		inputPrice: 3.0,
		outputPrice: 15.0,
	},
	"anthropic.claude-3-opus-20240229-v1:0": {
		maxTokens: 4096,
		contextWindow: 200_000,
		supportsImages: true,
		supportsPromptCache: false,
		inputPrice: 15.0,
		outputPrice: 75.0,
	},
	"anthropic.claude-3-sonnet-20240229-v1:0": {
		maxTokens: 4096,
		contextWindow: 200_000,
		supportsImages: true,
		supportsPromptCache: false,
		inputPrice: 3.0,
		outputPrice: 15.0,
	},
	"anthropic.claude-3-haiku-20240307-v1:0": {
		maxTokens: 4096,
		contextWindow: 200_000,
		supportsImages: true,
		supportsPromptCache: false,
		inputPrice: 0.25,
		outputPrice: 1.25,
	},
	"deepseek.r1-v1:0": {
		maxTokens: 8_000,
		contextWindow: 64_000,
		supportsImages: false,
		supportsPromptCache: false,
		inputPrice: 1.35,
		outputPrice: 5.4,
	},
} as const satisfies Record<string, ModelInfo>

// OpenRouter
// https://openrouter.ai/models?order=newest&supported_parameters=tools
export const openRouterDefaultModelId = "anthropic/claude-3.7-sonnet" // will always exist in openRouterModels
export const openRouterDefaultModelInfo: ModelInfo = {
	maxTokens: 8192,
	contextWindow: 200_000,
	supportsImages: true,

	supportsPromptCache: true,
	inputPrice: 3.0,
	outputPrice: 15.0,
	cacheWritesPrice: 3.75,
	cacheReadsPrice: 0.3,
	description:
		"Claude 3.7 Sonnet is an advanced large language model with improved reasoning, coding, and problem-solving capabilities. It introduces a hybrid reasoning approach, allowing users to choose between rapid responses and extended, step-by-step processing for complex tasks. The model demonstrates notable improvements in coding, particularly in front-end development and full-stack updates, and excels in agentic workflows, where it can autonomously navigate multi-step processes. \n\nClaude 3.7 Sonnet maintains performance parity with its predecessor in standard mode while offering an extended reasoning mode for enhanced accuracy in math, coding, and instruction-following tasks.\n\nRead more at the [blog post here](https://www.anthropic.com/news/claude-3-7-sonnet)",
}
// Vertex AI
// https://cloud.google.com/vertex-ai/generative-ai/docs/partner-models/use-claude
// https://cloud.google.com/vertex-ai/generative-ai/pricing#partner-models
export type VertexModelId = keyof typeof vertexModels
export const vertexDefaultModelId: VertexModelId = "claude-3-7-sonnet@20250219"
export const vertexModels = {
	"claude-3-7-sonnet@20250219": {
		maxTokens: 8192,
		contextWindow: 200_000,
		supportsImages: true,

		supportsPromptCache: true,
		inputPrice: 3.0,
		outputPrice: 15.0,
	},
	"claude-3-5-sonnet-v2@20241022": {
		maxTokens: 8192,
		contextWindow: 200_000,
		supportsImages: true,

		supportsPromptCache: true,
		inputPrice: 3.0,
		outputPrice: 15.0,
		cacheWritesPrice: 3.75,
		cacheReadsPrice: 0.3,
	},
	"claude-3-5-sonnet@20240620": {
		maxTokens: 8192,
		contextWindow: 200_000,
		supportsImages: true,
		supportsPromptCache: true,
		inputPrice: 3.0,
		outputPrice: 15.0,
		cacheWritesPrice: 3.75,
		cacheReadsPrice: 0.3,
	},
	"claude-3-5-haiku@20241022": {
		maxTokens: 8192,
		contextWindow: 200_000,
		supportsImages: false,
		supportsPromptCache: true,
		inputPrice: 1.0,
		outputPrice: 5.0,
		cacheWritesPrice: 1.25,
		cacheReadsPrice: 0.1,
	},
	"claude-3-opus@20240229": {
		maxTokens: 4096,
		contextWindow: 200_000,
		supportsImages: true,
		supportsPromptCache: true,
		inputPrice: 15.0,
		outputPrice: 75.0,
		cacheWritesPrice: 18.75,
		cacheReadsPrice: 1.5,
	},
	"claude-3-haiku@20240307": {
		maxTokens: 4096,
		contextWindow: 200_000,
		supportsImages: true,
		supportsPromptCache: true,
		inputPrice: 0.25,
		outputPrice: 1.25,
		cacheWritesPrice: 0.3,
		cacheReadsPrice: 0.03,
	},
	"gemini-2.0-flash-001": {
		maxTokens: 8192,
		contextWindow: 1_048_576,
		supportsImages: true,
		supportsPromptCache: false,
		inputPrice: 0.1,
		outputPrice: 0.4,
	},
	"gemini-2.0-flash-thinking-exp-1219": {
		maxTokens: 8192,
		contextWindow: 32_767,
		supportsImages: true,
		supportsPromptCache: false,
		inputPrice: 0,
		outputPrice: 0,
	},
	"gemini-2.0-flash-exp": {
		maxTokens: 8192,
		contextWindow: 1_048_576,
		supportsImages: true,
		supportsPromptCache: false,
		inputPrice: 0,
		outputPrice: 0,
	},
	"gemini-2.5-pro-exp-03-25": {
		maxTokens: 65536,
		contextWindow: 1_048_576,
		supportsImages: true,
		supportsPromptCache: false,
		inputPrice: 0,
		outputPrice: 0,
	},
	"gemini-2.5-pro-preview-03-25": {
		maxTokens: 65536,
		contextWindow: 1_048_576,
		supportsImages: true,
		supportsPromptCache: false,
		// inputPrice: 1.25, // Removed
		// outputPrice: 10, // Removed
		inputPriceTiers: [
			{ tokenLimit: 200000, price: 1.25 }, // Input price for <= 200k input tokens
			{ tokenLimit: Infinity, price: 2.5 }, // Input price for > 200k input tokens
		],
		outputPriceTiers: [
			{ tokenLimit: 200000, price: 10.0 }, // Output price for <= 200k input tokens
			{ tokenLimit: Infinity, price: 15.0 }, // Output price for > 200k input tokens
		],
	},
	"gemini-2.5-flash-preview-04-17": {
		maxTokens: 65536,
		contextWindow: 1_048_576,
		supportsImages: true,
		supportsPromptCache: false,
		inputPrice: 0.15,
		outputPrice: 0.6,
		thinkingConfig: {
			maxBudget: 24576,
			outputPrice: 3.5,
		},
	},
	"gemini-2.0-flash-thinking-exp-01-21": {
		maxTokens: 65_536,
		contextWindow: 1_048_576,
		supportsImages: true,
		supportsPromptCache: false,
		inputPrice: 0,
		outputPrice: 0,
	},
	"gemini-exp-1206": {
		maxTokens: 8192,
		contextWindow: 2_097_152,
		supportsImages: true,
		supportsPromptCache: false,
		inputPrice: 0,
		outputPrice: 0,
	},
	"gemini-1.5-flash-002": {
		maxTokens: 8192,
		contextWindow: 1_048_576,
		supportsImages: true,
		supportsPromptCache: false,
		inputPrice: 0,
		outputPrice: 0,
	},
	"gemini-1.5-flash-exp-0827": {
		maxTokens: 8192,
		contextWindow: 1_048_576,
		supportsImages: true,
		supportsPromptCache: false,
		inputPrice: 0,
		outputPrice: 0,
	},
	"gemini-1.5-flash-8b-exp-0827": {
		maxTokens: 8192,
		contextWindow: 1_048_576,
		supportsImages: true,
		supportsPromptCache: false,
		inputPrice: 0,
		outputPrice: 0,
	},
	"gemini-1.5-pro-002": {
		maxTokens: 8192,
		contextWindow: 2_097_152,
		supportsImages: true,
		supportsPromptCache: false,
		inputPrice: 0,
		outputPrice: 0,
	},
	"gemini-1.5-pro-exp-0827": {
		maxTokens: 8192,
		contextWindow: 2_097_152,
		supportsImages: true,
		supportsPromptCache: false,
		inputPrice: 0,
		outputPrice: 0,
	},
} as const satisfies Record<string, ModelInfo>

export const openAiModelInfoSaneDefaults: OpenAiCompatibleModelInfo = {
	maxTokens: -1,
	contextWindow: 128_000,
	supportsImages: true,
	supportsPromptCache: false,
	isR1FormatRequired: false,
	inputPrice: 0,
	outputPrice: 0,
	temperature: 0,
}

// Gemini
// https://ai.google.dev/gemini-api/docs/models/gemini
export type GeminiModelId = keyof typeof geminiModels
export const geminiDefaultModelId: GeminiModelId = "gemini-2.0-flash-001"
export const geminiModels = {
	"gemini-2.5-pro-exp-03-25": {
		maxTokens: 65536,
		contextWindow: 1_048_576,
		supportsImages: true,
		supportsPromptCache: false,
		inputPrice: 0,
		outputPrice: 0,
	},
	"gemini-2.5-pro-preview-03-25": {
		maxTokens: 65536,
		contextWindow: 1_048_576,
		supportsImages: true,
		supportsPromptCache: false,
		inputPriceTiers: [
			{ tokenLimit: 200000, price: 1.25 }, // Input price for <= 200k input tokens
			{ tokenLimit: Infinity, price: 2.5 }, // Input price for > 200k input tokens
		],
		outputPriceTiers: [
			{ tokenLimit: 200000, price: 10.0 }, // Output price for <= 200k input tokens
			{ tokenLimit: Infinity, price: 15.0 }, // Output price for > 200k input tokens
		],
	},
	"gemini-2.5-flash-preview-04-17": {
		maxTokens: 65536,
		contextWindow: 1_048_576,
		supportsImages: true,
		supportsPromptCache: false,
		inputPrice: 0.15,
		outputPrice: 0.6,
		thinkingConfig: {
			maxBudget: 24576,
			outputPrice: 3.5,
		},
	},
	"gemini-2.0-flash-001": {
		maxTokens: 8192,
		contextWindow: 1_048_576,
		supportsImages: true,
		supportsPromptCache: false,
		inputPrice: 0,
		outputPrice: 0,
	},
	"gemini-2.0-flash-lite-preview-02-05": {
		maxTokens: 8192,
		contextWindow: 1_048_576,
		supportsImages: true,
		supportsPromptCache: false,
		inputPrice: 0,
		outputPrice: 0,
	},
	"gemini-2.0-pro-exp-02-05": {
		maxTokens: 8192,
		contextWindow: 2_097_152,
		supportsImages: true,
		supportsPromptCache: false,
		inputPrice: 0,
		outputPrice: 0,
	},
	"gemini-2.0-flash-thinking-exp-01-21": {
		maxTokens: 65_536,
		contextWindow: 1_048_576,
		supportsImages: true,
		supportsPromptCache: false,
		inputPrice: 0,
		outputPrice: 0,
	},
	"gemini-2.0-flash-thinking-exp-1219": {
		maxTokens: 8192,
		contextWindow: 32_767,
		supportsImages: true,
		supportsPromptCache: false,
		inputPrice: 0,
		outputPrice: 0,
	},
	"gemini-2.0-flash-exp": {
		maxTokens: 8192,
		contextWindow: 1_048_576,
		supportsImages: true,
		supportsPromptCache: false,
		inputPrice: 0,
		outputPrice: 0,
	},
	"gemini-1.5-flash-002": {
		maxTokens: 8192,
		contextWindow: 1_048_576,
		supportsImages: true,
		supportsPromptCache: false,
		inputPrice: 0,
		outputPrice: 0,
	},
	"gemini-1.5-flash-exp-0827": {
		maxTokens: 8192,
		contextWindow: 1_048_576,
		supportsImages: true,
		supportsPromptCache: false,
		inputPrice: 0,
		outputPrice: 0,
	},
	"gemini-1.5-flash-8b-exp-0827": {
		maxTokens: 8192,
		contextWindow: 1_048_576,
		supportsImages: true,
		supportsPromptCache: false,
		inputPrice: 0,
		outputPrice: 0,
	},
	"gemini-1.5-pro-002": {
		maxTokens: 8192,
		contextWindow: 2_097_152,
		supportsImages: true,
		supportsPromptCache: false,
		inputPrice: 0,
		outputPrice: 0,
	},
	"gemini-1.5-pro-exp-0827": {
		maxTokens: 8192,
		contextWindow: 2_097_152,
		supportsImages: true,
		supportsPromptCache: false,
		inputPrice: 0,
		outputPrice: 0,
	},
	"gemini-exp-1206": {
		maxTokens: 8192,
		contextWindow: 2_097_152,
		supportsImages: true,
		supportsPromptCache: false,
		inputPrice: 0,
		outputPrice: 0,
	},
} as const satisfies Record<string, ModelInfo>

// OpenAI Native
// https://openai.com/api/pricing/
export type OpenAiNativeModelId = keyof typeof openAiNativeModels
export const openAiNativeDefaultModelId: OpenAiNativeModelId = "gpt-4.1"
export const openAiNativeModels = {
	o3: {
		maxTokens: 100_000,
		contextWindow: 200_000,
		supportsImages: true,
		supportsPromptCache: true,
		inputPrice: 10.0,
		outputPrice: 40.0,
		cacheReadsPrice: 2.5,
	},
	"o4-mini": {
		maxTokens: 100_000,
		contextWindow: 200_000,
		supportsImages: true,
		supportsPromptCache: true,
		inputPrice: 1.1,
		outputPrice: 4.4,
		cacheReadsPrice: 0.275,
	},
	"gpt-4.1": {
		maxTokens: 32_768,
		contextWindow: 1_047_576,
		supportsImages: true,
		supportsPromptCache: true,
		inputPrice: 2,
		outputPrice: 8,
		cacheReadsPrice: 0.5,
	},
	"gpt-4.1-mini": {
		maxTokens: 32_768,
		contextWindow: 1_047_576,
		supportsImages: true,
		supportsPromptCache: true,
		inputPrice: 0.4,
		outputPrice: 1.6,
		cacheReadsPrice: 0.1,
	},
	"gpt-4.1-nano": {
		maxTokens: 32_768,
		contextWindow: 1_047_576,
		supportsImages: true,
		supportsPromptCache: true,
		inputPrice: 0.1,
		outputPrice: 0.4,
		cacheReadsPrice: 0.025,
	},
	"o3-mini": {
		maxTokens: 100_000,
		contextWindow: 200_000,
		supportsImages: false,
		supportsPromptCache: true,
		inputPrice: 1.1,
		outputPrice: 4.4,
		cacheReadsPrice: 0.55,
	},
	// don't support tool use yet
	o1: {
		maxTokens: 100_000,
		contextWindow: 200_000,
		supportsImages: true,
		supportsPromptCache: false,
		inputPrice: 15,
		outputPrice: 60,
		cacheReadsPrice: 7.5,
	},
	"o1-preview": {
		maxTokens: 32_768,
		contextWindow: 128_000,
		supportsImages: true,
		supportsPromptCache: true,
		inputPrice: 15,
		outputPrice: 60,
		cacheReadsPrice: 7.5,
	},
	"o1-mini": {
		maxTokens: 65_536,
		contextWindow: 128_000,
		supportsImages: true,
		supportsPromptCache: true,
		inputPrice: 1.1,
		outputPrice: 4.4,
		cacheReadsPrice: 0.55,
	},
	"gpt-4o": {
		maxTokens: 4_096,
		contextWindow: 128_000,
		supportsImages: true,
		supportsPromptCache: true,
		inputPrice: 2.5,
		outputPrice: 10,
		cacheReadsPrice: 1.25,
	},
	"gpt-4o-mini": {
		maxTokens: 16_384,
		contextWindow: 128_000,
		supportsImages: true,
		supportsPromptCache: true,
		inputPrice: 0.15,
		outputPrice: 0.6,
		cacheReadsPrice: 0.075,
	},
	"chatgpt-4o-latest": {
		maxTokens: 16_384,
		contextWindow: 128_000,
		supportsImages: true,
		supportsPromptCache: false,
		inputPrice: 5,
		outputPrice: 15,
	},
	"gpt-4.5-preview": {
		maxTokens: 16_384,
		contextWindow: 128_000,
		supportsImages: true,
		supportsPromptCache: true,
		inputPrice: 75,
		outputPrice: 150,
	},
} as const satisfies Record<string, ModelInfo>

// Azure OpenAI
// https://learn.microsoft.com/en-us/azure/ai-services/openai/api-version-deprecation
// https://learn.microsoft.com/en-us/azure/ai-services/openai/reference#api-specs
export const azureOpenAiDefaultApiVersion = "2024-08-01-preview"

// DeepSeek
// https://api-docs.deepseek.com/quick_start/pricing
export type DeepSeekModelId = keyof typeof deepSeekModels
export const deepSeekDefaultModelId: DeepSeekModelId = "deepseek-chat"
export const deepSeekModels = {
	"deepseek-chat": {
		maxTokens: 8_000,
		contextWindow: 64_000,
		supportsImages: false,
		supportsPromptCache: true, // supports context caching, but not in the way anthropic does it (deepseek reports input tokens and reads/writes in the same usage report) FIXME: we need to show users cache stats how deepseek does it
		inputPrice: 0, // technically there is no input price, it's all either a cache hit or miss (ApiOptions will not show this). Input is the sum of cache reads and writes
		outputPrice: 1.1,
		cacheWritesPrice: 0.27,
		cacheReadsPrice: 0.07,
	},
	"deepseek-reasoner": {
		maxTokens: 8_000,
		contextWindow: 64_000,
		supportsImages: false,
		supportsPromptCache: true, // supports context caching, but not in the way anthropic does it (deepseek reports input tokens and reads/writes in the same usage report) FIXME: we need to show users cache stats how deepseek does it
		inputPrice: 0, // technically there is no input price, it's all either a cache hit or miss (ApiOptions will not show this)
		outputPrice: 2.19,
		cacheWritesPrice: 0.55,
		cacheReadsPrice: 0.14,
	},
} as const satisfies Record<string, ModelInfo>

// Qwen
// https://bailian.console.aliyun.com/
export type MainlandQwenModelId = keyof typeof mainlandQwenModels
export type InternationalQwenModelId = keyof typeof internationalQwenModels
export const internationalQwenDefaultModelId: InternationalQwenModelId = "qwen-coder-plus-latest"
export const mainlandQwenDefaultModelId: MainlandQwenModelId = "qwen-coder-plus-latest"
export const internationalQwenModels = {
	"qwen2.5-coder-32b-instruct": {
		maxTokens: 8_192,
		contextWindow: 131_072,
		supportsImages: false,
		supportsPromptCache: false,
		inputPrice: 0.002,
		outputPrice: 0.006,
		cacheWritesPrice: 0.002,
		cacheReadsPrice: 0.006,
	},
	"qwen2.5-coder-14b-instruct": {
		maxTokens: 8_192,
		contextWindow: 131_072,
		supportsImages: false,
		supportsPromptCache: false,
		inputPrice: 0.002,
		outputPrice: 0.006,
		cacheWritesPrice: 0.002,
		cacheReadsPrice: 0.006,
	},
	"qwen2.5-coder-7b-instruct": {
		maxTokens: 8_192,
		contextWindow: 131_072,
		supportsImages: false,
		supportsPromptCache: false,
		inputPrice: 0.001,
		outputPrice: 0.002,
		cacheWritesPrice: 0.001,
		cacheReadsPrice: 0.002,
	},
	"qwen2.5-coder-3b-instruct": {
		maxTokens: 8_192,
		contextWindow: 32_768,
		supportsImages: false,
		supportsPromptCache: false,
		inputPrice: 0.0,
		outputPrice: 0.0,
		cacheWritesPrice: 0.0,
		cacheReadsPrice: 0.0,
	},
	"qwen2.5-coder-1.5b-instruct": {
		maxTokens: 8_192,
		contextWindow: 32_768,
		supportsImages: false,
		supportsPromptCache: false,
		inputPrice: 0.0,
		outputPrice: 0.0,
		cacheWritesPrice: 0.0,
		cacheReadsPrice: 0.0,
	},
	"qwen2.5-coder-0.5b-instruct": {
		maxTokens: 8_192,
		contextWindow: 32_768,
		supportsImages: false,
		supportsPromptCache: false,
		inputPrice: 0.0,
		outputPrice: 0.0,
		cacheWritesPrice: 0.0,
		cacheReadsPrice: 0.0,
	},
	"qwen-coder-plus-latest": {
		maxTokens: 129_024,
		contextWindow: 131_072,
		supportsImages: false,
		supportsPromptCache: false,
		inputPrice: 3.5,
		outputPrice: 7,
		cacheWritesPrice: 3.5,
		cacheReadsPrice: 7,
	},
	"qwen-plus-latest": {
		maxTokens: 129_024,
		contextWindow: 131_072,
		supportsImages: false,
		supportsPromptCache: false,
		inputPrice: 0.8,
		outputPrice: 2,
		cacheWritesPrice: 0.8,
		cacheReadsPrice: 0.2,
	},
	"qwen-turbo-latest": {
		maxTokens: 1_000_000,
		contextWindow: 1_000_000,
		supportsImages: false,
		supportsPromptCache: false,
		inputPrice: 0.8,
		outputPrice: 2,
		cacheWritesPrice: 0.8,
		cacheReadsPrice: 2,
	},
	"qwen-max-latest": {
		maxTokens: 30_720,
		contextWindow: 32_768,
		supportsImages: false,
		supportsPromptCache: false,
		inputPrice: 2.4,
		outputPrice: 9.6,
		cacheWritesPrice: 2.4,
		cacheReadsPrice: 9.6,
	},
	"qwen-coder-plus": {
		maxTokens: 129_024,
		contextWindow: 131_072,
		supportsImages: false,
		supportsPromptCache: false,
		inputPrice: 3.5,
		outputPrice: 7,
		cacheWritesPrice: 3.5,
		cacheReadsPrice: 7,
	},
	"qwen-plus": {
		maxTokens: 129_024,
		contextWindow: 131_072,
		supportsImages: false,
		supportsPromptCache: false,
		inputPrice: 0.8,
		outputPrice: 2,
		cacheWritesPrice: 0.8,
		cacheReadsPrice: 0.2,
	},
	"qwen-turbo": {
		maxTokens: 1_000_000,
		contextWindow: 1_000_000,
		supportsImages: false,
		supportsPromptCache: false,
		inputPrice: 0.3,
		outputPrice: 0.6,
		cacheWritesPrice: 0.3,
		cacheReadsPrice: 0.6,
	},
	"qwen-max": {
		maxTokens: 30_720,
		contextWindow: 32_768,
		supportsImages: false,
		supportsPromptCache: false,
		inputPrice: 2.4,
		outputPrice: 9.6,
		cacheWritesPrice: 2.4,
		cacheReadsPrice: 9.6,
	},
	"deepseek-v3": {
		maxTokens: 8_000,
		contextWindow: 64_000,
		supportsImages: false,
		supportsPromptCache: true,
		inputPrice: 0,
		outputPrice: 0.28,
		cacheWritesPrice: 0.14,
		cacheReadsPrice: 0.014,
	},
	"deepseek-r1": {
		maxTokens: 8_000,
		contextWindow: 64_000,
		supportsImages: false,
		supportsPromptCache: true,
		inputPrice: 0,
		outputPrice: 2.19,
		cacheWritesPrice: 0.55,
		cacheReadsPrice: 0.14,
	},
	"qwen-vl-max": {
		maxTokens: 30_720,
		contextWindow: 32_768,
		supportsImages: true,
		supportsPromptCache: false,
		inputPrice: 3,
		outputPrice: 9,
		cacheWritesPrice: 3,
		cacheReadsPrice: 9,
	},
	"qwen-vl-max-latest": {
		maxTokens: 129_024,
		contextWindow: 131_072,
		supportsImages: true,
		supportsPromptCache: false,
		inputPrice: 3,
		outputPrice: 9,
		cacheWritesPrice: 3,
		cacheReadsPrice: 9,
	},
	"qwen-vl-plus": {
		maxTokens: 6_000,
		contextWindow: 8_000,
		supportsImages: true,
		supportsPromptCache: false,
		inputPrice: 1.5,
		outputPrice: 4.5,
		cacheWritesPrice: 1.5,
		cacheReadsPrice: 4.5,
	},
	"qwen-vl-plus-latest": {
		maxTokens: 129_024,
		contextWindow: 131_072,
		supportsImages: true,
		supportsPromptCache: false,
		inputPrice: 1.5,
		outputPrice: 4.5,
		cacheWritesPrice: 1.5,
		cacheReadsPrice: 4.5,
	},
} as const satisfies Record<string, ModelInfo>

export const mainlandQwenModels = {
	"qwen2.5-coder-32b-instruct": {
		maxTokens: 8_192,
		contextWindow: 131_072,
		supportsImages: false,
		supportsPromptCache: false,
		inputPrice: 0.002,
		outputPrice: 0.006,
		cacheWritesPrice: 0.002,
		cacheReadsPrice: 0.006,
	},
	"qwen2.5-coder-14b-instruct": {
		maxTokens: 8_192,
		contextWindow: 131_072,
		supportsImages: false,
		supportsPromptCache: false,
		inputPrice: 0.002,
		outputPrice: 0.006,
		cacheWritesPrice: 0.002,
		cacheReadsPrice: 0.006,
	},
	"qwen2.5-coder-7b-instruct": {
		maxTokens: 8_192,
		contextWindow: 131_072,
		supportsImages: false,
		supportsPromptCache: false,
		inputPrice: 0.001,
		outputPrice: 0.002,
		cacheWritesPrice: 0.001,
		cacheReadsPrice: 0.002,
	},
	"qwen2.5-coder-3b-instruct": {
		maxTokens: 8_192,
		contextWindow: 32_768,
		supportsImages: false,
		supportsPromptCache: false,
		inputPrice: 0.0,
		outputPrice: 0.0,
		cacheWritesPrice: 0.0,
		cacheReadsPrice: 0.0,
	},
	"qwen2.5-coder-1.5b-instruct": {
		maxTokens: 8_192,
		contextWindow: 32_768,
		supportsImages: false,
		supportsPromptCache: false,
		inputPrice: 0.0,
		outputPrice: 0.0,
		cacheWritesPrice: 0.0,
		cacheReadsPrice: 0.0,
	},
	"qwen2.5-coder-0.5b-instruct": {
		maxTokens: 8_192,
		contextWindow: 32_768,
		supportsImages: false,
		supportsPromptCache: false,
		inputPrice: 0.0,
		outputPrice: 0.0,
		cacheWritesPrice: 0.0,
		cacheReadsPrice: 0.0,
	},
	"qwen-coder-plus-latest": {
		maxTokens: 129_024,
		contextWindow: 131_072,
		supportsImages: false,
		supportsPromptCache: false,
		inputPrice: 3.5,
		outputPrice: 7,
		cacheWritesPrice: 3.5,
		cacheReadsPrice: 7,
	},
	"qwen-plus-latest": {
		maxTokens: 129_024,
		contextWindow: 131_072,
		supportsImages: false,
		supportsPromptCache: false,
		inputPrice: 0.8,
		outputPrice: 2,
		cacheWritesPrice: 0.8,
		cacheReadsPrice: 0.2,
	},
	"qwen-turbo-latest": {
		maxTokens: 1_000_000,
		contextWindow: 1_000_000,
		supportsImages: false,
		supportsPromptCache: false,
		inputPrice: 0.8,
		outputPrice: 2,
		cacheWritesPrice: 0.8,
		cacheReadsPrice: 2,
	},
	"qwen-max-latest": {
		maxTokens: 30_720,
		contextWindow: 32_768,
		supportsImages: false,
		supportsPromptCache: false,
		inputPrice: 2.4,
		outputPrice: 9.6,
		cacheWritesPrice: 2.4,
		cacheReadsPrice: 9.6,
	},
	"qwq-plus-latest": {
		maxTokens: 8_192,
		contextWindow: 131_071,
		supportsImages: false,
		supportsPromptCache: false,
		inputPrice: 0.0,
		outputPrice: 0.0,
		cacheWritesPrice: 0.0,
		cacheReadsPrice: 0.0,
	},
	"qwq-plus": {
		maxTokens: 8_192,
		contextWindow: 131_071,
		supportsImages: false,
		supportsPromptCache: false,
		inputPrice: 0.0,
		outputPrice: 0.0,
		cacheWritesPrice: 0.0,
		cacheReadsPrice: 0.0,
	},
	"qwen-coder-plus": {
		maxTokens: 129_024,
		contextWindow: 131_072,
		supportsImages: false,
		supportsPromptCache: false,
		inputPrice: 3.5,
		outputPrice: 7,
		cacheWritesPrice: 3.5,
		cacheReadsPrice: 7,
	},
	"qwen-plus": {
		maxTokens: 129_024,
		contextWindow: 131_072,
		supportsImages: false,
		supportsPromptCache: false,
		inputPrice: 0.8,
		outputPrice: 2,
		cacheWritesPrice: 0.8,
		cacheReadsPrice: 0.2,
	},
	"qwen-turbo": {
		maxTokens: 1_000_000,
		contextWindow: 1_000_000,
		supportsImages: false,
		supportsPromptCache: false,
		inputPrice: 0.3,
		outputPrice: 0.6,
		cacheWritesPrice: 0.3,
		cacheReadsPrice: 0.6,
	},
	"qwen-max": {
		maxTokens: 30_720,
		contextWindow: 32_768,
		supportsImages: false,
		supportsPromptCache: false,
		inputPrice: 2.4,
		outputPrice: 9.6,
		cacheWritesPrice: 2.4,
		cacheReadsPrice: 9.6,
	},
	"deepseek-v3": {
		maxTokens: 8_000,
		contextWindow: 64_000,
		supportsImages: false,
		supportsPromptCache: true,
		inputPrice: 0,
		outputPrice: 0.28,
		cacheWritesPrice: 0.14,
		cacheReadsPrice: 0.014,
	},
	"deepseek-r1": {
		maxTokens: 8_000,
		contextWindow: 64_000,
		supportsImages: false,
		supportsPromptCache: true,
		inputPrice: 0,
		outputPrice: 2.19,
		cacheWritesPrice: 0.55,
		cacheReadsPrice: 0.14,
	},
	"qwen-vl-max": {
		maxTokens: 30_720,
		contextWindow: 32_768,
		supportsImages: true,
		supportsPromptCache: false,
		inputPrice: 3,
		outputPrice: 9,
		cacheWritesPrice: 3,
		cacheReadsPrice: 9,
	},
	"qwen-vl-max-latest": {
		maxTokens: 129_024,
		contextWindow: 131_072,
		supportsImages: true,
		supportsPromptCache: false,
		inputPrice: 3,
		outputPrice: 9,
		cacheWritesPrice: 3,
		cacheReadsPrice: 9,
	},
	"qwen-vl-plus": {
		maxTokens: 6_000,
		contextWindow: 8_000,
		supportsImages: true,
		supportsPromptCache: false,
		inputPrice: 1.5,
		outputPrice: 4.5,
		cacheWritesPrice: 1.5,
		cacheReadsPrice: 4.5,
	},
	"qwen-vl-plus-latest": {
		maxTokens: 129_024,
		contextWindow: 131_072,
		supportsImages: true,
		supportsPromptCache: false,
		inputPrice: 1.5,
		outputPrice: 4.5,
		cacheWritesPrice: 1.5,
		cacheReadsPrice: 4.5,
	},
} as const satisfies Record<string, ModelInfo>

// Doubao
// https://www.volcengine.com/docs/82379/1298459
// https://console.volcengine.com/ark/region:ark+cn-beijing/openManagement
export type DoubaoModelId = keyof typeof doubaoModels
export const doubaoDefaultModelId: DoubaoModelId = "doubao-1-5-pro-256k-250115"
export const doubaoModels = {
	"doubao-1-5-pro-256k-250115": {
		maxTokens: 12_288,
		contextWindow: 256_000,
		supportsImages: false,
		supportsPromptCache: false,
		inputPrice: 0.7,
		outputPrice: 1.3,
		cacheWritesPrice: 0,
		cacheReadsPrice: 0,
	},
	"doubao-1-5-pro-32k-250115": {
		maxTokens: 12_288,
		contextWindow: 32_000,
		supportsImages: false,
		supportsPromptCache: false,
		inputPrice: 0.11,
		outputPrice: 0.3,
		cacheWritesPrice: 0,
		cacheReadsPrice: 0,
	},
	"deepseek-v3-250324": {
		maxTokens: 12_288,
		contextWindow: 128_000,
		supportsImages: false,
		supportsPromptCache: false,
		inputPrice: 0.55,
		outputPrice: 2.19,
		cacheWritesPrice: 0,
		cacheReadsPrice: 0,
	},
	"deepseek-r1-250120": {
		maxTokens: 32_768,
		contextWindow: 64_000,
		supportsImages: false,
		supportsPromptCache: false,
		inputPrice: 0.27,
		outputPrice: 1.09,
		cacheWritesPrice: 0,
		cacheReadsPrice: 0,
	},
} as const satisfies Record<string, ModelInfo>

// Mistral
// https://docs.mistral.ai/getting-started/models/models_overview/
export type MistralModelId = keyof typeof mistralModels
export const mistralDefaultModelId: MistralModelId = "codestral-2501"
export const mistralModels = {
	"mistral-large-2411": {
		maxTokens: 131_000,
		contextWindow: 131_000,
		supportsImages: false,
		supportsPromptCache: false,
		inputPrice: 2.0,
		outputPrice: 6.0,
	},
	"pixtral-large-2411": {
		maxTokens: 131_000,
		contextWindow: 131_000,
		supportsImages: true,
		supportsPromptCache: false,
		inputPrice: 2.0,
		outputPrice: 6.0,
	},
	"ministral-3b-2410": {
		maxTokens: 131_000,
		contextWindow: 131_000,
		supportsImages: false,
		supportsPromptCache: false,
		inputPrice: 0.04,
		outputPrice: 0.04,
	},
	"ministral-8b-2410": {
		maxTokens: 131_000,
		contextWindow: 131_000,
		supportsImages: false,
		supportsPromptCache: false,
		inputPrice: 0.1,
		outputPrice: 0.1,
	},
	"mistral-small-latest": {
		maxTokens: 131_000,
		contextWindow: 131_000,
		supportsImages: true,
		supportsPromptCache: false,
		inputPrice: 0.1,
		outputPrice: 0.3,
	},
	"mistral-small-2501": {
		maxTokens: 32_000,
		contextWindow: 32_000,
		supportsImages: false,
		supportsPromptCache: false,
		inputPrice: 0.1,
		outputPrice: 0.3,
	},
	"pixtral-12b-2409": {
		maxTokens: 131_000,
		contextWindow: 131_000,
		supportsImages: true,
		supportsPromptCache: false,
		inputPrice: 0.15,
		outputPrice: 0.15,
	},
	"open-mistral-nemo-2407": {
		maxTokens: 131_000,
		contextWindow: 131_000,
		supportsImages: false,
		supportsPromptCache: false,
		inputPrice: 0.15,
		outputPrice: 0.15,
	},
	"open-codestral-mamba": {
		maxTokens: 256_000,
		contextWindow: 256_000,
		supportsImages: false,
		supportsPromptCache: false,
		inputPrice: 0.15,
		outputPrice: 0.15,
	},
	"codestral-2501": {
		maxTokens: 256_000,
		contextWindow: 256_000,
		supportsImages: false,
		supportsPromptCache: false,
		inputPrice: 0.3,
		outputPrice: 0.9,
	},
} as const satisfies Record<string, ModelInfo>

// LiteLLM
// https://docs.litellm.ai/docs/
export type LiteLLMModelId = string
export const liteLlmDefaultModelId = "gpt-3.5-turbo"
export const liteLlmModelInfoSaneDefaults: ModelInfo = {
	maxTokens: -1,
	contextWindow: 128_000,
	supportsImages: true,
	supportsPromptCache: true,
	inputPrice: 0,
	outputPrice: 0,
	cacheWritesPrice: 0,
	cacheReadsPrice: 0,
}

// AskSage Models
// https://docs.asksage.ai/
export type AskSageModelId = keyof typeof askSageModels
export const askSageDefaultModelId: AskSageModelId = "claude-35-sonnet"
export const askSageDefaultURL: string = "https://api.asksage.ai/server"
export const askSageModels = {
	"gpt-4o": {
		maxTokens: 4096,
		contextWindow: 128_000,
		supportsImages: false,
		supportsPromptCache: false,
		inputPrice: 0,
		outputPrice: 0,
	},
	"gpt-4o-gov": {
		maxTokens: 4096,
		contextWindow: 128_000,
		supportsImages: false,
		supportsPromptCache: false,
		inputPrice: 0,
		outputPrice: 0,
	},
	"claude-35-sonnet": {
		maxTokens: 8192,
		contextWindow: 200_000,
		supportsImages: false,
		supportsPromptCache: false,
		inputPrice: 0,
		outputPrice: 0,
	},
	"aws-bedrock-claude-35-sonnet-gov": {
		maxTokens: 8192,
		contextWindow: 200_000,
		supportsImages: false,
		supportsPromptCache: false,
		inputPrice: 0,
		outputPrice: 0,
	},
	"claude-37-sonnet": {
		maxTokens: 8192,
		contextWindow: 200_000,
		supportsImages: false,
		supportsPromptCache: false,
		inputPrice: 0,
		outputPrice: 0,
	},
}

// X AI
// https://docs.x.ai/docs/api-reference
export type XAIModelId = keyof typeof xaiModels
export const xaiDefaultModelId: XAIModelId = "grok-3-beta"
export const xaiModels = {
	"grok-3-beta": {
		maxTokens: 8192,
		contextWindow: 131072,
		supportsImages: false,
		supportsPromptCache: false,
		inputPrice: 3.0,
		outputPrice: 15.0,
		description: "X AI's Grok-3 beta model with 131K context window",
	},
	"grok-3-fast-beta": {
		maxTokens: 8192,
		contextWindow: 131072,
		supportsImages: false,
		supportsPromptCache: false,
		inputPrice: 5.0,
		outputPrice: 25.0,
		description: "X AI's Grok-3 fast beta model with 131K context window",
	},
	"grok-3-mini-beta": {
		maxTokens: 8192,
		contextWindow: 131072,
		supportsImages: false,
		supportsPromptCache: false,
		inputPrice: 0.3,
		outputPrice: 0.5,
		description: "X AI's Grok-3 mini beta model with 131K context window",
	},
	"grok-3-mini-fast-beta": {
		maxTokens: 8192,
		contextWindow: 131072,
		supportsImages: false,
		supportsPromptCache: false,
		inputPrice: 0.6,
		outputPrice: 4.0,
		description: "X AI's Grok-3 mini fast beta model with 131K context window",
	},
	"grok-2-latest": {
		maxTokens: 8192,
		contextWindow: 131072,
		supportsImages: false,
		supportsPromptCache: false,
		inputPrice: 2.0,
		outputPrice: 10.0,
		description: "X AI's Grok-2 model - latest version with 131K context window",
	},
	"grok-2": {
		maxTokens: 8192,
		contextWindow: 131072,
		supportsImages: false,
		supportsPromptCache: false,
		inputPrice: 2.0,
		outputPrice: 10.0,
		description: "X AI's Grok-2 model with 131K context window",
	},
	"grok-2-1212": {
		maxTokens: 8192,
		contextWindow: 131072,
		supportsImages: false,
		supportsPromptCache: false,
		inputPrice: 2.0,
		outputPrice: 10.0,
		description: "X AI's Grok-2 model (version 1212) with 131K context window",
	},
	"grok-2-vision-latest": {
		maxTokens: 8192,
		contextWindow: 32768,
		supportsImages: true,
		supportsPromptCache: false,
		inputPrice: 2.0,
		outputPrice: 10.0,
		description: "X AI's Grok-2 Vision model - latest version with image support and 32K context window",
	},
	"grok-2-vision": {
		maxTokens: 8192,
		contextWindow: 32768,
		supportsImages: true,
		supportsPromptCache: false,
		inputPrice: 2.0,
		outputPrice: 10.0,
		description: "X AI's Grok-2 Vision model with image support and 32K context window",
	},
	"grok-2-vision-1212": {
		maxTokens: 8192,
		contextWindow: 32768,
		supportsImages: true,
		supportsPromptCache: false,
		inputPrice: 2.0,
		outputPrice: 10.0,
		description: "X AI's Grok-2 Vision model (version 1212) with image support and 32K context window",
	},
	"grok-vision-beta": {
		maxTokens: 8192,
		contextWindow: 8192,
		supportsImages: true,
		supportsPromptCache: false,
		inputPrice: 5.0,
		outputPrice: 15.0,
		description: "X AI's Grok Vision Beta model with image support and 8K context window",
	},
	"grok-beta": {
		maxTokens: 8192,
		contextWindow: 131072,
		supportsImages: false,
		supportsPromptCache: false,
		inputPrice: 5.0,
		outputPrice: 15.0,
		description: "X AI's Grok Beta model (legacy) with 131K context window",
	},
} as const satisfies Record<string, ModelInfo>

// SambaNova
// https://docs.sambanova.ai/cloud/docs/get-started/supported-models
export type SambanovaModelId = keyof typeof sambanovaModels
export const sambanovaDefaultModelId: SambanovaModelId = "Meta-Llama-3.3-70B-Instruct"
export const sambanovaModels = {
	"Meta-Llama-3.3-70B-Instruct": {
		maxTokens: 4096,
		contextWindow: 128_000,
		supportsImages: false,
		supportsPromptCache: false,
		inputPrice: 0,
		outputPrice: 0,
	},
	"DeepSeek-R1-Distill-Llama-70B": {
		maxTokens: 4096,
		contextWindow: 32_000,
		supportsImages: false,
		supportsPromptCache: false,
		inputPrice: 0,
		outputPrice: 0,
	},
	"Llama-3.1-Swallow-70B-Instruct-v0.3": {
		maxTokens: 4096,
		contextWindow: 16_000,
		supportsImages: false,
		supportsPromptCache: false,
		inputPrice: 0,
		outputPrice: 0,
	},
	"Llama-3.1-Swallow-8B-Instruct-v0.3": {
		maxTokens: 4096,
		contextWindow: 16_000,
		supportsImages: false,
		supportsPromptCache: false,
		inputPrice: 0,
		outputPrice: 0,
	},
	"Meta-Llama-3.1-405B-Instruct": {
		maxTokens: 4096,
		contextWindow: 16_000,
		supportsImages: false,
		supportsPromptCache: false,
		inputPrice: 0,
		outputPrice: 0,
	},
	"Meta-Llama-3.1-8B-Instruct": {
		maxTokens: 4096,
		contextWindow: 16_000,
		supportsImages: false,
		supportsPromptCache: false,
		inputPrice: 0,
		outputPrice: 0,
	},
	"Meta-Llama-3.2-1B-Instruct": {
		maxTokens: 4096,
		contextWindow: 16_000,
		supportsImages: false,
		supportsPromptCache: false,
		inputPrice: 0,
		outputPrice: 0,
	},
	"Qwen2.5-72B-Instruct": {
		maxTokens: 4096,
		contextWindow: 16_000,
		supportsImages: false,
		supportsPromptCache: false,
		inputPrice: 0,
		outputPrice: 0,
	},
	"Qwen2.5-Coder-32B-Instruct": {
		maxTokens: 4096,
		contextWindow: 16_000,
		supportsImages: false,
		supportsPromptCache: false,
		inputPrice: 0,
		outputPrice: 0,
	},
	"QwQ-32B-Preview": {
		maxTokens: 4096,
		contextWindow: 16_000,
		supportsImages: false,
		supportsPromptCache: false,
		inputPrice: 0,
		outputPrice: 0,
	},
	"QwQ-32B": {
		maxTokens: 4096,
		contextWindow: 16_000,
		supportsImages: false,
		supportsPromptCache: false,
		inputPrice: 0.5,
		outputPrice: 1.0,
	},
	"DeepSeek-V3-0324": {
		maxTokens: 4096,
		contextWindow: 8192,
		supportsImages: false,
		supportsPromptCache: false,
		inputPrice: 1.0,
		outputPrice: 1.5,
	},
} as const satisfies Record<string, ModelInfo>

// Requesty
// https://requesty.ai/models
export const requestyDefaultModelId = "anthropic/claude-3-7-sonnet-latest"
export const requestyDefaultModelInfo: ModelInfo = {
	maxTokens: 8192,
	contextWindow: 200_000,
	supportsImages: true,

	supportsPromptCache: true,
	inputPrice: 3.0,
	outputPrice: 15.0,
	cacheWritesPrice: 3.75,
	cacheReadsPrice: 0.3,
	description: "Anthropic's most intelligent model. Highest level of intelligence and capability.",
}<|MERGE_RESOLUTION|>--- conflicted
+++ resolved
@@ -80,11 +80,8 @@
 	thinkingBudgetTokens?: number
 	reasoningEffort?: string
 	sambanovaApiKey?: string
-<<<<<<< HEAD
 	onModelInfoUpdate?: () => void // Callback to notify when model info is updated asynchronously
-=======
 	requestTimeoutMs?: number
->>>>>>> df7f9fcb
 }
 
 export type ApiConfiguration = ApiHandlerOptions & {
