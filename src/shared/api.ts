--- conflicted
+++ resolved
@@ -1,6 +1,3 @@
-<<<<<<< HEAD
-export type ApiProvider = "anthropic" | "openrouter" | "bedrock" | "vertex" | "openai" | "ollama" | "sapaicore"
-=======
 export type ApiProvider =
 	| "anthropic"
 	| "openrouter"
@@ -10,7 +7,7 @@
 	| "ollama"
 	| "gemini"
 	| "openai-native"
->>>>>>> b1655775
+	| "sapaicore"
 
 export interface ApiHandlerOptions {
 	apiModelId?: string
@@ -28,15 +25,12 @@
 	openAiModelId?: string
 	ollamaModelId?: string
 	ollamaBaseUrl?: string
-<<<<<<< HEAD
+	geminiApiKey?: string
+	openAiNativeApiKey?: string
 	sapAiCoreClientId?: string
 	sapAiCoreClientSecret?: string
 	sapAiCoreTokenUrl?: string
 	sapAiCoreBaseUrl?: string
-=======
-	geminiApiKey?: string
-	openAiNativeApiKey?: string
->>>>>>> b1655775
 }
 
 export type ApiConfiguration = ApiHandlerOptions & {
@@ -325,27 +319,6 @@
 	outputPrice: 0,
 }
 
-<<<<<<< HEAD
-// SAP AI Core
-export type SapAiCoreModelId = keyof typeof sapAiCoreModels
-export const sapAiCoreDefaultModelId: SapAiCoreModelId = "anthropic--claude-3.5-sonnet"
-export const sapAiCoreModels = {
-	"anthropic--claude-3.5-sonnet": {
-		maxTokens: 8192,
-		contextWindow: 200_000,
-		supportsImages: true,
-		supportsPromptCache: false,
-		inputPrice: 3.0,
-		outputPrice: 15.0,
-	},
-	"anthropic--claude-3-sonnet": {
-		maxTokens: 4096,
-		contextWindow: 200_000,
-		supportsImages: true,
-		supportsPromptCache: false,
-		inputPrice: 3.0,
-		outputPrice: 15.0,
-=======
 // Gemini
 // https://ai.google.dev/gemini-api/docs/models/gemini
 export type GeminiModelId = keyof typeof geminiModels
@@ -430,6 +403,27 @@
 		supportsPromptCache: false,
 		inputPrice: 0.15,
 		outputPrice: 0.6,
->>>>>>> b1655775
+	},
+} as const satisfies Record<string, ModelInfo>
+
+// SAP AI Core
+export type SapAiCoreModelId = keyof typeof sapAiCoreModels
+export const sapAiCoreDefaultModelId: SapAiCoreModelId = "anthropic--claude-3.5-sonnet"
+export const sapAiCoreModels = {
+	"anthropic--claude-3.5-sonnet": {
+		maxTokens: 8192,
+		contextWindow: 200_000,
+		supportsImages: true,
+		supportsPromptCache: false,
+		inputPrice: 3.0,
+		outputPrice: 15.0,
+	},
+	"anthropic--claude-3-sonnet": {
+		maxTokens: 4096,
+		contextWindow: 200_000,
+		supportsImages: true,
+		supportsPromptCache: false,
+		inputPrice: 3.0,
+		outputPrice: 15.0,
 	},
 } as const satisfies Record<string, ModelInfo>