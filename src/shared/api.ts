--- conflicted
+++ resolved
@@ -11,11 +11,8 @@
 	| "deepseek"
 	| "mistral"
 	| "vscode-lm"
-<<<<<<< HEAD
+	| "litellm"
 	| "dify"
-=======
-	| "litellm"
->>>>>>> 0795b046
 
 export interface ApiHandlerOptions {
 	apiModelId?: string
