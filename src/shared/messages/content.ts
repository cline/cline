--- conflicted
+++ resolved
@@ -29,11 +29,7 @@
  * This ensures backward compatibility where the messages were stored in Anthropic format with additional
  * fields unknown to Anthropic SDK.
  */
-<<<<<<< HEAD
-export interface ClineTextContentBlock extends Anthropic.Messages.TextBlockParam {
-=======
 export interface ClineTextContentBlock extends Anthropic.TextBlockParam {
->>>>>>> d82aa0ad
 	// reasoning_details only exists for providers listed in REASONING_DETAILS_PROVIDERS
 	reasoning_details?: ClineReasoningDetailParam[]
 	// Thought Signature associates with Gemini
@@ -49,17 +45,6 @@
 /**
  * Assistant only content types
  */
-<<<<<<< HEAD
-export interface ClineAssistantToolUseBlock extends Anthropic.ToolUseBlockParam, ClineSharedMessageParam {}
-
-export interface ClineAssistantThinkingBlock extends Anthropic.Messages.ThinkingBlock, ClineSharedMessageParam {
-	summary?: unknown[]
-}
-
-export interface ClineAssistantRedactedThinkingBlock
-	extends Anthropic.Messages.RedactedThinkingBlockParam,
-		ClineSharedMessageParam {}
-=======
 export interface ClineAssistantToolUseBlock extends Anthropic.ToolUseBlockParam, ClineSharedMessageParam {
 	// Thought Signature associates with Gemini
 	signature?: string
@@ -70,7 +55,6 @@
 }
 
 export interface ClineAssistantRedactedThinkingBlock extends Anthropic.RedactedThinkingBlockParam, ClineSharedMessageParam {}
->>>>>>> d82aa0ad
 
 export type ClineToolResponseContent = ClinePromptInputContent | Array<ClineTextContentBlock | ClineImageContentBlock>
 
@@ -97,12 +81,9 @@
  * added by ignoring the type checking for those fields.
  */
 export interface ClineStorageMessage extends Anthropic.MessageParam {
-<<<<<<< HEAD
-=======
 	/**
 	 * Response ID associated with this message
 	 */
->>>>>>> d82aa0ad
 	id?: string
 	role: ClineMessageRole
 	content: ClinePromptInputContent | ClineContent[]
@@ -141,9 +122,9 @@
  */
 export function cleanContentBlock(block: ClineContent): Anthropic.ContentBlock {
 	// Remove Cline-specific fields: reasoning_details, call_id, summary
-	if ("reasoning_details" in block || "call_id" in block || "summary" in block) {
+	if ("reasoning_details" in block || "call_id" in block || "summary" in block || "signature" in block) {
 		// biome-ignore lint/correctness/noUnusedVariables: intentional destructuring to remove properties
-		const { reasoning_details, call_id, summary, ...cleanBlock } = block as any
+		const { reasoning_details, call_id, summary, signature, ...cleanBlock } = block as any
 		return cleanBlock as Anthropic.ContentBlock
 	}
 
