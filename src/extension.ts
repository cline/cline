--- conflicted
+++ resolved
@@ -313,30 +313,19 @@
 					provider: provider,
 				})
 
-<<<<<<< HEAD
-				// Validate state parameter
-				if (!(authService.authNonce === state)) {
-					getHostBridgeProvider().windowClient.showMessage(
+				// Ask user to confirm on state mismatch. This enables signins initiated from
+				// outside the extension (e.g. Cline web) to be handled correctly.
+				if (authService.authNonce !== state) {
+					const userConfirmation = await getHostBridgeProvider().windowClient.showMessage(
 						ShowMessageRequest.create({
 							type: ShowMessageType.ERROR,
 							message: "Invalid auth state",
 						}),
 					)
-					return
-=======
-				// Ask user to confirm on state mismatch. This enables signins initiated from
-				// outside the extension (e.g. Cline web) to be handled correctly.
-				if (authService.authNonce !== state) {
-					const userConfirmation = await vscode.window.showWarningMessage(
-						`Store token returned from ${uri.path}`,
-						"Store",
-						"Cancel",
-					)
 					if (userConfirmation === "Cancel") {
 						console.log("User declined to continue with auth callback due to state mismatch")
 						return
 					}
->>>>>>> 042bf359
 				}
 
 				if (token) {
