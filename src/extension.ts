--- conflicted
+++ resolved
@@ -53,13 +53,9 @@
 export async function activate(context: vscode.ExtensionContext) {
 	setupHostProvider(context)
 
-<<<<<<< HEAD
 	secretStorage.init(context.secrets)
 
-	const sidebarWebview = (await initialize(context)) as VscodeWebviewProvider
-=======
 	const webview = (await initialize(context)) as VscodeWebviewProvider
->>>>>>> 097f8e62
 
 	Logger.log("Cline extension activated")
 
