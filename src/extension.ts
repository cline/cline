// The module 'vscode' contains the VS Code extensibility API
// Import the module and reference it with the alias vscode in your code below
<<<<<<< HEAD
import { setTimeout as setTimeoutPromise } from "node:timers/promises"
import * as vscode from "vscode"
import { ClineProvider } from "./core/webview/ClineProvider"
import { Logger } from "./services/logging/Logger"
import { createClineAPI } from "./exports"
import "./utils/path" // necessary to have access to String.prototype.toPosix
import { DIFF_VIEW_URI_SCHEME } from "./integrations/editor/DiffViewProvider"
import assert from "node:assert"
import { telemetryService } from "./services/telemetry/TelemetryService"
import { CompletionProvider } from "./autocomplete/CompletionProvider"
=======
import { setTimeout as setTimeoutPromise } from 'node:timers/promises'
import * as vscode from 'vscode'
import { Logger } from './services/logging/Logger'
import { createPostHogAPI } from './exports'
import './utils/path' // necessary to have access to String.prototype.toPosix
import { DIFF_VIEW_URI_SCHEME } from './integrations/editor/DiffViewProvider'
import assert from 'node:assert'
import { telemetryService } from './services/telemetry/TelemetryService'
import { PostHogProvider } from './core/webview/PostHogProvider'
>>>>>>> 1cdddd26

/*
Built using https://github.com/microsoft/vscode-webview-ui-toolkit

Inspired by
https://github.com/microsoft/vscode-webview-ui-toolkit-samples/tree/main/default/weather-webview
https://github.com/microsoft/vscode-webview-ui-toolkit-samples/tree/main/frameworks/hello-world-react-cra

*/

let outputChannel: vscode.OutputChannel

// This method is called when your extension is activated
// Your extension is activated the very first time the command is executed
export function activate(context: vscode.ExtensionContext) {
<<<<<<< HEAD
	outputChannel = vscode.window.createOutputChannel("Cline")
	context.subscriptions.push(outputChannel)

	Logger.initialize(outputChannel)
	Logger.log("Cline extension activated")

	const sidebarProvider = new ClineProvider(context, outputChannel)

	vscode.commands.executeCommand("setContext", "cline.isDevMode", IS_DEV && IS_DEV === "true")

	context.subscriptions.push(
		vscode.window.registerWebviewViewProvider(ClineProvider.sideBarId, sidebarProvider, {
			webviewOptions: { retainContextWhenHidden: true },
		}),
	)

	context.subscriptions.push(
		vscode.commands.registerCommand("cline.plusButtonClicked", async () => {
			Logger.log("Plus button Clicked")
			await sidebarProvider.clearTask()
			await sidebarProvider.postStateToWebview()
			await sidebarProvider.postMessageToWebview({
				type: "action",
				action: "chatButtonClicked",
			})
		}),
	)

	context.subscriptions.push(
		vscode.commands.registerCommand("cline.mcpButtonClicked", () => {
			sidebarProvider.postMessageToWebview({
				type: "action",
				action: "mcpButtonClicked",
			})
		}),
	)

	const openClineInNewTab = async () => {
		Logger.log("Opening Cline in new tab")
		// (this example uses webviewProvider activation event which is necessary to deserialize cached webview, but since we use retainContextWhenHidden, we don't need to use that event)
		// https://github.com/microsoft/vscode-extension-samples/blob/main/webview-sample/src/extension.ts
		const tabProvider = new ClineProvider(context, outputChannel)
		//const column = vscode.window.activeTextEditor ? vscode.window.activeTextEditor.viewColumn : undefined
		const lastCol = Math.max(...vscode.window.visibleTextEditors.map((editor) => editor.viewColumn || 0))

		// Check if there are any visible text editors, otherwise open a new group to the right
		const hasVisibleEditors = vscode.window.visibleTextEditors.length > 0
		if (!hasVisibleEditors) {
			await vscode.commands.executeCommand("workbench.action.newGroupRight")
		}
		const targetCol = hasVisibleEditors ? Math.max(lastCol + 1, 1) : vscode.ViewColumn.Two

		const panel = vscode.window.createWebviewPanel(ClineProvider.tabPanelId, "Cline", targetCol, {
			enableScripts: true,
			retainContextWhenHidden: true,
			localResourceRoots: [context.extensionUri],
		})
		// TODO: use better svg icon with light and dark variants (see https://stackoverflow.com/questions/58365687/vscode-extension-iconpath)

		panel.iconPath = {
			light: vscode.Uri.joinPath(context.extensionUri, "assets", "icons", "robot_panel_light.png"),
			dark: vscode.Uri.joinPath(context.extensionUri, "assets", "icons", "robot_panel_dark.png"),
		}
		tabProvider.resolveWebviewView(panel)

		// Lock the editor group so clicking on files doesn't open them over the panel
		await setTimeoutPromise(100)
		await vscode.commands.executeCommand("workbench.action.lockEditorGroup")
	}

	context.subscriptions.push(vscode.commands.registerCommand("cline.popoutButtonClicked", openClineInNewTab))
	context.subscriptions.push(vscode.commands.registerCommand("cline.openInNewTab", openClineInNewTab))

	context.subscriptions.push(
		vscode.commands.registerCommand("cline.settingsButtonClicked", () => {
			//vscode.window.showInformationMessage(message)
			sidebarProvider.postMessageToWebview({
				type: "action",
				action: "settingsButtonClicked",
			})
		}),
	)

	context.subscriptions.push(
		vscode.commands.registerCommand("cline.historyButtonClicked", () => {
			sidebarProvider.postMessageToWebview({
				type: "action",
				action: "historyButtonClicked",
			})
		}),
	)

	context.subscriptions.push(
		vscode.commands.registerCommand("cline.accountButtonClicked", () => {
			sidebarProvider.postMessageToWebview({
				type: "action",
				action: "accountButtonClicked",
			})
		}),
	)

	context.subscriptions.push(
		vscode.commands.registerCommand("cline.openDocumentation", () => {
			vscode.env.openExternal(vscode.Uri.parse("https://docs.cline.bot/"))
		}),
	)

	context.subscriptions.push(
		vscode.languages.registerInlineCompletionItemProvider([{ pattern: "**" }], new CompletionProvider(context)),
	)

	const registerCopyBufferSpy = (context: vscode.ExtensionContext) => {
		const typeDisposable = vscode.commands.registerCommand("editor.action.clipboardCopyAction", async (arg) =>
			doCopy(typeDisposable),
		)

		async function doCopy(typeDisposable: any) {
			typeDisposable.dispose() // must dispose to avoid endless loops

			await vscode.commands.executeCommand("editor.action.clipboardCopyAction")

			const clipboardText = await vscode.env.clipboard.readText()

			await context.workspaceState.update("posthog.copyBuffer", {
				text: clipboardText,
				copiedAt: new Date().toISOString(),
			})

			// re-register to continue intercepting copy commands
			typeDisposable = vscode.commands.registerCommand("editor.action.clipboardCopyAction", async () =>
				doCopy(typeDisposable),
			)
			context.subscriptions.push(typeDisposable)
		}

		context.subscriptions.push(typeDisposable)
	}
	registerCopyBufferSpy(context)

	/*
=======
    outputChannel = vscode.window.createOutputChannel('PostHog')
    context.subscriptions.push(outputChannel)

    Logger.initialize(outputChannel)
    Logger.log('PostHog extension activated')

    const sidebarProvider = new PostHogProvider(context, outputChannel)

    vscode.commands.executeCommand('setContext', 'posthog.isDevMode', IS_DEV && IS_DEV === 'true')

    context.subscriptions.push(
        vscode.window.registerWebviewViewProvider(PostHogProvider.sideBarId, sidebarProvider, {
            webviewOptions: { retainContextWhenHidden: true },
        })
    )

    context.subscriptions.push(
        vscode.commands.registerCommand('posthog.plusButtonClicked', async () => {
            Logger.log('Plus button Clicked')
            await sidebarProvider.clearTask()
            await sidebarProvider.postStateToWebview()
            await sidebarProvider.postMessageToWebview({
                type: 'action',
                action: 'chatButtonClicked',
            })
        })
    )

    context.subscriptions.push(
        vscode.commands.registerCommand('posthog.mcpButtonClicked', () => {
            sidebarProvider.postMessageToWebview({
                type: 'action',
                action: 'mcpButtonClicked',
            })
        })
    )

    const openPostHogInNewTab = async () => {
        Logger.log('Opening PostHog in new tab')
        // (this example uses webviewProvider activation event which is necessary to deserialize cached webview, but since we use retainContextWhenHidden, we don't need to use that event)
        // https://github.com/microsoft/vscode-extension-samples/blob/main/webview-sample/src/extension.ts
        const tabProvider = new PostHogProvider(context, outputChannel)
        //const column = vscode.window.activeTextEditor ? vscode.window.activeTextEditor.viewColumn : undefined
        const lastCol = Math.max(...vscode.window.visibleTextEditors.map((editor) => editor.viewColumn || 0))

        // Check if there are any visible text editors, otherwise open a new group to the right
        const hasVisibleEditors = vscode.window.visibleTextEditors.length > 0
        if (!hasVisibleEditors) {
            await vscode.commands.executeCommand('workbench.action.newGroupRight')
        }
        const targetCol = hasVisibleEditors ? Math.max(lastCol + 1, 1) : vscode.ViewColumn.Two

        const panel = vscode.window.createWebviewPanel(PostHogProvider.tabPanelId, 'PostHog', targetCol, {
            enableScripts: true,
            retainContextWhenHidden: true,
            localResourceRoots: [context.extensionUri],
        })
        // TODO: use better svg icon with light and dark variants (see https://stackoverflow.com/questions/58365687/vscode-extension-iconpath)

        panel.iconPath = {
            light: vscode.Uri.joinPath(context.extensionUri, 'assets', 'icons', 'posthog-icon.png'),
            dark: vscode.Uri.joinPath(context.extensionUri, 'assets', 'icons', 'posthog-icon.png'),
        }
        tabProvider.resolveWebviewView(panel)

        // Lock the editor group so clicking on files doesn't open them over the panel
        await setTimeoutPromise(100)
        await vscode.commands.executeCommand('workbench.action.lockEditorGroup')
    }

    context.subscriptions.push(vscode.commands.registerCommand('posthog.popoutButtonClicked', openPostHogInNewTab))
    context.subscriptions.push(vscode.commands.registerCommand('posthog.openInNewTab', openPostHogInNewTab))

    context.subscriptions.push(
        vscode.commands.registerCommand('posthog.settingsButtonClicked', () => {
            //vscode.window.showInformationMessage(message)
            sidebarProvider.postMessageToWebview({
                type: 'action',
                action: 'settingsButtonClicked',
            })
        })
    )

    context.subscriptions.push(
        vscode.commands.registerCommand('posthog.historyButtonClicked', () => {
            sidebarProvider.postMessageToWebview({
                type: 'action',
                action: 'historyButtonClicked',
            })
        })
    )

    context.subscriptions.push(
        vscode.commands.registerCommand('posthog.openDocumentation', () => {
            vscode.env.openExternal(vscode.Uri.parse('https://posthog.com/docs'))
        })
    )

    /*
>>>>>>> 1cdddd26
	We use the text document content provider API to show the left side for diff view by creating a virtual document for the original content. This makes it readonly so users know to edit the right side if they want to keep their changes.

	- This API allows you to create readonly documents in VSCode from arbitrary sources, and works by claiming an uri-scheme for which your provider then returns text contents. The scheme must be provided when registering a provider and cannot change afterwards.
	- Note how the provider doesn't create uris for virtual documents - its role is to provide contents given such an uri. In return, content providers are wired into the open document logic so that providers are always considered.
	https://code.visualstudio.com/api/extension-guides/virtual-documents
	*/
    const diffContentProvider = new (class implements vscode.TextDocumentContentProvider {
        provideTextDocumentContent(uri: vscode.Uri): string {
            return Buffer.from(uri.query, 'base64').toString('utf-8')
        }
    })()
    context.subscriptions.push(
        vscode.workspace.registerTextDocumentContentProvider(DIFF_VIEW_URI_SCHEME, diffContentProvider)
    )

    // URI Handler
    const handleUri = async (uri: vscode.Uri) => {
        console.log('URI Handler called with:', {
            path: uri.path,
            query: uri.query,
            scheme: uri.scheme,
        })

        const path = uri.path
        const query = new URLSearchParams(uri.query.replace(/\+/g, '%2B'))
        const visibleProvider = PostHogProvider.getVisibleInstance()
        if (!visibleProvider) {
            return
        }
        switch (path) {
            case '/openrouter': {
                const code = query.get('code')
                if (code) {
                    await visibleProvider.handleOpenRouterCallback(code)
                }
                break
            }
            default:
                break
        }
    }
    context.subscriptions.push(vscode.window.registerUriHandler({ handleUri }))

    // Register size testing commands in development mode
    if (IS_DEV && IS_DEV === 'true') {
        // Use dynamic import to avoid loading the module in production
        import('./dev/commands/tasks')
            .then((module) => {
                const devTaskCommands = module.registerTaskCommands(context, sidebarProvider)
                context.subscriptions.push(...devTaskCommands)
                Logger.log('PostHog dev task commands registered')
            })
            .catch((error) => {
                Logger.log('Failed to register dev task commands: ' + error)
            })
    }

    context.subscriptions.push(
        vscode.commands.registerCommand(
            'posthog.addToChat',
            async (range?: vscode.Range, diagnostics?: vscode.Diagnostic[]) => {
                const editor = vscode.window.activeTextEditor
                if (!editor) {
                    return
                }

                // Use provided range if available, otherwise use current selection
                // (vscode command passes an argument in the first param by default, so we need to ensure it's a Range object)
                const textRange = range instanceof vscode.Range ? range : editor.selection
                const selectedText = editor.document.getText(textRange)

                if (!selectedText) {
                    return
                }

                // Get the file path and language ID
                const filePath = editor.document.uri.fsPath
                const languageId = editor.document.languageId

                // Send to sidebar provider
                await sidebarProvider.addSelectedCodeToChat(
                    selectedText,
                    filePath,
                    languageId,
                    Array.isArray(diagnostics) ? diagnostics : undefined
                )
            }
        )
    )

    context.subscriptions.push(
        vscode.commands.registerCommand('posthog.addTerminalOutputToChat', async () => {
            const terminal = vscode.window.activeTerminal
            if (!terminal) {
                return
            }

            // Save current clipboard content
            const tempCopyBuffer = await vscode.env.clipboard.readText()

            try {
                // Copy the *existing* terminal selection (without selecting all)
                await vscode.commands.executeCommand('workbench.action.terminal.copySelection')

                // Get copied content
                let terminalContents = (await vscode.env.clipboard.readText()).trim()

                // Restore original clipboard content
                await vscode.env.clipboard.writeText(tempCopyBuffer)

                if (!terminalContents) {
                    // No terminal content was copied (either nothing selected or some error)
                    return
                }

                // [Optional] Any additional logic to process multi-line content can remain here
                // For example:
                /*
				const lines = terminalContents.split("\n")
				const lastLine = lines.pop()?.trim()
				if (lastLine) {
					let i = lines.length - 1
					while (i >= 0 && !lines[i].trim().startsWith(lastLine)) {
						i--
					}
					terminalContents = lines.slice(Math.max(i, 0)).join("\n")
				}
				*/

                // Send to sidebar provider
                await sidebarProvider.addSelectedTerminalOutputToChat(terminalContents, terminal.name)
            } catch (error) {
                // Ensure clipboard is restored even if an error occurs
                await vscode.env.clipboard.writeText(tempCopyBuffer)
                console.error('Error getting terminal contents:', error)
                vscode.window.showErrorMessage('Failed to get terminal contents')
            }
        })
    )

    // Register code action provider
    context.subscriptions.push(
        vscode.languages.registerCodeActionsProvider(
            '*',
            new (class implements vscode.CodeActionProvider {
                public static readonly providedCodeActionKinds = [vscode.CodeActionKind.QuickFix]

                provideCodeActions(
                    document: vscode.TextDocument,
                    range: vscode.Range,
                    context: vscode.CodeActionContext
                ): vscode.CodeAction[] {
                    // Expand range to include surrounding 3 lines
                    const expandedRange = new vscode.Range(
                        Math.max(0, range.start.line - 3),
                        0,
                        Math.min(document.lineCount - 1, range.end.line + 3),
                        document.lineAt(Math.min(document.lineCount - 1, range.end.line + 3)).text.length
                    )

                    const addAction = new vscode.CodeAction('Add to PostHog', vscode.CodeActionKind.QuickFix)
                    addAction.command = {
                        command: 'posthog.addToChat',
                        title: 'Add to PostHog',
                        arguments: [expandedRange, context.diagnostics],
                    }

                    const fixAction = new vscode.CodeAction('Fix with PostHog', vscode.CodeActionKind.QuickFix)
                    fixAction.command = {
                        command: 'posthog.fixWithPostHog',
                        title: 'Fix with PostHog',
                        arguments: [expandedRange, context.diagnostics],
                    }

                    // Only show actions when there are errors
                    if (context.diagnostics.length > 0) {
                        return [addAction, fixAction]
                    } else {
                        return []
                    }
                }
            })(),
            {
                providedCodeActionKinds: [vscode.CodeActionKind.QuickFix],
            }
        )
    )

    // Register the command handler
    context.subscriptions.push(
        vscode.commands.registerCommand('posthog.fixWithPostHog', async (range: vscode.Range, diagnostics: any[]) => {
            const editor = vscode.window.activeTextEditor
            if (!editor) {
                return
            }

            const selectedText = editor.document.getText(range)
            const filePath = editor.document.uri.fsPath
            const languageId = editor.document.languageId

            // Send to sidebar provider with diagnostics
            await sidebarProvider.fixWithPostHog(selectedText, filePath, languageId, diagnostics)
        })
    )

    return createPostHogAPI(outputChannel, sidebarProvider)
}

// This method is called when your extension is deactivated
export function deactivate() {
    telemetryService.shutdown()
    Logger.log('PostHog extension deactivated')
}

// TODO: Find a solution for automatically removing DEV related content from production builds.
//  This type of code is fine in production to keep. We just will want to remove it from production builds
//  to bring down built asset sizes.
//
// This is a workaround to reload the extension when the source code changes
// since vscode doesn't support hot reload for extensions
const { IS_DEV, DEV_WORKSPACE_FOLDER } = process.env

if (IS_DEV && IS_DEV !== 'false') {
    assert(DEV_WORKSPACE_FOLDER, 'DEV_WORKSPACE_FOLDER must be set in development')
    const watcher = vscode.workspace.createFileSystemWatcher(
        new vscode.RelativePattern(DEV_WORKSPACE_FOLDER, 'src/**/*')
    )

    watcher.onDidChange(({ scheme, path }) => {
        console.info(`${scheme} ${path} changed. Reloading VSCode...`)

        vscode.commands.executeCommand('workbench.action.reloadWindow')
    })
}<|MERGE_RESOLUTION|>--- conflicted
+++ resolved
@@ -1,17 +1,5 @@
 // The module 'vscode' contains the VS Code extensibility API
 // Import the module and reference it with the alias vscode in your code below
-<<<<<<< HEAD
-import { setTimeout as setTimeoutPromise } from "node:timers/promises"
-import * as vscode from "vscode"
-import { ClineProvider } from "./core/webview/ClineProvider"
-import { Logger } from "./services/logging/Logger"
-import { createClineAPI } from "./exports"
-import "./utils/path" // necessary to have access to String.prototype.toPosix
-import { DIFF_VIEW_URI_SCHEME } from "./integrations/editor/DiffViewProvider"
-import assert from "node:assert"
-import { telemetryService } from "./services/telemetry/TelemetryService"
-import { CompletionProvider } from "./autocomplete/CompletionProvider"
-=======
 import { setTimeout as setTimeoutPromise } from 'node:timers/promises'
 import * as vscode from 'vscode'
 import { Logger } from './services/logging/Logger'
@@ -21,7 +9,7 @@
 import assert from 'node:assert'
 import { telemetryService } from './services/telemetry/TelemetryService'
 import { PostHogProvider } from './core/webview/PostHogProvider'
->>>>>>> 1cdddd26
+import { CompletionProvider } from './autocomplete/CompletionProvider'
 
 /*
 Built using https://github.com/microsoft/vscode-webview-ui-toolkit
@@ -37,148 +25,6 @@
 // This method is called when your extension is activated
 // Your extension is activated the very first time the command is executed
 export function activate(context: vscode.ExtensionContext) {
-<<<<<<< HEAD
-	outputChannel = vscode.window.createOutputChannel("Cline")
-	context.subscriptions.push(outputChannel)
-
-	Logger.initialize(outputChannel)
-	Logger.log("Cline extension activated")
-
-	const sidebarProvider = new ClineProvider(context, outputChannel)
-
-	vscode.commands.executeCommand("setContext", "cline.isDevMode", IS_DEV && IS_DEV === "true")
-
-	context.subscriptions.push(
-		vscode.window.registerWebviewViewProvider(ClineProvider.sideBarId, sidebarProvider, {
-			webviewOptions: { retainContextWhenHidden: true },
-		}),
-	)
-
-	context.subscriptions.push(
-		vscode.commands.registerCommand("cline.plusButtonClicked", async () => {
-			Logger.log("Plus button Clicked")
-			await sidebarProvider.clearTask()
-			await sidebarProvider.postStateToWebview()
-			await sidebarProvider.postMessageToWebview({
-				type: "action",
-				action: "chatButtonClicked",
-			})
-		}),
-	)
-
-	context.subscriptions.push(
-		vscode.commands.registerCommand("cline.mcpButtonClicked", () => {
-			sidebarProvider.postMessageToWebview({
-				type: "action",
-				action: "mcpButtonClicked",
-			})
-		}),
-	)
-
-	const openClineInNewTab = async () => {
-		Logger.log("Opening Cline in new tab")
-		// (this example uses webviewProvider activation event which is necessary to deserialize cached webview, but since we use retainContextWhenHidden, we don't need to use that event)
-		// https://github.com/microsoft/vscode-extension-samples/blob/main/webview-sample/src/extension.ts
-		const tabProvider = new ClineProvider(context, outputChannel)
-		//const column = vscode.window.activeTextEditor ? vscode.window.activeTextEditor.viewColumn : undefined
-		const lastCol = Math.max(...vscode.window.visibleTextEditors.map((editor) => editor.viewColumn || 0))
-
-		// Check if there are any visible text editors, otherwise open a new group to the right
-		const hasVisibleEditors = vscode.window.visibleTextEditors.length > 0
-		if (!hasVisibleEditors) {
-			await vscode.commands.executeCommand("workbench.action.newGroupRight")
-		}
-		const targetCol = hasVisibleEditors ? Math.max(lastCol + 1, 1) : vscode.ViewColumn.Two
-
-		const panel = vscode.window.createWebviewPanel(ClineProvider.tabPanelId, "Cline", targetCol, {
-			enableScripts: true,
-			retainContextWhenHidden: true,
-			localResourceRoots: [context.extensionUri],
-		})
-		// TODO: use better svg icon with light and dark variants (see https://stackoverflow.com/questions/58365687/vscode-extension-iconpath)
-
-		panel.iconPath = {
-			light: vscode.Uri.joinPath(context.extensionUri, "assets", "icons", "robot_panel_light.png"),
-			dark: vscode.Uri.joinPath(context.extensionUri, "assets", "icons", "robot_panel_dark.png"),
-		}
-		tabProvider.resolveWebviewView(panel)
-
-		// Lock the editor group so clicking on files doesn't open them over the panel
-		await setTimeoutPromise(100)
-		await vscode.commands.executeCommand("workbench.action.lockEditorGroup")
-	}
-
-	context.subscriptions.push(vscode.commands.registerCommand("cline.popoutButtonClicked", openClineInNewTab))
-	context.subscriptions.push(vscode.commands.registerCommand("cline.openInNewTab", openClineInNewTab))
-
-	context.subscriptions.push(
-		vscode.commands.registerCommand("cline.settingsButtonClicked", () => {
-			//vscode.window.showInformationMessage(message)
-			sidebarProvider.postMessageToWebview({
-				type: "action",
-				action: "settingsButtonClicked",
-			})
-		}),
-	)
-
-	context.subscriptions.push(
-		vscode.commands.registerCommand("cline.historyButtonClicked", () => {
-			sidebarProvider.postMessageToWebview({
-				type: "action",
-				action: "historyButtonClicked",
-			})
-		}),
-	)
-
-	context.subscriptions.push(
-		vscode.commands.registerCommand("cline.accountButtonClicked", () => {
-			sidebarProvider.postMessageToWebview({
-				type: "action",
-				action: "accountButtonClicked",
-			})
-		}),
-	)
-
-	context.subscriptions.push(
-		vscode.commands.registerCommand("cline.openDocumentation", () => {
-			vscode.env.openExternal(vscode.Uri.parse("https://docs.cline.bot/"))
-		}),
-	)
-
-	context.subscriptions.push(
-		vscode.languages.registerInlineCompletionItemProvider([{ pattern: "**" }], new CompletionProvider(context)),
-	)
-
-	const registerCopyBufferSpy = (context: vscode.ExtensionContext) => {
-		const typeDisposable = vscode.commands.registerCommand("editor.action.clipboardCopyAction", async (arg) =>
-			doCopy(typeDisposable),
-		)
-
-		async function doCopy(typeDisposable: any) {
-			typeDisposable.dispose() // must dispose to avoid endless loops
-
-			await vscode.commands.executeCommand("editor.action.clipboardCopyAction")
-
-			const clipboardText = await vscode.env.clipboard.readText()
-
-			await context.workspaceState.update("posthog.copyBuffer", {
-				text: clipboardText,
-				copiedAt: new Date().toISOString(),
-			})
-
-			// re-register to continue intercepting copy commands
-			typeDisposable = vscode.commands.registerCommand("editor.action.clipboardCopyAction", async () =>
-				doCopy(typeDisposable),
-			)
-			context.subscriptions.push(typeDisposable)
-		}
-
-		context.subscriptions.push(typeDisposable)
-	}
-	registerCopyBufferSpy(context)
-
-	/*
-=======
     outputChannel = vscode.window.createOutputChannel('PostHog')
     context.subscriptions.push(outputChannel)
 
@@ -277,8 +123,39 @@
         })
     )
 
+    context.subscriptions.push(
+        vscode.languages.registerInlineCompletionItemProvider([{ pattern: '**' }], new CompletionProvider(context))
+    )
+
+    const registerCopyBufferSpy = (context: vscode.ExtensionContext) => {
+        const typeDisposable = vscode.commands.registerCommand('editor.action.clipboardCopyAction', async (arg) =>
+            doCopy(typeDisposable)
+        )
+
+        async function doCopy(typeDisposable: any) {
+            typeDisposable.dispose() // must dispose to avoid endless loops
+
+            await vscode.commands.executeCommand('editor.action.clipboardCopyAction')
+
+            const clipboardText = await vscode.env.clipboard.readText()
+
+            await context.workspaceState.update('posthog.copyBuffer', {
+                text: clipboardText,
+                copiedAt: new Date().toISOString(),
+            })
+
+            // re-register to continue intercepting copy commands
+            typeDisposable = vscode.commands.registerCommand('editor.action.clipboardCopyAction', async () =>
+                doCopy(typeDisposable)
+            )
+            context.subscriptions.push(typeDisposable)
+        }
+
+        context.subscriptions.push(typeDisposable)
+    }
+    registerCopyBufferSpy(context)
+
     /*
->>>>>>> 1cdddd26
 	We use the text document content provider API to show the left side for diff view by creating a virtual document for the original content. This makes it readonly so users know to edit the right side if they want to keep their changes.
 
 	- This API allows you to create readonly documents in VSCode from arbitrary sources, and works by claiming an uri-scheme for which your provider then returns text contents. The scheme must be provided when registering a provider and cannot change afterwards.
